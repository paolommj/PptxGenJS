/**
* NAME: pptxgenjs-demo.js
* AUTH: Brent Ely (https://github.com/gitbrent/)
<<<<<<< HEAD
* DATE: Sep 26, 2017
=======
* DATE: Sep 20, 2017
>>>>>>> 3b95ff98
* DESC: Common test/demo slides for all library features
* DEPS: Loaded by `pptxgenjs-demo.js` and `nodejs-demo.js`
*/

// Detect Node.js
var NODEJS = ( typeof module !== 'undefined' && module.exports );
if (NODEJS) { var LOGO_STARLABS; }

// Constants
var CUST_NAME = 'S.T.A.R. Laboratories';
var USER_NAME = 'Barry Allen';
var COLOR_RED = 'FF0000';
var COLOR_AMB = 'F2AF00';
var COLOR_GRN = '7AB800';
var COLOR_CRT = 'AA0000';
var COLOR_BLU = '0088CC';
var COLOR_UNK = 'A9A9A9';
var ARRSTRBITES = [130];
var CHARSPERLINE = 130; // "Open Sans", 13px, 900px-colW = ~19 words/line ~130 chars/line
// Lorem and base64 images
{
	// FYI: 3086 chars
	var gStrLoremIpsum = 'Lorem ipsum dolor sit amet, consectetur adipiscing elit. Proin condimentum dignissim velit vel luctus. Donec feugiat ipsum quis tempus blandit. Donec mattis mauris vel est dictum interdum. Pellentesque imperdiet nibh vitae porta ornare. Fusce non nisl lacus. Curabitur ut mattis dui. Ut pulvinar urna velit, vitae aliquam neque pulvinar eu. Fusce eget tellus eu lorem finibus mattis. Nunc blandit consequat arcu. Ut sed pharetra tortor, nec finibus ipsum. Pellentesque a est vitae ligula imperdiet rhoncus. Ut quis hendrerit tellus. Phasellus non malesuada mi. Suspendisse ullamcorper tristique odio fermentum elementum. Phasellus mattis mollis mauris, non mattis ligula dapibus quis. Quisque pretium metus massa. Curabitur condimentum consequat felis, id rutrum velit cursus vel. Proin nulla est, posuere in velit at, faucibus dignissim diam. Quisque quis erat euismod, malesuada erat eu, congue nisi. Ut risus lectus, auctor at libero sit amet, accumsan ultricies est. Donec eget iaculis enim. Nunc ac egestas tellus, nec efficitur magna. Sed nec nisl ut augue laoreet sollicitudin vitae nec quam. Vestibulum pretium nisl bibendum, tempor velit eu, semper velit. Nulla facilisi. Aenean quis purus sagittis, dapibus nibh eget, ornare nunc. Donec posuere erat quis ipsum facilisis, quis porttitor dui cursus. Etiam convallis arcu sapien, vitae placerat diam molestie sit amet. Vivamus sapien augue, porta sed tortor ut, molestie ornare nisl. Nullam sed mi turpis. Donec sed finibus risus. Nunc interdum semper mauris quis vehicula. Phasellus in nisl faucibus, pellentesque massa vel, faucibus urna. Proin sed tortor lorem. Curabitur eu nisi semper, placerat tellus sed, varius nulla. Etiam luctus ac purus nec aliquet. Phasellus nisl metus, dictum ultricies justo a, laoreet consectetur risus. Vestibulum vulputate in felis ac blandit. Aliquam erat volutpat. Sed quis ultrices lectus. Curabitur at scelerisque elit, a bibendum nisi. Integer facilisis ex dolor, vel gravida metus vestibulum ac. Aliquam condimentum fermentum rhoncus. Nunc tortor arcu, condimentum non ex consequat, porttitor maximus est. Duis semper risus odio, quis feugiat sem elementum nec. Nam mattis nec dui sit amet volutpat. Sed facilisis, nunc quis porta consequat, ante mi tincidunt massa, eget euismod sapien nunc eget sem. Curabitur orci neque, eleifend at mattis quis, malesuada ac nibh. Vestibulum sed laoreet dolor, ac facilisis urna. Vestibulum luctus id nulla at auctor. Nunc pharetra massa orci, ut pharetra metus faucibus eget. Etiam eleifend, tellus id lobortis molestie, sem magna elementum dui, dapibus ullamcorper nisl enim ac urna. Nam posuere ullamcorper tellus, ac blandit nulla vestibulum nec. Vestibulum ornare, ligula quis aliquet cursus, metus nisi congue nulla, vitae posuere elit mauris at justo. Nullam ut fermentum arcu, nec laoreet ligula. Morbi quis consectetur nisl, nec consectetur justo. Curabitur eget eros hendrerit, ullamcorper dolor non, aliquam elit. Aliquam mollis justo vel aliquam interdum. Aenean bibendum rhoncus ante a commodo. Vestibulum bibendum sapien a accumsan pharetra... Curabitur condimentum consequat felis, id rutrum velit cursus vel. Proin nulla est, posuere in velit at, faucibus dignissim diam. Quisque quis erat euismod, malesuada erat eu, congue nisi. Ut risus lectus, auctor at libero sit amet, accumsan ultricies est. Donec eget iaculis enim. Nunc ac egestas tellus, nec efficitur magna. Sed nec nisl ut augue laoreet sollicitudin vitae nec quam. Vestibulum pretium nisl bibendum, tempor velit eu, semper velit. Nulla facilisi. Aenean quis purus sagittis, dapibus nibh eget, ornare nunc. Donec posuere erat quis ipsum facilisis, quis porttitor dui cursus. Etiam convallis arcu sapien, vitae placerat diam molestie sit amet. Vivamus sapien augue, porta sed tortor ut, molestie ornare nisl. Nullam sed mi turpis. Donec sed finibus risus. Nunc interdum semper mauris quis vehicula. Phasellus in nisl faucibus, pellentesque massa vel, faucibus urna. Proin sed tortor lorem. Curabitur eu nisi semper, placerat tellus sed, varius nulla. Etiam luctus ac purus nec aliquet. Phasellus nisl metus, dictum ultricies justo a, laoreet consectetur risus. Vestibulum vulputate in felis ac blandit. Aliquam erat volutpat. Sed quis ultrices lectus. Curabitur at scelerisque elit, a bibendum nisi. Integer facilisis ex dolor, vel gravida metus vestibulum ac. Aliquam condimentum fermentum rhoncus. Nunc tortor arcu, condimentum non ex consequat, porttitor maximus est. Duis semper risus odio, quis feugiat sem elementum nec. Nam mattis nec dui sit amet volutpat. Sed facilisis, nunc quis porta consequat, ante mi tincidunt massa, eget euismod sapien nunc eget sem. Curabitur orci neque, eleifend at mattis quis, malesuada ac nibh. Vestibulum sed laoreet dolor, ac facilisis urna. Vestibulum luctus id nulla at auctor. Nunc pharetra massa orci, ut pharetra metus faucibus eget. Etiam eleifend, tellus id lobortis molestie, sem magna elementum dui, dapibus ullamcorper nisl enim ac urna. Nam posuere ullamcorper tellus, ac blandit nulla vestibulum nec. Vestibulum ornare, ligula quis aliquet cursus, metus nisi congue nulla, vitae posuere elit mauris at justo. Nullam ut fermentum arcu, nec laoreet ligula. Morbi quis consectetur nisl, nec consectetur justo. Curabitur eget eros hendrerit, ullamcorper dolor non, aliquam elit. Aliquam mollis justo vel aliquam interdum. Aenean bibendum rhoncus ante a commodo. Vestibulum bibendum sapien a accumsan pharetra.';

	// Pre-Encoded (base64) images (if any)
	var checkGreen =
		'image/png;base64,iVBORw0KGgoAAAANSUhEUgAAACAAAAAgCAMAAABEpIrGAAAAA3NCSVQICAjb4U/gAAAACXBIWXMAAAjcAAAI3AGf6F88AAAAGXRFWHRTb2Z0d2FyZQB3d3cuaW5rc2NhcGUub3Jnm+48GgAAANVQTFRF////JLaSIJ+AIKqKKa2FKLCIJq+IJa6HJa6JJa6IJa6IJa2IJa6IJa6IJa6IJa6IJa6IJa6IJq6IKK+JKK+KKrCLLrGNL7KOMrOPNrSRN7WSPLeVQrmYRLmZSrycTr2eUb6gUb+gWsKlY8Wqbsmwb8mwdcy0d8y1e863g9G7hdK8htK9i9TAjNTAjtXBktfEntvKoNzLquDRruHTtePWt+TYv+fcx+rhyOvh0e7m1e/o2fHq4PTu5PXx5vbx7Pj18fr49fv59/z7+Pz7+f38/P79/f7+dNHCUgAAABF0Uk5TAAcIGBktSYSXmMHI2uPy8/XVqDFbAAABB0lEQVQ4y42T13qDMAyFZUKMbebp3mmbrnTvlY60TXn/R+oFGAyYzz1Xx/wylmWJqBLjUkVpGinJGXXliwSVEuG3sBdkaCgLPJMPQnQUDmo+jGFRPKz2WzkQl//wQvQoLPII0KuAiMjP+gMyn4iEFU1eAQCCiCU2fpCfFBVjxG18f35VOk7Swndmt9pKUl2++fG4qL2iqMPXpi8r1SKitDDne/rT8vPbRh2d6oC7n6PCLNx/bsEM0Edc5DdLAHD9tWueF9VJjmdP68DZ77iRkDKuuT19Hx3mx82MpVmo1Yfv+WXrSrxZ6slpiyes77FKif88t7Nh3C3nbFp327sHxz167uHtH/8/eds7gGsUQbkAAAAASUVORK5CYII=';
	var starlabsLogoSml =
		'data:image/png;base64,iVBORw0KGgoAAAANSUhEUgAAAHgAAAA2CAQAAACmP5VFAAAEC2lDQ1BpY2MAAHjajZVdbBRVGIaf3TkzawLOVQUtSZmgAiGlWcAoDQHd7S7bwlo22xZpY6Lb6dndsdPZ8cxs+QlXxETjDah3hsT4d0diYqIBfyJ4ITcYTAgK2JhouID4ExISbhTqxWx3B2jFc/XNe77vfb/vPWdmIHWp4vtu0oIZL1TlQtbaNz5hpS6T5DGW0c2yih34mVKpCFDxfZf71q0fSQBc2Lj4/n+uZVMysCHxENCYCuwZSBwA/bjtqxBSXcDW/aEfQqoIdKl94xOQehnoqkVxCHRNRvEbQJcaLQ9A6jhg2vXKFKROAL2TMbwWi6MeAOgqSE8qx7bKhaxVUo2q48pYuw/Y/p9rxm0u6K0GlgfTI7uB9ZB4baqS2w30QeKEXcmPAE9A4sqss3e4Fd/xw2wZWAvJNc3psQywAZKDVbVzLOJJqnpzcCF+91B99AVgBSS/9SaH97RqL9nBwASwBpJ36nKoCPSAZjnh0GhUq+1QjfKeSFerTslcHugF7c3pxu5yxKl9HsyO5Bc4D9UHhlv4uVcqu0pAN2i/SbdQjrS0f/yw1OpB9HjucDHSEjkZ5EcW8LA+OhjpCjdUo61acazq7Bxq5X9aV4PlVnzFd0vFqDc9qZrlsShf76uofCHi1EvSG2vx67PsTVSQNJhEYuNxG4syBbJY+CgaVHFwKSDxkCgkbjtnI5NIAqZROMwicQmQlJCoVmWHr4bE4xoKB5uBno9pYlHnDzzqsbwB6jTxqC3BE/VyvcXTECtFWmwRabFNFMV2sVX0Y4lnxXNih8iJtOgX29q1pdhEFjWut3lepYnEosxespzBJaSCy694NAgWd+VYd3N9Z+eIesmxzx+9EfPKIWA65lbc0T0P8ly/ql/TL+pX9cv6XCdD/1mf0+f0y3fN0rjPZbngzj0zL56VwcWlhmQGiYOHjM28Mc5x9vBXj3Z4LoqTL15YfvZw1TvW3UHt80dvyNeHbw1zpLeDpn9K/5m+mH4//VH6d+0d7TPta+2U9oV2Dks7rZ3RvtG+0z7Rvoyd1dJ3qH32ZGJ9S7xFvZa4ZtZcZT5u5szV5pNmscNnrjQ3mYPmOjNnrmqfW1wv7p7DOG7bn8W1orzYDUg8zDTOEm/VGB4O+5EoAiq4eBy8J6dVKXrEJjF0z+3eKraJ9jRG3sgZGSxjg9FvbDJ2GZmOqrHOyBn9xjojf9fttJeYVIbyQAgw0PAPKqdWD63N6fQzVsb3XWkNeXZfr1VxXUs5tXoYWEoGUs3KqT72jU9Y0Sf9ZpkEkFhxvoOFz8P2v0D7oYNNNOFEACuf6mDru+GR9+Dk03ZTzbb+EYnE9xBUt2yOnpZnQf9lfv7mWki9Dbffmp//+4P5+dsfgjYHp91/AaCffFWohAFiAAAAIGNIUk0AAHomAACAhAAA+gAAAIDoAAB1MAAA6mAAADqYAAAXcJy6UTwAAAACYktHRAD/h4/MvwAAAAlwSFlzAAAPYQAAD1UBExVUngAAAAd0SU1FB+EEHhMSJXkaXVYAAA7rSURBVGjezZp5nFTVlce/57xXa0PTzdogsgsoy7SAMYpblLiMiRJNlDBkXCZq3KLyGRF0JBKMLEr8OH4wOqO4RHE+ElHGoENcwBhxBBx2I5sCgiwNNDT0Vss780e9qq7urqLLBk1O/VHvnrv+zj333HPPveLgBUzIQ2IkzCVnvuDGHKCuEVchwiBG0IsgFaxjhe42SwLggBIlb2+gsWS953874FgvTmMgpcTZySpWykEP41hIQK9nNMmcuQ5L+IC7CeSoF+dJVtHP+zgbrDlyNr/gXDriAkY1G5jLC+zzUsIo4zG65h2zI3OTTwxgA4pgfbmR0fQghAAeh1jJ0yygxsuq4uKdxmC8FBYADEiwny2yjVgzYIqO1lq1PL+79N6c/KT+Tjvqb3WaZrXkhHS8VjQrm9A3dYCiKNpLt+bty9ScWTA8VfICXZ2jRI0+oR20EWCdpaZek19S63S7vqyjnIA2g9xZl+UZQIWep2/n4Hv6nJbqzVqvM50MXBe9RavztPS2dlUU7dkC4Ed8wCN0Y54yns7WiGYD/u1RWqzUqdrWyUbrFEmYP+ZRsdUY/5CDP5+7GckUgtnK6Q3ibqKZZD1VxDOpUdzokaV2R1liq5AoEzkpw0tymNpMT8K1/MAopSAqYSKTCGYJyCIM5y1upXOO4osZSqdm3EXcQXceaZZzIb38rxivMZc99OJ6RpHq7XKdzT4O8hilGODwE/qnJMWrrEcB5S9gcDLnZVpdwVOsJ8o/cj0lAEQZrfMP5bI6ceIYhkOQ9LS63Gof8cYW+voC66hTnU46P4c6HNLv5+D/Wftqd13sp2ak23XQGZkyr2mxEkLRMn3P522XPg3TK0hQ3/Bz4npl9jpT9CKt8/O2abkSQHFUf5Vpf7FGG/A0qLTzjHOOnu2cpRfoOJ2btbxectx0D656dpIV8yo/xG0ir0+p4bQmvE+4hb3MzpqBRuro03KqPOoJU79b/sT3WlQ8yZveLpuFOKAeK4gRTOXnWRlfJP+cFprMs18zwef3sgiH0zlGGafwHpuaVV/CALo1EcEtfMbd/DRndw3rOZH6q0OQ2qxZbRF5M/yGZZrN2o20hbY8rF7ezbgIWcXVgyjDvV0salKnlqWcR7aufc6tLOOfuauZLuSH3go3oREUy2nnrCDrl8jVecpUDAsoC6hqlLORfZyRld7JL1nCKKbSpvDBFzCyQtpohbCsUcUG7VLA4xSvq6xgRaO6f6EnPTOpCsbLQgYxq4mSt9RvKwBna/GxiMbLWUYVPLpZPzvCgqwaMd7nnIxLeZCJ3itWxsMMbU3Xx7s4WKs9agWMCOXAn/gyw9/KDs7yv6t5QJ7XKA9wcaHNZk1rHVUcpIrDeUTeKmo94LT5GSHKJlvMNX56KZ3o5w94Ok8kTW/nutaYWeb7SyXGruMHuPXk+sIabO3Zx2tcTRhIsoSziABx/p1ZEterucffAwuBeSalWukBhu1hz98CWD4NSG87PekNLGUdADvZyDlAkv/kQWptJNMKcF4bPOdLuZ+Itlih9dTynp6vRHpUJQwBr8I/RnxMW04BXuLfOEw/ZtG7AInOZ4OfcLiZ23COB+TcAy8IcGP/pQlgYUQShYVUAO/xHdoynwlU0p7pnF7Q2D5hfGadhrmXn3o4BVU8XlSIiVHMt55DnWJgHR9RwVrO513uYo+FuJcfFdKZh+C+yX0Z96WEaTrKCrNzx+ycpCk9jw6GnZDL6qh3mCfZAfSV7kAdC/iIIFXcwnYRuYFbKFAzkyTg90yj3md051HKpdDqx4PcYMAJadCJ0JnLuTujYFUST8vUFWUh23iEYTaIT4F32YsxmY1gP2AykcL789AEj1HG7T7KwTzKtWz7tvDauMQZJPEsRBm9KcpkLPZqM8dDaWszeJ0xPMRQm+fAdnaaYzFgOA/nOP63BLmWKXTOnKfO42Fu1v2t9jm6eTdRr6mmB7eoLH3Tp/xGtIQXJBOldIGhXMkUGW991bVE0kiQUDiBRxjw9UfooZXcQxfO9xlXsotJWtNKyP2Y1VpZ+RTnWb5qSKZk1p6Zdh9/Nf8c6yAuNzOcGupJHNUlzGFuPPiSO1md6eEm7sD9FldyYwpwHV0bki4xFrCYneySAJfbUD0kL7Ef4b9YSJAoYSJEiRLN+g8TJUqYKHvzdLOWO3nOP22FmMgefRY7js50btrC53gYYTrROxNQPJefMdNJK7XjH4kcHNWX1HS3nny02RgMuKKuE3FKnDKnJJCzlCLo1bo/E1XapZeRtSs3iWn9OG9M64iu0zX+7wv10jGtQDTdb6Mw7RQJaEhDGtUu+iNdl+EvcsIZo5X0kQtqiThg2aahD5/jiDkECROmiDafFms7rx0drJRSOvA/3u9zAfZQbJ6UMc238mVM0WW2+2vP2VoZQzUCJLjInm/Bn48TT2mR1vAabZnjy7gdQalLC8gnA+M/eIfD7ACFIi6k+9YSLbVS2lFKMW0oIkKIIA23TTvz9e2hHk/SjX/1BdgxK2ZdOMVkH9WJlM4cKryahwM7LOaL2xocoAzgJElYytJUSiHOmYxvcSPIDqOENSSAl7RqMQ8Pp56nbSzdm5ZsHbUiStAwtsyX60RsLMVUUCkr7au0WfHQGDMYwA8LbV3h53aNeSif6W0c8rups9ixAj0G8eSQkUuYn/NdYItd6X0VIH3K89B9TKIXQwrrQLAejPDbdNNi4zjMbF44LZXIeQusft0Es+1THWiuhzpOVEsVgfVMzLvxHGUU6cOYIMfxYNC4q5Yg5+tWfTEs5GkZySAvYTCKwdxAHwN4i4cyh4FCSRo+vhG0x0SpuPROplLEzWwG2vJL609HHucEUpZ7ztds0/4egWYDrmeWrGYCEdkAjOR8BrGCC3mULkAtU3n76wH+ZtZtNrVepIrwOnPsUq7jHasjwDjClPM5+/gJj9AB2MU9meBNIRQ0N4XYa+SGH085HANgqeIp2vMAMRYDp3IhMIAYG4CxzKQUWMkk9hcwihSdyFBQwgAn+He6fzcLWi1BggmUs0w2tYMxdALKKOMTQLmGB2kLLGAmR91RjUxwp5gHuUg6xTtwLr+hvc+tllo5SuVvi1zgCn4GLLK6QydxOQARhrCMJA4ON1Ink62a2fTnX47a1gcc9OfzdObZNjx6ZOYXPpDCN7hvkJQirqGIXbwPXEEfnz+MDezzRXKb3UuEah5gyVHb+ogXM3PVlsEMzYK7mdmWSPK3J5cAxcBy2WBduCrDH8wRNtEFgCDjqWMmO5jAXP8Cphl5aIyplDImR2z2C+5kIzc5XVjA6hywTTo411qAuWwv6Mws4F2sZ7BG5he4HIxRerasY776xmSRxbgk626wB+2zrk/DTOQOArKc+ziYr00P9nI797KpkXGu4lW52ltIG263KXZqTo/eKLNJ3J95FCM5yjQZv13GZK4yzV8my0wKZpcw2cbiuIYoe1lCEWOzbvbbMZBleJnTUpT7qWM2r9KfyeQ+9ePhVMrD3h84j9PpToCDrGeJLLcahRhL2ZV1nPRYTRuSQJK9HGEJQSr9vP0sIQAoq7LeCO5nsc9dSZJPeZ81GLCR90kCytZskXCAdwkBynqSbGAJq/CQUl2hbziuXqJHGr3WeUyH6J5GnIN6k6PaVl/I4s3IdbcguKJBDTtuKP0KBREJSliclNAVRYMaSf0cR0VCEhYVQBFN52go4EtXEUcjGtGwRjQURAMSlkAABwlkSruN3gmphP1fIIC6EpaA4grEWYTHuKw4LkA5B9jc6PVWOx6yOu95nUxfzmwM0QW8gCVSl/dG0ojjkojj4eIQD0nYqol56cGHCVFFLIlgaFgC1JD0/LkRIWZJQ8BNRDERqTPPklpLxAJ2BIvhxCVh4WSYaol7ccWQgCRTWpwM4YqndVaXRCEo0WQ1CUuA4WgR32MOPZjcBLDLy5zY5FYpwkjZbh/KBi7wLfCH8o6lllERd8kWOWxpSMPlV3xMtSF4EX7FKEayWQ4ZCr2ZyGhCsl4QpBPTOYcRrJNaw6EDtXdyKssdDDlN7pJx0l8+kyMCA5nAZYJsEAROZDpnUs4aqVe0jY2XzRwxrK08KN+nH2uIC/TgHi7kADv8kZmwXLYxtlnIvRMn8b/NQrSdeFRGex8yOf3uKUMByiWaUqkgwOmcwcn+egrRjzkEuQxcknADXzCbcXYiAEV0ZjY905HsAyWcw7lSBCAr5XUCMkcqQJVfsJZnuZ7OYFgxJTzOEM4EwwKUW9QAQvTiWXmG1IOpK4kxORM0RiUmb1o3RjdbiEFOZW0Oh7Irj+nFzOXxHE+O/SWUgCB9eItyKMLDIMAwOrMaDLct/VnKGg7Tx3/CYoTwUvbfsH58RRU9DMNidoAab18yCVZCT5byf8Qyj208wsR9D89XNEXApaeV+WW20o8uUpMBzGFnLVfkvP8dxm425+D3YDZn8TCvk4cEutCNjQwhUJteIAMpQf25CEnMEtT5YT2jI5OJpONplHOQ2lSkxTBJ7y8WQqkhSZyQD7crU6hr/PrIUm9WzmaE7w/8kbeYad+Fdr5KW6ILV+cc9ykSZGXOnD78joFMYg1Oozdolul0IB3pTS/KfJlXy1O8zBhHBGqptmIJ08b35YQKZhCgN7gEhKF0pj3lICgKYqmmq4nTnjBh3xdQvmIapZyY2XINPEyo5HHmJuNJPCTOCyzknzpwxK8El+aJW3WznjlWcYoG8gwlTODLTDDHCNlQG6whBTiNeXofmzglNWyCdioj2Bw3oJaP+TFXUcfG9E29beVLysFIdKITv2YGPWgjKaBpB6KKVVzFGCrli8z2s4UDDG5y9DQijGCYhhXBTmYkfflyn9+I6zhegBdzwDIMjw95MnXOo+kzN+U7PMdyh0SKUcd/05ti2U69SnIVn3kmL1tq7dTyJiexnLeUJArPMoYTmM4hQ+Agr0gNr+L6L/dekd0cYAEOGOzmDxJPhfZ5kjG0Z7pVF1MFFcyTWnvRP8XVMY9KUKixBfSmvXxudQLtOZu/8rr4D0AlTEA7WtSPrSeoIYoLKEl20NfCAgniJEn4T60cimhHhW3Qls70Kafj68Rp025Msf9f2WKNlFsSb7Fcmv4fcZnRFnqq3SkAAAAldEVYdGRhdGU6Y3JlYXRlADIwMTctMDQtMzBUMTk6MTg6MzcrMDI6MDCMsLKlAAAAJXRFWHRkYXRlOm1vZGlmeQAyMDE3LTA0LTMwVDE5OjE4OjM3KzAyOjAw/e0KGQAAAABJRU5ErkJggg==';
}
var gArrNamesF = ['Markiplier','Jack','Brian','Paul','Ev','Ann','Michelle','Jenny','Lara','Kathryn'];
var gArrNamesL = ['Johnson','Septiceye','Lapston','Lewis','Clark','Griswold','Hart','Cube','Malloy','Capri'];
var gStrHello = 'BONJOUR - CIAO - GUTEN TAG - HELLO - HOLA - NAMASTE - OLÀ - ZDRAS-TVUY-TE - こんにちは - 你好';
var gOptsTitle = { color:'9F9F9F', marginPt:3, border:[0,0,{pt:'1',color:'CFCFCF'},0] };
var gOptsSubTitle = { x:0.5, y:0.7, cx:4, cy:0.3, font_size:18, font_face:'Arial', color:'0088CC', fill:'FFFFFF' };
var gDemoTitleText = { font_size:14, color:'0088CC', bold:true };
var gDemoTitleOpts = { font_size:13, color:'9F9F9F' };

// ==================================================================================================================

function getTimestamp() {
	var dateNow = new Date();
	var dateMM = dateNow.getMonth() + 1; dateDD = dateNow.getDate(); dateYY = dateNow.getFullYear(), h = dateNow.getHours(); m = dateNow.getMinutes();
	return dateNow.getFullYear() +''+ (dateMM<=9 ? '0' + dateMM : dateMM) +''+ (dateDD<=9 ? '0' + dateDD : dateDD) + (h<=9 ? '0' + h : h) + (m<=9 ? '0' + m : m);
}

// ==================================================================================================================

function runEveryTest() {
	execGenSlidesFuncs( ['Master', 'Chart', 'Image', 'Media', 'Shape', 'Text', 'Table'] );

	if ( typeof table2slides1 !== 'undefined' ) table2slides1();
}

function execGenSlidesFuncs(type) {
	// STEP 1: Instantiate new PptxGenJS object
	var pptx;
	if ( NODEJS ) {
		var fs = require('fs');
		if (fs.existsSync('../dist/pptxgen.js')) {
			pptx = require('../dist/pptxgen.js'); // for LOCAL TESTING
		}
		else {
			pptx = require("pptxgenjs");
		}
		var base64Images = require('./images/base64Images.js');
		LOGO_STARLABS = base64Images.LOGO_STARLABS();
	}
	else {
		pptx = new PptxGenJS();
	}

	// STEP 2: Set Presentation props (as QA test only - these are not required)
	pptx.setAuthor('Brent Ely');
	pptx.setCompany(CUST_NAME);
	pptx.setRevision('15');
	pptx.setSubject('PptxGenJS Test Suite Export');
	pptx.setTitle('PptxGenJS Test Suite Presentation');

	// STEP 3: Set layout
	pptx.setLayout('LAYOUT_WIDE');

	// STEP 4: Reproductions of the 3 Master Slides from the old `pptxgen.masters.js` file (`gObjPptxMasters` items)
	var objBkdg = { path:'images/starlabs_bkgd.jpg' };
	var objImg  = { x:4.6, y:3.5, w:4, h:1.8, path:'images/starlabs_logo.png' };
	// NOTE: Fallback to pre-encoded for local file users as I dont want them to see "junk" (plus Node demo will encode so QA testing isnt impacted by this)
	if ( !NODEJS && window.location.href.indexOf('file:') == 0 ) {
		objBkdg = { data:BKGD_STARLABS };
		objImg  = { x:4.6, y:3.5, w:4, h:1.8, data:LOGO_STARLABS };
	}

	pptx.defineSlideMaster({
		title: 'TITLE_SLIDE',
		bkgd: objBkdg,
		objects: [
			{ 'line':  { x: 3.5, y:1.00, w:6.00, line:'0088CC', line_size:5 } },
			{ 'chart': { type:'PIE', data:[{labels:['R','G','B'], values:[10,10,5]}], opts:{x:11.3, y:0.0, w:2, h:2, dataLabelFontSize:9} } },
			{ 'rect':  { x: 0.0, y:5.30, w:'100%', h:0.75, fill:'F1F1F1' } },
			{ 'text':
				{ text:'Global IT & Services :: Status Report',
				options:{ x:3.0, y:5.30, w:5.5, h:0.75, font_face:'Arial', color:'363636', font_size:20, valign:'m', margin:0 } }
			},
			{ 'image': { x:11.3, y:6.40, w:1.67, h:0.75, data:starlabsLogoSml } }
		]
	});
	pptx.defineSlideMaster({
		title: 'MASTER_SLIDE',
		bkgd: 'FFFFFF',
		margin:  [ 0.5, 0.25, 1.0, 0.25 ],
		objects: [
			{ 'rect':  { x: 0.00, y:6.90, w:'100%', h:0.6, fill:'003b75' } },
			{ 'image': { x:12.30, y:0.30, w:0.70, h:0.70, data:checkGreen } },
			{ 'image': { x:11.45, y:5.95, w:1.67, h:0.75, data:starlabsLogoSml } },
			{ 'text':
				{
					options: {x:0, y:6.9, w:'100%', h:0.6, align:'c', valign:'m', color:'FFFFFF', font_size:12},
					text: 'S.T.A.R. Laboratories - Confidential'
				}
			}
		],
		slideNumber: { x:0.6, y:7.1, color:'FFFFFF', fontFace:'Arial', fontSize:10 }
	});
	pptx.defineSlideMaster({
		title: 'THANKS_SLIDE',
		bkgd: '36ABFF',
		objects: [
			{ 'rect':  { x:0.0, y:3.4, w:'100%', h:2.0, fill:'ffffff' } },
			{ 'text':  { text:'Thank You!', options:{ x:0.0, y:0.9, w:'100%', h:1, font_face:'Arial', color:'FFFFFF', font_size:60, align:'c' } } },
			{ 'image': objImg}
		]
	});

	// STEP 5: Run requested test
	var arrTypes = ( typeof type === 'string' ? [type] : type );
	arrTypes.forEach(function(type,idx){ eval( 'genSlides_'+type+'(pptx)' ); });

	// LAST: Export Presentation
	if ( !NODEJS ) pptx.save('Demo-'+type+'_'+getTimestamp());
}

// ==================================================================================================================

function genSlides_Table(pptx) {
	// SLIDE 1: Table text alignment and cell styles
	{
		var slide = pptx.addNewSlide();
		slide.addTable( [ [{ text:'Table Examples 1', opts:gOptsTitle }] ], { x:0.5, y:0.13, w:12.5, h:0.3 } ); // `opts` = legacy test

		// DEMO: align/valign -------------------------------------------------------------------------
		var objOpts1 = { x:0.5, y:0.7, font_size:18, font_face:'Arial', color:'0088CC' };
		slide.addText('Cell Text Alignment:', objOpts1);

		var arrTabRows = [
			[
				{ text: 'Top Lft', options: { valign:'top',    align:'left'  , font_face:'Arial'   } },
				{ text: 'Top Ctr', options: { valign:'t'  ,    align:'center', font_face:'Courier' } },
				{ text: 'Top Rgt', options: { valign:'t'  ,    align:'right' , font_face:'Verdana' } }
			],
			[
				{ text: 'Ctr Lft', options: { valign:'middle', align:'left' } },
				{ text: 'Ctr Ctr', options: { valign:'center', align:'ctr'  } },
				{ text: 'Ctr Rgt', options: { valign:'c'     , align:'r'    } }
			],
			[
				{ text: 'Btm Lft', options: { valign:'bottom', align:'l' } },
				{ text: 'Btm Ctr', options: { valign:'btm',    align:'c' } },
				{ text: 'Btm Rgt', options: { valign:'b',      align:'r' } }
			]
		];
		slide.addTable(
			arrTabRows, { x:0.5, y:1.1, w:5.0 },
			{ rowH:0.75, fill:'F7F7F7', font_size:14, color:'363636', border:{pt:'1', color:'BBCCDD'} }
		);
		// Pass default cell style as tabOpts, then just style/override individual cells as needed

		// DEMO: cell styles --------------------------------------------------------------------------
		var objOpts2 = { x:6.0, y:0.7, font_size:18, font_face:'Arial', color:'0088CC' };
		slide.addText('Cell Styles:', objOpts2);

		var arrTabRows = [
			[
				{ text: 'White',  options: { fill:'6699CC', color:'FFFFFF' } },
				{ text: 'Yellow', options: { fill:'99AACC', color:'FFFFAA' } },
				{ text: 'Pink',   options: { fill:'AACCFF', color:'E140FE' } }
			],
			[
				{ text: '12pt', options: { fill:'FF0000', font_size:12 } },
				{ text: '20pt', options: { fill:'00FF00', font_size:20 } },
				{ text: '28pt', options: { fill:'0000FF', font_size:28 } }
			],
			[
				{ text: 'Bold',      options: { fill:'003366', bold:true } },
				{ text: 'Underline', options: { fill:'336699', underline:true } },
				{ text: '10pt Pad',  options: { fill:'6699CC', marginPt:10 } }
			]
		];
		slide.addTable(
			arrTabRows, { x:6.0, y:1.1, w:7.0 },
			{ rowH:0.75, fill:'F7F7F7', color:'FFFFFF', font_size:16, valign:'center', align:'ctr', border:{pt:'1', color:'FFFFFF'} }
		);

		// DEMO: Row/Col Width/Heights ----------------------------------------------------------------
		var objOpts3 = { x:0.5, y:3.6, font_size:18, font_face:'Arial', color:'0088CC' };
		slide.addText('Row/Col Heights/Widths:', objOpts3);

		var arrTabRows = [
			[ {text:'1x1'}, {text:'2x1'}, { text:'2.5x1' }, { text:'3x1' }, { text:'4x1' } ],
			[ {text:'1x2'}, {text:'2x2'}, { text:'2.5x2' }, { text:'3x2' }, { text:'4x2' } ]
		];
		slide.addTable( arrTabRows,
			{
				x:0.5, y:4.0,
				rowH: [1, 2], colW: [1, 2, 2.5, 3, 4],
				fill:'F7F7F7', color:'6c6c6c',
				font_size:14, valign:'center', align:'ctr',
				border:{pt:'1', color:'BBCCDD'}
			}
		);
	}

	// SLIDE 2: Table row/col-spans
	{
		var slide = pptx.addNewSlide();
		// 2: Slide title
		slide.addTable(
			[ [{ text:'Table Examples 2 [QA: this tables x,y,w,h all using %]', options:{ color:'9F9F9F', marginPt:3, border:[0,0,{pt:'1',color:'CFCFCF'},0] } }] ],
			{ x:'5%', y:'2%', w:'90%', h:'4%' }
		);

		// DEMO: Rowspans/Colspans ----------------------------------------------------------------
		var optsSub = JSON.parse(JSON.stringify(gOptsSubTitle));
		slide.addText('Colspans/Rowspans:', optsSub);

		var tabOpts1 = { x:0.5, y:1.1, w:'90%', h:2, fill:'F5F5F5', color:'3D3D3D', font_size:16, border:{pt:4, color:'FFFFFF'}, align:'c', valign:'m' };
		var arrTabRows1 = [
			[
				{ text:'A1\nA2', options:{rowspan:2, fill:'99FFCC'} }
				,{ text:'B1' }
				,{ text:'C1 -> D1', options:{colspan:2, fill:'99FFCC'} }
				,{ text:'E1' }
				,{ text:'F1\nF2\nF3', options:{rowspan:3, fill:'99FFCC'} }
			]
			,[       'B2', 'C2', 'D2', 'E2' ]
			,[ 'A3', 'B3', 'C3', 'D3', 'E3' ]
		];
		// NOTE: Follow HTML conventions for colspan/rowspan cells - cells spanned are left out of arrays - see above
		// The table above has 6 columns, but each of the 3 rows has 4-5 elements as colspan/rowspan replacing the missing ones
		// (e.g.: there are 5 elements in the first row, and 6 in the second)
		slide.addTable( arrTabRows1, tabOpts1 );

		var tabOpts2 = { x:0.5, y:3.3, w:12.4, h:1.5, font_size:14, font_face:'Courier', align:'center', valign:'middle', fill:'F9F9F9', border:{pt:'1',color:'c7c7c7'}};
		var arrTabRows2 = [
			[
				{ text:'A1\n--\nA2', options:{rowspan:2, fill:'99FFCC'} },
				{ text:'B1\n--\nB2', options:{rowspan:2, fill:'99FFCC'} },
				{ text:'C1 -> D1',   options:{colspan:2, fill:'9999FF'} },
				{ text:'E1 -> F1',   options:{colspan:2, fill:'9999FF'} },
				'G1'
			],
			[ 'C2','D2','E2','F2','G2' ]
		];
		slide.addTable( arrTabRows2, tabOpts2 );

		var tabOpts3 = {x:0.5, y:5.15, w:6.25, h:2, margin:0.25, align:'center', valign:'middle', font_size:16, border:{pt:'1',color:'c7c7c7'}, fill:'F1F1F1' }
		var arrTabRows3 = [
			[ {text:'A1\nA2\nA3', options:{rowspan:3, fill:'FFFCCC'}}, {text:'B1\nB2', options:{rowspan:2, fill:'FFFCCC'}}, 'C1' ],
			[ 'C2' ],
			[ { text:'B3 -> C3', options:{colspan:2, fill:'99FFCC'} } ]
		];
		slide.addTable(arrTabRows3, tabOpts3);

		var tabOpts4 = {x:7.4, y:5.15, w:5.5, h:2, margin:0, align:'center', valign:'middle', font_size:16, border:{pt:'1',color:'c7c7c7'}, fill:'F2F9FC' }
		var arrTabRows4 = [
			[ 'A1', {text:'B1\nB2', options:{rowspan:2, fill:'FFFCCC'}}, {text:'C1\nC2\nC3', options:{rowspan:3, fill:'FFFCCC'}} ],
			[ 'A2' ],
			[ { text:'A3 -> B3', options:{colspan:2, fill:'99FFCC'} } ]
		];
		slide.addTable(arrTabRows4, tabOpts4);
	}

	// SLIDE 3: Super rowspan/colspan demo
	{
		var slide = pptx.addNewSlide();
		slide.addTable( [ [{ text:'Table Examples 3', opts:gOptsTitle }] ], { x:0.5, y:0.13, w:'94%', h:0.3 } ); // `opts` = legacy test

		// DEMO: Rowspans/Colspans ----------------------------------------------------------------
		var optsSub = JSON.parse(JSON.stringify(gOptsSubTitle));
		slide.addText('Extreme Colspans/Rowspans:', optsSub);

		var optsRowspan2 = {rowspan:2, fill:'99FFCC'};
		var optsRowspan3 = {rowspan:3, fill:'99FFCC'};
		var optsRowspan4 = {rowspan:4, fill:'99FFCC'};
		var optsRowspan5 = {rowspan:5, fill:'99FFCC'};
		var optsColspan2 = {colspan:2, fill:'9999FF'};
		var optsColspan3 = {colspan:3, fill:'9999FF'};
		var optsColspan4 = {colspan:4, fill:'9999FF'};
		var optsColspan5 = {colspan:5, fill:'9999FF'};

		var arrTabRows5 = [
			[
				'A1','B1','C1','D1','E1','F1','G1','H1',
				{ text:'I1\n-\nI2\n-\nI3\n-\nI4\n-\nI5', options:optsRowspan5 },
				{ text:'J1 -> K1 -> L1 -> M1 -> N1', options:optsColspan5 }
			],
			[
				{ text:'A2\n--\nA3', options:optsRowspan2 },
				{ text:'B2 -> C2 -> D2',   options:optsColspan3 },
				{ text:'E2 -> F2',   options:optsColspan2 },
				{ text:'G2\n-\nG3\n-\nG4', options:optsRowspan3 },
				'H2',
				'J2','K2','L2','M2','N2'
			],
			[
				{ text:'B3\n-\nB4\n-\nB5', options:optsRowspan3 },
				'C3','D3','E3','F3', 'H3', 'J3','K3','L3','M3','N3'
			],
			[
				{ text:'A4\n--\nA5', options:optsRowspan2 },
				{ text:'C4 -> D4 -> E4 -> F4', options:optsColspan4 },
				'H4',
				{ text:'J4 -> K4 -> L4', options:optsColspan3 },
				{ text:'M4\n--\nM5', options:optsRowspan2 },
				{ text:'N4\n--\nN5', options:optsRowspan2 },
			],
			[
				'C5','D5','E5','F5',
				{ text:'G5 -> H5', options:{colspan:2, fill:'9999FF'} },
				'J5','K5','L5'
			]
		];

		var taboptions5 = { x:0.6, y:1.3, w:'90%', h:5.5, margin:0, font_size:14, align:'c', valign:'m', border:{pt:'1'} };

		slide.addTable(arrTabRows5, taboptions5);
	}

	// SLIDE 4: Cell Formatting / Cell Margins
	{
		var slide = pptx.addNewSlide();
		// 2: Slide title
		slide.addTable(
			[ [{ text:'Table Examples 4', options:{ color:'9F9F9F', marginPt:3, border:[0,0,{pt:'1',color:'CFCFCF'},0] } }] ],
			{ x:0.5, y:0.13, w:12.5, h:0.3 }
		);

		// Cell Margins
		var optsSub = JSON.parse(JSON.stringify(gOptsSubTitle));
		slide.addText('Cell Margins:', optsSub);

		slide.addTable( [['margin:0']],           { x:0.5, y:1.1, margin:0,           w:1.2, fill:'FFFCCC' } );
		slide.addTable( [['margin:[0,0,0,20]']],  { x:2.5, y:1.1, margin:[0,0,0,20],  w:2.0, fill:'FFFCCC', align:'r' } );
		slide.addTable( [['margin:5']],           { x:5.5, y:1.1, margin:5,           w:1.0, fill:'F1F1F1' } );
		slide.addTable( [['margin:[40,5,5,20]']], { x:7.5, y:1.1, margin:[40,5,5,20], w:2.2, fill:'F1F1F1' } );
		slide.addTable( [['margin:[80,5,5,10]']], { x:10.5,y:1.1, margin:[80,5,5,10], w:2.2, fill:'F1F1F1' } );

		slide.addTable( [{text:'number zero:', options:{margin:5}}, {text:0, options:{marginPt:5}}], { x:0.5, y:1.9, w:3, fill:'f2f9fc', border:'none', colW:[2,1] } );
		slide.addTable( [{text:'text-obj margin:0', options:{margin:0}}], { x:4.0, y:1.9, w:2, fill:'f2f9fc' } );

		// Test margin option when using both plain and text object cells
		var arrTextObjects = [
			['Plain text','Cell 2',3],
			[
				{ text:'Text Objects', options:{ color:'99ABCC', align:'r' } },
				{ text:'2nd cell', options:{ color:'0000EE', align:'c' } },
				{ text:3, options:{ color:'0088CC', align:'l' } }
			]
		];
		slide.addTable( arrTextObjects, { x:0.5, y:2.7, w:12.25, margin:7, fill:'F1F1F1', border:{pt:1,color:'696969'} } );

		// Complex/Compound border
		var optsSub = JSON.parse(JSON.stringify(gOptsSubTitle)); optsSub.y = 3.9;
		slide.addText('Complex Cell Border:', optsSub);
		var arrBorder = [ {color:'FF0000',pt:1}, {color:'00ff00',pt:3}, {color:'0000ff',pt:5}, {color:'9e9e9e',pt:7} ];
		slide.addTable( [['Borders!']], { x:0.5, y:4.3, w:12.3, rowH:1.5, fill:'F5F5F5', color:'3D3D3D', font_size:18, border:arrBorder, align:'c', valign:'c' } );

		// Invalid char check
		var optsSub = JSON.parse(JSON.stringify(gOptsSubTitle)); optsSub.y = 6.1;
		slide.addText('Escaped Invalid Chars:', optsSub);
		var arrTabRows3 = [['<', '>', '"', "'", '&', 'plain']];
		slide.addTable( arrTabRows3, { x:0.5, y:6.5, w:12.3, rowH:0.5, fill:'F5F5F5', color:'3D3D3D', border:'FFFFFF', align:'c', valign:'c' } );

	}

	// SLIDE 5: Cell Word-Level Formatting
	{
		var slide = pptx.addNewSlide();
		slide.addTable( [ [{ text:'Table Examples 5', options:gOptsTitle }] ], { x:0.5, y:0.13, w:12.5, h:0.3 } );
		slide.addText(
			'The following textbox and table cell use the same array of text/options objects, making word-level formatting familiar and consistent across the library.',
			{ x:0.5, y:0.5, w:'95%', h:0.5, margin:0.1, font_size:14 }
		);
		slide.addText("[\n"
			+ "  { text:'1st line', options:{ font_size:24, color:'99ABCC', align:'r', breakLine:true } },\n"
			+ "  { text:'2nd line', options:{ font_size:36, color:'FFFF00', align:'c', breakLine:true } },\n"
			+ "  { text:'3rd line', options:{ font_size:48, color:'0088CC', align:'l' } }\n"
			+ "]",
			{ x:1, y:1.1, w:11, h:1.5, margin:0.1, font_face:'Courier', font_size:14, fill:'F1F1F1', color:'333333' }
		);

		// Textbox: Text word-level formatting
		slide.addText('Textbox:', { x:1, y:2.8, w:3, font_size:18, font_face:'Arial', color:'0088CC' });

		var arrTextObjects = [
			{ text:'1st line', options:{ font_size:24, color:'99ABCC', align:'r', breakLine:true } },
			{ text:'2nd line', options:{ font_size:36, color:'FFFF00', align:'c', breakLine:true } },
			{ text:'3rd line', options:{ font_size:48, color:'0088CC', align:'l' } }
		];
		slide.addText( arrTextObjects, { x:2.5, y:2.8, w:9, h:2, margin:0.1, fill:'232323' } );

		// Table cell: Use the exact same code from addText to do the same word-level formatting within a cell
		slide.addText('Table:', { x:1, y:5, w:3, font_size:18, font_face:'Arial', color:'0088CC' });

		var opts2 = { x:2.5, y:5, w:9, h:2, align:'center', valign:'middle', colW:[1.5,1.5,6], border:{pt:'1'}, fill:'F1F1F1' }
		var arrTabRows = [
			[
				{ text:'Cell 1A',       options:{font_face:'Arial'  } },
				{ text:'Cell 1B',       options:{font_face:'Courier'} },
				{ text: arrTextObjects, options:{fill:'232323'      } }
			]
		];
		slide.addTable(arrTabRows, opts2);
	}

	// SLIDE 6: Cell Word-Level Formatting
	{
		var slide = pptx.addNewSlide();
		slide.addTable( [{ text:'Table Examples 6', options:{ color:'9F9F9F', marginPt:3, border:[0,0,{pt:'1',color:'CFCFCF'},0] } }], { x:0.5, y:0.13, w:12.5, h:0.3 } );

		var optsSub = JSON.parse(JSON.stringify(gOptsSubTitle));
		slide.addText('Table Cell Word-Level Formatting:', optsSub);

		// EX 1:
		var arrCell1 = [{ text:'Cell 1A', options:{ color:'0088cc' } }];
		var arrCell2 = [{ text:'Red ', options:{color:'FF0000'} }, { text:'Green ', options:{color:'00FF00'} }, { text:'Blue', options:{color:'0000FF'} }];
		var arrCell3 = [{ text:'Bullets\nBullets\nBullets', options:{ color:'0088cc', bullet:true } }];
		var arrCell4 = [{ text:'Numbers\nNumbers\nNumbers', options:{ color:'0088cc', bullet:{type:'number'} } }];
		var arrTabRows = [
			[{ text:arrCell1 }, { text:arrCell2, options:{valign:'m'} }, { text:arrCell3, options:{valign:'m'} }, { text:arrCell4, options:{valign:'b'} }]
		];
		slide.addTable( arrTabRows, { x:0.6, y:1.25, w:12, h:3, font_size:24, border:{pt:'1'}, fill:'F1F1F1' } );

		// EX 2:
		slide.addTable(
			[
				{ text:[
					{ text:'I am a text object with bullets ', options:{color:'CC0000', bullet:{code:'2605'}} },
					{ text:'and i am the next text object'   , options:{color:'00CD00', bullet:{code:'25BA'}} },
					{ text:'Final text object w/ bullet:true', options:{color:'0000AB', bullet:true} }
				]},
				{ text:[
					{ text:'Cell', options:{font_size:36, align:'l', breakLine:true} },
					{ text:'#2',   options:{font_size:60, align:'r', color:'CD0101'} }
				]},
				{ text:[
					{ text:'Cell', options:{font_size:36, font_face:'Courier', color:'dd0000', breakLine:true} },
					{ text:'#'   , options:{font_size:60, color:'8648cd'} },
					{ text:'3'   , options:{font_size:60, color:'33ccef'} }
				]}
			],
			{ x:0.6, y:4.75, w:12, h:2, font_size:24, colW:[8,2,2], valign:'m', border:{pt:'1'}, fill:'F1F1F1' }
		);
	}

	// SLIDE 7+: Table auto-paging
	// ======== -----------------------------------------------------------------------------------
	{
		var arrRows = [];
		var arrText = [];
		for (var idx=0; idx<gArrNamesF.length; idx++) {
			var strText = ( idx == 0 ? gStrLoremIpsum.substring(0,100) : gStrLoremIpsum.substring(idx*100,idx*200) );
			arrRows.push( [idx, gArrNamesF[idx], strText] );
			arrText.push( [strText] );
		}

		var slide = pptx.addNewSlide();
		slide.addText( [{text:'Table Examples: ', options:gDemoTitleText},{text:'Auto-Paging Example', options:gDemoTitleOpts}], {x:0.5, y:0.13, w:'90%'} );
		slide.addTable( arrRows, { x:0.5, y:0.6, colW:[0.75,1.75,10], margin:2, border:'CFCFCF' } );

		var slide = pptx.addNewSlide();
		slide.addText( [{text:'Table Examples: ', options:gDemoTitleText},{text:'Smaller Table Area', options:gDemoTitleOpts}], {x:0.5, y:0.13, w:'90%'} );
		slide.addTable( arrRows, { x:3.0, y:0.6, colW:[0.75,1.75, 7], margin:5, border:'CFCFCF' } );

		var slide = pptx.addNewSlide();
		slide.addText( [{text:'Table Examples: ', options:gDemoTitleText},{text:'Test: Correct starting Y location upon paging', options:gDemoTitleOpts}], {x:0.5, y:0.13, w:'90%'} );
		slide.addTable( arrRows, { x:3.0, y:4.0, colW:[0.75,1.75, 7], margin:5, border:'CFCFCF' } );

		var slide = pptx.addNewSlide();
		slide.addText( [{text:'Table Examples: ', options:gDemoTitleText},{text:'Test: `{ newPageStartY: 1.5 }`', options:gDemoTitleOpts}], {x:0.5, y:0.13, w:'90%'} );
		slide.addTable( arrRows, { x:3.0, y:4.0, newPageStartY:1.5, colW:[0.75,1.75, 7], margin:5, border:'CFCFCF' } );

		var slide = pptx.addNewSlide('MASTER_SLIDE', {bkgd:'CCFFCC'});
		slide.addText( [{text:'Table Examples: ', options:gDemoTitleText},{text:'Master Page with Auto-Paging', options:gDemoTitleOpts}], {x:0.5, y:0.13, w:'90%'} );
		slide.addTable( arrRows, { x:1.0, y:0.6, colW:[0.75,1.75, 7], margin:5, border:'CFCFCF' } );

		var slide = pptx.addNewSlide();
		slide.addText( [{text:'Table Examples: ', options:gDemoTitleText},{text:'Auto-Paging Disabled', options:gDemoTitleOpts}], {x:0.5, y:0.13, w:'90%'} );
		slide.addTable( arrRows, { x:1.0, y:0.6, colW:[0.75,1.75, 7], margin:5, border:'CFCFCF', autoPage:false } );

		// lineWeight option demos
		var slide = pptx.addNewSlide();
		slide.addText( [{text:'Table Examples: ', options:gDemoTitleText},{text:'lineWeight:0', options:gDemoTitleOpts}], {x:0.5, y:0.13, w:3} );
		slide.addTable( arrText, { x:0.50, y:0.6, w:4, margin:5, border:'CFCFCF', autoPage:true } );

		slide.addText( [{text:'Table Examples: ', options:gDemoTitleText},{text:'lineWeight:0.5', options:gDemoTitleOpts}], {x:5.0, y:0.13, w:3} );
		slide.addTable( arrText, { x:4.75, y:0.6, w:4, margin:5, border:'CFCFCF', autoPage:true, lineWeight:0.5 } );

		slide.addText( [{text:'Table Examples: ', options:gDemoTitleText},{text:'lineWeight:-0.5', options:gDemoTitleOpts}], {x:9.0, y:0.13, w:3} );
		slide.addTable( arrText, { x:9.10, y:0.6, w:4, margin:5, border:'CFCFCF', autoPage:true, lineWeight:-0.5 } );
	}
}

function genSlides_Chart(pptx) {
	var LETTERS = 'ABCDEFGHIJKLMNOPQRSTUVWXYZ'.split('');
	var MONS = ['Jan','Feb','Mar','Apr','May','Jun','Jul','Aug','Sep','Oct','Nov','Dec'];
	var QTRS = ['Q1','Q2','Q3','Q4'];

	var dataChartPieStat = [
		{
			name  : 'Project Status',
			labels: ['Red', 'Amber', 'Green', 'Unknown'],
			values: [8, 20, 30, 2]
		}
	];
	var dataChartPieLocs = [
		{
			name  : 'Location',
			labels: ['CN', 'DE', 'GB', 'MX', 'JP', 'IN', 'US'],
			values: [  69,   35,   40,   85,   38,   99,  101]
		}
	];

	var arrDataLineStat = [];
	{
		var tmpObjRed = { name:'Red', labels:QTRS, values:[] };
		var tmpObjAmb = { name:'Amb', labels:QTRS, values:[] };
		var tmpObjGrn = { name:'Grn', labels:QTRS, values:[] };
		var tmpObjUnk = { name:'Unk', labels:QTRS, values:[] };

		for (var idy=0; idy<QTRS.length; idy++) {
			tmpObjRed.values.push( Math.floor(Math.random() * 30) + 1 );
			tmpObjAmb.values.push( Math.floor(Math.random() * 50) + 1 );
			tmpObjGrn.values.push( Math.floor(Math.random() * 80) + 1 );
			tmpObjUnk.values.push( Math.floor(Math.random() * 10) + 1 );
		}

		arrDataLineStat.push( tmpObjRed );
		arrDataLineStat.push( tmpObjAmb );
		arrDataLineStat.push( tmpObjGrn );
		arrDataLineStat.push( tmpObjUnk );
	}

	// SLIDE 1: Bar Chart ------------------------------------------------------------------
	function slide1() {
		var slide = pptx.addNewSlide();
		slide.addTable( [ [{ text:'Chart Examples: Bar Chart', options:gOptsTitle }] ], { x:0.5, y:0.13, w:12.5 } );

		var arrDataRegions = [
			{
				name  : 'Region 1',
				labels: ['May', 'June', 'July', 'August'],
				values: [26, 53, 100, 75]
			},
			{
				name  : 'Region 2',
				labels: ['May', 'June', 'July', 'August'],
				values: [43.5, 70.3, 90.1, 80.05]
			}
		];
		var arrDataHighVals = [
			{
				name  : 'California',
				labels: ['Apartment', 'Townhome', 'Duplex', 'House', 'Big House'],
				values: [2000, 2800, 3200, 4000, 5000]
			},
			{
				name  : 'Texas',
				labels: ['Apartment', 'Townhome', 'Duplex', 'House', 'Big House'],
				values: [1400, 2000, 2500, 3000, 3800]
			}
		];

		// TOP-LEFT: H/bar
		var optsChartBar1 = { x:0.5, y:0.6, w:6.0, h:3.0,
			barDir: 'bar',
			border: { pt:'3', color:'00EE00' },
			fill: 'F1F1F1',

			catAxisLabelColor   : 'CC0000',
			catAxisLabelFontFace: 'Helvetica Neue',
			catAxisLabelFontSize: 14,
			catAxisOrientation  : 'maxMin',

			titleColor   : '33CF22',
			titleFontFace: 'Helvetica Neue',
			titleFontSize: 24
		};
		slide.addChart( pptx.charts.BAR, arrDataRegions, optsChartBar1 );

		// TOP-RIGHT: V/col
		var optsChartBar2 = { x:7.0, y:0.6, w:6.0, h:3.0,
			barDir: 'col',

			catAxisLabelColor   : '0000CC',
			catAxisLabelFontFace: 'Courier',
			catAxisLabelFontSize: 12,
			catAxisOrientation  : 'minMax',

			dataBorder         : { pt:'1', color:'F1F1F1' },
			dataLabelColor     : '696969',
			dataLabelFontFace  : 'Arial',
			dataLabelFontSize  : 11,
			dataLabelPosition  : 'outEnd',
			dataLabelFormatCode: '#.0',
			showValue          : true,

			valAxisOrientation: 'maxMin',

			showLegend: false,
			showTitle : false
		};
		slide.addChart( pptx.charts.BAR, arrDataRegions, optsChartBar2 );

		// BTM-LEFT: H/bar - TITLE and LEGEND
		slide.addText( '.', { x:0.5, y:3.8, w:6.0, h:3.5, fill:'F1F1F1', color:'F1F1F1'} );
		var optsChartBar3 = { x:0.5, y:3.8, w:6.0, h:3.5,
			barDir     : 'bar',

			border: { pt:'3', color:'CF0909' },
			fill: 'F1C1C1',

			catAxisLabelColor   : 'CC0000',
			catAxisLabelFontFace: 'Helvetica Neue',
			catAxisLabelFontSize: 14,
			catAxisOrientation  : 'minMax',

			titleColor   : '33CF22',
			titleFontFace: 'Helvetica Neue',
			titleFontSize: 16,

			showTitle : true,
			title: 'Sales by Region'
		};
		slide.addChart( pptx.charts.BAR, arrDataHighVals, optsChartBar3 );

		// BTM-RIGHT: V/col - TITLE and LEGEND
		slide.addText( '.', { x:7.0, y:3.8, w:6.0, h:3.5, fill:'F1F1F1', color:'F1F1F1'} );
		var optsChartBar4 = { x:7.0, y:3.8, w:6.0, h:3.5,
			barDir: 'col',
			barGapWidthPct: 25,
			chartColors: ['0088CC', '99FFCC'],
			chartColorsOpacity: 50,
			valAxisMaxVal: 5000,

			catAxisLabelColor   : '0000CC',
			catAxisLabelFontFace: 'Times',
			catAxisLabelFontSize: 11,
			catAxisOrientation  : 'minMax',

			dataBorder         : { pt:'1', color:'F1F1F1' },
			dataLabelColor     : 'FFFFFF',
			dataLabelFontFace  : 'Arial',
			dataLabelFontSize  : 10,
			dataLabelPosition  : 'ctr',
			showValue          : true,

			showLegend: true,
			legendPos :  't',
			showTitle: true,
			title    : 'Chart Title'
		};
		slide.addChart( pptx.charts.BAR, arrDataHighVals, optsChartBar4 );
	}

	// SLIDE 2: Bar Chart Grid/Axis Options ------------------------------------------------
	function slide2() {
		var slide = pptx.addNewSlide();
		slide.addTable( [ [{ text:'Chart Examples: Bar Chart Grid/Axis Options', options:gOptsTitle }] ], { x:0.5, y:0.13, w:12.5 } );

		var arrDataRegions = [
			{
				name  : 'Region 1',
				labels: ['May', 'June', 'July', 'August'],
				values: [26, 53, 100, 75]
			},
			{
				name  : 'Region 2',
				labels: ['May', 'June', 'July', 'August'],
				values: [43.5, 70.3, 90.1, 80.05]
			}
		];
		var arrDataHighVals = [
			{
				name  : 'California',
				labels: ['Apartment', 'Townhome', 'Duplex', 'House', 'Big House'],
				values: [2000, 2800, 3200, 4000, 5000]
			},
			{
				name  : 'Texas',
				labels: ['Apartment', 'Townhome', 'Duplex', 'House', 'Big House'],
				values: [1400, 2000, 2500, 3000, 3800]
			}
		];

		// TOP-LEFT: H/bar
		var optsChartBar1 = { x:0.5, y:0.6, w:6.0, h:3.0,
			barDir: 'bar',
			fill: 'F1F1F1',

			catAxisLabelColor   : 'CC0000',
			catAxisLabelFontFace: 'Helvetica Neue',
			catAxisLabelFontSize: 14,

			catGridLine: 'none',
			catAxisHidden: true,
			valGridLine: { color: "cc6699", style: "dash", size: 1 },

			showLegend   : true,
			title        : 'No CatAxis, ValGridLine=dash',
			titleColor   : 'a9a9a9',
			titleFontFace: 'Helvetica Neue',
			titleFontSize: 14,
			showTitle    : true
		};
		slide.addChart( pptx.charts.BAR, arrDataRegions, optsChartBar1 );

		// TOP-RIGHT: V/col
		var optsChartBar2 = { x:7.0, y:0.6, w:6.0, h:3.0,
			barDir: 'col',
			fill: 'E1F1FF',

			dataBorder         : { pt:'1', color:'F1F1F1' },
			dataLabelColor     : '696969',
			dataLabelFontFace  : 'Arial',
			dataLabelFontSize  : 11,
			dataLabelPosition  : 'outEnd',
			dataLabelFormatCode: '#.0',
			showValue          : true,

			catAxisHidden: true,
			catGridLine  : 'none',
			valAxisHidden: true,
			valGridLine  : 'none',

			showLegend: true,
			legendPos : 'b',
			showTitle : false
		};
		slide.addChart( pptx.charts.BAR, arrDataRegions, optsChartBar2 );

		// BTM-LEFT: H/bar - TITLE and LEGEND
		slide.addText( '.', { x:0.5, y:3.8, w:6.0, h:3.5, fill:'F1F1F1', color:'F1F1F1'} );
		var optsChartBar3 = { x:0.5, y:3.8, w:6.0, h:3.5,
			barDir     : 'bar',

			border: { pt:'3', color:'CF0909' },
			fill: 'F1C1C1',

			catAxisLabelColor   : 'CC0000',
			catAxisLabelFontFace: 'Helvetica Neue',
			catAxisLabelFontSize: 14,
			catAxisOrientation  : 'maxMin',
			catAxisTitle: "Housing Type",
			catAxisTitleColor: "428442",
			catAxisTitleFontSize: 14,
			showCatAxisTitle: true,

			valAxisOrientation: 'maxMin',
			valGridLine: 'none',
			valAxisHidden: true,
			catGridLine: { color: "cc6699", style: "dash", size: 1 },

			titleColor   : '33CF22',
			titleFontFace: 'Helvetica Neue',
			titleFontSize: 16,

			showTitle : true,
			title: 'Sales by Region'
		};
		slide.addChart( pptx.charts.BAR, arrDataHighVals, optsChartBar3 );

		// BTM-RIGHT: V/col - TITLE and LEGEND
		slide.addText( '.', { x:7.0, y:3.8, w:6.0, h:3.5, fill:'F1F1F1', color:'F1F1F1'} );
		var optsChartBar4 = { x:7.0, y:3.8, w:6.0, h:3.5,
			barDir: 'col',
			barGapWidthPct: 25,
			chartColors: ['0088CC', '99FFCC'],
			chartColorsOpacity: 50,
			valAxisMinVal: 1000,
			valAxisMaxVal: 5000,

			catAxisLabelColor    : '0000CC',
			catAxisLabelFontFace : 'Times',
			catAxisLabelFontSize : 11,
			catAxisLabelFrequency: 1,
			catAxisOrientation   : 'minMax',

			dataBorder         : { pt:'1', color:'F1F1F1' },
			dataLabelColor     : 'FFFFFF',
			dataLabelFontFace  : 'Arial',
			dataLabelFontSize  : 10,
			dataLabelPosition  : 'ctr',
			showValue          : true,

			valAxisHidden      : true,
			catAxisTitle       : 'Housing Type',
			showCatAxisTitle   : true,

			showLegend: false,
			showTitle : false
		};
		slide.addChart( pptx.charts.BAR, arrDataHighVals, optsChartBar4 );
	}

	// SLIDE 3: Stacked Bar Chart ----------------------------------------------------------
	function slide3() {
		var slide = pptx.addNewSlide();
		slide.addTable( [ [{ text:'Chart Examples: Bar Chart: Stacked/PercentStacked and Data Table', options:gOptsTitle }] ], { x:0.5, y:0.13, w:12.5 } );

		var arrDataRegions = [
			{
				name  : 'Region 3',
				labels: ['April', 'May', 'June', 'July', 'August'],
				values: [17, 26, 53, 100, 75]
			},
			{
				name  : 'Region 4',
				labels: ['April', 'May', 'June', 'July', 'August'],
				values: [55, 43, 70, 90, 80]
			}
		];
		var arrDataHighVals = [
			{
				name  : 'California',
				labels: ['Apartment', 'Townhome', 'Duplex', 'House', 'Big House'],
				values: [2000, 2800, 3200, 4000, 5000]
			},
			{
				name  : 'Texas',
				labels: ['Apartment', 'Townhome', 'Duplex', 'House', 'Big House'],
				values: [1400, 2000, 2500, 3000, 3800]
			}
		];

		// TOP-LEFT: H/bar
		var optsChartBar1 = { x:0.5, y:0.6, w:6.0, h:3.0,
			barDir: 'bar',
			barGrouping: 'stacked',

			catAxisLabelColor   : 'CC0000',
			catAxisLabelFontFace: 'Helvetica Neue',
			catAxisLabelFontSize: 14,
			catAxisOrientation  : 'maxMin',

			dataLabelColor   : 'FFFFFF',
			showValue        : true,

			titleColor   : '33CF22',
			titleFontFace: 'Helvetica Neue',
			titleFontSize: 24
		};
		slide.addChart( pptx.charts.BAR, arrDataRegions, optsChartBar1 );

		// TOP-RIGHT: V/col
		var optsChartBar2 = { x:7.0, y:0.6, w:6.0, h:3.0,
			barDir: 'col',
			barGrouping: 'stacked',

			dataLabelColor   : 'FFFFFF',
			dataLabelFontFace: 'Arial',
			dataLabelFontSize: 12,
			showValue        : true,

			catAxisLabelColor   : '0000CC',
			catAxisLabelFontFace: 'Courier',
			catAxisLabelFontSize: 12,
			catAxisOrientation  : 'minMax',

			showLegend: false,
			showTitle : false
		};
		slide.addChart( pptx.charts.BAR, arrDataRegions, optsChartBar2 );

		// BTM-LEFT: H/bar - 100% layout without axis labels
		var optsChartBar3 = { x:0.5, y:3.8, w:6.0, h:3.5,
			barDir     : 'bar',
			barGrouping: 'percentStacked',
			dataBorder   : { pt:'1', color:'F1F1F1' },
			catAxisHidden: true,
			valAxisHidden: true,
			showTitle    : false,
			layout       : {x:0.1, y:0.1, w:1, h:1},
			showDataTable:           true,
			showDataTableKeys:       true,
			showDataTableHorzBorder: false,
			showDataTableVertBorder: false,
			showDataTableOutline:    false
		};
		slide.addChart( pptx.charts.BAR, arrDataRegions, optsChartBar3 );

		// BTM-RIGHT: V/col - TITLE and LEGEND
		slide.addText( '.', { x:7.0, y:3.8, w:6.0, h:3.5, fill:'F1F1F1', color:'F1F1F1'} );
		var optsChartBar4 = { x:7.0, y:3.8, w:6.0, h:3.5,
			barDir: 'col',
			barGrouping: 'percentStacked',

			catAxisLabelColor   : '0000CC',
			catAxisLabelFontFace: 'Times',
			catAxisLabelFontSize: 12,
			catAxisOrientation  : 'minMax',
			chartColors: ['5DA5DA','FAA43A'],
			showLegend: true,
			legendPos :  't',

			showDataTable:     true,
			showDataTableKeys: false
		};
		slide.addChart( pptx.charts.BAR, arrDataHighVals, optsChartBar4 );
	}

	// SLIDE 4: Bar Chart - Lots of Bars ---------------------------------------------------
	function slide4() {
		var slide = pptx.addNewSlide();
		slide.addTable( [ [{ text:'Chart Examples: Lots of Bars (>26 letters)', options:gOptsTitle }] ], { x:0.5, y:0.13, w:12.5 } );

		var arrDataHighVals = [
			{
				name  : 'TEST: getExcelColName',
				labels: LETTERS.concat(['AA','AB','AC','AD']),
				values: [-5,-3,1,3,5,6,7,8,9,10,11,12,13,14,15,16,17,18,19,20,21,22,23,24,25,26,27,28,29,30 ]
			}
		];

		var optsChart = {
			x:0.5, y:0.5, w:'90%', h:'90%',
			barDir: 'col',
			title: 'Chart With >26 Cols',
			showTitle: true,
			titleFontSize: 20,
			titleRotate: 10,
			showCatAxisTitle: true,
			catAxisTitle: "Letters",
			catAxisTitleColor: "4286f4",
			catAxisTitleFontSize: 14,

			chartColors: ['EE1122'],
			invertedColors: ['0088CC'],

			showValAxisTitle: true,
			valAxisTitle: "Column Index",
			valAxisTitleColor: "c11c13",
			valAxisTitleFontSize: 16,
		};

		// TEST `getExcelColName()` to ensure Excel Column names are generated correctly above >26 chars/cols
		slide.addChart(pptx.charts.BAR, arrDataHighVals, optsChart);
	}

	// SLIDE 5: Bar Chart: Data Series Colors, majorUnits, and valAxisLabelFormatCode ------
	function slide5() {
		var slide = pptx.addNewSlide();
		slide.addTable( [ [{ text:'Chart Examples: Multi-Color Bars, `catLabelFormatCode`, `valAxisMajorUnit`, `valAxisLabelFormatCode`', options:gOptsTitle }] ], { x:0.5, y:0.13, w:12.5 } );

		// TOP-LEFT
		slide.addChart(
			pptx.charts.BAR,
			[
				{
					name  : 'Colored Series',
					labels: [38000, 38365, 38730, 40000, 40365, 40730],
					values: [20, 30, 10, 25, 15, 5]
				}
			],
			{
				x:0.5, y:0.6, w:'45%', h:3,
				valAxisMaxVal:100,
				barDir: 'bar',
				catLabelFormatCode: "mm-yyyy",
				valAxisMajorUnit: 50,
				chartColors: ['0077BF','4E9D2D','ECAA00','5FC4E3','DE4216','154384'],
				barGapWidthPct: 25
			}
		);

		// TOP-RIGHT
		// NOTE: Labels are ppt/excel dates (days past 1900)
		slide.addChart(
			pptx.charts.BAR,
			[
				{
					name  : 'Too Many Colors Series',
					labels: [37987,38018,38047,38078,38108,38139],
					values: [.20, .30, .10, .25, .15, .05]
				}
			],
			{
				x:7, y:0.6, w:'45%', h:3,
				valAxisMaxVal:1,
				barDir: 'bar',
				showValue: true,
				catLabelFormatCode: "mmm-yy",
				dataLabelPosition: 'outEnd',
				dataLabelFormatCode: '#%',
				valAxisLabelFormatCode: '#%',
				valAxisMajorUnit: 0.2,
				chartColors: ['0077BF','4E9D2D','ECAA00','5FC4E3','DE4216','154384', '7D666A','A3C961','EF907B','9BA0A3'],
				barGapWidthPct: 25
			}
		);

		// BOTTOM-LEFT
		slide.addChart(
			pptx.charts.BAR,
			[
				{
					name  : 'Two Color Series',
					labels: ['Jan', 'Feb','Mar', 'Apr', 'May', 'Jun'],
					values: [.20, .30, .10, .25, .15, .05]
				}
			],
			{  x:0.5, y:4.0, w:'45%', h:3,
				valAxisMaxVal:1,
				barDir: 'bar',
				showValue: true,
				dataLabelPosition: 'outEnd',
				dataLabelFormatCode: '#%',
				valAxisLabelFormatCode: '0.#0',
				chartColors: ['DE4216','154384'],
				barGapWidthPct: 25
			}
		);

		// BOTTOM-RIGHT
		slide.addChart(
			pptx.charts.BAR,
			[
				{
					name  : 'Escaped XML Chars',
					labels: ['Es', 'cap', 'ed', 'XML', 'Chars', "'", '"', '&', '<', '>'],
					values: [1.20, 2.30, 3.10, 4.25, 2.15, 6.05, 8.01, 2.02, 9.9, 0.9]
				}
			],
			{
				x:7, y:4, w:'45%', h:3,
				barDir: 'bar',
				showValue: true,
				dataLabelPosition: 'outEnd',
				chartColors: ['0077BF','4E9D2D','ECAA00','5FC4E3','DE4216','154384','7D666A','A3C961','EF907B','9BA0A3'],
				barGapWidthPct: 25,
				catAxisOrientation: 'maxMin',
				valAxisOrientation: 'maxMin',
				valAxisMaxVal: 10,
				valAxisMajorUnit: 1
			}
		);
	}

	// SLIDE 6: Tornado Chart -------------------------------------------------------------
	function slide6() {
		var slide = pptx.addNewSlide();
		slide.addTable( [ [{ text:'Tornado Chart - Grid and Axis Formatting', options:gOptsTitle }] ], { x:0.5, y:0.13, w:12.5 } );

		slide.addChart(
			pptx.charts.BAR,
			[
				{
					name: 'High',
					labels: ['London', 'Munich', 'Tokyo'],
					values: [.20, .32, .41]
				},
				{
					name: 'Low',
					labels: ['London', 'Munich', 'Tokyo'],
					values: [-0.11, -0.22, -0.29]
				}
			],
			{
				x:0.5, y:0.5, w:'90%', h:'90%',
				valAxisMaxVal:1,
				barDir: 'bar',
				axisLabelFormatCode: '#%',
				gridLineColor: 'D8D8D8',
				axisLineColor: 'D8D8D8',
				catAxisLineShow: false,
				valAxisLineShow: false,
				barGrouping: 'stacked',
				catAxisLabelPos: 'low',
				valueBarColors: true,
				//dataLabelPosition: 'outEnd',
				chartColors: ['0077BF','4E9D2D','ECAA00','5FC4E3','DE4216','154384','7D666A','A3C961','EF907B','9BA0A3'],
				invertedColors: ['0065A2','428526','C99100','51A7C1','BD3813','123970','6A575A','8BAB52','CB7A69','84888B'],
				barGapWidthPct: 25,
				valAxisMajorUnit: 0.2
			}
		);
	}

	// SLIDE 7: Line Chart: Line Smoothing, Line Size, Symbol Size -------------------------
	function slide7() {
		var slide = pptx.addNewSlide();
		slide.addTable( [ [{ text:'Chart Examples: Line Smoothing, Line Size, Line Shadow, Symbol Size', options:gOptsTitle }] ], { x:0.5, y:0.13, w:12.5 } );

		slide.addText( '..', { x:0.5, y:0.6, w:6.0, h:3.0, fill:'F1F1F1', color:'F1F1F1'} );
		var optsChartLine1 = { x:0.5, y:0.6, w:6.0, h:3.0,
			chartColors: [ COLOR_RED, COLOR_AMB, COLOR_GRN, COLOR_UNK ],
			lineSize  : 8,
			lineSmooth: true,
			showLegend: true, legendPos: 't'
		};
		slide.addChart( pptx.charts.LINE, arrDataLineStat, optsChartLine1 );

		var optsChartLine2 = { x:7.0, y:0.6, w:6.0, h:3.0,
			chartColors: [ COLOR_RED, COLOR_AMB, COLOR_GRN, COLOR_UNK ],
			lineSize  : 16,
			lineSmooth: true,
			showLegend: true, legendPos: 'r'
		};
		slide.addChart( pptx.charts.LINE, arrDataLineStat, optsChartLine2 );

		var optsChartLine1 = { x:0.5, y:4.0, w:6.0, h:3.0,
			chartColors: [ COLOR_RED, COLOR_AMB, COLOR_GRN, COLOR_UNK ],
			lineDataSymbolSize: 10,
			shadow: 'none',
			showLegend: true, legendPos: 'l'
		};
		slide.addChart( pptx.charts.LINE, arrDataLineStat, optsChartLine1 );

		// QA: DEMO: Test legacy option `lineShadow`
		var shadowOpts = { type:'outer', color:'cd0011', blur:3, offset:12, angle:75, opacity:0.8 };
		//lineShadow: shadowOpts,
		var optsChartLine2 = { x:7.0, y:4.0, w:6.0, h:3.0,
			chartColors: [ COLOR_RED, COLOR_AMB, COLOR_GRN, COLOR_UNK ],
			lineDataSymbolSize: 20,
			shadow: shadowOpts,
			showLegend: true, legendPos: 'b'
		};
		slide.addChart( pptx.charts.LINE, arrDataLineStat, optsChartLine2 );
	}

	// SLIDE 8: Line Chart: TEST: `lineDataSymbol` + `lineDataSymbolSize` ------------------
	function slide8() {
		var intWgap = 4.25;
		var opts_lineDataSymbol = ['circle','dash','diamond','dot','none','square','triangle'];
		var slide = pptx.addNewSlide();
		slide.addTable( [ [{ text:'Chart Examples: Line Chart: lineDataSymbol option test', options:gOptsTitle }] ], { x:0.5, y:0.13, w:12.5 } );

		opts_lineDataSymbol.forEach(function(opt,idx){
			slide.addChart(
				pptx.charts.LINE,
				arrDataLineStat,
				{
					x:(idx < 3 ? idx*intWgap : (idx < 6 ? (idx-3)*intWgap : (idx-6)*intWgap)), y:(idx < 3 ? 0.5 : (idx < 6 ? 2.75 : 5)),
					w:4.25, h:2.25,
					lineDataSymbol:opt, title:opt, showTitle:true,
					lineDataSymbolSize:(idx==5 ? 9 : (idx==6 ? 12 : null))
				}
			);
		});
	}

	// SLIDE 9: Line Chart: Lots of Cats ---------------------------------------------------
	function slide9() {
		var slide = pptx.addNewSlide();
		slide.addTable( [ [{ text:'Chart Examples: Line Chart: Lots of Lines', options:gOptsTitle }] ], { x:0.5, y:0.13, w:12.5 } );

		var MAXVAL = 20000;

		var arrDataTimeline = [];
		for (var idx=0; idx<15; idx++) {
			var tmpObj = {
				name  : 'Series'+idx,
				labels: MONS,
				values: []
			};

			for (var idy=0; idy<MONS.length; idy++) {
				tmpObj.values.push( Math.floor(Math.random() * MAXVAL) + 1 );
			}

			arrDataTimeline.push( tmpObj );
		}

		// FULL SLIDE:
		var optsChartLine1 = { x:0.5, y:0.6, w:'95%', h:'85%',
			fill: 'F2F9FC',

			valAxisMaxVal: MAXVAL,

			showLegend: true,
			legendPos : 'r'
		};
		slide.addChart( pptx.charts.LINE, arrDataTimeline, optsChartLine1 );
	}

	// SLIDE 10: Area Chart: Misc -----------------------------------------------------------
	function slide10() {
		var slide = pptx.addNewSlide();
		slide.addTable( [ [{ text:'Chart Examples: Area Chart', options:gOptsTitle }] ], { x:0.5, y:0.13, w:12.5 } );

		var arrDataTimeline2ser = [
			{
				name  : 'Actual Sales',
				labels: MONS,
				values: [1500, 4600, 5156, 3167, 8510, 8009, 6006, 7855, 12102, 12789, 10123, 15121]
			},
			{
				name  : 'Proj Sales',
				labels: MONS,
				values: [1000, 2600, 3456, 4567, 5010, 6009, 7006, 8855, 9102, 10789, 11123, 12121]
			}
		];

		// TOP-LEFT
		var optsChartLine1 = { x:0.5, y:0.6, w:'45%', h:3, catAxisOrientation:'maxMin', valAxisOrientation:'maxMin' };
		slide.addChart( pptx.charts.AREA, arrDataTimeline2ser, optsChartLine1 );

		// TOP-RIGHT
		var optsChartLine2 = { x:7, y:0.6, w:'45%', h:3,
			chartColors: ['0088CC', '99FFCC'],
			chartColorsOpacity: 25,
			dataBorder: {pt:2, color:'FFFFFF'},
			fill: 'D1E1F1'
		};
		slide.addChart( pptx.charts.AREA, arrDataTimeline2ser, optsChartLine2 );

		// BOTTOM-LEFT
		var optsChartLine3 = { x:0.5, y:4.0, w:'45%', h:3,
			chartColors: ['0088CC', '99FFCC'],
			chartColorsOpacity: 50
		};
		slide.addChart( pptx.charts.AREA, arrDataTimeline2ser, optsChartLine3 );

		// BOTTOM-RIGHT
		var optsChartLine4 = { x:7, y:4.0, w:'45%', h:3,
			chartColors: ['CC8833', 'CCFF69'],
			chartColorsOpacity: 75
		};
		slide.addChart( pptx.charts.AREA, arrDataTimeline2ser, optsChartLine4 );
	}

	// SLIDE 11: Pie Charts: All 4 Legend Options ------------------------------------------
	function slide11() {
		var slide = pptx.addNewSlide();
		slide.addTable( [ [{ text:'Chart Examples: Pie Charts: Legends', options:gOptsTitle }] ], { x:0.5, y:0.13, w:12.5 } );

		// INTERNAL USE: Not visible to user (its behind a chart): Used for ensuring ref counting works across obj types (eg: `rId` check/test)
		if (NODEJS) slide.addImage({ path:'images/cc_copyremix.gif', x:0.5, y:1.0, w:1.2, h:1.2 });

		// TOP-LEFT
		slide.addText( '.', {x:0.5, y:0.5, w:4.2, h:3.2, fill:'F1F1F1', color:'F1F1F1'} );
		slide.addChart( pptx.charts.PIE, dataChartPieStat, {x:0.5, y:0.5, w:4.2, h:3.2, showLegend:true, legendPos:'l'} );

		// TOP-RIGHT
		slide.addText( '.', {x:5.6, y:0.5, w:3.2, h:3.2, fill:'F1F1F1', color:'F1F1F1'} );
		slide.addChart( pptx.charts.PIE, dataChartPieStat, {x:5.6, y:0.5, w:3.2, h:3.2, showLegend:true, legendPos:'t'} );

		// BTM-LEFT
		slide.addText( '.', {x:0.5, y:4.0, w:4.2, h:3.2, fill:'F1F1F1', color:'F1F1F1'} );
		slide.addChart( pptx.charts.PIE, dataChartPieLocs, {x:0.5, y:4.0, w:4.2, h:3.2, showLegend:true, legendPos:'r'} );

		// BTM-RIGHT
		slide.addText( '.', {x:5.6, y:4.0, w:3.2, h:3.2, fill:'F1F1F1', color:'F1F1F1'} );
		slide.addChart( pptx.charts.PIE, dataChartPieLocs, {x:5.6, y:4.0, w:3.2, h:3.2, showLegend:true, legendPos:'b'} );

		// BOTH: TOP-RIGHT
		slide.addText( '.', {x:9.8, y:0.5, w:3.2, h:3.2, fill:'F1F1F1', color:'F1F1F1'} );
		// DEMO: `legendFontSize`, `titleAlign`, `titlePos`
		slide.addChart( pptx.charts.PIE, dataChartPieLocs,
		{
			x:9.8, y:0.5, w:3.2, h:3.2, dataBorder:{pt:'1',color:'F1F1F1'},
			showLegend: true,
			legendPos: 't',
			showTitle: true,
			title:'Left Title & Large Legend',

			legendFontSize: 14,
			titleAlign: 'left',
			titlePos: {x: 0, y: 0}
		});

		// BOTH: BTM-RIGHT
		slide.addText( '.', {x:9.8, y:4.0, w:3.2, h:3.2, fill:'F1F1F1', color:'F1F1F1'} );
		slide.addChart( pptx.charts.PIE, dataChartPieLocs, {x:9.8, y:4.0, w:3.2, h:3.2, dataBorder:{pt:'1',color:'F1F1F1'}, showLegend:true, legendPos:'b', showTitle:true, title:'Title & Legend'} );
	}

	// SLIDE 12: Doughnut Chart ------------------------------------------------------------
	function slide12() {
		var slide = pptx.addNewSlide();
		slide.addTable( [ [{ text:'Chart Examples: Doughnut Chart', options:gOptsTitle }] ], { x:0.5, y:0.13, w:12.5 } );

		var optsChartPie1 = {
			x:0.5, y:1.0, w:6.0, h:6.0,
			chartColors: ['FC0000','FFCC00','009900','6600CC'],
			dataBorder       : { pt:'2', color:'F1F1F1' },
			dataLabelColor   : 'FFFFFF',
			dataLabelFontSize: 14,

			legendPos : 'r',

			showLabel  : false,
			showValue  : false,
			showPercent: true,
			showLegend : true,
			showTitle  : false,

			holeSize: 70,

			title        : 'Project Status',
			titleColor   : '33CF22',
			titleFontFace: 'Helvetica Neue',
			titleFontSize: 24
		};
		slide.addText( '.', {x:0.5, y:1.0, w:6.0, h:6.0, fill:'F1F1F1', color:'F1F1F1'} );
		slide.addChart(pptx.charts.DOUGHNUT, dataChartPieStat, optsChartPie1 );

		var optsChartPie2 = {
			x:7.0, y:1.0, w:6, h:6,
			dataBorder       : { pt:'3', color:'F1F1F1' },
			dataLabelColor   : 'FFFFFF',
			showLabel  : true,
			showValue  : true,
			showPercent: true,
			showLegend : false,
			showTitle  : false,
			title: 'Resource Totals by Location',
			shadow: {
				offset: 20,
				blur: 20,
				type: 'inner'
			}
		};
		slide.addChart(pptx.charts.DOUGHNUT, dataChartPieLocs, optsChartPie2 );
	}

	// SLIDE 13: Scatter Chart -------------------------------------------------------------
	function slide13() {
		var slide = pptx.addNewSlide();
		slide.addTable( [ [{ text:'Chart Examples: Scatter Chart', options:gOptsTitle }] ], { x:0.5, y:0.13, w:12.5 } );

		var arrDataScatter = [
			{ name:'X-Axis',    values:[1,2,3,4,5,6,7,8,9,10,11,12] },
			{ name:'Y-Value 1', values:[13, 20, 21, 25] },
			{ name:'Y-Value 2', values:[21, 22, 25, 49] }
		];

		var optsChartScat1 = { x:0.5, y:0.5, w:'90%', h:'90%',
			showLegend: true,
			legendPos : 't',

			valAxisTitle        : "Renters",
			valAxisTitleColor   : "428442",
			valAxisTitleFontSize: 14,
			showValAxisTitle    : true,

			catAxisTitle        : "Last 12 Months",
			catAxisTitleColor   : "428442",
			catAxisTitleFontSize: 14,
			showCatAxisTitle    : true
		};
		slide.addChart( pptx.charts.SCATTER, arrDataScatter, optsChartScat1 );

	}

	// SLIDE 14: Multi-Type Charts ---------------------------------------------------------
	function slide14() {
		// powerpoint 2016 add secondary category axis labels
		// https://peltiertech.com/chart-with-a-dual-category-axis/

		var slide = pptx.addNewSlide();
		slide.addTable( [ [{ text:'Chart Examples: Multi-Type Charts', options:gOptsTitle }] ], { x:0.5, y:0.13, w:12.5 } );

		function doStackedLine() {
			// TOP-RIGHT:
			var opts = {
				x: 7.0, y: 0.6, w: 6.0, h: 3.0,
				barDir: 'col',
				barGrouping: 'stacked',
				catAxisLabelColor: '0000CC',
				catAxisLabelFontFace: 'Arial',
				catAxisLabelFontSize: 12,
				catAxisOrientation: 'minMax',
				showLegend: false,
				showTitle: false,
				valAxisMaxVal: 100,
				valAxisMajorUnit: 10
			};

			var labels = ['Mon', 'Tue', 'Wed', 'Thu', 'Fri'];
			var chartTypes = [
				{
					type: pptx.charts.BAR,
					data: [
						{
							name: 'Bottom',
							labels: labels,
							values: [17, 26, 53, 10, 4]
						},
						{
							name: 'Middle',
							labels: labels,
							values: [55, 40, 20, 30, 15]
						},
						{
							name: 'Top',
							labels: labels,
							values: [10, 22, 25, 35, 70]
						}
					],
					options: {
						barGrouping: 'stacked'
					}
				},
				{
					type: pptx.charts.LINE,
					data: [{
						name: 'Current',
						labels: labels,
						values: [25, 35, 55, 10, 5]
					}],
					options: {
						barGrouping: 'standard'
					}
				}
			];
			slide.addChart(chartTypes, opts);
		}

		function doColumnAreaLine() {
			var opts = {
				x: 0.6, y: 0.6, w: 6.0, h: 3.0,
				barDir: 'col',
				catAxisLabelColor: '666666',
				catAxisLabelFontFace: 'Arial',
				catAxisLabelFontSize: 12,
				catAxisOrientation: 'minMax',
				showLegend: false,
				showTitle: false,
				valAxisMaxVal: 100,
				valAxisMajorUnit: 10,

				valAxes:[
					{
						showValAxisTitle: true,
						valAxisTitle: 'Primary Value Axis'
					}, {
						showValAxisTitle: true,
						valAxisTitle: 'Secondary Value Axis',
						valGridLine: 'none'
					}
				],

				catAxes: [
					{
						catAxisTitle: 'Primary Category Axis'
					}, {
						catAxisHidden: true
					}
				]
			};

			var labels = ['April', 'May', 'June', 'July', 'August'];
			var chartTypes = [
				{
					type: pptx.charts.AREA,
					data: [{
						name: 'Current',
						labels: labels,
						values: [1, 4, 7, 2, 3]
					}],
					options: {
						chartColors: ['00FFFF'],
						barGrouping: 'standard',
						secondaryValAxis: !!opts.valAxes,
						secondaryCatAxis: !!opts.catAxes
					}
				}, {
					type: pptx.charts.BAR,
					data: [{
						name: 'Bottom',
						labels: labels,
						values: [17, 26, 53, 10, 4]
					}],
					options: {
						chartColors: ['0000FF'],
						barGrouping: 'stacked'
					}
				}, {
					type: pptx.charts.LINE,
					data: [{
						name: 'Current',
						labels: labels,
						values: [5, 3, 2, 4, 7]
					}],
					options: {
						barGrouping: 'standard',
						secondaryValAxis: !!opts.valAxes,
						secondaryCatAxis: !!opts.catAxes
					}
				}
			];
			slide.addChart(chartTypes, opts);
		}

		function doStackedDot() {
			// BOT-LEFT:
			var opts = {
				x: 0.6, y: 4.0, w: 6.0, h: 3.0,
				barDir: 'col',
				barGrouping: 'stacked',
				catAxisLabelColor: '999999',
				catAxisLabelFontFace: 'Arial',
				catAxisLabelFontSize: 14,
				catAxisOrientation: 'minMax',
				showLegend: false,
				showTitle: false,
				valAxisMaxVal: 100,
				valAxisMinVal: 0,
				valAxisMajorUnit: 20,

				lineSize: 0,
				lineDataSymbolSize: 20,
				lineDataSymbolLineSize: 2,
				lineDataSymbolLineColor: 'FF0000',

				//dataNoEffects: true,

				valAxes:[
					{
						showValAxisTitle: true,
						valAxisTitle: 'Primary Value Axis'
					}, {
						showValAxisTitle: true,
						valAxisTitle: 'Secondary Value Axis',
						catAxisOrientation  : 'maxMin',
						valAxisMajorUnit: 1,
						valAxisMaxVal: 10,
						valAxisMinVal: 1,
						valGridLine: 'none'
					}
				],
				catAxes: [
					{
						catAxisTitle: 'Primary Category Axis'
					}, {
						catAxisHidden: true
					}

				]
			};

			var labels = ['Q1', 'Q2', 'Q3', 'Q4', 'OT'];
			var chartTypes = [
				{
					type: pptx.charts.BAR,
					data: [{
						name: 'Bottom',
						labels: labels,
						values: [17, 26, 53, 10, 4]
					},
						{
							name: 'Middle',
							labels: labels,
							values: [55, 40, 20, 30, 15]
						},
						{
							name: 'Top',
							labels: labels,
							values: [10, 22, 25, 35, 70]
						}],
					options: {
						barGrouping: 'stacked'
					}
				}, {
					type: pptx.charts.LINE,
					data: [{
						name: 'Current',
						labels: labels,
						values: [5, 3, 2, 4, 7]
					}],
					options: {
						barGrouping: 'standard',
						secondaryValAxis: !!opts.valAxes,
						secondaryCatAxis: !!opts.catAxes,
						chartColors: ['FFFF00']
					}
				}
			];
			slide.addChart(chartTypes, opts);
		}

		function doBarCol() {
			// BOT-RGT:
			var opts = {
				x: 7, y: 4.0, w: 6.0, h: 3.0,
				barDir: 'col',
				barGrouping: 'stacked',
				catAxisLabelColor: '999999',
				catAxisLabelFontFace: 'Arial',
				catAxisLabelFontSize: 14,
				catAxisOrientation: 'minMax',
				showLegend: false,
				showTitle: false,
				valAxisMaxVal: 100,
				valAxisMinVal: 0,
				valAxisMajorUnit: 20,
				valAxes:[
					{
						showValAxisTitle: true,
						valAxisTitle: 'Primary Value Axis'
					}, {
						showValAxisTitle: true,
						valAxisTitle: 'Secondary Value Axis',
						catAxisOrientation  : 'maxMin',
						valAxisMajorUnit: 1,
						valAxisMaxVal: 10,
						valAxisMinVal: 1,
						valGridLine: 'none'
					}
				],
				catAxes: [
					{
						catAxisTitle: 'Primary Category Axis'
					}, {
						catAxisHidden: true
					}

				]
			};

			var labels = ['Q1', 'Q2', 'Q3', 'Q4', 'OT'];
			var chartTypes = [
				{
					type: pptx.charts.BAR,
					data: [{
						name: 'Bottom',
						labels: labels,
						values: [17, 26, 53, 10, 4]
					},
						{
							name: 'Middle',
							labels: labels,
							values: [55, 40, 20, 30, 15]
						},
						{
							name: 'Top',
							labels: labels,
							values: [10, 22, 25, 35, 70]
						}],
					options: {
						barGrouping: 'stacked'
					}
				}, {
					type: pptx.charts.BAR,
					data: [{
						name: 'Current',
						labels: labels,
						values: [5, 3, 2, 4, 7]
					}],
					options: {
						barDir: 'bar',
						barGrouping: 'standard',
						secondaryValAxis: !!opts.valAxes,
						secondaryCatAxis: !!opts.catAxes
					}
				}
			];
			slide.addChart(chartTypes, opts);
		}

		function readmeExample() {
			// for testing - not rendered in demo
			var labels = ['Q1', 'Q2', 'Q3', 'Q4', 'OT'];
			var chartTypes = [
				{
					type: pptx.charts.BAR,
					data: [{
						name: 'Projected',
						labels: labels,
						values: [17, 26, 53, 10, 4]
					}],
					options: {
						barDir: 'col'
					}
				}, {
					type: pptx.charts.LINE,
					data: [{
						name: 'Current',
						labels: labels,
						values: [5, 3, 2, 4, 7]
					}],
					options: {
						secondaryValAxis: true,
						secondaryCatAxis: true
					}
				}
			];
			var multiOpts = {
				x:1.0, y:1.0, w:6, h:6,
				valAxisMaxVal: 100,
				valAxisMinVal: 0,
				valAxisMajorUnit: 20,
				valAxes:[
					{
						showValAxisTitle: true,
						valAxisTitle: 'Primary Value Axis'
					}, {
						showValAxisTitle: true,
						valAxisTitle: 'Secondary Value Axis',
						valAxisMajorUnit: 1,
						valAxisMaxVal: 10,
						valAxisMinVal: 1,
						valGridLine: 'none'
					}
				],
				catAxes: [
					{
						catAxisTitle: 'Primary Category Axis'
					}, {
						catAxisHidden: true
					}

				]
			};

			slide.addChart(chartTypes, multiOpts);
		}

		doBarCol();
		doStackedDot();
		doColumnAreaLine();
		doStackedLine();
		//readmeExample();
	}

	// SLIDE 15: Charts Options: Shadow, Transparent Colors --------------------------------
	function slide15() {
		var slide = pptx.addNewSlide();
		slide.addTable( [ [{ text:'Chart Options: Shadow, Transparent Colors', options:gOptsTitle }] ], { x:0.5, y:0.13, w:12.5 } );

		var arrDataRegions = [{
			name  : 'Region 2',
			labels: ['April', 'May', 'June', 'July', 'August'],
			values: [0, 30, 53, 10, 25]
		}, {
			name  : 'Region 3',
			labels: ['April', 'May', 'June', 'July', 'August'],
			values: [17, 26, 53, 100, 75]
		}, {
			name  : 'Region 4',
			labels: ['April', 'May', 'June', 'July', 'August'],
			values: [55, 43, 70, 90, 80]
		}, {
			name  : 'Region 5',
			labels: ['April', 'May', 'June', 'July', 'August'],
			values: [55, 43, 70, 90, 80]
		}];
		var arrDataHighVals = [
			{
				name  : 'California',
				labels: ['Apartment', 'Townhome', 'Duplex', 'House', 'Big House'],
				values: [2000, 2800, 3200, 4000, 5000]
			},
			{
				name  : 'Texas',
				labels: ['Apartment', 'Townhome', 'Duplex', 'House', 'Big House'],
				values: [1400, 2000, 2500, 3000, 3800]
			}
		];
		var single = [{
			name  : 'Texas',
			labels: ['Apartment', 'Townhome', 'Duplex', 'House', 'Big House'],
			values: [1400, 2000, 2500, 3000, 3800]
		}];

		// TOP-LEFT: H/bar
		var optsChartBar1 = { x:0.5, y:0.6, w:6.0, h:3.0,
			showTitle: true,
			title: 'Large blue shadow',
			barDir: 'bar',
			barGrouping: 'standard',
			dataLabelColor   : 'FFFFFF',
			showValue        : true,
			shadow: {
				type: 'outer',
				blur: 10,
				offset: 5,
				angle: 45,
				color: '0059B1',
				opacity: 1
			}
		};

		var pieOptions = { x:7.0, y:0.6, w:6.0, h:3.0,
			showTitle: true,
			title: 'Rotated cyan shadow',
			dataLabelColor   : 'FFFFFF',
			shadow: {
				type: 'outer',
				blur: 10,
				offset: 5,
				angle: 180,
				color: '00FFFF',
				opacity: 1
			}
		};

		// BTM-LEFT: H/bar - 100% layout without axis labels
		var optsChartBar3 = { x:0.5, y:3.8, w:6.0, h:3.5,
			showTitle: true,
			title: 'No shadow, transparent colors',
			barDir     : 'bar',
			barGrouping: 'stacked',
			chartColors: ['transparent', '5DA5DA', 'transparent', 'FAA43A'],
			shadow: 'none'
		};

		// BTM-RIGHT: V/col - TITLE and LEGEND
		var optsChartBar4 = { x:7.0, y:3.8, w:6.0, h:3.5,
			barDir: 'col',
			barGrouping: 'stacked',
			showTitle: true,
			title: 'Red glowing shadow',
			catAxisLabelColor   : '0000CC',
			catAxisLabelFontFace: 'Times',
			catAxisLabelFontSize: 12,
			catAxisOrientation  : 'minMax',
			chartColors: ['5DA5DA','FAA43A'],
			shadow: {
				type: 'outer',
				blur: 20,
				offset: 1,
				angle: 90,
				color: 'A70000',
				opacity: 1
			}
		};

		slide.addChart( pptx.charts.BAR, single, optsChartBar1 );
		slide.addChart( pptx.charts.PIE, dataChartPieStat, pieOptions );
		slide.addChart( pptx.charts.BAR, arrDataRegions, optsChartBar3 );
		slide.addChart( pptx.charts.BAR, arrDataHighVals, optsChartBar4 );
	}

	// RUN ALL SLIDE DEMOS -----
	slide13();
/*
	slide1();
	slide2();
	slide3();
	slide4();
	slide5();
	slide6();
	slide7();
	slide8();
	slide9();
	slide10();
	slide11();
	slide12();
	slide13();
	slide14();
	slide15();
*/
}

function genSlides_Media(pptx) {
	// SLIDE 1: Video and YouTube
	// ======== -----------------------------------------------------------------------------------
	var slide1 = pptx.addNewSlide();
	slide1.addTable( [ [{ text:'Media: Video Examples', opts:gOptsTitle }] ], { x:0.5, y:0.13, w:12.5 } );

	slide1.addText('Video: m4v', { x:0.5, y:0.6, w:4.00, h:0.4, color:'0088CC' });
	slide1.addMedia({ x:0.5, y:1.0, w:4.00, h:2.27, type:'video', path:'media/sample.m4v' });

	slide1.addText('Video: mpg', { x:5.5, y:0.6, w:3.00, h:0.4, color:'0088CC' });
	slide1.addMedia({ x:5.5, y:1.0, w:3.00, h:2.05, type:'video', path:'media/sample.mpg' });

	slide1.addText('Video: mov', { x:9.4, y:0.6, w:3.00, h:0.4, color:'0088CC' });
	slide1.addMedia({ x:9.4, y:1.0, w:3.00, h:1.71, type:'video', path:'media/sample.mov' });

	slide1.addText('Video: mp4', { x:0.5, y:3.6, w:4.00, h:0.4, color:'0088CC' });
	slide1.addMedia({ x:0.5, y:4.0, w:4.00, h:3.00, type:'video', path:'media/sample.mp4'});

	slide1.addText('Video: avi', { x:5.5, y:3.6, w:3.00, h:0.4, color:'0088CC' });
	slide1.addMedia({ x:5.5, y:4.0, w:3.00, h:2.25, type:'video', path:'media/sample.avi' });

	// NOTE: Only generated on Node as I dont want everyone who downloads and runs this to be greated with an error!
	if ( NODEJS ) {
		slide1.addText('Online: YouTube', { x:9.4, y:3.6, w:3.00, h:0.4, color:'0088CC' });
		// Provide the usual options (locations and size), then pass the embed code from YouTube (it's on every video page)
		slide1.addMedia({ x:9.4, y:4.0, w:3.00, h:2.25, type:'online', link:'https://www.youtube.com/embed/Dph6ynRVyUc' });

		slide1.addText(
			'**NOTE** YouTube videos will issue a content warning in desktop PPT (they only work in PPT Online/O365)',
			{ shape:pptx.shapes.RECTANGLE, x:0.0, y:7.0, w:'100%', h:0.53, fill:'FFF000', align:'c', font_size:12 }
		);
	}

	// SLIDE 2: Audio / Pre-Encoded Video
	// ======== -----------------------------------------------------------------------------------
	var slide2 = pptx.addNewSlide();
	slide2.addTable( [ [{ text:'Media: Audio and Pre-Encoded Audio/Video Examples', opts:gOptsTitle }] ], { x:0.5, y:0.13, w:12.5 } );

	slide2.addText('Audio: mp3', { x:0.5, y:0.6, w:4.00, h:0.4, color:'0088CC' });
	slide2.addMedia({ x:0.5, y:1.0, w:4.00, h:0.3, type:'audio', path:'media/sample.mp3' });

	slide2.addText('Audio: wav', { x:0.5, y:2.6, w:4.00, h:0.4, color:'0088CC' });
	slide2.addMedia({ x:0.5, y:3.0, w:4.00, h:0.3, type:'audio', path:'media/sample.wav' });

	//slide2.addText('Audio: Pre-Encoded mp3', { x:5.5, y:0.6, w:4.00, h:0.4, color:'0088CC' });
	//slide2.addMedia({ x:5.5, y:1.0, w:4.00, h:0.3, type:'audio', data:AUDIO_MP3 }); // Keynote=pass,O365=fail

	//slide2.addText('Video: Pre-Encoded mp4', { x:5.5, y:2.6, w:4.00, h:0.4, color:'0088CC' });
	//slide2.addMedia({ x:5.5, y:3.0, w:4.00, h:3.0, type:'video', data:VIDEO_MP4 }); // Keynote=pass,O365=fail
}

function genSlides_Image(pptx) {
	// NOTE:
	// Images can be pre-encoded into base64, so they do not have to be on the webserver etc. (saves generation time and resources!)
	// This also has the benefit of being able to be any type (path:images can only be exported as PNG)
	// Image source: either `data` or `path` is required

	// SLIDE 1: Misc Image Types
	// ======== -----------------------------------------------------------------------------------
	{
		var slide = pptx.addNewSlide();
		slide.addTable( [ [{ text:'Image Examples: Misc Image Types', options:gOptsTitle }] ], { x:0.5, y:0.13, w:12.5 } );

		// TOP: 1
		slide.addText('Type: GIF', { x:0.5, y:0.6, w:2.5, h:0.4, color:'0088CC' });
		slide.addImage({ path:'images/cc_copyremix.gif', x:0.6, y:1.1, w:1.2, h:1.2 });

		// TOP: 2
		slide.addText('Type: Anim-GIF', { x:3.66, y:0.6, w:2.5, h:0.4, color:'0088CC' });
		if (NODEJS) slide.addImage({ x:3.8, y:0.7, w:1.78, h:1.78, path:'images/anim_campfire.gif' });
		else        slide.addImage({ x:3.8, y:0.7, w:1.78, h:1.78, data:GIF_ANIM_FIRE });

		// TOP: 3
		slide.addText('Pre-Encoded PNG', { x:6.83, y:0.6, w:3.0, h:0.4, color:'0088CC' });
		slide.addImage({ x:7.5, y:1.1, w:1.0, h:1.0, data:checkGreen });

		// TOP: 4
		slide.addText('Hyperlink Image', { x:9.99, y:0.6, w:3.0, h:0.4, color:'0088CC' });
		slide.addImage({
			x:10.7, y:1.2, w:0.8, h:0.8,
			hyperlink:{ url:'https://github.com/gitbrent/pptxgenjs', tooltip:'Visit Homepage' },
			data:
				'image/jpeg;base64,/9j/4AAQSkZJRgABAQAAAQABAAD/2wCEAAMDAwMDAwMEBAMFBQQFBQcGBgYGBwoHCAcIBwoPCgsKCgsKDw4QDQwNEA4YExERExgcGBYYHCIeHiIrKSs4OEsBAwMDAwMDAwQEAwUFBAUFBwYGBgYHCgcIBwgHCg8KCwoKCwoPDhANDA0QDhgTERETGBwYFhgcIh4eIispKzg4S//AABEIAG4AZAMBIgACEQEDEQH/xACpAAACAgIDAQAAAAAAAAAAAAAACAYHAQkCBAUDEAAABQMCAwIIBw4HAQAAAAABAgMEBQAGBxESCBMhMXUUFRg2QVaztBYyUZKVstIXIiMkN0JSV2FxhZSx0zQ4Q1ViY2V0AQEAAgMBAQAAAAAAAAAAAAAABAUDBgcCAREAAQQCAQMBBQcFAAAAAAAAAQACAwQFEQYSEzEhFEFRcYEHIjIzYXKyFTQ2U2L/2gAMAwEAAhEDEQA/ANqdFKvxAZku3GUvBNYVFgdJ2yXXUF0kdQdyZwKGm05aZi23y8nBxDxcCgquzRVPt6FAVCAYdKtbeGvU8bjshK1orXOvtEHZPbOjsLI6JzWMefDvC9CiisDVUsazRSo2pmm7pnOUjZi5I8IpF9IoFEiRwX2tSmEmpt9NdVjksXbxUlZlgNDpoGTs6T1fck8LJJG6MtB16jaKKKKrljRRRSn5QzTd9oZUh7aj0WBo5z4v3iskcyv40sJD6GA4VZ4nEXM1ZfXqtaZGxOlPUdDpZ5WSON0pIb51tNhRXEo6lAa5VWLGiiiiiJAOMTzjtPux37UtPLZXmpbvdzX2RaRrjE847T7sd+1LTy2V5qW73c19kWujcj/wTg/ztfzU2b+1r/Ve1WKzWB7BrnKhKoYXLFgSmQXFqtEFgnUnDlE5habSb24CKn4SpZfuQYDHMQ3k5gy5WqrkjYvJSFU285TGDUA9GhaSrH/+auZ71mvqHq3uLdwgNgRSXOJzfHTc2zcG7TlK10C3xqhFyPjFAzS9i7VrSyuc4baZd70fcFNdCwTQt2dOaCVZk9nrHttwcLIu5JTWSaJvGzRJITuToqhqUwp/mB+01QmH4rcaP3ZEHJJJgQxtAXctwFMP3ikY+lV9w94at65Lcb3ZczMJNZ0YU2SLnU6KSDYeUURL2GEdvTXoAVMc74ZsklizkzFQLWNk4xAXJDtEwRBQiXU5FCk6DqWpAxnB62X/AKRPJfmlM/YdajcxsbHk6GmkHYHvK+9FUSdv7xO9bTQsHrSSaN3bRymu2WTKomqmYDkOUwagYoh0EBrXtnn8v9tfwb3kaufhLmnb+w5SOVV3kjpM6SGvXYksQqu35wjVMZ5/L/bf8G95GpfFMY7DczzVBz+vsVLTA7x1DXoV6rx9uzI34NK2FkHakAiPoqlH3EJj9pcilvtVXz+RBwDYpWDU7gqivpIQxehtKpjM+aZKcf8AwDsUVXDxwoLV26a9TmP2GQQH2h6tfCOD4/HDAshIgk5uNdPRVYOpGxB/0Uf2fpG9NUA4/RxOHN7MvkbZss3SqMIa9w/2SbB01Yey2OPqk3s/har6KO4pR2iGoa6D2hRXKitLUVIBxiecdp92O/alp5bK81Ld7ua+yLSOcYIb7ltEA9MY69qWpvCcV1oRUNFsT27MGO2aoomMUqGgimQC9NVK61kMLlczwbhgoUpLBiNnrDPdt6sHxPkrQBrd62nGrA9g0pvle2b6tTXzUP7lW/i7LkNlJCcUjo141BgZIhwdAQNwrAIht2GNWiXuL5/GV32beLmhgaQC9wGhs6CiurysHU5mgkvhZNeF4h74kkCEMsyVuNymU/UomRbqnADVILLsKH4qoUuQ7sdOo6X5x4rkxAkSb8ploYhtFwVNvHmVDezN+Th/6bp90Wq3uCpTdhEvf0h9RKr/AJ+dXsAQfUYap4+qy2/xxfsCkfD9ekgyvu+8UpINxgbMSVQYuTAbwtYAc7dVja7Pz/QUKu7NI64uvzuZ19SlVwIfXir4jw+RRf3slNTmc2/F1+dzOvqVqOLJOVxxJ2TZi/kFgi/Nj/cFQ/B75vXh3on7AtU5xMN3LzMLdu2KIuVo9gkiADt1UUUOUvWrj4PvN68O9E/YFqs88/l/tv8Ag3vI12LHzGD7UOQSt1tlaVw342I2qxYdXZT/AMqP3xhy6cORdp3WxlRVeILEF4qiGhGjgR1T2+kyQ/ENrT4YsyFH5HtFjLN9E3GnKdoAPVBcnxyfu9JR+SpVLwkdcUE/jJBsVdm7QOiqmbsMU/Qa17WvKy/Dlld5FSSqh4B2YhVj+hVqYR5LoP8Amn2HrXva5ef4izFYc12eodc0DgADYhJ26P5t9yw9XtcbgfzG+o/ULY3RXFBVFyikskcqiahQOU5RAxTFN1AQEO0BorlxBB0VAUPu+zrDn1Wrm4oWOdHRKKSSjwhDbQN1EpRNUN+5rhD1Yt35iNdjNeLnWUbdjYxtKoszIPyOhUVSFYB2pnJoAAIfpUsvkdTXrkw/kT/bresDFi5se02+aWMfIHkCBrJHgD47aVLi6Cwbslv6Jkvua4Q9WLd+YjUot2NxzZ5XZIVGJjiuRKZYG5kk+YJOgCbQeulKL5HM165sP5E/26oK97Xxfjq55G2rkywk1mGQJCuinAPFylBdMFSffkHQdSmq1mx3F7EZZN9o1iSM+WuglcD9CV7LYSNG2SE/96W/jFrCX1Ns2MOSbVh5U4u0xS55zrtjgYdwDrqaqP4Jj64QDv6Q+qlVA2xjWzcjW5fMjaeSEZEICOUcuyHh3DQQAyShyAArGDXdsq9uCRTfhDX5Z+R+qlWp8irYuvJV9hzz8kOjTnPjczthvho6lHmDAW9MvX6KiYjGKuWeJPPcaS7XsGLGQcuxWZl3GV3LlT2G0OSrPmZ9/wANiyOPixi9/hdqIvdj06hFe0W3gxEigtvA2zWjAR9eLPiaD5Od76nXdzmrs4tOGknygj74pWutc5pDmkgg7BHkFYgdKfYYyqaOmXTCWxChYEEsioueQdCozbnck2lTTEy6aRN5wq73ieFLtlyS6ju2pORb8rRyC7ddRLlm3J/fAbpoPUKo3jaXFthEinyT8f8AUVqpLx4cvArWsGbs6L2sVokj+43Lp0CooJ8lNYVEklB1HQonHaSrOhO2TINfbyM8DH7Ek7NvfrXzG17Y7b9ueRvyVsLJddsE7J5hr/8ASn9qopcrLFd3qNFJtODfnbgYEhcHRUEgH7dNR9OlJPY3DrCZHggm7cyMi6jRXUQBRSIVQHel2htUUAamPkbvvXdr9Hj/AHa3KHDcLge2SLncsbx4c2pI0hSRHXadiyQfknZgUIJrEM0InkeL0ScpAjcQFIhSdNpduoaF7NKKiWL7EPjyy4y3zyBHZmp1zisRLkgbnKmU+Lqbs1orQ7jYWW7LYrJmiEjgyUggyDfo4g/FRXBvUdO2N+VYNFFFRV4WK1mzduwc5xz32jcUG0ewwwJD6SKJTthVIyb7B1VDZurZnVXZpw/b2bLMNa85IvmjMXzd3zGJkyqgdDXQPwpThoO6iJXcw4XfKW6s7xvOs7Lato5+tLoRSB24TCRUdxEj+CiUD6ABgDd+lRwRlWSwkUqzdREwz8iOxQgkHQSpVz4cspTt4yeRLVfsmSLGynDaIYKoFOVVdFudVsBl9xhDfogHZTXEUMI9TCNEXwiLUtaJmZWZj7cj2kvI6+GvUG5E3DrU24eaoAan6hr1r03do2pMTMVNSFtxzuYjtPAny7cijhrobcHKUHqTqOvSvsifsr1kT9lEVQcQmI5HNOO/gywmm0av4ybPOe4SOsTRApw27SCA9d1S64ohWAw5NRiqxVVWFoOGpjlASgcW7EUxMAft0qwiHqI5GPrj2/O4JP3U9ES/8EJ9+EWxv/Zff0Tpt6ULgZ64Nbd9P/6J03tERRRRREUUUURFYrNFEWt7iLbI4Fv/ABSfHJfEB72n1fhDyB53jHY6R038/fppzz/Ep3TlMksoUSGLoYQ0EBDprXcyhBtZex7r1iUnb5KFkfA9UAVWIqZubbyugmA4m000pM+EKTdw+N2tu3ZIqsruWl3yycZLKijJHQMQglOVBfRUU+g0ROSkfsr1EVK8YmoV3UjURe4RSqKztli3LHjGVsSLSQVkryZv4uMFqkQ6ZV1SA3LzhMcu0u5YKuxERHSkR4ljpX5knAwWqoWfGGnTjKBFD4d4B+Ntv8TyN/J+IPx6ImT4aMYXFiLGqVuTy7JV+SRdOBMzUMqlsW26dTlJ16VfdYCs0RFFFFERRRRREUUUURFasM53nbmPeOCzbjuF2drEMbcR56xEjrmLzkHKRdCJ1tPqCXNiTGN5yXjO4cfQUq/5REfCXzJJwryya7S7jh2BREq/lm8O/rg9+inn2K7BOM7h49cHv0U8+xTAeTzgz9UFp/RaFZ8nvB36obU+i0KIqRa8aXDsU6YjeD3ob/ann2Kq7gQdMZS6OIWTa6HQeTDZdBTbtMZJdd0oWnBDh9wh+qO1foxCppamPrIsYHw25acXDg72eEAwbEbc7la7N+wA126jpRFJKKKKIiiiiiL/2Q=='
		});

		// BOTTOM-LEFT:
		slide.addText('Type: JPG', { x:0.5, y:2.7, w:2.5, h:0.4, color:'0088CC' });
		slide.addImage({ path:'images/cc_logo.jpg', x:0.5, y:3.2, w:5.0, h:3.7 });

		// BOTTOM-RIGHT:
		slide.addText('Type: PNG', { x:6.6, y:2.7, w:2.5, h:0.4, color:'0088CC' });
		slide.addImage({ path:'images/cc_license_comp.png', x:6.6, y:3.2, w:6.3, h:3.7 });

		// TEST: Ensure framework corrects for missing all header (Please DO NOT pass base64 data without the header! This is a junky test)
		//slide.addImage({ x:5.2, y:2.6, w:0.8, h:0.8, data:'iVBORw0KGgoAAAANSUhEUgAAACAAAAAgCAMAAABEpIrGAAAAA3NCSVQICAjb4U/gAAAACXBIWXMAAAjcAAAI3AGf6F88AAAAGXRFWHRTb2Z0d2FyZQB3d3cuaW5rc2NhcGUub3Jnm+48GgAAANVQTFRF////JLaSIJ+AIKqKKa2FKLCIJq+IJa6HJa6JJa6IJa6IJa2IJa6IJa6IJa6IJa6IJa6IJa6IJq6IKK+JKK+KKrCLLrGNL7KOMrOPNrSRN7WSPLeVQrmYRLmZSrycTr2eUb6gUb+gWsKlY8Wqbsmwb8mwdcy0d8y1e863g9G7hdK8htK9i9TAjNTAjtXBktfEntvKoNzLquDRruHTtePWt+TYv+fcx+rhyOvh0e7m1e/o2fHq4PTu5PXx5vbx7Pj18fr49fv59/z7+Pz7+f38/P79/f7+dNHCUgAAABF0Uk5TAAcIGBktSYSXmMHI2uPy8/XVqDFbAAABB0lEQVQ4y42T13qDMAyFZUKMbebp3mmbrnTvlY60TXn/R+oFGAyYzz1Xx/wylmWJqBLjUkVpGinJGXXliwSVEuG3sBdkaCgLPJMPQnQUDmo+jGFRPKz2WzkQl//wQvQoLPII0KuAiMjP+gMyn4iEFU1eAQCCiCU2fpCfFBVjxG18f35VOk7Swndmt9pKUl2++fG4qL2iqMPXpi8r1SKitDDne/rT8vPbRh2d6oC7n6PCLNx/bsEM0Edc5DdLAHD9tWueF9VJjmdP68DZ77iRkDKuuT19Hx3mx82MpVmo1Yfv+WXrSrxZ6slpiyes77FKif88t7Nh3C3nbFp327sHxz167uHtH/8/eds7gGsUQbkAAAAASUVORK5CYII=' });
		// NEGATIVE-TEST:
		//slide.addImage({ data:'images/doh_this_isnt_base64_data.gif',  x:0.5, y:0.5, w:1.0, h:1.0 });
	}

	// SLIDE 2: Image Sizing
	// ======== -----------------------------------------------------------------------------------
	{
		var slide = pptx.addNewSlide();
		slide.addTable( [ [{ text:'Image Examples: Image Sizing', options:gOptsTitle }] ], { x:0.5, y:0.13, w:12.5 } );

		// TOP: 1
		slide.addText('Sizing: None',      { x:0.5, y:0.6, w:3.0, h:0.3, color:'0088CC' });
		slide.addImage({ data:LOGO_STARLABS, x:0.5, y:1.1, w:5.0, h:2.5 });

		// TOP: 2
		slide.addText("Sizing: `contain`", { x:0.6, y:4.25, w:3.0, h:0.3, color:'0088CC' });
		slide.addImage({ data:LOGO_STARLABS, x:0.6, y:4.65, w:5.0, h:2.5, sizing:{ type:'contain', w:3, h:1.5 } });

		// TOP: 3
		slide.addText('Sizing: `cover`',   { x:5.3, y:4.25, w:3.0, h:0.3, color:'0088CC' });
		slide.addImage({ data:LOGO_STARLABS, x:5.3, y:4.65, w:3.0, h:1.5, sizing:{ type:'cover', w:4, h:1.88 } });

		// TOP: 4
		slide.addText('Sizing: `crop`',    { x:10.0, y:4.25, w:3.0, h:0.3, color:'0088CC' });
		slide.addImage({ data:LOGO_STARLABS, x:10.0, y:4.65, w:5.0, h:2.5, sizing:{ type:'crop', w:3, h:1.5, x:0.5, y:0.5 } });
	}
}

function genSlides_Shape(pptx) {
	// SLIDE 1: Misc Shape Types (no text)
	// ======== -----------------------------------------------------------------------------------
	var slide = pptx.addNewSlide();
	slide.addTable( [ [{ text:'Shape Examples 1: Misc Shape Types (no text)', options:gOptsTitle }] ], { x:0.5, y:0.13, w:12.5 } );

	//slide.addShape(pptx.shapes.RECTANGLE,         { x:0.5, y:0.8, w:12.5,h:0.5, fill:'F9F9F9' });
	slide.addShape(pptx.shapes.RECTANGLE,         { x:0.5, y:0.8, w:1.5, h:3.0, fill:'FF0000' });
	slide.addShape(pptx.shapes.RECTANGLE,         { x:3.0, y:0.7, w:1.5, h:3.0, fill:'F38E00', rotate:45 });
	slide.addShape(pptx.shapes.OVAL,              { x:5.4, y:0.8, w:3.0, h:1.5, fill:{ type:'solid', color:'0088CC', alpha:25 } });
	slide.addShape(pptx.shapes.OVAL,              { x:7.7, y:1.4, w:3.0, h:1.5, fill:{ type:'solid', color:'FF00CC', alpha:50 }, rotate:90 });
	slide.addShape(pptx.shapes.ROUNDED_RECTANGLE, { x:10 , y:2.5, w:3.0, h:1.5, r:0.2, fill:'00FF00', line:'000000', line_size:1 });
	//
	slide.addShape(pptx.shapes.LINE,              { x:4.2, y:4.4, w:5.0, h:0.0, line:'FF0000', line_size:1 });
	slide.addShape(pptx.shapes.LINE,              { x:4.2, y:4.8, w:5.0, h:0.0, line:'FF0000', line_size:2, line_head:'triangle' });
	slide.addShape(pptx.shapes.LINE,              { x:4.2, y:5.2, w:5.0, h:0.0, line:'FF0000', line_size:3, line_tail:'triangle' });
	slide.addShape(pptx.shapes.LINE,              { x:4.2, y:5.6, w:5.0, h:0.0, line:'FF0000', line_size:4, line_head:'triangle', line_tail:'triangle' });
	slide.addShape(pptx.shapes.LINE,              { x:5.7, y:3.3, w:2.5, rotate:(360-45) }); // DIAGONAL Line // TEST: (missing `h`, `line`, `line_size`)
	//
	slide.addShape(pptx.shapes.RIGHT_TRIANGLE,    { x:0.4, y:4.3, w:6.0, h:3.0, fill:'0088CC', line:'000000', line_size:3 });
	slide.addShape(pptx.shapes.RIGHT_TRIANGLE,    { x:7.0, y:4.3, w:6.0, h:3.0, fill:'0088CC', line:'000000', flipH:true });

	// SLIDE 2: Misc Shape Types with Text
	// ======== -----------------------------------------------------------------------------------
	var slide = pptx.addNewSlide();
	slide.addTable( [ [{ text:'Shape Examples 2: Misc Shape Types (with text)', options:gOptsTitle }] ], { x:0.5, y:0.13, w:12.5 } );

	slide.addText('RECTANGLE',                  { shape:pptx.shapes.RECTANGLE,         x:0.5, y:0.8, w:1.5, h:3.0, fill:'FF0000', align:'c', font_size:14 });
	slide.addText('RECTANGLE (rotate:45)',      { shape:pptx.shapes.RECTANGLE,         x:3.0, y:0.7, w:1.5, h:3.0, fill:'F38E00', rotate:45, align:'c', font_size:14 });
	slide.addText('OVAL (alpha:25)',            { shape:pptx.shapes.OVAL,              x:5.4, y:0.8, w:3.0, h:1.5, fill:{ type:'solid', color:'0088CC', alpha:25 }, align:'c', font_size:14 });
	slide.addText('OVAL (rotate:90, alpha:50)', { shape:pptx.shapes.OVAL,              x:7.7, y:1.4, w:3.0, h:1.5, fill:{ type:'solid', color:'FF00CC', alpha:50 }, rotate:90, align:'c', font_size:14 });
	slide.addText('ROUNDED-RECTANGLE\nline_dash:dash\nrectRadius:10', { shape:pptx.shapes.ROUNDED_RECTANGLE, x:10 , y:2.5, w:3.0, h:1.5, r:0.2, fill:'00FF00', align:'c', font_size:14, line:'000000', line_size:1, line_dash:'dash', rectRadius:10 });
	//
	slide.addText('LINE size=1',     { shape:pptx.shapes.LINE, align:'c', x:4.15, y:4.40, w:5, h:0, line:'FF0000', line_size:1, line_dash:'lgDash' });
	slide.addText('LINE size=2',     { shape:pptx.shapes.LINE, align:'l', x:4.15, y:4.80, w:5, h:0, line:'FF0000', line_size:2, line_tail:'triangle' });
	slide.addText('LINE size=3',     { shape:pptx.shapes.LINE, align:'r', x:4.15, y:5.20, w:5, h:0, line:'FF0000', line_size:3, line_head:'triangle' });
	slide.addText('LINE size=4',     { shape:pptx.shapes.LINE, align:'c', x:4.15, y:5.60, w:5, h:0, line:'FF0000', line_size:4, line_head:'triangle', line_tail:'triangle' });
	slide.addText('DIAGONAL',        { shape:pptx.shapes.LINE, valign:'b', x:5.7, y:3.3, w:2.5, line_size:2, rotate:(360-45) }); // TEST: (missing `h` and `line`)
	//
	slide.addText('RIGHT-TRIANGLE',    { shape:pptx.shapes.RIGHT_TRIANGLE, align:'c', x:0.4, y:4.3, w:6, h:3, fill:'0088CC', line:'000000', line_size:3 });
	slide.addText('RIGHT-TRIANGLE',    { shape:pptx.shapes.RIGHT_TRIANGLE, align:'c', x:7.0, y:4.3, w:6, h:3, fill:'0088CC', line:'000000', flipH:true });
}

function genSlides_Text(pptx) {
	// SLIDE 1: Multi-Line Formatting, Hyperlinks, Text Shadow, Line-Break
	{
		var slide = pptx.addNewSlide();
		slide.addTable( [ [{ text:'Text Examples: Multi-Line Formatting, Hyperlinks, Text Shadow, Line-Break', options:gOptsTitle }] ], { x:0.5, y:0.13, cx:12.5 } );

		// LEFT COLUMN ------------------------------------------------------------

		// 1: Multi-Line Formatting
		slide.addText("Word-Level Formatting:", { x:0.5, y:0.5, w:'40%', h:0.38, color:'0088CC' });
		slide.addText(
			[
				{ text:'1st\nline',options:{ font_size:24, font_face:'Courier New', color:'99ABCC', align:'r', breakLine:true } },
				{ text:'2nd line', options:{ font_size:36, font_face:'Arial',       color:'FFFF00', align:'c', breakLine:true } },
				{ text:'3rd line', options:{ font_size:48, font_face:'Verdana',     color:'0088CC', align:'l' } },
				{ text:'4th line', options:{ font_size:38, font_face:'Arial',       color:'FFFF00', align:'c' } },
				{ text:'5th\nline',options:{ font_size:36, font_face:'Courier New', color:'99ABCC', align:'r' } }
			],
			{ x:0.5, y:0.85, w:6, h:4, margin:0.1, fill:'232323' }
		);

		// 3: Hyperlinks
		slide.addText("Hyperlinks:", { x:0.5, y:5.0, w:1.75, h:0.35, color:'0088CC' });
		slide.addText(
			[
				{ text:'Visit the ' },
				{ text:'PptxGenJS Project', options:{ hyperlink:{ url:'https://github.com/gitbrent/pptxgenjs', tooltip:'Visit Homepage' } } },
				{ text:' or ' },
				{ text:'(link without tooltip)', options:{hyperlink:{url:'https://github.com/gitbrent'}} }
			],
			{ x:0.5, y:5.35, w:6.0, h:0.6, margin:0.1, fill:'F1F1F1', font_size:14 }
		);

		// 4: Text Effects: Shadow
		var shadowOpts = { type:'outer', color:'696969', blur:3, offset:10, angle:45, opacity:0.8 };
		slide.addText("Text Shadow:", { x:0.5, y:6.2, w:'50%', h:0.38, color:'0088CC' });
		slide.addText(
			'Outer Shadow (blur:3, offset:10, angle:45, opacity:80%)',
			{ x:0.5, y:6.5, w:12, h:0.6, font_size:32, color:'0088cc', shadow:shadowOpts }
		);

		// RIGHT COLUMN ------------------------------------------------------------

		// 2: Line-Break Test
		slide.addText("Line-Breaks:", { x:7.5, y:0.5, w:'40%', h:0.38, color:'0088CC' });
		slide.addText(
			'***Line-Break/Multi-Line Test***\n\nFirst line\nSecond line\nThird line',
			{ x:7.5, y:0.85, w:5.25, h:1.6, valign:'middle', align:'ctr', color:'6c6c6c', font_size:16, fill:'F2F2F2' }
		);

		slide.addText("Line-Spacing (text):", { x:7.5, y:2.6, w:'40%', h:0.38, color:'0088CC' });
		slide.addText(
			'1st Line\n2nd Line (40pt)',
			{ x:7.5, y:2.95, w:5.25, h:1.25, valign:'m', align:'c', fill:'f1f1f1', color:'363636', lineSpacing:40 }
		);

		slide.addText("Line-Spacing (bullets):", { x:7.5, y:4.45, w:'40%', h:0.38, color:'0088CC' });
		slide.addText(
			[
				{ text:'Line Spacing\n35pt', options:{ font_size:24, bullet:true, color:'99ABCC', lineSpacing:35 } }
			],
			{ x:7.5, y:4.85, w:5.25, h:1.15, margin:0.1, fill:'f1f1f1' }
		);
	}

	// SLIDE 2: Bullets
	{
		var slide = pptx.addNewSlide();
		slide.addTable( [ [{ text:'Text Examples: Bullets', options:gOptsTitle }] ], { x:0.5, y:0.13, cx:12.5 } );

		// LEFT COLUMN ------------------------------------------------------------

		// 1: Bullets with indent levels
		slide.addText("Bullet Indent-Levels:", { x:0.5, y:0.5, w:'40%', h:0.38, color:'0088CC' });
		slide.addText(
			[
				{ text:'Bullet one',     options:{ font_size:24, bullet:true, color:'99ABCC'                } },
				{ text:'Indent-Level 1', options:{ font_size:32, bullet:true, color:'FFFF00', indentLevel:1 } },
				{ text:'Indent-Level 2', options:{ font_size:42, bullet:true, color:'0088CC', indentLevel:2 } },
				{ text:'Indent-Level 3', options:{ font_size:48, bullet:true, color:'CC88BB', indentLevel:3 } },
				{ text:'Indent-Level 3', options:{ font_size:48, bullet:true, color:'CC88BB', indentLevel:3 } },
				{ text:'Indent-Level 2', options:{ font_size:42, bullet:true, color:'0088CC', indentLevel:2 } },
				{ text:'Indent-Level 2', options:{ font_size:42, bullet:true, color:'0088CC', indentLevel:2 } },
				{ text:'Indent-Level 1', options:{ font_size:32, bullet:true, color:'FFFF00', indentLevel:1 } },
				{ text:'Bullet no indent', options:{ font_size:24, bullet:true, color:'99ABCC'                } },
				{ text:'Bullet Last',    options:{ font_size:24, bullet:true, color:'99ABCC'                } }
			],
			{ x:0.5, y:1.0, w:6.25, h:6.0, fill:'373737' }
		);

		// 4: Regular bullets
		slide.addText("Bullets:", { x:7.5, y:0.65, w:'40%', h:0.38, color:'0088CC' });
		slide.addText(12345                  , { x:8.0, y:1.05, w:'30%', h:0.5, color:'0000DE', font_face:"Courier New", bullet:true });
		slide.addText('String (number above)', { x:8.0, y:1.35, w:'30%', h:0.5, color:'00AA00', bullet:true });

		// 5: Bullets: Text With Line-Breaks
		slide.addText("Bullets with line-breaks:", { x:7.5, y:2.1, w:'40%', h:0.38, color:'0088CC' });
		slide.addText('Line 1\nLine 2\nLine 3', { x:8.0, y:2.6, w:'30%', h:1.0, color:'393939', font_size:16, fill:'F2F2F2', bullet:{type:'number'} });

		// 6: Bullets: With group of {text}
		slide.addText("Bullet with {text} objects:", { x:7.5, y:4.0, w:'40%', h:0.38, color:'0088CC' });
		slide.addText(
			[
				{ text: 'big red words... ', options:{font_size:24, color:'FF0000'} },
				{ text: 'some green words.', options:{font_size:16, color:'00FF00'} }
			],
			{ x:8.0, y:4.4, w:5.0, h:0.5, margin:0.1, font_face:'Arial', bullet:{code:'25BA'} }
		);

		// 7: Bullets: Within a {text} object
		slide.addText("Bullet within {text} objects:", { x:7.5, y:5.3, w:'40%', h:0.38, color:'0088CC' });
		slide.addText(
			[
				{ text:'I am a text object with bullets..', options:{bullet:{code:'2605'}, color:'CC0000'} },
				{ text:'and I am the next text object.'   , options:{bullet:{code:'25BA'}, color:'00CD00'} },
				{ text:'Default bullet text.. '           , options:{bullet:true, color:'696969'} },
				{ text:'Final text object w/ bullet:true.', options:{bullet:true, color:'0000AB'} }
			],
			{ x:8.0, y:5.65, w:'35%', h:1.4, color:'ABABAB', margin:1 }
		);
	}

	// SLIDE 3: Text alignment, percent x/y, etc.
	{
		var slide = pptx.addNewSlide();
		// Slide colors: bkgd/fore
		slide.back = '030303';
		slide.color = '9F9F9F';
		// Title
		slide.addTable( [ [{ text:'Text Examples: Text alignment, percent x/y, etc.', options:gOptsTitle }] ], { x:0.5, y:0.13, w:12.5 } );

		// Actual Textbox shape (can have any Height, can wrap text, etc.)
		slide.addText( 'Textbox (ctr/ctr)', { x:0.5, y:0.75, w:8.5, h:2.5, color:'FFFFFF', fill:'0000FF', valign:'c', align:'c', isTextBox:true } );
		slide.addText(
			[{ text:'(top/lft)', options:{ font_size:12 } }, { text:'Textbox', options:{ bold:true } }],
			{ x:10, y:0.75, w:3.0, h:1.0, color:'FFFFFF', fill:'00CC00', valign:'t', align:'l', margin:15 }
		);
		slide.addText(
			[{ text:'Textbox' }, { text:'(btm/rgt)', options:{ font_size:12 } }],
			{ x:10, y:2.25, w:3.0, h:1.0, color:'FFFFFF', fill:'FF0000', valign:'b', align:'r', margin:0 }
		);

		slide.addText('^ (50%/50%)', { x:'50%', y:'50%', w:2 });

		slide.addText('Plain x/y coords', { x:10, y:4.35, w:3 });

		slide.addText('Escaped chars: \' " & < >', { x:10, y:5.35, w:3 });

		slide.addText(
			[
				{ text:'Sub'},
				{ text:'Subscript', options:{ subscript:true } },
				{ text:' // Super'},
				{ text:'Superscript', options:{ superscript:true } }
			],
			{ x:10, y:6.3 }
		);

		// TEST: using {option}: Add text box with multiline options:
		slide.addText(
			[
				{ text:'word-level\nformatting', options:{ font_size:36, font_face:'Courier New', color:'99ABCC', align:'r', breakLine:true } },
				{ text:'...in the same textbox', options:{ font_size:48, font_face:'Arial', color:'FFFF00', align:'c' } }
			],
			{ x:0.5, y:4.3, w:8.5, h:2.5, margin:0.1, fill:'232323' }
		);

		var objOptions = {
			x:0, y:7, w:'100%', h:0.5, align:'c',
			font_face:'Arial', font_size:24, color:'00EC23', bold:true, italic:true, underline:true, margin:0, isTextBox:true
		};
		slide.addText('Arial 32pt, green, bold, italic, underline, margin:0, ctr', objOptions);
	}

	// SLIDE 4: Scheme Colors
	{
		var slide = pptx.addNewSlide();
		slide.addTable( [ [{ text:'Text Examples: Scheme Colors', options:gOptsTitle }] ], { x:0.5, y:0.13, cx:12.5 } );

		// MISC ------------------------------------------------------------

		slide.addText("TEXT1 / BACKGROUND2", { x:0.5, y:0.7, w:6.0, h:2.0, color:pptx.colors.TEXT1, fill:pptx.colors.BACKGROUND2 });
		slide.addText("TEXT2 / BACKGROUND1", { x:7.0, y:0.7, w:6.0, h:2.0, color:pptx.colors.TEXT2, fill:pptx.colors.BACKGROUND1 });

		slide.addText("ACCENT1", { x:0.5, y:3.25, w:6.0, h:1.0, color:'FFFFFF', fill:pptx.colors.ACCENT1 });
		slide.addText("ACCENT2", { x:7.0, y:3.25, w:6.0, h:1.0, color:'FFFFFF', fill:pptx.colors.ACCENT2 });
		slide.addText("ACCENT3", { x:0.5, y:4.70, w:6.0, h:1.0, color:'FFFFFF', fill:pptx.colors.ACCENT3 });
		slide.addText("ACCENT4", { x:7.0, y:4.70, w:6.0, h:1.0, color:'FFFFFF', fill:pptx.colors.ACCENT4 });
		slide.addText("ACCENT5", { x:0.5, y:6.15, w:6.0, h:1.0, color:'FFFFFF', fill:pptx.colors.ACCENT5 });
		slide.addText("ACCENT6", { x:7.0, y:6.15, w:6.0, h:1.0, color:'FFFFFF', fill:pptx.colors.ACCENT6 });

		// NEGATIVE TEST:
		//slide.addText("NEGTEST / NEGTEST", { x:0.5, y:0.5, w:'40%', h:0.38, color:pptx.colors.NEGTEST01, fill:pptx.colors.NEGTEST02 });
	}
}

function genSlides_Master(pptx) {
	var slide1 = pptx.addNewSlide('TITLE_SLIDE' );
	var slide2 = pptx.addNewSlide('MASTER_SLIDE'); slide2.addText('Slide 2 - using MASTER_SLIDE', {x:2, y:2});
	var slide3 = pptx.addNewSlide('MASTER_SLIDE'); slide3.addText('Slide 3 - using MASTER_SLIDE', {x:2, y:2});
	var slide4 = pptx.addNewSlide('THANKS_SLIDE');

	// LEGACY-TEST-ONLY: To check deprecated functionality
	if ( pptx.masters && Object.keys(pptx.masters).length > 0 ) {
		var slide1 = pptx.addNewSlide( pptx.masters.TITLE_SLIDE  );
		var slide2 = pptx.addNewSlide( pptx.masters.MASTER_SLIDE );
		var slide3 = pptx.addNewSlide( pptx.masters.THANKS_SLIDE );

		var slide4 = pptx.addNewSlide( pptx.masters.TITLE_SLIDE,  { bkgd:'0088CC', slideNumber:{x:'50%', y:'90%', color:'0088CC'} } );
		var slide5 = pptx.addNewSlide( pptx.masters.MASTER_SLIDE, { bkgd:{ path:'images/title_bkgd_alt.jpg' } } );
		var slide6 = pptx.addNewSlide( pptx.masters.THANKS_SLIDE, { bkgd:'ffab33' } );
		//var slide7 = pptx.addNewSlide( pptx.masters.LEGACY_TEST_ONLY );
	}
}

// ==================================================================================================================

if ( typeof module !== 'undefined' && module.exports ) {
	module.exports = {
		execGenSlidesFuncs: execGenSlidesFuncs,
		runEveryTest: runEveryTest
	}
}<|MERGE_RESOLUTION|>--- conflicted
+++ resolved
@@ -1,11 +1,7 @@
 /**
 * NAME: pptxgenjs-demo.js
 * AUTH: Brent Ely (https://github.com/gitbrent/)
-<<<<<<< HEAD
 * DATE: Sep 26, 2017
-=======
-* DATE: Sep 20, 2017
->>>>>>> 3b95ff98
 * DESC: Common test/demo slides for all library features
 * DEPS: Loaded by `pptxgenjs-demo.js` and `nodejs-demo.js`
 */
@@ -1849,8 +1845,6 @@
 	}
 
 	// RUN ALL SLIDE DEMOS -----
-	slide13();
-/*
 	slide1();
 	slide2();
 	slide3();
@@ -1866,7 +1860,6 @@
 	slide13();
 	slide14();
 	slide15();
-*/
 }
 
 function genSlides_Media(pptx) {
