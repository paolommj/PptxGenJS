// Type definitions for pptxgenjs 3.4.0
// Project: https://gitbrent.github.io/PptxGenJS/
// Definitions by: Brent Ely <https://github.com/gitbrent/>
//                 Michael Beaumont <https://github.com/michaelbeaumont>
//                 Nicholas Tietz-Sokolsky <https://github.com/ntietz>
//                 David Adams <https://github.com/iota-pi>
//                 Stephen Cronin <https://github.com/cronin4392>
// TypeScript Version: 3.x

export as namespace PptxGenJS

export default PptxGenJS

declare class PptxGenJS {
	/**
	 * PptxGenJS Library Version
	 * @type {string}
	 */
	readonly version: string

	// Exposed prop types
	readonly presLayout: PptxGenJS.PresentationProps
	readonly AlignH: typeof PptxGenJS.AlignH
	readonly AlignV: typeof PptxGenJS.AlignV
	readonly ChartType: typeof PptxGenJS.ChartType
	readonly OutputType: typeof PptxGenJS.OutputType
	readonly SchemeColor: typeof PptxGenJS.SchemeColor
	readonly ShapeType: typeof PptxGenJS.ShapeType

	// Presentation Props

	/**
	 * Presentation layout name.
	 * Standard layouts:
	 * - 'LAYOUT_4x3'   (10" x 7.5")
	 * - 'LAYOUT_16x9'  (10" x 5.625")
	 * - 'LAYOUT_16x10' (10" x 6.25")
	 * - 'LAYOUT_WIDE'  (13.33" x 7.5")
	 *
	 * Custom layouts:
	 * - Use `pptx.defineLayout()` to create custom layouts (e.g.: 'A4')
	 *
	 * @type {string}
	 * @see https://support.office.com/en-us/article/Change-the-size-of-your-slides-040a811c-be43-40b9-8d04-0de5ed79987e
	 */
	layout: string
	/**
	 * Whether Right-to-Left (RTL) mode is enabled
	 * @type {boolean}
	 */
	rtlMode: boolean

	// Presentation Metadata
	/**
	 * Author name
	 * @type {string}
	 */
	author: string
	/**
	 * Comapny name
	 * @type {string}
	 */
	company: string
	/**
	 * @type {string}
	 * @note the `revision` value must be a whole number only (without "." or "," - otherwise, PowerPoint will throw errors upon opening!)
	 */
	revision: string
	/**
	 * Presentation subject
	 * @type {string}
	 */
	subject: string
	/**
	 * Presentation name
	 * @type {string}
	 */
	title: string

	// Methods

	/**
	 * Export the current Presentation to stream
	 * @returns {Promise<string | ArrayBuffer | Blob | Uint8Array>} file stream
	 */
	stream(): Promise<string | ArrayBuffer | Blob | Uint8Array>
	/**
	 * Export the current Presentation as JSZip content with the selected type
	 * @param {JSZIP_OUTPUT_TYPE} outputType - 'arraybuffer' | 'base64' | 'binarystring' | 'blob' | 'nodebuffer' | 'uint8array'
	 * @returns {Promise<string | ArrayBuffer | Blob | Uint8Array>} file content in selected type
	 */
	write(outputType: PptxGenJS.JSZIP_OUTPUT_TYPE): Promise<string | ArrayBuffer | Blob | Uint8Array>
	/**
	 * Export the current Presentation. Writes file to local file system if `fs` exists, otherwise, initiates download in browsers
	 * @param {string} exportName - file name
	 * @returns {Promise<string>} the presentation name
	 */
	writeFile(exportName?: string): Promise<string>
	/**
	 * Add a new Section to Presentation
	 * @param {SectionProps} section - section properties
	 * @example pptx.addSection({ title:'Charts' });
	 */
	addSection(section: PptxGenJS.SectionProps): void
	/**
	 * Add a new Slide to Presentation
	 * @param {AddSlideProps} options - slide options
	 * @returns {Slide} the new Slide
	 */
	addSlide(options?: PptxGenJS.AddSlideProps): PptxGenJS.Slide
	/**
	 * Add a new Slide to Presentation
	 * @param {string} masterName - master slide name
	 * @returns {Slide} the new Slide
	 * @deprecated use `addSlide(IAddSlideOptions)`
	 */
	addSlide(masterName?: string): PptxGenJS.Slide
	/**
	 * Create a custom Slide Layout in any size
	 * @param {PresLayout} layout - an object with user-defined w/h
	 * @example pptx.defineLayout({ name:'A3', width:16.5, height:11.7 });
	 */
	defineLayout(layout: PptxGenJS.PresLayout): void
	/**
	 * Create a new slide master [layout] for the Presentation
	 * @param {SlideMasterProps} slideMasterOpts - layout definition
	 */
	defineSlideMaster(props: PptxGenJS.SlideMasterProps): void
	/**
	 * Reproduces an HTML table as a PowerPoint table - including column widths, style, etc. - creates 1 or more slides as needed
	 * @param {string} eleId - table HTML element ID
	 * @param {TableToSlidesProps} options - generation options
	 */
	tableToSlides(eleId: string, options?: PptxGenJS.TableToSlidesProps): void
}

declare namespace PptxGenJS {
	// Exported enums for module apps
	// @example: pptxgen.ShapeType.rect
	export enum AlignH {
		'left' = 'left',
		'center' = 'center',
		'right' = 'right',
		'justify' = 'justify',
	}
	export enum AlignV {
		'top' = 'top',
		'middle' = 'middle',
		'bottom' = 'bottom',
	}
	export enum ChartType {
		'area' = 'area',
		'bar' = 'bar',
		'bar3d' = 'bar3D',
		'bubble' = 'bubble',
		'doughnut' = 'doughnut',
		'line' = 'line',
		'pie' = 'pie',
		'radar' = 'radar',
		'scatter' = 'scatter',
	}
	export enum OutputType {
		'arraybuffer' = 'arraybuffer',
		'base64' = 'base64',
		'binarystring' = 'binarystring',
		'blob' = 'blob',
		'nodebuffer' = 'nodebuffer',
		'uint8array' = 'uint8array',
	}
	export enum SchemeColor {
		'text1' = 'tx1',
		'text2' = 'tx2',
		'background1' = 'bg1',
		'background2' = 'bg2',
		'accent1' = 'accent1',
		'accent2' = 'accent2',
		'accent3' = 'accent3',
		'accent4' = 'accent4',
		'accent5' = 'accent5',
		'accent6' = 'accent6',
	}
	export enum ShapeType {
		'accentBorderCallout1' = 'accentBorderCallout1',
		'accentBorderCallout2' = 'accentBorderCallout2',
		'accentBorderCallout3' = 'accentBorderCallout3',
		'accentCallout1' = 'accentCallout1',
		'accentCallout2' = 'accentCallout2',
		'accentCallout3' = 'accentCallout3',
		'actionButtonBackPrevious' = 'actionButtonBackPrevious',
		'actionButtonBeginning' = 'actionButtonBeginning',
		'actionButtonBlank' = 'actionButtonBlank',
		'actionButtonDocument' = 'actionButtonDocument',
		'actionButtonEnd' = 'actionButtonEnd',
		'actionButtonForwardNext' = 'actionButtonForwardNext',
		'actionButtonHelp' = 'actionButtonHelp',
		'actionButtonHome' = 'actionButtonHome',
		'actionButtonInformation' = 'actionButtonInformation',
		'actionButtonMovie' = 'actionButtonMovie',
		'actionButtonReturn' = 'actionButtonReturn',
		'actionButtonSound' = 'actionButtonSound',
		'arc' = 'arc',
		'bentArrow' = 'bentArrow',
		'bentUpArrow' = 'bentUpArrow',
		'bevel' = 'bevel',
		'blockArc' = 'blockArc',
		'borderCallout1' = 'borderCallout1',
		'borderCallout2' = 'borderCallout2',
		'borderCallout3' = 'borderCallout3',
		'bracePair' = 'bracePair',
		'bracketPair' = 'bracketPair',
		'callout1' = 'callout1',
		'callout2' = 'callout2',
		'callout3' = 'callout3',
		'can' = 'can',
		'chartPlus' = 'chartPlus',
		'chartStar' = 'chartStar',
		'chartX' = 'chartX',
		'chevron' = 'chevron',
		'chord' = 'chord',
		'circularArrow' = 'circularArrow',
		'cloud' = 'cloud',
		'cloudCallout' = 'cloudCallout',
		'corner' = 'corner',
		'cornerTabs' = 'cornerTabs',
		'cube' = 'cube',
		'curvedDownArrow' = 'curvedDownArrow',
		'curvedLeftArrow' = 'curvedLeftArrow',
		'curvedRightArrow' = 'curvedRightArrow',
		'curvedUpArrow' = 'curvedUpArrow',
		'decagon' = 'decagon',
		'diagStripe' = 'diagStripe',
		'diamond' = 'diamond',
		'dodecagon' = 'dodecagon',
		'donut' = 'donut',
		'doubleWave' = 'doubleWave',
		'downArrow' = 'downArrow',
		'downArrowCallout' = 'downArrowCallout',
		'ellipse' = 'ellipse',
		'ellipseRibbon' = 'ellipseRibbon',
		'ellipseRibbon2' = 'ellipseRibbon2',
		'flowChartAlternateProcess' = 'flowChartAlternateProcess',
		'flowChartCollate' = 'flowChartCollate',
		'flowChartConnector' = 'flowChartConnector',
		'flowChartDecision' = 'flowChartDecision',
		'flowChartDelay' = 'flowChartDelay',
		'flowChartDisplay' = 'flowChartDisplay',
		'flowChartDocument' = 'flowChartDocument',
		'flowChartExtract' = 'flowChartExtract',
		'flowChartInputOutput' = 'flowChartInputOutput',
		'flowChartInternalStorage' = 'flowChartInternalStorage',
		'flowChartMagneticDisk' = 'flowChartMagneticDisk',
		'flowChartMagneticDrum' = 'flowChartMagneticDrum',
		'flowChartMagneticTape' = 'flowChartMagneticTape',
		'flowChartManualInput' = 'flowChartManualInput',
		'flowChartManualOperation' = 'flowChartManualOperation',
		'flowChartMerge' = 'flowChartMerge',
		'flowChartMultidocument' = 'flowChartMultidocument',
		'flowChartOfflineStorage' = 'flowChartOfflineStorage',
		'flowChartOffpageConnector' = 'flowChartOffpageConnector',
		'flowChartOnlineStorage' = 'flowChartOnlineStorage',
		'flowChartOr' = 'flowChartOr',
		'flowChartPredefinedProcess' = 'flowChartPredefinedProcess',
		'flowChartPreparation' = 'flowChartPreparation',
		'flowChartProcess' = 'flowChartProcess',
		'flowChartPunchedCard' = 'flowChartPunchedCard',
		'flowChartPunchedTape' = 'flowChartPunchedTape',
		'flowChartSort' = 'flowChartSort',
		'flowChartSummingJunction' = 'flowChartSummingJunction',
		'flowChartTerminator' = 'flowChartTerminator',
		'folderCorner' = 'folderCorner',
		'frame' = 'frame',
		'funnel' = 'funnel',
		'gear6' = 'gear6',
		'gear9' = 'gear9',
		'halfFrame' = 'halfFrame',
		'heart' = 'heart',
		'heptagon' = 'heptagon',
		'hexagon' = 'hexagon',
		'homePlate' = 'homePlate',
		'horizontalScroll' = 'horizontalScroll',
		'irregularSeal1' = 'irregularSeal1',
		'irregularSeal2' = 'irregularSeal2',
		'leftArrow' = 'leftArrow',
		'leftArrowCallout' = 'leftArrowCallout',
		'leftBrace' = 'leftBrace',
		'leftBracket' = 'leftBracket',
		'leftCircularArrow' = 'leftCircularArrow',
		'leftRightArrow' = 'leftRightArrow',
		'leftRightArrowCallout' = 'leftRightArrowCallout',
		'leftRightCircularArrow' = 'leftRightCircularArrow',
		'leftRightRibbon' = 'leftRightRibbon',
		'leftRightUpArrow' = 'leftRightUpArrow',
		'leftUpArrow' = 'leftUpArrow',
		'lightningBolt' = 'lightningBolt',
		'line' = 'line',
		'lineInv' = 'lineInv',
		'mathDivide' = 'mathDivide',
		'mathEqual' = 'mathEqual',
		'mathMinus' = 'mathMinus',
		'mathMultiply' = 'mathMultiply',
		'mathNotEqual' = 'mathNotEqual',
		'mathPlus' = 'mathPlus',
		'moon' = 'moon',
		'nonIsoscelesTrapezoid' = 'nonIsoscelesTrapezoid',
		'noSmoking' = 'noSmoking',
		'notchedRightArrow' = 'notchedRightArrow',
		'octagon' = 'octagon',
		'parallelogram' = 'parallelogram',
		'pentagon' = 'pentagon',
		'pie' = 'pie',
		'pieWedge' = 'pieWedge',
		'plaque' = 'plaque',
		'plaqueTabs' = 'plaqueTabs',
		'plus' = 'plus',
		'quadArrow' = 'quadArrow',
		'quadArrowCallout' = 'quadArrowCallout',
		'rect' = 'rect',
		'ribbon' = 'ribbon',
		'ribbon2' = 'ribbon2',
		'rightArrow' = 'rightArrow',
		'rightArrowCallout' = 'rightArrowCallout',
		'rightBrace' = 'rightBrace',
		'rightBracket' = 'rightBracket',
		'round1Rect' = 'round1Rect',
		'round2DiagRect' = 'round2DiagRect',
		'round2SameRect' = 'round2SameRect',
		'roundRect' = 'roundRect',
		'rtTriangle' = 'rtTriangle',
		'smileyFace' = 'smileyFace',
		'snip1Rect' = 'snip1Rect',
		'snip2DiagRect' = 'snip2DiagRect',
		'snip2SameRect' = 'snip2SameRect',
		'snipRoundRect' = 'snipRoundRect',
		'squareTabs' = 'squareTabs',
		'star10' = 'star10',
		'star12' = 'star12',
		'star16' = 'star16',
		'star24' = 'star24',
		'star32' = 'star32',
		'star4' = 'star4',
		'star5' = 'star5',
		'star6' = 'star6',
		'star7' = 'star7',
		'star8' = 'star8',
		'stripedRightArrow' = 'stripedRightArrow',
		'sun' = 'sun',
		'swooshArrow' = 'swooshArrow',
		'teardrop' = 'teardrop',
		'trapezoid' = 'trapezoid',
		'triangle' = 'triangle',
		'upArrow' = 'upArrow',
		'upArrowCallout' = 'upArrowCallout',
		'upDownArrow' = 'upDownArrow',
		'upDownArrowCallout' = 'upDownArrowCallout',
		'uturnArrow' = 'uturnArrow',
		'verticalScroll' = 'verticalScroll',
		'wave' = 'wave',
		'wedgeEllipseCallout' = 'wedgeEllipseCallout',
		'wedgeRectCallout' = 'wedgeRectCallout',
		'wedgeRoundRectCallout' = 'wedgeRoundRectCallout',
	}
	// used by charts, shape, text
	export interface BorderOptions {
		/**
		 * Border type
		 */
		type?: 'none' | 'dash' | 'solid'
		/**
		 * Border color (hex)
		 * @example 'FF3399'
		 */
		color?: HexColor
		/**
		 * Border size (points)
		 */
		pt?: number
	}
	// These are used by browser/script clients and have been named like this since v0.1.
	// Desc: charts and shapes for `pptxgen.charts.` `pptxgen.shapes.`
	// Note: "charts" and "shapes" are manually created by cloning
	export enum charts {
		'AREA' = 'area',
		'BAR' = 'bar',
		'BAR3D' = 'bar3D',
		'BUBBLE' = 'bubble',
		'DOUGHNUT' = 'doughnut',
		'LINE' = 'line',
		'PIE' = 'pie',
		'RADAR' = 'radar',
		'SCATTER' = 'scatter',
	}
	export enum shapes {
		ACTION_BUTTON_BACK_OR_PREVIOUS = 'actionButtonBackPrevious',
		ACTION_BUTTON_BEGINNING = 'actionButtonBeginning',
		ACTION_BUTTON_CUSTOM = 'actionButtonBlank',
		ACTION_BUTTON_DOCUMENT = 'actionButtonDocument',
		ACTION_BUTTON_END = 'actionButtonEnd',
		ACTION_BUTTON_FORWARD_OR_NEXT = 'actionButtonForwardNext',
		ACTION_BUTTON_HELP = 'actionButtonHelp',
		ACTION_BUTTON_HOME = 'actionButtonHome',
		ACTION_BUTTON_INFORMATION = 'actionButtonInformation',
		ACTION_BUTTON_MOVIE = 'actionButtonMovie',
		ACTION_BUTTON_RETURN = 'actionButtonReturn',
		ACTION_BUTTON_SOUND = 'actionButtonSound',
		ARC = 'arc',
		BALLOON = 'wedgeRoundRectCallout',
		BENT_ARROW = 'bentArrow',
		BENT_UP_ARROW = 'bentUpArrow',
		BEVEL = 'bevel',
		BLOCK_ARC = 'blockArc',
		CAN = 'can',
		CHART_PLUS = 'chartPlus',
		CHART_STAR = 'chartStar',
		CHART_X = 'chartX',
		CHEVRON = 'chevron',
		CHORD = 'chord',
		CIRCULAR_ARROW = 'circularArrow',
		CLOUD = 'cloud',
		CLOUD_CALLOUT = 'cloudCallout',
		CORNER = 'corner',
		CORNER_TABS = 'cornerTabs',
		CROSS = 'plus',
		CUBE = 'cube',
		CURVED_DOWN_ARROW = 'curvedDownArrow',
		CURVED_DOWN_RIBBON = 'ellipseRibbon',
		CURVED_LEFT_ARROW = 'curvedLeftArrow',
		CURVED_RIGHT_ARROW = 'curvedRightArrow',
		CURVED_UP_ARROW = 'curvedUpArrow',
		CURVED_UP_RIBBON = 'ellipseRibbon2',
		DECAGON = 'decagon',
		DIAGONAL_STRIPE = 'diagStripe',
		DIAMOND = 'diamond',
		DODECAGON = 'dodecagon',
		DONUT = 'donut',
		DOUBLE_BRACE = 'bracePair',
		DOUBLE_BRACKET = 'bracketPair',
		DOUBLE_WAVE = 'doubleWave',
		DOWN_ARROW = 'downArrow',
		DOWN_ARROW_CALLOUT = 'downArrowCallout',
		DOWN_RIBBON = 'ribbon',
		EXPLOSION1 = 'irregularSeal1',
		EXPLOSION2 = 'irregularSeal2',
		FLOWCHART_ALTERNATE_PROCESS = 'flowChartAlternateProcess',
		FLOWCHART_CARD = 'flowChartPunchedCard',
		FLOWCHART_COLLATE = 'flowChartCollate',
		FLOWCHART_CONNECTOR = 'flowChartConnector',
		FLOWCHART_DATA = 'flowChartInputOutput',
		FLOWCHART_DECISION = 'flowChartDecision',
		FLOWCHART_DELAY = 'flowChartDelay',
		FLOWCHART_DIRECT_ACCESS_STORAGE = 'flowChartMagneticDrum',
		FLOWCHART_DISPLAY = 'flowChartDisplay',
		FLOWCHART_DOCUMENT = 'flowChartDocument',
		FLOWCHART_EXTRACT = 'flowChartExtract',
		FLOWCHART_INTERNAL_STORAGE = 'flowChartInternalStorage',
		FLOWCHART_MAGNETIC_DISK = 'flowChartMagneticDisk',
		FLOWCHART_MANUAL_INPUT = 'flowChartManualInput',
		FLOWCHART_MANUAL_OPERATION = 'flowChartManualOperation',
		FLOWCHART_MERGE = 'flowChartMerge',
		FLOWCHART_MULTIDOCUMENT = 'flowChartMultidocument',
		FLOWCHART_OFFLINE_STORAGE = 'flowChartOfflineStorage',
		FLOWCHART_OFFPAGE_CONNECTOR = 'flowChartOffpageConnector',
		FLOWCHART_OR = 'flowChartOr',
		FLOWCHART_PREDEFINED_PROCESS = 'flowChartPredefinedProcess',
		FLOWCHART_PREPARATION = 'flowChartPreparation',
		FLOWCHART_PROCESS = 'flowChartProcess',
		FLOWCHART_PUNCHED_TAPE = 'flowChartPunchedTape',
		FLOWCHART_SEQUENTIAL_ACCESS_STORAGE = 'flowChartMagneticTape',
		FLOWCHART_SORT = 'flowChartSort',
		FLOWCHART_STORED_DATA = 'flowChartOnlineStorage',
		FLOWCHART_SUMMING_JUNCTION = 'flowChartSummingJunction',
		FLOWCHART_TERMINATOR = 'flowChartTerminator',
		FOLDED_CORNER = 'folderCorner',
		FRAME = 'frame',
		FUNNEL = 'funnel',
		GEAR_6 = 'gear6',
		GEAR_9 = 'gear9',
		HALF_FRAME = 'halfFrame',
		HEART = 'heart',
		HEPTAGON = 'heptagon',
		HEXAGON = 'hexagon',
		HORIZONTAL_SCROLL = 'horizontalScroll',
		ISOSCELES_TRIANGLE = 'triangle',
		LEFT_ARROW = 'leftArrow',
		LEFT_ARROW_CALLOUT = 'leftArrowCallout',
		LEFT_BRACE = 'leftBrace',
		LEFT_BRACKET = 'leftBracket',
		LEFT_CIRCULAR_ARROW = 'leftCircularArrow',
		LEFT_RIGHT_ARROW = 'leftRightArrow',
		LEFT_RIGHT_ARROW_CALLOUT = 'leftRightArrowCallout',
		LEFT_RIGHT_CIRCULAR_ARROW = 'leftRightCircularArrow',
		LEFT_RIGHT_RIBBON = 'leftRightRibbon',
		LEFT_RIGHT_UP_ARROW = 'leftRightUpArrow',
		LEFT_UP_ARROW = 'leftUpArrow',
		LIGHTNING_BOLT = 'lightningBolt',
		LINE_CALLOUT_1 = 'borderCallout1',
		LINE_CALLOUT_1_ACCENT_BAR = 'accentCallout1',
		LINE_CALLOUT_1_BORDER_AND_ACCENT_BAR = 'accentBorderCallout1',
		LINE_CALLOUT_1_NO_BORDER = 'callout1',
		LINE_CALLOUT_2 = 'borderCallout2',
		LINE_CALLOUT_2_ACCENT_BAR = 'accentCallout2',
		LINE_CALLOUT_2_BORDER_AND_ACCENT_BAR = 'accentBorderCallout2',
		LINE_CALLOUT_2_NO_BORDER = 'callout2',
		LINE_CALLOUT_3 = 'borderCallout3',
		LINE_CALLOUT_3_ACCENT_BAR = 'accentCallout3',
		LINE_CALLOUT_3_BORDER_AND_ACCENT_BAR = 'accentBorderCallout3',
		LINE_CALLOUT_3_NO_BORDER = 'callout3',
		LINE_CALLOUT_4 = 'borderCallout3',
		LINE_CALLOUT_4_ACCENT_BAR = 'accentCallout3',
		LINE_CALLOUT_4_BORDER_AND_ACCENT_BAR = 'accentBorderCallout3',
		LINE_CALLOUT_4_NO_BORDER = 'callout3',
		LINE = 'line',
		LINE_INVERSE = 'lineInv',
		MATH_DIVIDE = 'mathDivide',
		MATH_EQUAL = 'mathEqual',
		MATH_MINUS = 'mathMinus',
		MATH_MULTIPLY = 'mathMultiply',
		MATH_NOT_EQUAL = 'mathNotEqual',
		MATH_PLUS = 'mathPlus',
		MOON = 'moon',
		NON_ISOSCELES_TRAPEZOID = 'nonIsoscelesTrapezoid',
		NOTCHED_RIGHT_ARROW = 'notchedRightArrow',
		NO_SYMBOL = 'noSmoking',
		OCTAGON = 'octagon',
		OVAL = 'ellipse',
		OVAL_CALLOUT = 'wedgeEllipseCallout',
		PARALLELOGRAM = 'parallelogram',
		PENTAGON = 'homePlate',
		PIE = 'pie',
		PIE_WEDGE = 'pieWedge',
		PLAQUE = 'plaque',
		PLAQUE_TABS = 'plaqueTabs',
		QUAD_ARROW = 'quadArrow',
		QUAD_ARROW_CALLOUT = 'quadArrowCallout',
		RECTANGLE = 'rect',
		RECTANGULAR_CALLOUT = 'wedgeRectCallout',
		REGULAR_PENTAGON = 'pentagon',
		RIGHT_ARROW = 'rightArrow',
		RIGHT_ARROW_CALLOUT = 'rightArrowCallout',
		RIGHT_BRACE = 'rightBrace',
		RIGHT_BRACKET = 'rightBracket',
		RIGHT_TRIANGLE = 'rtTriangle',
		ROUNDED_RECTANGLE = 'roundRect',
		ROUNDED_RECTANGULAR_CALLOUT = 'wedgeRoundRectCallout',
		ROUND_1_RECTANGLE = 'round1Rect',
		ROUND_2_DIAG_RECTANGLE = 'round2DiagRect',
		ROUND_2_SAME_RECTANGLE = 'round2SameRect',
		SMILEY_FACE = 'smileyFace',
		SNIP_1_RECTANGLE = 'snip1Rect',
		SNIP_2_DIAG_RECTANGLE = 'snip2DiagRect',
		SNIP_2_SAME_RECTANGLE = 'snip2SameRect',
		SNIP_ROUND_RECTANGLE = 'snipRoundRect',
		SQUARE_TABS = 'squareTabs',
		STAR_10_POINT = 'star10',
		STAR_12_POINT = 'star12',
		STAR_16_POINT = 'star16',
		STAR_24_POINT = 'star24',
		STAR_32_POINT = 'star32',
		STAR_4_POINT = 'star4',
		STAR_5_POINT = 'star5',
		STAR_6_POINT = 'star6',
		STAR_7_POINT = 'star7',
		STAR_8_POINT = 'star8',
		STRIPED_RIGHT_ARROW = 'stripedRightArrow',
		SUN = 'sun',
		SWOOSH_ARROW = 'swooshArrow',
		TEAR = 'teardrop',
		TRAPEZOID = 'trapezoid',
		UP_ARROW = 'upArrow',
		UP_ARROW_CALLOUT = 'upArrowCallout',
		UP_DOWN_ARROW = 'upDownArrow',
		UP_DOWN_ARROW_CALLOUT = 'upDownArrowCallout',
		UP_RIBBON = 'ribbon2',
		U_TURN_ARROW = 'uturnArrow',
		VERTICAL_SCROLL = 'verticalScroll',
		WAVE = 'wave',
	}

	// @source `core-enums.ts`
	export type JSZIP_OUTPUT_TYPE = 'arraybuffer' | 'base64' | 'binarystring' | 'blob' | 'nodebuffer' | 'uint8array'
	export enum CHART_TYPE {
		'AREA' = 'area',
		'BAR' = 'bar',
		'BAR3D' = 'bar3D',
		'BUBBLE' = 'bubble',
		'DOUGHNUT' = 'doughnut',
		'LINE' = 'line',
		'PIE' = 'pie',
		'RADAR' = 'radar',
		'SCATTER' = 'scatter',
	}
	export enum SCHEME_COLOR_NAMES {
		'TEXT1' = 'tx1',
		'TEXT2' = 'tx2',
		'BACKGROUND1' = 'bg1',
		'BACKGROUND2' = 'bg2',
		'ACCENT1' = 'accent1',
		'ACCENT2' = 'accent2',
		'ACCENT3' = 'accent3',
		'ACCENT4' = 'accent4',
		'ACCENT5' = 'accent5',
		'ACCENT6' = 'accent6',
	}

	// @source `core-interfaces.d.ts` (via import)
	// @code `import { CHART_NAME, PLACEHOLDER_TYPES, SHAPE_NAME, SLIDE_OBJECT_TYPES, TEXT_HALIGN, TEXT_VALIGN } from './core-enums'`
	export type CHART_NAME = 'area' | 'bar' | 'bar3D' | 'bubble' | 'doughnut' | 'line' | 'pie' | 'radar' | 'scatter'
	export enum PLACEHOLDER_TYPES {
		'title' = 'title',
		'body' = 'body',
		'image' = 'pic',
		'chart' = 'chart',
		'table' = 'tbl',
		'media' = 'media',
	}
	export type SHAPE_NAME =
		| 'actionButtonBackPrevious'
		| 'actionButtonBeginning'
		| 'actionButtonBlank'
		| 'actionButtonDocument'
		| 'actionButtonEnd'
		| 'actionButtonForwardNext'
		| 'actionButtonHelp'
		| 'actionButtonHome'
		| 'actionButtonInformation'
		| 'actionButtonMovie'
		| 'actionButtonReturn'
		| 'actionButtonSound'
		| 'arc'
		| 'wedgeRoundRectCallout'
		| 'bentArrow'
		| 'bentUpArrow'
		| 'bevel'
		| 'blockArc'
		| 'can'
		| 'chartPlus'
		| 'chartStar'
		| 'chartX'
		| 'chevron'
		| 'chord'
		| 'circularArrow'
		| 'cloud'
		| 'cloudCallout'
		| 'corner'
		| 'cornerTabs'
		| 'plus'
		| 'cube'
		| 'curvedDownArrow'
		| 'ellipseRibbon'
		| 'curvedLeftArrow'
		| 'curvedRightArrow'
		| 'curvedUpArrow'
		| 'ellipseRibbon2'
		| 'decagon'
		| 'diagStripe'
		| 'diamond'
		| 'dodecagon'
		| 'donut'
		| 'bracePair'
		| 'bracketPair'
		| 'doubleWave'
		| 'downArrow'
		| 'downArrowCallout'
		| 'ribbon'
		| 'irregularSeal1'
		| 'irregularSeal2'
		| 'flowChartAlternateProcess'
		| 'flowChartPunchedCard'
		| 'flowChartCollate'
		| 'flowChartConnector'
		| 'flowChartInputOutput'
		| 'flowChartDecision'
		| 'flowChartDelay'
		| 'flowChartMagneticDrum'
		| 'flowChartDisplay'
		| 'flowChartDocument'
		| 'flowChartExtract'
		| 'flowChartInternalStorage'
		| 'flowChartMagneticDisk'
		| 'flowChartManualInput'
		| 'flowChartManualOperation'
		| 'flowChartMerge'
		| 'flowChartMultidocument'
		| 'flowChartOfflineStorage'
		| 'flowChartOffpageConnector'
		| 'flowChartOr'
		| 'flowChartPredefinedProcess'
		| 'flowChartPreparation'
		| 'flowChartProcess'
		| 'flowChartPunchedTape'
		| 'flowChartMagneticTape'
		| 'flowChartSort'
		| 'flowChartOnlineStorage'
		| 'flowChartSummingJunction'
		| 'flowChartTerminator'
		| 'folderCorner'
		| 'frame'
		| 'funnel'
		| 'gear6'
		| 'gear9'
		| 'halfFrame'
		| 'heart'
		| 'heptagon'
		| 'hexagon'
		| 'horizontalScroll'
		| 'triangle'
		| 'leftArrow'
		| 'leftArrowCallout'
		| 'leftBrace'
		| 'leftBracket'
		| 'leftCircularArrow'
		| 'leftRightArrow'
		| 'leftRightArrowCallout'
		| 'leftRightCircularArrow'
		| 'leftRightRibbon'
		| 'leftRightUpArrow'
		| 'leftUpArrow'
		| 'lightningBolt'
		| 'borderCallout1'
		| 'accentCallout1'
		| 'accentBorderCallout1'
		| 'callout1'
		| 'borderCallout2'
		| 'accentCallout2'
		| 'accentBorderCallout2'
		| 'callout2'
		| 'borderCallout3'
		| 'accentCallout3'
		| 'accentBorderCallout3'
		| 'callout3'
		| 'borderCallout3'
		| 'accentCallout3'
		| 'accentBorderCallout3'
		| 'callout3'
		| 'line'
		| 'lineInv'
		| 'mathDivide'
		| 'mathEqual'
		| 'mathMinus'
		| 'mathMultiply'
		| 'mathNotEqual'
		| 'mathPlus'
		| 'moon'
		| 'nonIsoscelesTrapezoid'
		| 'notchedRightArrow'
		| 'noSmoking'
		| 'octagon'
		| 'ellipse'
		| 'wedgeEllipseCallout'
		| 'parallelogram'
		| 'homePlate'
		| 'pie'
		| 'pieWedge'
		| 'plaque'
		| 'plaqueTabs'
		| 'quadArrow'
		| 'quadArrowCallout'
		| 'rect'
		| 'wedgeRectCallout'
		| 'pentagon'
		| 'rightArrow'
		| 'rightArrowCallout'
		| 'rightBrace'
		| 'rightBracket'
		| 'rtTriangle'
		| 'roundRect'
		| 'wedgeRoundRectCallout'
		| 'round1Rect'
		| 'round2DiagRect'
		| 'round2SameRect'
		| 'smileyFace'
		| 'snip1Rect'
		| 'snip2DiagRect'
		| 'snip2SameRect'
		| 'snipRoundRect'
		| 'squareTabs'
		| 'star10'
		| 'star12'
		| 'star16'
		| 'star24'
		| 'star32'
		| 'star4'
		| 'star5'
		| 'star6'
		| 'star7'
		| 'star8'
		| 'stripedRightArrow'
		| 'sun'
		| 'swooshArrow'
		| 'teardrop'
		| 'trapezoid'
		| 'upArrow'
		| 'upArrowCallout'
		| 'upDownArrow'
		| 'upDownArrowCallout'
		| 'ribbon2'
		| 'uturnArrow'
		| 'verticalScroll'
		| 'wave'

	export enum SLIDE_OBJECT_TYPES {
		'chart' = 'chart',
		'hyperlink' = 'hyperlink',
		'image' = 'image',
		'media' = 'media',
		'online' = 'online',
		'placeholder' = 'placeholder',
		'table' = 'table',
		'tablecell' = 'tablecell',
		'text' = 'text',
		'notes' = 'notes',
	}
	export enum TEXT_HALIGN {
		'left' = 'left',
		'center' = 'center',
		'right' = 'right',
		'justify' = 'justify',
	}
	export enum TEXT_VALIGN {
		'b' = 'b',
		'ctr' = 'ctr',
		't' = 't',
	}

	// @source `core-interfaces.d.ts` (direct)
	// Core Types
	// ==========

	/**
	 * Coordinate number - either:
	 * - Inches
	 * - Percentage
	 *
	 * @example 10.25 // coordinate in inches
	 * @example '75%' // coordinate as percentage of slide size
	 */
	export type Coord = number | string
	export type PositionProps = {
		/**
		 * Horizontal position
		 * - inches or percentage
		 * @example 10.25 // position in inches
		 * @example '75%' // position as percentage of slide size
		 */
		x?: Coord
		/**
		 * Vertical position
		 * - inches or percentage
		 * @example 10.25 // position in inches
		 * @example '75%' // position as percentage of slide size
		 */
		y?: Coord
		/**
		 * Height
		 * - inches or percentage
		 * @example 10.25 // height in inches
		 * @example '75%' // height as percentage of slide size
		 */
		h?: Coord
		/**
		 * Width
		 * - inches or percentage
		 * @example 10.25 // width in inches
		 * @example '75%' // width as percentage of slide size
		 */
		w?: Coord
	}
	/**
	 * Either `data` or `path` is required
	 */
	export type DataOrPathProps = {
		/**
		 * URL or relative path
		 *
		 * @example 'https://onedrives.com/myimg.png` // retrieve image via URL
		 * @example '/home/gitbrent/images/myimg.png` // retrieve image via local path
		 */
		path?: string
		/**
		 * base64-encoded string
		 * - Useful for avoiding potential path/server issues
		 *
		 * @example 'image/png;base64,iVtDafDrBF[...]=' // pre-encoded image in base-64
		 */
		data?: string
	}
	export interface BackgroundProps extends DataOrPathProps {
		/**
		 * Color (hex format)
		 * @example 'FF3399'
		 */
		fill?: HexColor
	}
	/**
	 * Color in Hex format
	 * @example 'FF3399'
	 */
	export type HexColor = string
	export type ThemeColor = 'tx1' | 'tx2' | 'bg1' | 'bg2' | 'accent1' | 'accent2' | 'accent3' | 'accent4' | 'accent5' | 'accent6'
	export type Color = HexColor | ThemeColor
	export type Margin = number | [number, number, number, number]
	export type HAlign = 'left' | 'center' | 'right' | 'justify'
	export type VAlign = 'top' | 'middle' | 'bottom'
	// used by charts, shape, text
	export interface BorderProps {
		/**
		 * Border type
		 * @default solid
		 */
		type?: 'none' | 'dash' | 'solid'
		/**
		 * Border color (hex)
		 * @example 'FF3399'
		 * @default '666666'
		 */
		color?: HexColor
		// TODO: add `width` - deprecate `pt`
		/**
		 * Border size (points)
		 * @default 1
		 */
		pt?: number
	}
	// used by: image, object, text,
	export interface HyperlinkProps {
		/**
		 * Slide number to link to
		 */
		slide?: number
		/**
		 * Url to link to
		 */
		url?: string
		/**
		 * Hyperlink Tooltip
		 */
		tooltip?: string
	}
	export interface PlaceholderProps {
		name: string
		type: PLACEHOLDER_TYPES
		x: Coord
		y: Coord
		w: Coord
		h: Coord
	}
	// used by: chart, text
	export interface ShadowProps {
		/**
		 * shadow type
		 * @default 'none'
		 */
		type: 'outer' | 'inner' | 'none'
		/**
		 * opacity (0.0 - 1.0)
		 * @example 0.5 // 50% opaque
		 */
		opacity?: number // TODO: "Transparency (0-100%)" in PPT // TODO: deprecate and add `transparency`
		/**
		 * blur (points)
		 * - range: 0-100
		 * @default 0
		 */
		blur?: number
		/**
		 * angle (degrees)
		 * - range: 0-359
		 * @default 0
		 */
		angle?: number
		/**
		 * shadow offset (points)
		 * - range: 0-200
		 * @default 0
		 */
		offset?: number // TODO: "Distance" in PPT
		/**
		 * shadow color (hex format)
		 * @example 'FF3399'
		 */
		color?: HexColor
	}
	// used by: shape, table, text
	export interface ShapeFillProps {
		/**
		 * Fill color
		 * - `HexColor` or `ThemeColor`
		 * @example 'FF0000' // red
		 * @example 'pptx.SchemeColor.text1' // Text1 Theme Color
		 */
		color?: Color
		/**
		 * Transparency (percent)
		 * - range: 0-100
		 * @default 0
		 */
		transparency?: number

		/**
		 * Transparency (percent)
		 * @deprecated v3.3.0 - use `transparency`
		 */
		alpha?: number
		/**
		 * Fill type
		 * - 'solid' @deprecated v3.3.0
		 */
		type?: 'none' | 'solid'
	}
	export interface ShapeLineProps extends ShapeFillProps {
		/**
		 * Line width (pt)
		 * @default 1
		 */
		width?: number
		/**
		 * Dash type
		 * @default 'solid'
		 */
		dashType?: 'solid' | 'dash' | 'dashDot' | 'lgDash' | 'lgDashDot' | 'lgDashDotDot' | 'sysDash' | 'sysDot'
		/**
		 * Begin arrow type
		 * @since v3.3.0
		 */
		beginArrowType?: 'none' | 'arrow' | 'diamond' | 'oval' | 'stealth' | 'triangle'
		/**
		 * End arrow type
		 * @since v3.3.0
		 */
		endArrowType?: 'none' | 'arrow' | 'diamond' | 'oval' | 'stealth' | 'triangle'
		// FUTURE: beginArrowSize (1-9)
		// FUTURE: endArrowSize (1-9)

		/**
		 * Dash type
		 * @deprecated v3.3.0 - use `dashType`
		 */
		lineDash?: 'solid' | 'dash' | 'dashDot' | 'lgDash' | 'lgDashDot' | 'lgDashDotDot' | 'sysDash' | 'sysDot'
		/**
		 * @deprecated v3.3.0 - use `arrowTypeBegin`
		 */
		lineHead?: 'none' | 'arrow' | 'diamond' | 'oval' | 'stealth' | 'triangle'
		/**
		 * @deprecated v3.3.0 - use `arrowTypeEnd`
		 */
		lineTail?: 'none' | 'arrow' | 'diamond' | 'oval' | 'stealth' | 'triangle'
		/**
		 * Line width (pt)
		 * @deprecated v3.3.0 - use `width`
		 */
		pt?: number
		/**
		 * Line size (pt)
		 * @deprecated v3.3.0 - use `width`
		 */
		size?: number
	}
	// used by: chart, slide, table, text
	export interface TextBaseProps {
		/**
		 * Horizontal alignment
		 * @default 'left'
		 */
		align?: HAlign
		/**
		 * Bold style
		 * @default false
		 */
		bold?: boolean
		/**
		 * Add a line-break
		 * @default false
		 */
		breakLine?: boolean
		/**
		 * Add standard or custom bullet
		 * - use `true` for standard bullet
		 * - pass object options for custom bullet
		 * @default false
		 */
		bullet?:
			| boolean
			| {
					/**
					 * Bullet type
					 * @default bullet
					 */
					type?: 'bullet' | 'number'
					/**
					 * Bullet character code (unicode)
					 * @since v3.3.0
					 * @example '25BA' // 'BLACK RIGHT-POINTING POINTER' (U+25BA)
					 */
					characterCode?: string
					/**
					 * Indentation (space between bullet and text) (points)
					 * @since v3.3.0
					 * @default 27 // DEF_BULLET_MARGIN
					 * @example 10 // Indents text 10 points from bullet
					 */
					indent?: number
					/**
					 * Number type
					 * @since v3.3.0
					 * @example 'romanLcParenR' // roman numerals lower-case with paranthesis right
					 */
					numberType?:
						| 'alphaLcParenBoth'
						| 'alphaLcParenR'
						| 'alphaLcPeriod'
						| 'alphaUcParenBoth'
						| 'alphaUcParenR'
						| 'alphaUcPeriod'
						| 'arabicParenBoth'
						| 'arabicParenR'
						| 'arabicPeriod'
						| 'arabicPlain'
						| 'romanLcParenBoth'
						| 'romanLcParenR'
						| 'romanLcPeriod'
						| 'romanUcParenBoth'
						| 'romanUcParenR'
						| 'romanUcPeriod'
					/**
					 * Number bullets start at
					 * @since v3.3.0
					 * @default 1
					 * @example 10 // numbered bullets start with 10
					 */
					numberStartAt?: number

					// DEPRECATED

					/**
					 * Bullet code (unicode)
					 * @deprecated v3.3.0 - use `characterCode`
					 */
					code?: string
					/**
					 * Margin between bullet and text
					 * @since v3.2.1
					 * @deplrecated v3.3.0 - use `indent`
					 */
					marginPt?: number
					/**
					 * Number to start with (only applies to type:number)
					 * @deprecated v3.3.0 - use `numberStartAt`
					 */
					startAt?: number
					/**
					 * Number type
					 * @deprecated v3.3.0 - use `numberType`
					 */
					style?: string
			  }
		/**
		 * Text color
		 * - `HexColor` or `ThemeColor`
		 * @example 'FF0000' // red
		 * @example 'pptxgen.SchemeColor.text1' // Text1 Theme Color
		 */
		color?: Color
		/**
		 * Font face name
		 * @example 'Arial' // Arial font
		 */
		fontFace?: string
		/**
		 * Font size
		 * @example 12 // Font size 12
		 */
		fontSize?: number
		/**
		 * italic style
		 * @default false
		 */
		italic?: boolean
		/**
		 * language
		 * - ISO 639-1 standard language code
		 * @default 'en-US' // english US
		 * @example 'fr-CA' // french Canadian
		 */
		lang?: string
		/**
		 * underline style
		 * @default false
		 */
		underline?: boolean
		/**
		 * vertical alignment
		 * @default 'top'
		 */
		valign?: VAlign
	}

<<<<<<< HEAD
	// slideNumber
	export interface ISlideNumber extends PositionOptions, TextOptions {
		align?: HAlign
		color?: string
	}

	// addChart
	export type OptsChartGridLine = {
		/**
		 * Gridline color (hex)
		 * @example 'FF3399'
		 */
		color?: HexColor
		/**
		 * Gridline size (points)
		 */
		size?: number
		/**
		 * Gridline style
		 */
		style?: 'solid' | 'dash' | 'dot' | 'none'
	}
	export interface IChartTitleOpts extends TextOptions {
		color?: Color
		rotate?: number
		title: string
		titleAlign?: string
		titlePos?: { x: number; y: number }
	}
	export interface IChartMulti {
		type: CHART_NAME
		data: any[]
		options: {}
	}
	export interface IChartPropsBase {
		axisPos?: string
		border?: IBorderOptions
		chartColors?: string[]
		chartColorsOpacity?: number
		dataBorder?: IBorderOptions
		displayBlanksAs?: string
		fill?: string
		invertedColors?: string
		lang?: string
		layout?: PositionOptions
		shadow?: IShadowOptions
		showLabel?: boolean
		showLeaderLines?: boolean
		showLegend?: boolean
		showPercent?: boolean
		showTitle?: boolean
		showValue?: boolean
		v3DPerspective?: number
		v3DRAngAx?: boolean
		v3DRotX?: number
		v3DRotY?: number
	}
	export interface IChartPropsAxisCat {
		catAxes?: number[]
		catAxisBaseTimeUnit?: string
		catAxisHidden?: boolean
		catAxisLabelColor?: string
		catAxisLabelFontBold?: boolean
		catAxisLabelFontFace?: string
		catAxisLabelFontSize?: number
		catAxisLabelFrequency?: string
		catAxisLabelPos?: 'none' | 'low' | 'high' | 'nextTo'
		catAxisLabelRotate?: number
		catAxisLineShow?: boolean
		catAxisMajorTickMark?: ChartAxisTickMark
		catAxisMajorTimeUnit?: string
		catAxisMajorUnit?: number
		catAxisMaxVal?: number
		catAxisMinorTickMark?: ChartAxisTickMark
		catAxisMinorTimeUnit?: string
		catAxisMinorUnit?: string
		catAxisMinVal?: number
		catAxisOrientation?: 'minMax' | 'minMax'
		catAxisTitle?: string
		catAxisTitleColor?: string
		catAxisTitleFontFace?: string
		catAxisTitleFontSize?: number
		catAxisTitleRotate?: number
		catGridLine?: OptsChartGridLine
		catLabelFormatCode?: string
		showCatAxisTitle?: boolean
	}
	export interface IChartPropsAxisSer {
		serAxisBaseTimeUnit?: string
		serAxisHidden?: boolean
		serAxisLabelColor?: string
		serAxisLabelFontFace?: string
		serAxisLabelFontSize?: string
		serAxisLabelFrequency?: string
		serAxisLabelPos?: 'none' | 'low' | 'high' | 'nextTo'
		serAxisLineShow?: boolean
		serAxisMajorTimeUnit?: string
		serAxisMajorUnit?: number
		serAxisMinorTimeUnit?: string
		serAxisMinorUnit?: number
		serAxisOrientation?: string
		serAxisTitle?: string
		serAxisTitleColor?: string
		serAxisTitleFontFace?: string
		serAxisTitleFontSize?: number
		serAxisTitleRotate?: number
		serGridLine?: OptsChartGridLine
		serLabelFormatCode?: string
		showSerAxisTitle?: boolean
	}
	export interface IChartPropsAxisVal {
		showValAxisTitle?: boolean
		valAxes?: number[]
		valAxisCrossesAt?: string | number
		valAxisDisplayUnit?: 'billions' | 'hundredMillions' | 'hundreds' | 'hundredThousands' | 'millions' | 'tenMillions' | 'tenThousands' | 'thousands' | 'trillions'
		valAxisDisplayUnitLabel?: boolean
		valAxisHidden?: boolean
		valAxisLabelColor?: string
		valAxisLabelFontBold?: boolean
		valAxisLabelFontFace?: string
		valAxisLabelFontSize?: number
		valAxisLabelFormatCode?: string
		valAxisLabelPos?: 'none' | 'low' | 'high' | 'nextTo'
		valAxisLabelRotate?: number
		valAxisLineShow?: boolean
		valAxisMajorTickMark?: ChartAxisTickMark
		valAxisMajorUnit?: number
		valAxisMaxVal?: number
		valAxisMinorTickMark?: ChartAxisTickMark
		valAxisMinVal?: number
		valAxisOrientation?: 'minMax' | 'minMax'
		valAxisTitle?: string
		valAxisTitleColor?: string
		valAxisTitleFontFace?: string
		valAxisTitleFontSize?: number
		valAxisTitleRotate?: number
		valGridLine?: OptsChartGridLine
	}
	export interface IChartPropsChartBar {
		bar3DShape?: string
		barDir?: string
		barGapDepthPct?: number
		barGapWidthPct?: number
		barGrouping?: string
		valueBarColors?: string[]
	}
	export interface IChartPropsChartDoughnut {
		dataNoEffects?: boolean
		holeSize?: number
	}
	export interface IChartPropsChartLine {
		lineDash?: 'dash' | 'dashDot' | 'lgDash' | 'lgDashDot' | 'lgDashDotDot' | 'solid' | 'sysDash' | 'sysDot'
		lineDataSymbol?: 'circle' | 'dash' | 'diamond' | 'dot' | 'none' | 'square' | 'triangle'
		lineDataSymbolLineColor?: string
		lineDataSymbolLineSize?: number
		lineDataSymbolSize?: number
		lineSize?: number
		lineSmooth?: boolean
	}
	export interface IChartPropsChartPie {
		dataNoEffects?: boolean
		firstSliceAng?: number
	}
	export interface IChartPropsChartRadar {
		radarStyle?: 'standard' | 'marker' | 'filled'
	}
	export interface IChartPropsDataLabel {
		dataLabelBkgrdColors?: boolean
		dataLabelColor?: string
		dataLabelFontBold?: boolean
		dataLabelFontFace?: string
		dataLabelFontSize?: number
		dataLabelFormatCode?: string
		dataLabelFormatScatter?: 'custom' | 'customXY' | 'XY'
		dataLabelPosition?: 'b' | 'bestFit' | 'ctr' | 'l' | 'r' | 't' | 'inEnd' | 'outEnd' | 'bestFit'
	}
	export interface IChartPropsDataTable {
		dataTableFontSize?: number
		showDataTable?: boolean
		showDataTableHorzBorder?: boolean
		showDataTableKeys?: boolean
		showDataTableOutline?: boolean
		showDataTableVertBorder?: boolean
	}
	export interface IChartPropsLegend {
		legendColor?: string
		legendFontFace?: string
		legendFontSize?: number
		legendPos?: 'b' | 'l' | 'r' | 't' | 'tr'
	}
	export interface IChartPropsTitle {
		title?: string
		titleAlign?: string
		titleColor?: string
		titleFontFace?: string
		titleFontSize?: number
		titlePos?: { x: number; y: number }
		titleRotate?: number
	}
	export interface IChartOpts
		extends IChartPropsAxisCat,
			IChartPropsAxisSer,
			IChartPropsAxisVal,
			IChartPropsBase,
			IChartPropsChartBar,
			IChartPropsChartDoughnut,
			IChartPropsChartLine,
			IChartPropsChartPie,
			IChartPropsChartRadar,
			IChartPropsDataLabel,
			IChartPropsDataTable,
			IChartPropsLegend,
			IChartPropsTitle,
			OptsChartGridLine,
			PositionOptions {}
=======
	// image / media ==================================================================================
	export type MediaType = 'audio' | 'online' | 'video'
>>>>>>> f8101dba

	export interface ImageProps extends PositionProps, DataOrPathProps {
		hyperlink?: HyperlinkProps
		placeholder?: string // 'body' | 'title' | etc.
		/**
		 * Image rotation (degrees)
		 * - range: -360 to 360
		 * @default 0
		 * @example 180 // rotate image 180 degrees
		 */
		rotate?: number
		/**
		 * Enable image rounding
		 * @default false
		 */
		rounding?: boolean
		/**
		 * Image sizing options
		 */
		sizing?: {
			/**
			 * Sizing type
			 */
			type: 'contain' | 'cover' | 'crop'
			/**
			 * Image width
			 */
			w: number
			/**
			 * Image height
			 */
			h: number
			x?: number
			y?: number
		}
	}
	/**
	 * Add media (audio/video) to slide
	 * @requires either `link` or `path`
	 */
	export interface MediaProps extends PositionProps, DataOrPathProps {
		/**
		 * Media type
		 * - Use 'online' to embed a YouTube video (only supported in recent versions of PowerPoint)
		 */
		type: MediaType
		/**
		 * video embed link
		 * - works with YouTube
		 * - other sites may not show correctly in PowerPoint
		 * @example 'https://www.youtube.com/embed/Dph6ynRVyUc' // embed a youtube video
		 */
		link?: string
		/**
		 * full or local path
		 * @example 'https://freesounds/simpsons/bart.mp3' // embed mp3 audio clip from server
		 * @example '/sounds/simpsons_haha.mp3' // embed mp3 audio clip from local directory
		 */
		path?: string
	}

	// shapes =========================================================================================

	export interface ShapeProps extends PositionProps {
		/**
		 * Horizontal alignment
		 * @default 'left'
		 */
		align?: HAlign
		/**
		 * Shape fill color properties
		 * @example { color:'FF0000' } // hex string (red)
		 * @example { color:'pptx.SchemeColor.accent1' } // theme color Accent1
		 * @example { color:'0088CC', transparency:50 } // 50% transparent color
		 */
		fill?: ShapeFillProps
		/**
		 * Flip shape horizontally?
		 * @default false
		 */
		flipH?: boolean
		/**
		 * Flip shape vertical?
		 * @default false
		 */
		flipV?: boolean
		/**
		 * Add hyperlink to shape
		 * @example hyperlink: { url: "https://github.com/gitbrent/pptxgenjs", tooltip: "Visit Homepage" },
		 */
		hyperlink?: HyperlinkProps
		/**
		 * Line options
		 */
		line?: ShapeLineProps
		/**
		 * Radius (only for pptx.shapes.ROUNDED_RECTANGLE)
		 * - values: 0-180(TODO:values?)
		 * @default 0
		 */
		rectRadius?: number
		/**
		 * Image rotation (degrees)
		 * - range: -360 to 360
		 * @default 0
		 * @example 180 // rotate image 180 degrees
		 */
		rotate?: number
		/**
		 * Shadow options
		 * TODO: need new demo.js entry for shape shadow
		 */
		shadow?: ShadowProps
		/**
		 * Shape name
		 * - used instead of default "Shape N" name
		 * @since v3.3.0
		 * @example 'Antenna Design 9'
		 */
		shapeName?: string

		/**
		 * @depreacted v3.3.0
		 */
		lineSize?: number
		/**
		 * @depreacted v3.3.0
		 */
		lineDash?: 'dash' | 'dashDot' | 'lgDash' | 'lgDashDot' | 'lgDashDotDot' | 'solid' | 'sysDash' | 'sysDot'
		/**
		 * @depreacted v3.3.0
		 */
		lineHead?: 'arrow' | 'diamond' | 'none' | 'oval' | 'stealth' | 'triangle'
		/**
		 * @depreacted v3.3.0
		 */
		lineTail?: 'arrow' | 'diamond' | 'none' | 'oval' | 'stealth' | 'triangle'
	}

	// tables =========================================================================================

	export interface TableToSlidesProps extends TableProps {
		/**
		 * Add an image to slide(s) created during autopaging
		 */
		addImage?: { url: string; x: number; y: number; w?: number; h?: number }
		/**
		 * Add a shape to slide(s) created during autopaging
		 */
		addShape?: { shape: any; options: {} }
		/**
		 * Add a table to slide(s) created during autopaging
		 */
		addTable?: { rows: any[]; options: {} }
		/**
		 * Add a text object to slide(s) created during autopaging
		 */
		addText?: { text: any[]; options: {} }
		/**
		 * Whether to enable auto-paging
		 * - auto-paging creates new slides as content overflows a slide
		 * @default true
		 */
		autoPage?: boolean
		/**
		 * Auto-paging character weight
		 * - adjusts how many characters are used before lines wrap
		 * - range: -1.0 to 1.0
		 * @see https://gitbrent.github.io/PptxGenJS/docs/api-tables.html
		 * @default 0.0
		 * @example 0.5 // lines are longer (increases the number of characters that can fit on a given line)
		 */
		autoPageCharWeight?: number
		/**
		 * Auto-paging line weight
		 * - adjusts how many lines are used before slides wrap
		 * - range: -1.0 to 1.0
		 * @see https://gitbrent.github.io/PptxGenJS/docs/api-tables.html
		 * @default 0.0
		 * @example 0.5 // tables are taller (increases the number of lines that can fit on a given slide)
		 */
		autoPageLineWeight?: number
		/**
		 * Whether to repeat head row(s) on new tables created by autopaging
		 * @since v3.3.0
		 * @default false
		 */
		autoPageRepeatHeader?: boolean
		/**
		 * The `y` location to use on subsequent slides created by autopaging
		 * @default (top margin of Slide)
		 */
		autoPageSlideStartY?: number
		/**
		 * Column widths (inches)
		 */
		colW?: number | number[]
		/**
		 * Master slide name
		 * - define a master slide to have your auto-paged slides have corporate design, etc.
		 * @see https://gitbrent.github.io/PptxGenJS/docs/masters.html
		 */
		masterSlideName?: string
		/**
		 * Slide margin
		 * - this margin will be across all slides created by auto-paging
		 */
		slideMargin?: Margin
		/**
		 * DEV TOOL: Verbose Mode (to console)
		 * - tell the library to provide an almost ridiculous amount of detail during auto-paging calculations
		 * @default false // obviously
		 */
		verbose?: boolean // Undocumented; shows verbose output

		/**
		 * @deprecated v3.3.0 - use `autoPageRepeatHeader`
		 */
		addHeaderToEach?: boolean
		/**
		 * @deprecated v3.3.0 - use `autoPageSlideStartY`
		 */
		newSlideStartY?: number
	}
	export interface TableCellProps extends TextBaseProps {
		/**
		 * Auto-paging character weight
		 * - adjusts how many characters are used before lines wrap
		 * - range: -1.0 to 1.0
		 * @see https://gitbrent.github.io/PptxGenJS/docs/api-tables.html
		 * @default 0.0
		 * @example 0.5 // lines are longer (increases the number of characters that can fit on a given line)
		 */
		autoPageCharWeight?: number
		/**
		 * Auto-paging line weight
		 * - adjusts how many lines are used before slides wrap
		 * - range: -1.0 to 1.0
		 * @see https://gitbrent.github.io/PptxGenJS/docs/api-tables.html
		 * @default 0.0
		 * @example 0.5 // tables are taller (increases the number of lines that can fit on a given slide)
		 */
		autoPageLineWeight?: number
		/**
		 * Cell border
		 */
		border?: BorderProps | [BorderProps, BorderProps, BorderProps, BorderProps]
		/**
		 * Cell colspan
		 */
		colspan?: number
		/**
		 * Fill color
		 * @example 'FF0000' // hex string (red)
		 * @example 'pptx.SchemeColor.accent1' // theme color Accent1
		 * @example { type:'solid', color:'0088CC', alpha:50 } // ShapeFillProps object with 50% transparent
		 */
		fill?: ShapeFillProps
		/**
		 * Cell margin
		 * @default 0
		 */
		margin?: Margin
		/**
		 * Cell rowspan
		 */
		rowspan?: number
	}
	export interface TableProps extends PositionProps, TextBaseProps {
		/**
		 * Whether to enable auto-paging
		 * - auto-paging creates new slides as content overflows a slide
		 * @default false
		 */
		autoPage?: boolean
		/**
		 * Auto-paging character weight
		 * - adjusts how many characters are used before lines wrap
		 * - range: -1.0 to 1.0
		 * @see https://gitbrent.github.io/PptxGenJS/docs/api-tables.html
		 * @default 0.0
		 * @example 0.5 // lines are longer (increases the number of characters that can fit on a given line)
		 */
		autoPageCharWeight?: number
		/**
		 * Auto-paging line weight
		 * - adjusts how many lines are used before slides wrap
		 * - range: -1.0 to 1.0
		 * @see https://gitbrent.github.io/PptxGenJS/docs/api-tables.html
		 * @default 0.0
		 * @example 0.5 // tables are taller (increases the number of lines that can fit on a given slide)
		 */
		autoPageLineWeight?: number
		/**
		 * Whether table header row(s) should be repeated on each new slide creating by autoPage.
		 * Use `autoPageHeaderRows` to designate how many rows comprise the table header (1+).
		 * @default false
		 * @since v3.3.0
		 */
		autoPageRepeatHeader?: boolean
		/**
		 * Number of rows that comprise table headers
		 * - required when `autoPageRepeatHeader` is set to true.
		 * @example 2 - repeats the first two table rows on each new slide created
		 * @default 1
		 * @since v3.3.0
		 */
		autoPageHeaderRows?: number
		/**
		 * The `y` location to use on subsequent slides created by autopaging
		 * @default (top margin of Slide)
		 */
		autoPageSlideStartY?: number
		/**
		 * Table border
		 * - single value is applied to all 4 sides
		 * - array of values in TRBL order for individual sides
		 */
		border?: BorderProps | [BorderProps, BorderProps, BorderProps, BorderProps]
		/**
		 * Width of table columns
		 * - single value is applied to every column equally based upon `w`
		 * - array of values in applied to each column in order
		 * @default columns of equal width based upon `w`
		 */
		colW?: number | number[]
		/**
		 * Cell background color
		 */
		fill?: ShapeFillProps
		/**
		 * Cell margin
		 * - affects all table cells, is superceded by cell options
		 */
		margin?: Margin
		/**
		 * Height of table rows
		 * - single value is applied to every row equally based upon `h`
		 * - array of values in applied to each row in order
		 * @default rows of equal height based upon `h`
		 */
		rowH?: number | number[]

		/**
		 * @deprecated v3.3.0 - use `autoPageSlideStartY`
		 */
		newSlideStartY?: number
	}
	export interface TableCell {
		text?: string | TableCell[]
		options?: TableCellProps
	}
	export interface TableRowSlide {
		rows: TableRow[]
	}
	export type TableRow = TableCell[]

	// text ===========================================================================================
	export interface TextGlowProps {
		/**
		 * Border color (hex format)
		 * @example 'FF3399'
		 */
		color?: HexColor
		/**
		 * opacity (0.0 - 1.0)
		 * @example 0.5
		 * 50% opaque
		 */
		opacity: number
		/**
		 * size (points)
		 */
		size: number
	}

	export interface TextPropsOptions extends PositionProps, DataOrPathProps, TextBaseProps {
		/**
		 * Character spacing
		 */
		charSpacing?: number
		/**
		 * Text fit options
		 *
		 * MS-PPT > Format Shape > Shape Options > Text Box > "[unlabeled group]": [3 options below]
		 * - 'none' = Do not Autofit
		 * - 'shrink' = Shrink text on overflow
		 * - 'resize' = Resize shape to fit text
		 *
		 * **Note** 'shrink' and 'resize' only take effect after editting text/resize shape.
		 * Both PowerPoint and Word dynamically calculate a scaling factor and apply it when edit/resize occurs.
		 *
		 * There is no way for this library to trigger that behavior, sorry.
		 * @since v3.3.0
		 * @default "none"
		 */
		fit?: 'none' | 'shrink' | 'resize'
		fill?: ShapeFillProps
		/**
		 * Flip shape horizontally?
		 * @default false
		 */
		flipH?: boolean
		/**
		 * Flip shape vertical?
		 * @default false
		 */
		flipV?: boolean
		glow?: TextGlowProps
		hyperlink?: HyperlinkProps
		indentLevel?: number
		inset?: number
		isTextBox?: boolean
		line?: ShapeLineProps
		lineSpacing?: number
		margin?: Margin
		outline?: { color: Color; size: number }
		paraSpaceAfter?: number
		paraSpaceBefore?: number
		placeholder?: string
		rotate?: number // (degree * 60,000)
		/**
		 * Whether to enable right-to-left mode
		 * @default false
		 */
		rtlMode?: boolean
		shadow?: ShadowProps
		shape?: SHAPE_NAME
		strike?: boolean
		subscript?: boolean
		superscript?: boolean
		underline?: boolean
		valign?: VAlign
		vert?: 'eaVert' | 'horz' | 'mongolianVert' | 'vert' | 'vert270' | 'wordArtVert' | 'wordArtVertRtl'
		/**
		 * Text wrap
		 * @since v3.3.0
		 * @default true
		 */
		wrap?: boolean

		/**
		 * Whather "Fit to Shape?" is enabled
		 * @deprecated v3.3.0 - use `textFit`
		 */
		autoFit?: boolean
		/**
		 * Whather "Shrink Text on Overflow?" is enabled
		 * @deprecated v3.3.0 - use `textFit`
		 */
		shrinkText?: boolean
		/**
		 * Dash type
		 * @deprecated v3.3.0 - use `dashType`
		 */
		lineDash?: 'solid' | 'dash' | 'dashDot' | 'lgDash' | 'lgDashDot' | 'lgDashDotDot' | 'sysDash' | 'sysDot'
		/**
		 * @deprecated v3.3.0 - use `arrowTypeBegin`
		 */
		lineHead?: 'none' | 'arrow' | 'diamond' | 'oval' | 'stealth' | 'triangle'
		/**
		 * @deprecated v3.3.0 - use `line.size`
		 */
		lineSize?: number
		/**
		 * @deprecated v3.3.0 - use `arrowTypeEnd`
		 */
		lineTail?: 'none' | 'arrow' | 'diamond' | 'oval' | 'stealth' | 'triangle'
	}
	export interface TextProps {
		text?: string
		options?: TextPropsOptions
	}

	// charts =========================================================================================
	export type ChartAxisTickMark = 'none' | 'inside' | 'outside' | 'cross'
	export interface OptsChartData {
		index?: number
		labels?: string[]
		name?: string
		sizes?: number[]
		values?: number[]
		/**
		 * Override `chartColors`
		 */
		//color?: string // TODO: WIP: (Pull #727)
	}
	export interface OptsChartGridLine {
		/**
		 * Gridline color (hex)
		 * @example 'FF3399'
		 */
		color?: HexColor
		/**
		 * Gridline size (points)
		 */
		size?: number
		/**
		 * Gridline style
		 */
		style?: 'solid' | 'dash' | 'dot' | 'none'
	}
	export interface IChartTitleOpts extends TextBaseProps {
		color?: Color
		rotate?: number
		title: string
		titleAlign?: string // TODO: values
		titlePos?: { x: number; y: number }
	}
	export interface IChartMulti {
		type: CHART_NAME
		data: any[]
		options: {}
	}
	export interface IChartPropsBase {
		/**
		 * Axis position
		 */
		axisPos?: 'b' | 'l' | 'r' | 't'
		border?: BorderProps
		chartColors?: HexColor[]
		/**
		 * opacity (0.0 - 1.0)
		 * @example 0.5 // 50% opaque
		 */
		chartColorsOpacity?: number
		dataBorder?: BorderProps
		displayBlanksAs?: string
		fill?: HexColor
		invertedColors?: string
		lang?: string
		layout?: PositionProps
		shadow?: ShadowProps
		showLabel?: boolean
		showLeaderLines?: boolean
		showLegend?: boolean
		showPercent?: boolean
		showTitle?: boolean
		showValue?: boolean
		/**
		 * 3D perspecitve
		 * - range: 0-100
		 * @default 30
		 */
		v3DPerspective?: number
		v3DRAngAx?: boolean
		v3DRotX?: number
		v3DRotY?: number
	}
	export interface IChartPropsAxisCat {
		/**
		 * Multi-Chart prop: array of cat axes
		 */
		catAxes?: IChartPropsAxisCat[]
		catAxisBaseTimeUnit?: string
		catAxisHidden?: boolean
		catAxisLabelColor?: string
		catAxisLabelFontBold?: boolean
		catAxisLabelFontFace?: string
		catAxisLabelFontSize?: number
		catAxisLabelFrequency?: string
		catAxisLabelPos?: 'none' | 'low' | 'high' | 'nextTo'
		catAxisLabelRotate?: number
		catAxisLineShow?: boolean
		catAxisMajorTickMark?: ChartAxisTickMark
		catAxisMajorTimeUnit?: string
		catAxisMajorUnit?: number
		catAxisMaxVal?: number
		catAxisMinorTickMark?: ChartAxisTickMark
		catAxisMinorTimeUnit?: string
		catAxisMinorUnit?: string
		catAxisMinVal?: number
		catAxisOrientation?: 'minMax' | 'minMax'
		catAxisTitle?: string
		catAxisTitleColor?: string
		catAxisTitleFontFace?: string
		catAxisTitleFontSize?: number
		catAxisTitleRotate?: number
		catGridLine?: OptsChartGridLine
		catLabelFormatCode?: string
		secondaryCatAxis?: boolean
		showCatAxisTitle?: boolean
	}
	export interface IChartPropsAxisSer {
		serAxisBaseTimeUnit?: string
		serAxisHidden?: boolean
		serAxisLabelColor?: string
		serAxisLabelFontFace?: string
		serAxisLabelFontSize?: number
		serAxisLabelFrequency?: string
		serAxisLabelPos?: 'none' | 'low' | 'high' | 'nextTo'
		serAxisLineShow?: boolean
		serAxisMajorTimeUnit?: string
		serAxisMajorUnit?: number
		serAxisMinorTimeUnit?: string
		serAxisMinorUnit?: number
		serAxisOrientation?: string
		serAxisTitle?: string
		serAxisTitleColor?: string
		serAxisTitleFontFace?: string
		serAxisTitleFontSize?: number
		serAxisTitleRotate?: number
		serGridLine?: OptsChartGridLine
		serLabelFormatCode?: string
		showSerAxisTitle?: boolean
	}
	export interface IChartPropsAxisVal {
		secondaryValAxis?: boolean
		showValAxisTitle?: boolean
		/**
		 * Multi-Chart prop: array of val axes
		 */
		valAxes?: IChartPropsAxisVal[]
		valAxisCrossesAt?: string | number
		valAxisDisplayUnit?: 'billions' | 'hundredMillions' | 'hundreds' | 'hundredThousands' | 'millions' | 'tenMillions' | 'tenThousands' | 'thousands' | 'trillions'
		valAxisDisplayUnitLabel?: boolean
		valAxisHidden?: boolean
		valAxisLabelColor?: string
		valAxisLabelFontBold?: boolean
		valAxisLabelFontFace?: string
		valAxisLabelFontSize?: number
		valAxisLabelFormatCode?: string
		valAxisLabelPos?: 'none' | 'low' | 'high' | 'nextTo'
		valAxisLabelRotate?: number
		valAxisLineShow?: boolean
		valAxisMajorTickMark?: ChartAxisTickMark
		valAxisMajorUnit?: number
		valAxisMaxVal?: number
		valAxisMinorTickMark?: ChartAxisTickMark
		valAxisMinVal?: number
		valAxisOrientation?: 'minMax' | 'minMax'
		valAxisTitle?: string
		valAxisTitleColor?: string
		valAxisTitleFontFace?: string
		valAxisTitleFontSize?: number
		valAxisTitleRotate?: number
		valGridLine?: OptsChartGridLine
		/**
		 * Value label format code
		 * - this also directs Data Table formatting
		 * @since v3.3.0
		 * @example '#%' // round percent
		 * @example '0.00%' // shows values as '0.00%'
		 * @example '$0.00' // shows values as '$0.00'
		 */
		valLabelFormatCode?: string
	}
	export interface IChartPropsChartBar {
		bar3DShape?: string
		barDir?: string
		barGapDepthPct?: number
		barGapWidthPct?: number
		barGrouping?: string
		valueBarColors?: string[]
	}
	export interface IChartPropsChartDoughnut {
		dataNoEffects?: boolean
		holeSize?: number
	}
	export interface IChartPropsChartLine {
		lineDash?: 'dash' | 'dashDot' | 'lgDash' | 'lgDashDot' | 'lgDashDotDot' | 'solid' | 'sysDash' | 'sysDot'
		lineDataSymbol?: 'circle' | 'dash' | 'diamond' | 'dot' | 'none' | 'square' | 'triangle'
		lineDataSymbolLineColor?: string
		lineDataSymbolLineSize?: number
		lineDataSymbolSize?: number
		lineSize?: number
		lineSmooth?: boolean
	}
	export interface IChartPropsChartPie {
		dataNoEffects?: boolean
	}
	export interface IChartPropsChartRadar {
		radarStyle?: 'standard' | 'marker' | 'filled'
	}
	export interface IChartPropsDataLabel {
		dataLabelBkgrdColors?: boolean
		dataLabelColor?: string
		dataLabelFontBold?: boolean
		dataLabelFontFace?: string
		dataLabelFontSize?: number
		/**
		 * Data label format code
		 * @example '#%' // round percent
		 * @example '0.00%' // shows values as '0.00%'
		 * @example '$0.00' // shows values as '$0.00'
		 */
		dataLabelFormatCode?: string
		dataLabelFormatScatter?: 'custom' | 'customXY' | 'XY'
		dataLabelPosition?: 'b' | 'bestFit' | 'ctr' | 'l' | 'r' | 't' | 'inEnd' | 'outEnd' | 'bestFit'
	}
	export interface IChartPropsDataTable {
		dataTableFontSize?: number
		/**
		 * Data table format code
		 * @since v3.3.0
		 * @example '#%' // round percent
		 * @example '0.00%' // shows values as '0.00%'
		 * @example '$0.00' // shows values as '$0.00'
		 */
		dataTableFormatCode?: string
		showDataTable?: boolean
		showDataTableHorzBorder?: boolean
		showDataTableKeys?: boolean
		showDataTableOutline?: boolean
		showDataTableVertBorder?: boolean
	}
	export interface IChartPropsLegend {
		legendColor?: string
		legendFontFace?: string
		legendFontSize?: number
		legendPos?: 'b' | 'l' | 'r' | 't' | 'tr'
	}
	export interface IChartPropsTitle {
		title?: string
		titleAlign?: string
		titleColor?: string
		titleFontFace?: string
		titleFontSize?: number
		titlePos?: { x: number; y: number }
		titleRotate?: number
	}
	export interface IChartOpts
		extends IChartPropsAxisCat,
			IChartPropsAxisSer,
			IChartPropsAxisVal,
			IChartPropsBase,
			IChartPropsChartBar,
			IChartPropsChartDoughnut,
			IChartPropsChartLine,
			IChartPropsChartPie,
			IChartPropsChartRadar,
			IChartPropsDataLabel,
			IChartPropsDataTable,
			IChartPropsLegend,
			IChartPropsTitle,
			OptsChartGridLine,
			PositionProps {}
	export interface ISlideRelChart extends OptsChartData {
		type: CHART_NAME | IChartMulti[]
		opts: IChartOpts
		data: OptsChartData[]
		rId: number
		Target: string
		globalId: number
		fileName: string
	}

	// Core
	// ====
	export interface SectionProps {
		/**
		 * Section title
		 */
		title: string
		/**
		 * Section order - uses to add section at any index
		 * - values: 1-n
		 */
		order?: number
	}
	export interface PresLayout {
		/**
		 * Layout Name
		 * @example 'LAYOUT_WIDE'
		 */
		name: string
		width: number
		height: number
	}
	export interface SlideNumberProps extends PositionProps, TextBaseProps {}
	export interface SlideMasterProps {
		/**
		 * Unique name for this master
		 */
		title: string
		margin?: Margin
		background?: BackgroundProps
		objects?: ({ chart: {} } | { image: {} } | { line: {} } | { rect: {} } | { text: TextProps } | { placeholder: { options: PlaceholderProps; text?: string } })[]
		slideNumber?: SlideNumberProps

		/**
		 * @deprecated v3.3.0 - use `background`
		 */
		bkgd?: string | BackgroundProps
	}
	export interface ObjectOptions extends ImageProps, PositionProps, ShapeProps, TableCellProps, TextPropsOptions {
		cx?: Coord
		cy?: Coord
		margin?: Margin
		colW?: number | number[] // table
		rowH?: number | number[] // table
	}
	export interface PresSlide {
		addChart: Function
		addImage: Function
		addMedia: Function
		addNotes: Function
		addShape: Function
		addTable: Function
		addText: Function

		/**
		 * Background color or image (`fill` | `path` | `data`)
		 * @example {fill: 'FF3399'} - hex fill color
		 * @example {path: 'https://onedrives.com/myimg.png`} - retrieve image via URL
		 * @example {path: '/home/gitbrent/images/myimg.png`} - retrieve image via local path
		 * @example {data: 'image/png;base64,iVtDaDrF[...]='} - base64 string
		 * @since v3.3.0
		 */
		background?: BackgroundProps
		/**
		 * Default text color (hex format)
		 * @example 'FF3399'
		 * @default '000000' (DEF_FONT_COLOR)
		 */
		color?: HexColor
		/**
		 * Whether slide is hidden
		 * @default false
		 */
		hidden?: boolean
		/**
		 * Slide number options
		 */
		slideNumber?: SlideNumberProps
	}
	export interface AddSlideProps {
		masterName?: string // TODO: 20200528: rename to "masterTitle" (createMaster uses `title` so lets be consistent)
		sectionTitle?: string
	}
	export interface PresentationProps {
		author: string
		company: string
		layout: string
		masterSlide: PresSlide
		/**
		 * Presentation's layout
		 * read-only
		 */
		presLayout: PresLayout
		revision: string
		/**
		 * Whether to enable right-to-left mode
		 * @default false
		 */
		rtlMode: boolean
		subject: string
		title: string
	}

	// LAST: Slide
	/**
	 * `slide.d.ts`
	 */
	export class Slide {
		/**
		 * Background color or image (`fill` | `path` | `data`)
		 * @example {fill: 'FF3399'} - hex fill color
		 * @example {path: 'https://onedrives.com/myimg.png`} - retrieve image via URL
		 * @example {path: '/home/gitbrent/images/myimg.png`} - retrieve image via local path
		 * @example {data: 'image/png;base64,iVtDaDrF[...]='} - base64 string
		 * @since 3.3.0
		 */
		background: BackgroundProps
		/**
		 * Default text color (hex format)
		 * @example 'FF3399'
		 * @default '000000' (DEF_FONT_COLOR)
		 */
		color: HexColor
		/**
		 * Whether slide is hidden
		 * @default false
		 */
		hidden: boolean
		/**
		 * Slide number options
		 */
		slideNumber: SlideNumberProps
		/**
		 * Add chart to Slide
		 * @param {CHART_NAME|IChartMulti[]} type - chart type
		 * @param {object[]} data - data object
		 * @param {IChartOpts} options - chart options
		 * @return {Slide} this Slide
		 * @type {Function}
		 */
		addChart(type: CHART_NAME | IChartMulti[], data: any[], options?: IChartOpts): Slide
		/**
		 * Add image to Slide
		 * @param {ImageProps} options - image options
		 * @return {Slide} this Slide
		 */
		addImage(options: ImageProps): Slide
		/**
		 * Add media (audio/video) to Slide
		 * @param {MediaProps} options - media options
		 * @return {Slide} this Slide
		 */
		addMedia(options: MediaProps): Slide
		/**
		 * Add speaker notes to Slide
		 * @docs https://gitbrent.github.io/PptxGenJS/docs/speaker-notes.html
		 * @param {string} notes - notes to add to slide
		 * @return {Slide} this Slide
		 */
		addNotes(notes: string): Slide
		/**
		 * Add shape to Slide
		 * @param {SHAPE_NAME} shapeName - shape name
		 * @param {ShapeProps} options - shape options
		 * @return {Slide} this Slide
		 */
		addShape(shapeName: SHAPE_NAME, options?: ShapeProps): Slide
		/**
		 * Add table to Slide
		 * @param {TableRow[]} tableRows - table rows
		 * @param {TableProps} options - table options
		 * @return {Slide} this Slide
		 */
		addTable(tableRows: TableRow[], options?: TableProps): Slide
		/**
		 * Add text to Slide
		 * @param {string|TextProps[]} text - text string or complex object
		 * @param {TextPropsOptions} options - text options
		 * @return {Slide} this Slide
		 */
		addText(text: string | TextProps[], options?: TextPropsOptions): Slide

		/**
		 * Background color
		 * @deprecated in 3.3.0 - use `background` instead
		 */
		bkgd: string
	}
}<|MERGE_RESOLUTION|>--- conflicted
+++ resolved
@@ -1193,226 +1193,8 @@
 		valign?: VAlign
 	}
 
-<<<<<<< HEAD
-	// slideNumber
-	export interface ISlideNumber extends PositionOptions, TextOptions {
-		align?: HAlign
-		color?: string
-	}
-
-	// addChart
-	export type OptsChartGridLine = {
-		/**
-		 * Gridline color (hex)
-		 * @example 'FF3399'
-		 */
-		color?: HexColor
-		/**
-		 * Gridline size (points)
-		 */
-		size?: number
-		/**
-		 * Gridline style
-		 */
-		style?: 'solid' | 'dash' | 'dot' | 'none'
-	}
-	export interface IChartTitleOpts extends TextOptions {
-		color?: Color
-		rotate?: number
-		title: string
-		titleAlign?: string
-		titlePos?: { x: number; y: number }
-	}
-	export interface IChartMulti {
-		type: CHART_NAME
-		data: any[]
-		options: {}
-	}
-	export interface IChartPropsBase {
-		axisPos?: string
-		border?: IBorderOptions
-		chartColors?: string[]
-		chartColorsOpacity?: number
-		dataBorder?: IBorderOptions
-		displayBlanksAs?: string
-		fill?: string
-		invertedColors?: string
-		lang?: string
-		layout?: PositionOptions
-		shadow?: IShadowOptions
-		showLabel?: boolean
-		showLeaderLines?: boolean
-		showLegend?: boolean
-		showPercent?: boolean
-		showTitle?: boolean
-		showValue?: boolean
-		v3DPerspective?: number
-		v3DRAngAx?: boolean
-		v3DRotX?: number
-		v3DRotY?: number
-	}
-	export interface IChartPropsAxisCat {
-		catAxes?: number[]
-		catAxisBaseTimeUnit?: string
-		catAxisHidden?: boolean
-		catAxisLabelColor?: string
-		catAxisLabelFontBold?: boolean
-		catAxisLabelFontFace?: string
-		catAxisLabelFontSize?: number
-		catAxisLabelFrequency?: string
-		catAxisLabelPos?: 'none' | 'low' | 'high' | 'nextTo'
-		catAxisLabelRotate?: number
-		catAxisLineShow?: boolean
-		catAxisMajorTickMark?: ChartAxisTickMark
-		catAxisMajorTimeUnit?: string
-		catAxisMajorUnit?: number
-		catAxisMaxVal?: number
-		catAxisMinorTickMark?: ChartAxisTickMark
-		catAxisMinorTimeUnit?: string
-		catAxisMinorUnit?: string
-		catAxisMinVal?: number
-		catAxisOrientation?: 'minMax' | 'minMax'
-		catAxisTitle?: string
-		catAxisTitleColor?: string
-		catAxisTitleFontFace?: string
-		catAxisTitleFontSize?: number
-		catAxisTitleRotate?: number
-		catGridLine?: OptsChartGridLine
-		catLabelFormatCode?: string
-		showCatAxisTitle?: boolean
-	}
-	export interface IChartPropsAxisSer {
-		serAxisBaseTimeUnit?: string
-		serAxisHidden?: boolean
-		serAxisLabelColor?: string
-		serAxisLabelFontFace?: string
-		serAxisLabelFontSize?: string
-		serAxisLabelFrequency?: string
-		serAxisLabelPos?: 'none' | 'low' | 'high' | 'nextTo'
-		serAxisLineShow?: boolean
-		serAxisMajorTimeUnit?: string
-		serAxisMajorUnit?: number
-		serAxisMinorTimeUnit?: string
-		serAxisMinorUnit?: number
-		serAxisOrientation?: string
-		serAxisTitle?: string
-		serAxisTitleColor?: string
-		serAxisTitleFontFace?: string
-		serAxisTitleFontSize?: number
-		serAxisTitleRotate?: number
-		serGridLine?: OptsChartGridLine
-		serLabelFormatCode?: string
-		showSerAxisTitle?: boolean
-	}
-	export interface IChartPropsAxisVal {
-		showValAxisTitle?: boolean
-		valAxes?: number[]
-		valAxisCrossesAt?: string | number
-		valAxisDisplayUnit?: 'billions' | 'hundredMillions' | 'hundreds' | 'hundredThousands' | 'millions' | 'tenMillions' | 'tenThousands' | 'thousands' | 'trillions'
-		valAxisDisplayUnitLabel?: boolean
-		valAxisHidden?: boolean
-		valAxisLabelColor?: string
-		valAxisLabelFontBold?: boolean
-		valAxisLabelFontFace?: string
-		valAxisLabelFontSize?: number
-		valAxisLabelFormatCode?: string
-		valAxisLabelPos?: 'none' | 'low' | 'high' | 'nextTo'
-		valAxisLabelRotate?: number
-		valAxisLineShow?: boolean
-		valAxisMajorTickMark?: ChartAxisTickMark
-		valAxisMajorUnit?: number
-		valAxisMaxVal?: number
-		valAxisMinorTickMark?: ChartAxisTickMark
-		valAxisMinVal?: number
-		valAxisOrientation?: 'minMax' | 'minMax'
-		valAxisTitle?: string
-		valAxisTitleColor?: string
-		valAxisTitleFontFace?: string
-		valAxisTitleFontSize?: number
-		valAxisTitleRotate?: number
-		valGridLine?: OptsChartGridLine
-	}
-	export interface IChartPropsChartBar {
-		bar3DShape?: string
-		barDir?: string
-		barGapDepthPct?: number
-		barGapWidthPct?: number
-		barGrouping?: string
-		valueBarColors?: string[]
-	}
-	export interface IChartPropsChartDoughnut {
-		dataNoEffects?: boolean
-		holeSize?: number
-	}
-	export interface IChartPropsChartLine {
-		lineDash?: 'dash' | 'dashDot' | 'lgDash' | 'lgDashDot' | 'lgDashDotDot' | 'solid' | 'sysDash' | 'sysDot'
-		lineDataSymbol?: 'circle' | 'dash' | 'diamond' | 'dot' | 'none' | 'square' | 'triangle'
-		lineDataSymbolLineColor?: string
-		lineDataSymbolLineSize?: number
-		lineDataSymbolSize?: number
-		lineSize?: number
-		lineSmooth?: boolean
-	}
-	export interface IChartPropsChartPie {
-		dataNoEffects?: boolean
-		firstSliceAng?: number
-	}
-	export interface IChartPropsChartRadar {
-		radarStyle?: 'standard' | 'marker' | 'filled'
-	}
-	export interface IChartPropsDataLabel {
-		dataLabelBkgrdColors?: boolean
-		dataLabelColor?: string
-		dataLabelFontBold?: boolean
-		dataLabelFontFace?: string
-		dataLabelFontSize?: number
-		dataLabelFormatCode?: string
-		dataLabelFormatScatter?: 'custom' | 'customXY' | 'XY'
-		dataLabelPosition?: 'b' | 'bestFit' | 'ctr' | 'l' | 'r' | 't' | 'inEnd' | 'outEnd' | 'bestFit'
-	}
-	export interface IChartPropsDataTable {
-		dataTableFontSize?: number
-		showDataTable?: boolean
-		showDataTableHorzBorder?: boolean
-		showDataTableKeys?: boolean
-		showDataTableOutline?: boolean
-		showDataTableVertBorder?: boolean
-	}
-	export interface IChartPropsLegend {
-		legendColor?: string
-		legendFontFace?: string
-		legendFontSize?: number
-		legendPos?: 'b' | 'l' | 'r' | 't' | 'tr'
-	}
-	export interface IChartPropsTitle {
-		title?: string
-		titleAlign?: string
-		titleColor?: string
-		titleFontFace?: string
-		titleFontSize?: number
-		titlePos?: { x: number; y: number }
-		titleRotate?: number
-	}
-	export interface IChartOpts
-		extends IChartPropsAxisCat,
-			IChartPropsAxisSer,
-			IChartPropsAxisVal,
-			IChartPropsBase,
-			IChartPropsChartBar,
-			IChartPropsChartDoughnut,
-			IChartPropsChartLine,
-			IChartPropsChartPie,
-			IChartPropsChartRadar,
-			IChartPropsDataLabel,
-			IChartPropsDataTable,
-			IChartPropsLegend,
-			IChartPropsTitle,
-			OptsChartGridLine,
-			PositionOptions {}
-=======
 	// image / media ==================================================================================
 	export type MediaType = 'audio' | 'online' | 'video'
->>>>>>> f8101dba
 
 	export interface ImageProps extends PositionProps, DataOrPathProps {
 		hyperlink?: HyperlinkProps
