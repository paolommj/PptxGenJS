<<<<<<< HEAD
/* PptxGenJS 3.4.0-beta @ 2020-08-24T16:12:37.580Z */
import * as JSZip from 'jszip';
=======
/* PptxGenJS 3.4.0-beta @ 2020-12-23T22:27:55.110Z */
import JSZip from 'jszip';
>>>>>>> 395da618

/**
 * PptxGenJS Enums
 * NOTE: `enum` wont work for objects, so use `Object.freeze`
 */
// CONST
var EMU = 914400; // One (1) inch (OfficeXML measures in EMU (English Metric Units))
var ONEPT = 12700; // One (1) point (pt)
var CRLF = '\r\n'; // AKA: Chr(13) & Chr(10)
var LAYOUT_IDX_SERIES_BASE = 2147483649;
var REGEX_HEX_COLOR = /^[0-9a-fA-F]{6}$/;
var LINEH_MODIFIER = 1.67; // AKA: Golden Ratio Typography
var DEF_BULLET_MARGIN = 27;
var DEF_CELL_BORDER = { type: 'solid', color: '666666', pt: 1 };
var DEF_CELL_MARGIN_PT = [3, 3, 3, 3]; // TRBL-style
var DEF_CHART_GRIDLINE = { color: '888888', style: 'solid', size: 1 };
var DEF_FONT_COLOR = '000000';
var DEF_FONT_SIZE = 12;
var DEF_FONT_TITLE_SIZE = 18;
var DEF_PRES_LAYOUT = 'LAYOUT_16x9';
var DEF_PRES_LAYOUT_NAME = 'DEFAULT';
var DEF_SHAPE_LINE_COLOR = '333333';
var DEF_SHAPE_SHADOW = { type: 'outer', blur: 3, offset: 23000 / 12700, angle: 90, color: '000000', opacity: 0.35, rotateWithShape: true };
var DEF_SLIDE_MARGIN_IN = [0.5, 0.5, 0.5, 0.5]; // TRBL-style
var DEF_TEXT_SHADOW = { type: 'outer', blur: 8, offset: 4, angle: 270, color: '000000', opacity: 0.75 };
var DEF_TEXT_GLOW = { size: 8, color: 'FFFFFF', opacity: 0.75 };
var AXIS_ID_VALUE_PRIMARY = '2094734552';
var AXIS_ID_VALUE_SECONDARY = '2094734553';
var AXIS_ID_CATEGORY_PRIMARY = '2094734554';
var AXIS_ID_CATEGORY_SECONDARY = '2094734555';
var AXIS_ID_SERIES_PRIMARY = '2094734556';
var LETTERS = 'ABCDEFGHIJKLMNOPQRSTUVWXYZ'.split('');
var BARCHART_COLORS = [
    'C0504D',
    '4F81BD',
    '9BBB59',
    '8064A2',
    '4BACC6',
    'F79646',
    '628FC6',
    'C86360',
    'C0504D',
    '4F81BD',
    '9BBB59',
    '8064A2',
    '4BACC6',
    'F79646',
    '628FC6',
    'C86360',
];
var PIECHART_COLORS = [
    '5DA5DA',
    'FAA43A',
    '60BD68',
    'F17CB0',
    'B2912F',
    'B276B2',
    'DECF3F',
    'F15854',
    'A7A7A7',
    '5DA5DA',
    'FAA43A',
    '60BD68',
    'F17CB0',
    'B2912F',
    'B276B2',
    'DECF3F',
    'F15854',
    'A7A7A7',
];
var TEXT_HALIGN;
(function (TEXT_HALIGN) {
    TEXT_HALIGN["left"] = "left";
    TEXT_HALIGN["center"] = "center";
    TEXT_HALIGN["right"] = "right";
    TEXT_HALIGN["justify"] = "justify";
})(TEXT_HALIGN || (TEXT_HALIGN = {}));
var TEXT_VALIGN;
(function (TEXT_VALIGN) {
    TEXT_VALIGN["b"] = "b";
    TEXT_VALIGN["ctr"] = "ctr";
    TEXT_VALIGN["t"] = "t";
})(TEXT_VALIGN || (TEXT_VALIGN = {}));
var SLDNUMFLDID = '{F7021451-1387-4CA6-816F-3879F97B5CBC}';
// ENUM
// TODO: 3.5 or v4.0: rationalize ts-def exported enum names/case!
// NOTE: First tsdef enum named correctly (shapes -> 'Shape', colors -> 'Color'), etc.
var OutputType;
(function (OutputType) {
    OutputType["arraybuffer"] = "arraybuffer";
    OutputType["base64"] = "base64";
    OutputType["binarystring"] = "binarystring";
    OutputType["blob"] = "blob";
    OutputType["nodebuffer"] = "nodebuffer";
    OutputType["uint8array"] = "uint8array";
})(OutputType || (OutputType = {}));
var ChartType;
(function (ChartType) {
    ChartType["area"] = "area";
    ChartType["bar"] = "bar";
    ChartType["bar3d"] = "bar3D";
    ChartType["bubble"] = "bubble";
    ChartType["doughnut"] = "doughnut";
    ChartType["line"] = "line";
    ChartType["pie"] = "pie";
    ChartType["radar"] = "radar";
    ChartType["scatter"] = "scatter";
})(ChartType || (ChartType = {}));
var ShapeType;
(function (ShapeType) {
    ShapeType["accentBorderCallout1"] = "accentBorderCallout1";
    ShapeType["accentBorderCallout2"] = "accentBorderCallout2";
    ShapeType["accentBorderCallout3"] = "accentBorderCallout3";
    ShapeType["accentCallout1"] = "accentCallout1";
    ShapeType["accentCallout2"] = "accentCallout2";
    ShapeType["accentCallout3"] = "accentCallout3";
    ShapeType["actionButtonBackPrevious"] = "actionButtonBackPrevious";
    ShapeType["actionButtonBeginning"] = "actionButtonBeginning";
    ShapeType["actionButtonBlank"] = "actionButtonBlank";
    ShapeType["actionButtonDocument"] = "actionButtonDocument";
    ShapeType["actionButtonEnd"] = "actionButtonEnd";
    ShapeType["actionButtonForwardNext"] = "actionButtonForwardNext";
    ShapeType["actionButtonHelp"] = "actionButtonHelp";
    ShapeType["actionButtonHome"] = "actionButtonHome";
    ShapeType["actionButtonInformation"] = "actionButtonInformation";
    ShapeType["actionButtonMovie"] = "actionButtonMovie";
    ShapeType["actionButtonReturn"] = "actionButtonReturn";
    ShapeType["actionButtonSound"] = "actionButtonSound";
    ShapeType["arc"] = "arc";
    ShapeType["bentArrow"] = "bentArrow";
    ShapeType["bentUpArrow"] = "bentUpArrow";
    ShapeType["bevel"] = "bevel";
    ShapeType["blockArc"] = "blockArc";
    ShapeType["borderCallout1"] = "borderCallout1";
    ShapeType["borderCallout2"] = "borderCallout2";
    ShapeType["borderCallout3"] = "borderCallout3";
    ShapeType["bracePair"] = "bracePair";
    ShapeType["bracketPair"] = "bracketPair";
    ShapeType["callout1"] = "callout1";
    ShapeType["callout2"] = "callout2";
    ShapeType["callout3"] = "callout3";
    ShapeType["can"] = "can";
    ShapeType["chartPlus"] = "chartPlus";
    ShapeType["chartStar"] = "chartStar";
    ShapeType["chartX"] = "chartX";
    ShapeType["chevron"] = "chevron";
    ShapeType["chord"] = "chord";
    ShapeType["circularArrow"] = "circularArrow";
    ShapeType["cloud"] = "cloud";
    ShapeType["cloudCallout"] = "cloudCallout";
    ShapeType["corner"] = "corner";
    ShapeType["cornerTabs"] = "cornerTabs";
    ShapeType["cube"] = "cube";
    ShapeType["curvedDownArrow"] = "curvedDownArrow";
    ShapeType["curvedLeftArrow"] = "curvedLeftArrow";
    ShapeType["curvedRightArrow"] = "curvedRightArrow";
    ShapeType["curvedUpArrow"] = "curvedUpArrow";
    ShapeType["decagon"] = "decagon";
    ShapeType["diagStripe"] = "diagStripe";
    ShapeType["diamond"] = "diamond";
    ShapeType["dodecagon"] = "dodecagon";
    ShapeType["donut"] = "donut";
    ShapeType["doubleWave"] = "doubleWave";
    ShapeType["downArrow"] = "downArrow";
    ShapeType["downArrowCallout"] = "downArrowCallout";
    ShapeType["ellipse"] = "ellipse";
    ShapeType["ellipseRibbon"] = "ellipseRibbon";
    ShapeType["ellipseRibbon2"] = "ellipseRibbon2";
    ShapeType["flowChartAlternateProcess"] = "flowChartAlternateProcess";
    ShapeType["flowChartCollate"] = "flowChartCollate";
    ShapeType["flowChartConnector"] = "flowChartConnector";
    ShapeType["flowChartDecision"] = "flowChartDecision";
    ShapeType["flowChartDelay"] = "flowChartDelay";
    ShapeType["flowChartDisplay"] = "flowChartDisplay";
    ShapeType["flowChartDocument"] = "flowChartDocument";
    ShapeType["flowChartExtract"] = "flowChartExtract";
    ShapeType["flowChartInputOutput"] = "flowChartInputOutput";
    ShapeType["flowChartInternalStorage"] = "flowChartInternalStorage";
    ShapeType["flowChartMagneticDisk"] = "flowChartMagneticDisk";
    ShapeType["flowChartMagneticDrum"] = "flowChartMagneticDrum";
    ShapeType["flowChartMagneticTape"] = "flowChartMagneticTape";
    ShapeType["flowChartManualInput"] = "flowChartManualInput";
    ShapeType["flowChartManualOperation"] = "flowChartManualOperation";
    ShapeType["flowChartMerge"] = "flowChartMerge";
    ShapeType["flowChartMultidocument"] = "flowChartMultidocument";
    ShapeType["flowChartOfflineStorage"] = "flowChartOfflineStorage";
    ShapeType["flowChartOffpageConnector"] = "flowChartOffpageConnector";
    ShapeType["flowChartOnlineStorage"] = "flowChartOnlineStorage";
    ShapeType["flowChartOr"] = "flowChartOr";
    ShapeType["flowChartPredefinedProcess"] = "flowChartPredefinedProcess";
    ShapeType["flowChartPreparation"] = "flowChartPreparation";
    ShapeType["flowChartProcess"] = "flowChartProcess";
    ShapeType["flowChartPunchedCard"] = "flowChartPunchedCard";
    ShapeType["flowChartPunchedTape"] = "flowChartPunchedTape";
    ShapeType["flowChartSort"] = "flowChartSort";
    ShapeType["flowChartSummingJunction"] = "flowChartSummingJunction";
    ShapeType["flowChartTerminator"] = "flowChartTerminator";
    ShapeType["folderCorner"] = "folderCorner";
    ShapeType["frame"] = "frame";
    ShapeType["funnel"] = "funnel";
    ShapeType["gear6"] = "gear6";
    ShapeType["gear9"] = "gear9";
    ShapeType["halfFrame"] = "halfFrame";
    ShapeType["heart"] = "heart";
    ShapeType["heptagon"] = "heptagon";
    ShapeType["hexagon"] = "hexagon";
    ShapeType["homePlate"] = "homePlate";
    ShapeType["horizontalScroll"] = "horizontalScroll";
    ShapeType["irregularSeal1"] = "irregularSeal1";
    ShapeType["irregularSeal2"] = "irregularSeal2";
    ShapeType["leftArrow"] = "leftArrow";
    ShapeType["leftArrowCallout"] = "leftArrowCallout";
    ShapeType["leftBrace"] = "leftBrace";
    ShapeType["leftBracket"] = "leftBracket";
    ShapeType["leftCircularArrow"] = "leftCircularArrow";
    ShapeType["leftRightArrow"] = "leftRightArrow";
    ShapeType["leftRightArrowCallout"] = "leftRightArrowCallout";
    ShapeType["leftRightCircularArrow"] = "leftRightCircularArrow";
    ShapeType["leftRightRibbon"] = "leftRightRibbon";
    ShapeType["leftRightUpArrow"] = "leftRightUpArrow";
    ShapeType["leftUpArrow"] = "leftUpArrow";
    ShapeType["lightningBolt"] = "lightningBolt";
    ShapeType["line"] = "line";
    ShapeType["lineInv"] = "lineInv";
    ShapeType["mathDivide"] = "mathDivide";
    ShapeType["mathEqual"] = "mathEqual";
    ShapeType["mathMinus"] = "mathMinus";
    ShapeType["mathMultiply"] = "mathMultiply";
    ShapeType["mathNotEqual"] = "mathNotEqual";
    ShapeType["mathPlus"] = "mathPlus";
    ShapeType["moon"] = "moon";
    ShapeType["nonIsoscelesTrapezoid"] = "nonIsoscelesTrapezoid";
    ShapeType["noSmoking"] = "noSmoking";
    ShapeType["notchedRightArrow"] = "notchedRightArrow";
    ShapeType["octagon"] = "octagon";
    ShapeType["parallelogram"] = "parallelogram";
    ShapeType["pentagon"] = "pentagon";
    ShapeType["pie"] = "pie";
    ShapeType["pieWedge"] = "pieWedge";
    ShapeType["plaque"] = "plaque";
    ShapeType["plaqueTabs"] = "plaqueTabs";
    ShapeType["plus"] = "plus";
    ShapeType["quadArrow"] = "quadArrow";
    ShapeType["quadArrowCallout"] = "quadArrowCallout";
    ShapeType["rect"] = "rect";
    ShapeType["ribbon"] = "ribbon";
    ShapeType["ribbon2"] = "ribbon2";
    ShapeType["rightArrow"] = "rightArrow";
    ShapeType["rightArrowCallout"] = "rightArrowCallout";
    ShapeType["rightBrace"] = "rightBrace";
    ShapeType["rightBracket"] = "rightBracket";
    ShapeType["round1Rect"] = "round1Rect";
    ShapeType["round2DiagRect"] = "round2DiagRect";
    ShapeType["round2SameRect"] = "round2SameRect";
    ShapeType["roundRect"] = "roundRect";
    ShapeType["rtTriangle"] = "rtTriangle";
    ShapeType["smileyFace"] = "smileyFace";
    ShapeType["snip1Rect"] = "snip1Rect";
    ShapeType["snip2DiagRect"] = "snip2DiagRect";
    ShapeType["snip2SameRect"] = "snip2SameRect";
    ShapeType["snipRoundRect"] = "snipRoundRect";
    ShapeType["squareTabs"] = "squareTabs";
    ShapeType["star10"] = "star10";
    ShapeType["star12"] = "star12";
    ShapeType["star16"] = "star16";
    ShapeType["star24"] = "star24";
    ShapeType["star32"] = "star32";
    ShapeType["star4"] = "star4";
    ShapeType["star5"] = "star5";
    ShapeType["star6"] = "star6";
    ShapeType["star7"] = "star7";
    ShapeType["star8"] = "star8";
    ShapeType["stripedRightArrow"] = "stripedRightArrow";
    ShapeType["sun"] = "sun";
    ShapeType["swooshArrow"] = "swooshArrow";
    ShapeType["teardrop"] = "teardrop";
    ShapeType["trapezoid"] = "trapezoid";
    ShapeType["triangle"] = "triangle";
    ShapeType["upArrow"] = "upArrow";
    ShapeType["upArrowCallout"] = "upArrowCallout";
    ShapeType["upDownArrow"] = "upDownArrow";
    ShapeType["upDownArrowCallout"] = "upDownArrowCallout";
    ShapeType["uturnArrow"] = "uturnArrow";
    ShapeType["verticalScroll"] = "verticalScroll";
    ShapeType["wave"] = "wave";
    ShapeType["wedgeEllipseCallout"] = "wedgeEllipseCallout";
    ShapeType["wedgeRectCallout"] = "wedgeRectCallout";
    ShapeType["wedgeRoundRectCallout"] = "wedgeRoundRectCallout";
})(ShapeType || (ShapeType = {}));
var SchemeColor;
(function (SchemeColor) {
    SchemeColor["text1"] = "tx1";
    SchemeColor["text2"] = "tx2";
    SchemeColor["background1"] = "bg1";
    SchemeColor["background2"] = "bg2";
    SchemeColor["accent1"] = "accent1";
    SchemeColor["accent2"] = "accent2";
    SchemeColor["accent3"] = "accent3";
    SchemeColor["accent4"] = "accent4";
    SchemeColor["accent5"] = "accent5";
    SchemeColor["accent6"] = "accent6";
})(SchemeColor || (SchemeColor = {}));
var AlignH;
(function (AlignH) {
    AlignH["left"] = "left";
    AlignH["center"] = "center";
    AlignH["right"] = "right";
    AlignH["justify"] = "justify";
})(AlignH || (AlignH = {}));
var AlignV;
(function (AlignV) {
    AlignV["top"] = "top";
    AlignV["middle"] = "middle";
    AlignV["bottom"] = "bottom";
})(AlignV || (AlignV = {}));
var SHAPE_TYPE;
(function (SHAPE_TYPE) {
    SHAPE_TYPE["ACTION_BUTTON_BACK_OR_PREVIOUS"] = "actionButtonBackPrevious";
    SHAPE_TYPE["ACTION_BUTTON_BEGINNING"] = "actionButtonBeginning";
    SHAPE_TYPE["ACTION_BUTTON_CUSTOM"] = "actionButtonBlank";
    SHAPE_TYPE["ACTION_BUTTON_DOCUMENT"] = "actionButtonDocument";
    SHAPE_TYPE["ACTION_BUTTON_END"] = "actionButtonEnd";
    SHAPE_TYPE["ACTION_BUTTON_FORWARD_OR_NEXT"] = "actionButtonForwardNext";
    SHAPE_TYPE["ACTION_BUTTON_HELP"] = "actionButtonHelp";
    SHAPE_TYPE["ACTION_BUTTON_HOME"] = "actionButtonHome";
    SHAPE_TYPE["ACTION_BUTTON_INFORMATION"] = "actionButtonInformation";
    SHAPE_TYPE["ACTION_BUTTON_MOVIE"] = "actionButtonMovie";
    SHAPE_TYPE["ACTION_BUTTON_RETURN"] = "actionButtonReturn";
    SHAPE_TYPE["ACTION_BUTTON_SOUND"] = "actionButtonSound";
    SHAPE_TYPE["ARC"] = "arc";
    SHAPE_TYPE["BALLOON"] = "wedgeRoundRectCallout";
    SHAPE_TYPE["BENT_ARROW"] = "bentArrow";
    SHAPE_TYPE["BENT_UP_ARROW"] = "bentUpArrow";
    SHAPE_TYPE["BEVEL"] = "bevel";
    SHAPE_TYPE["BLOCK_ARC"] = "blockArc";
    SHAPE_TYPE["CAN"] = "can";
    SHAPE_TYPE["CHART_PLUS"] = "chartPlus";
    SHAPE_TYPE["CHART_STAR"] = "chartStar";
    SHAPE_TYPE["CHART_X"] = "chartX";
    SHAPE_TYPE["CHEVRON"] = "chevron";
    SHAPE_TYPE["CHORD"] = "chord";
    SHAPE_TYPE["CIRCULAR_ARROW"] = "circularArrow";
    SHAPE_TYPE["CLOUD"] = "cloud";
    SHAPE_TYPE["CLOUD_CALLOUT"] = "cloudCallout";
    SHAPE_TYPE["CORNER"] = "corner";
    SHAPE_TYPE["CORNER_TABS"] = "cornerTabs";
    SHAPE_TYPE["CROSS"] = "plus";
    SHAPE_TYPE["CUBE"] = "cube";
    SHAPE_TYPE["CURVED_DOWN_ARROW"] = "curvedDownArrow";
    SHAPE_TYPE["CURVED_DOWN_RIBBON"] = "ellipseRibbon";
    SHAPE_TYPE["CURVED_LEFT_ARROW"] = "curvedLeftArrow";
    SHAPE_TYPE["CURVED_RIGHT_ARROW"] = "curvedRightArrow";
    SHAPE_TYPE["CURVED_UP_ARROW"] = "curvedUpArrow";
    SHAPE_TYPE["CURVED_UP_RIBBON"] = "ellipseRibbon2";
    SHAPE_TYPE["DECAGON"] = "decagon";
    SHAPE_TYPE["DIAGONAL_STRIPE"] = "diagStripe";
    SHAPE_TYPE["DIAMOND"] = "diamond";
    SHAPE_TYPE["DODECAGON"] = "dodecagon";
    SHAPE_TYPE["DONUT"] = "donut";
    SHAPE_TYPE["DOUBLE_BRACE"] = "bracePair";
    SHAPE_TYPE["DOUBLE_BRACKET"] = "bracketPair";
    SHAPE_TYPE["DOUBLE_WAVE"] = "doubleWave";
    SHAPE_TYPE["DOWN_ARROW"] = "downArrow";
    SHAPE_TYPE["DOWN_ARROW_CALLOUT"] = "downArrowCallout";
    SHAPE_TYPE["DOWN_RIBBON"] = "ribbon";
    SHAPE_TYPE["EXPLOSION1"] = "irregularSeal1";
    SHAPE_TYPE["EXPLOSION2"] = "irregularSeal2";
    SHAPE_TYPE["FLOWCHART_ALTERNATE_PROCESS"] = "flowChartAlternateProcess";
    SHAPE_TYPE["FLOWCHART_CARD"] = "flowChartPunchedCard";
    SHAPE_TYPE["FLOWCHART_COLLATE"] = "flowChartCollate";
    SHAPE_TYPE["FLOWCHART_CONNECTOR"] = "flowChartConnector";
    SHAPE_TYPE["FLOWCHART_DATA"] = "flowChartInputOutput";
    SHAPE_TYPE["FLOWCHART_DECISION"] = "flowChartDecision";
    SHAPE_TYPE["FLOWCHART_DELAY"] = "flowChartDelay";
    SHAPE_TYPE["FLOWCHART_DIRECT_ACCESS_STORAGE"] = "flowChartMagneticDrum";
    SHAPE_TYPE["FLOWCHART_DISPLAY"] = "flowChartDisplay";
    SHAPE_TYPE["FLOWCHART_DOCUMENT"] = "flowChartDocument";
    SHAPE_TYPE["FLOWCHART_EXTRACT"] = "flowChartExtract";
    SHAPE_TYPE["FLOWCHART_INTERNAL_STORAGE"] = "flowChartInternalStorage";
    SHAPE_TYPE["FLOWCHART_MAGNETIC_DISK"] = "flowChartMagneticDisk";
    SHAPE_TYPE["FLOWCHART_MANUAL_INPUT"] = "flowChartManualInput";
    SHAPE_TYPE["FLOWCHART_MANUAL_OPERATION"] = "flowChartManualOperation";
    SHAPE_TYPE["FLOWCHART_MERGE"] = "flowChartMerge";
    SHAPE_TYPE["FLOWCHART_MULTIDOCUMENT"] = "flowChartMultidocument";
    SHAPE_TYPE["FLOWCHART_OFFLINE_STORAGE"] = "flowChartOfflineStorage";
    SHAPE_TYPE["FLOWCHART_OFFPAGE_CONNECTOR"] = "flowChartOffpageConnector";
    SHAPE_TYPE["FLOWCHART_OR"] = "flowChartOr";
    SHAPE_TYPE["FLOWCHART_PREDEFINED_PROCESS"] = "flowChartPredefinedProcess";
    SHAPE_TYPE["FLOWCHART_PREPARATION"] = "flowChartPreparation";
    SHAPE_TYPE["FLOWCHART_PROCESS"] = "flowChartProcess";
    SHAPE_TYPE["FLOWCHART_PUNCHED_TAPE"] = "flowChartPunchedTape";
    SHAPE_TYPE["FLOWCHART_SEQUENTIAL_ACCESS_STORAGE"] = "flowChartMagneticTape";
    SHAPE_TYPE["FLOWCHART_SORT"] = "flowChartSort";
    SHAPE_TYPE["FLOWCHART_STORED_DATA"] = "flowChartOnlineStorage";
    SHAPE_TYPE["FLOWCHART_SUMMING_JUNCTION"] = "flowChartSummingJunction";
    SHAPE_TYPE["FLOWCHART_TERMINATOR"] = "flowChartTerminator";
    SHAPE_TYPE["FOLDED_CORNER"] = "folderCorner";
    SHAPE_TYPE["FRAME"] = "frame";
    SHAPE_TYPE["FUNNEL"] = "funnel";
    SHAPE_TYPE["GEAR_6"] = "gear6";
    SHAPE_TYPE["GEAR_9"] = "gear9";
    SHAPE_TYPE["HALF_FRAME"] = "halfFrame";
    SHAPE_TYPE["HEART"] = "heart";
    SHAPE_TYPE["HEPTAGON"] = "heptagon";
    SHAPE_TYPE["HEXAGON"] = "hexagon";
    SHAPE_TYPE["HORIZONTAL_SCROLL"] = "horizontalScroll";
    SHAPE_TYPE["ISOSCELES_TRIANGLE"] = "triangle";
    SHAPE_TYPE["LEFT_ARROW"] = "leftArrow";
    SHAPE_TYPE["LEFT_ARROW_CALLOUT"] = "leftArrowCallout";
    SHAPE_TYPE["LEFT_BRACE"] = "leftBrace";
    SHAPE_TYPE["LEFT_BRACKET"] = "leftBracket";
    SHAPE_TYPE["LEFT_CIRCULAR_ARROW"] = "leftCircularArrow";
    SHAPE_TYPE["LEFT_RIGHT_ARROW"] = "leftRightArrow";
    SHAPE_TYPE["LEFT_RIGHT_ARROW_CALLOUT"] = "leftRightArrowCallout";
    SHAPE_TYPE["LEFT_RIGHT_CIRCULAR_ARROW"] = "leftRightCircularArrow";
    SHAPE_TYPE["LEFT_RIGHT_RIBBON"] = "leftRightRibbon";
    SHAPE_TYPE["LEFT_RIGHT_UP_ARROW"] = "leftRightUpArrow";
    SHAPE_TYPE["LEFT_UP_ARROW"] = "leftUpArrow";
    SHAPE_TYPE["LIGHTNING_BOLT"] = "lightningBolt";
    SHAPE_TYPE["LINE_CALLOUT_1"] = "borderCallout1";
    SHAPE_TYPE["LINE_CALLOUT_1_ACCENT_BAR"] = "accentCallout1";
    SHAPE_TYPE["LINE_CALLOUT_1_BORDER_AND_ACCENT_BAR"] = "accentBorderCallout1";
    SHAPE_TYPE["LINE_CALLOUT_1_NO_BORDER"] = "callout1";
    SHAPE_TYPE["LINE_CALLOUT_2"] = "borderCallout2";
    SHAPE_TYPE["LINE_CALLOUT_2_ACCENT_BAR"] = "accentCallout2";
    SHAPE_TYPE["LINE_CALLOUT_2_BORDER_AND_ACCENT_BAR"] = "accentBorderCallout2";
    SHAPE_TYPE["LINE_CALLOUT_2_NO_BORDER"] = "callout2";
    SHAPE_TYPE["LINE_CALLOUT_3"] = "borderCallout3";
    SHAPE_TYPE["LINE_CALLOUT_3_ACCENT_BAR"] = "accentCallout3";
    SHAPE_TYPE["LINE_CALLOUT_3_BORDER_AND_ACCENT_BAR"] = "accentBorderCallout3";
    SHAPE_TYPE["LINE_CALLOUT_3_NO_BORDER"] = "callout3";
    SHAPE_TYPE["LINE_CALLOUT_4"] = "borderCallout3";
    SHAPE_TYPE["LINE_CALLOUT_4_ACCENT_BAR"] = "accentCallout3";
    SHAPE_TYPE["LINE_CALLOUT_4_BORDER_AND_ACCENT_BAR"] = "accentBorderCallout3";
    SHAPE_TYPE["LINE_CALLOUT_4_NO_BORDER"] = "callout3";
    SHAPE_TYPE["LINE"] = "line";
    SHAPE_TYPE["LINE_INVERSE"] = "lineInv";
    SHAPE_TYPE["MATH_DIVIDE"] = "mathDivide";
    SHAPE_TYPE["MATH_EQUAL"] = "mathEqual";
    SHAPE_TYPE["MATH_MINUS"] = "mathMinus";
    SHAPE_TYPE["MATH_MULTIPLY"] = "mathMultiply";
    SHAPE_TYPE["MATH_NOT_EQUAL"] = "mathNotEqual";
    SHAPE_TYPE["MATH_PLUS"] = "mathPlus";
    SHAPE_TYPE["MOON"] = "moon";
    SHAPE_TYPE["NON_ISOSCELES_TRAPEZOID"] = "nonIsoscelesTrapezoid";
    SHAPE_TYPE["NOTCHED_RIGHT_ARROW"] = "notchedRightArrow";
    SHAPE_TYPE["NO_SYMBOL"] = "noSmoking";
    SHAPE_TYPE["OCTAGON"] = "octagon";
    SHAPE_TYPE["OVAL"] = "ellipse";
    SHAPE_TYPE["OVAL_CALLOUT"] = "wedgeEllipseCallout";
    SHAPE_TYPE["PARALLELOGRAM"] = "parallelogram";
    SHAPE_TYPE["PENTAGON"] = "homePlate";
    SHAPE_TYPE["PIE"] = "pie";
    SHAPE_TYPE["PIE_WEDGE"] = "pieWedge";
    SHAPE_TYPE["PLAQUE"] = "plaque";
    SHAPE_TYPE["PLAQUE_TABS"] = "plaqueTabs";
    SHAPE_TYPE["QUAD_ARROW"] = "quadArrow";
    SHAPE_TYPE["QUAD_ARROW_CALLOUT"] = "quadArrowCallout";
    SHAPE_TYPE["RECTANGLE"] = "rect";
    SHAPE_TYPE["RECTANGULAR_CALLOUT"] = "wedgeRectCallout";
    SHAPE_TYPE["REGULAR_PENTAGON"] = "pentagon";
    SHAPE_TYPE["RIGHT_ARROW"] = "rightArrow";
    SHAPE_TYPE["RIGHT_ARROW_CALLOUT"] = "rightArrowCallout";
    SHAPE_TYPE["RIGHT_BRACE"] = "rightBrace";
    SHAPE_TYPE["RIGHT_BRACKET"] = "rightBracket";
    SHAPE_TYPE["RIGHT_TRIANGLE"] = "rtTriangle";
    SHAPE_TYPE["ROUNDED_RECTANGLE"] = "roundRect";
    SHAPE_TYPE["ROUNDED_RECTANGULAR_CALLOUT"] = "wedgeRoundRectCallout";
    SHAPE_TYPE["ROUND_1_RECTANGLE"] = "round1Rect";
    SHAPE_TYPE["ROUND_2_DIAG_RECTANGLE"] = "round2DiagRect";
    SHAPE_TYPE["ROUND_2_SAME_RECTANGLE"] = "round2SameRect";
    SHAPE_TYPE["SMILEY_FACE"] = "smileyFace";
    SHAPE_TYPE["SNIP_1_RECTANGLE"] = "snip1Rect";
    SHAPE_TYPE["SNIP_2_DIAG_RECTANGLE"] = "snip2DiagRect";
    SHAPE_TYPE["SNIP_2_SAME_RECTANGLE"] = "snip2SameRect";
    SHAPE_TYPE["SNIP_ROUND_RECTANGLE"] = "snipRoundRect";
    SHAPE_TYPE["SQUARE_TABS"] = "squareTabs";
    SHAPE_TYPE["STAR_10_POINT"] = "star10";
    SHAPE_TYPE["STAR_12_POINT"] = "star12";
    SHAPE_TYPE["STAR_16_POINT"] = "star16";
    SHAPE_TYPE["STAR_24_POINT"] = "star24";
    SHAPE_TYPE["STAR_32_POINT"] = "star32";
    SHAPE_TYPE["STAR_4_POINT"] = "star4";
    SHAPE_TYPE["STAR_5_POINT"] = "star5";
    SHAPE_TYPE["STAR_6_POINT"] = "star6";
    SHAPE_TYPE["STAR_7_POINT"] = "star7";
    SHAPE_TYPE["STAR_8_POINT"] = "star8";
    SHAPE_TYPE["STRIPED_RIGHT_ARROW"] = "stripedRightArrow";
    SHAPE_TYPE["SUN"] = "sun";
    SHAPE_TYPE["SWOOSH_ARROW"] = "swooshArrow";
    SHAPE_TYPE["TEAR"] = "teardrop";
    SHAPE_TYPE["TRAPEZOID"] = "trapezoid";
    SHAPE_TYPE["UP_ARROW"] = "upArrow";
    SHAPE_TYPE["UP_ARROW_CALLOUT"] = "upArrowCallout";
    SHAPE_TYPE["UP_DOWN_ARROW"] = "upDownArrow";
    SHAPE_TYPE["UP_DOWN_ARROW_CALLOUT"] = "upDownArrowCallout";
    SHAPE_TYPE["UP_RIBBON"] = "ribbon2";
    SHAPE_TYPE["U_TURN_ARROW"] = "uturnArrow";
    SHAPE_TYPE["VERTICAL_SCROLL"] = "verticalScroll";
    SHAPE_TYPE["WAVE"] = "wave";
})(SHAPE_TYPE || (SHAPE_TYPE = {}));
var CHART_TYPE;
(function (CHART_TYPE) {
    CHART_TYPE["AREA"] = "area";
    CHART_TYPE["BAR"] = "bar";
    CHART_TYPE["BAR3D"] = "bar3D";
    CHART_TYPE["BUBBLE"] = "bubble";
    CHART_TYPE["DOUGHNUT"] = "doughnut";
    CHART_TYPE["LINE"] = "line";
    CHART_TYPE["PIE"] = "pie";
    CHART_TYPE["RADAR"] = "radar";
    CHART_TYPE["SCATTER"] = "scatter";
})(CHART_TYPE || (CHART_TYPE = {}));
var SCHEME_COLOR_NAMES;
(function (SCHEME_COLOR_NAMES) {
    SCHEME_COLOR_NAMES["TEXT1"] = "tx1";
    SCHEME_COLOR_NAMES["TEXT2"] = "tx2";
    SCHEME_COLOR_NAMES["BACKGROUND1"] = "bg1";
    SCHEME_COLOR_NAMES["BACKGROUND2"] = "bg2";
    SCHEME_COLOR_NAMES["ACCENT1"] = "accent1";
    SCHEME_COLOR_NAMES["ACCENT2"] = "accent2";
    SCHEME_COLOR_NAMES["ACCENT3"] = "accent3";
    SCHEME_COLOR_NAMES["ACCENT4"] = "accent4";
    SCHEME_COLOR_NAMES["ACCENT5"] = "accent5";
    SCHEME_COLOR_NAMES["ACCENT6"] = "accent6";
})(SCHEME_COLOR_NAMES || (SCHEME_COLOR_NAMES = {}));
var MASTER_OBJECTS;
(function (MASTER_OBJECTS) {
    MASTER_OBJECTS["chart"] = "chart";
    MASTER_OBJECTS["image"] = "image";
    MASTER_OBJECTS["line"] = "line";
    MASTER_OBJECTS["rect"] = "rect";
    MASTER_OBJECTS["text"] = "text";
    MASTER_OBJECTS["placeholder"] = "placeholder";
})(MASTER_OBJECTS || (MASTER_OBJECTS = {}));
var SLIDE_OBJECT_TYPES;
(function (SLIDE_OBJECT_TYPES) {
    SLIDE_OBJECT_TYPES["chart"] = "chart";
    SLIDE_OBJECT_TYPES["hyperlink"] = "hyperlink";
    SLIDE_OBJECT_TYPES["image"] = "image";
    SLIDE_OBJECT_TYPES["media"] = "media";
    SLIDE_OBJECT_TYPES["online"] = "online";
    SLIDE_OBJECT_TYPES["placeholder"] = "placeholder";
    SLIDE_OBJECT_TYPES["table"] = "table";
    SLIDE_OBJECT_TYPES["tablecell"] = "tablecell";
    SLIDE_OBJECT_TYPES["text"] = "text";
    SLIDE_OBJECT_TYPES["notes"] = "notes";
})(SLIDE_OBJECT_TYPES || (SLIDE_OBJECT_TYPES = {}));
var PLACEHOLDER_TYPES;
(function (PLACEHOLDER_TYPES) {
    PLACEHOLDER_TYPES["title"] = "title";
    PLACEHOLDER_TYPES["body"] = "body";
    PLACEHOLDER_TYPES["image"] = "pic";
    PLACEHOLDER_TYPES["chart"] = "chart";
    PLACEHOLDER_TYPES["table"] = "tbl";
    PLACEHOLDER_TYPES["media"] = "media";
})(PLACEHOLDER_TYPES || (PLACEHOLDER_TYPES = {}));
/**
 * NOTE: 20170304: BULLET_TYPES: Only default is used so far. I'd like to combine the two pieces of code that use these before implementing these as options
 * Since we close <p> within the text object bullets, its slightly more difficult than combining into a func and calling to get the paraProp
 * and i'm not sure if anyone will even use these... so, skipping for now.
 */
var BULLET_TYPES;
(function (BULLET_TYPES) {
    BULLET_TYPES["DEFAULT"] = "&#x2022;";
    BULLET_TYPES["CHECK"] = "&#x2713;";
    BULLET_TYPES["STAR"] = "&#x2605;";
    BULLET_TYPES["TRIANGLE"] = "&#x25B6;";
})(BULLET_TYPES || (BULLET_TYPES = {}));
// IMAGES (base64)
var IMG_BROKEN = 'data:image/png;base64,iVBORw0KGgoAAAANSUhEUgAAAGQAAAB3CAYAAAD1oOVhAAAGAUlEQVR4Xu2dT0xcRRzHf7tAYSsc0EBSIq2xEg8mtTGebVzEqOVIolz0siRE4gGTStqKwdpWsXoyGhMuyAVJOHBgqyvLNgonDkabeCBYW/8kTUr0wsJC+Wfm0bfuvn37Znbem9mR9303mJnf/Pb7ed95M7PDI5JIJPYJV5EC7e3t1N/fT62trdqViQCIu+bVgpIHEo/Hqbe3V/sdYVKHyWSSZmZm8ilVA0oeyNjYmEnaVC2Xvr6+qg5fAOJAz4DU1dURGzFSqZRVqtMpAFIGyMjICC0vL9PExIRWKADiAYTNshYWFrRCARAOEFZcCKWtrY0GBgaUTYkBRACIE4rKZwqACALR5RQAqQCIDqcASIVAVDsFQCSAqHQKgEgCUeUUAPEBRIVTAMQnEBvK5OQkbW9vk991CoAEAMQJxc86BUACAhKUUwAkQCBBOAVAAgbi1ykAogCIH6cAiCIgsk4BEIVAZJwCIIqBVLqiBxANQFgXS0tLND4+zl08AogmIG5OSSQS1gGKwgtANAIRcQqAaAbCe6YASBWA2E6xDyeyDUl7+AKQMkDYYevm5mZHabA/Li4uUiaTsYLau8QA4gLE/hU7wajyYtv1hReDAiAOxQcHBymbzark4BkbQKom/X8dp9Npmpqasn4BIAYAYSnYp+4BBEAMUcCwNOCQsAKZnp62NtQOw8WmwT09PUo+ijaHsOMx7GppaaH6+nolH0Z10K2tLVpdXbW6UfV3mNqBdHd3U1NTk2rtlMRfW1uj2dlZAFGirkRQAJEQTWUTAFGprkRsAJEQTWUTAFGprkRsAJEQTWUTAFGprkRsAJEQTWUTAFGprkRsAJEQTWUTAFGprkRsAJEQTWUTAGHqrm8caPzQ0WC1logbeiC7X3xJm0PvUmRzh45cuki1588FAmVn9BO6P3yF9utrqGH0MtW82S8UN9RA9v/4k7InjhcJFTs/TLVXLwmJV67S7vD7tHF5pKi46fYdosdOcOOGG8j1OcqefbFEJD9Q3GCwDhqT31HklS4A8VRgfYM2Op6k3bt/BQJl58J7lPvwg5JYNccepaMry0LPqFA7hCm39+NNyp2J0172b19QysGINj5CsRtpij57musOViH0QPJQXn6J9u7dlYJSFkbrMYolrwvDAJAC+WWdEpQz7FTgECeUCpzi6YxvvqXoM6eEhqnCSgDikEzUKUE7Aw7xuHctKB5OYU3dZlNR9syQdAaAcAYTC0pXF+39c09o2Ik+3EqxVKqiB7hbYAxZkk4pbBaEM+AQofv+wTrFwylBOQNABIGwavdfe4O2pg5elO+86l99nY58/VUF0byrYsjiSFluNlXYrOHcBar7+EogUADEQ0YRGHbzoKAASBkg2+9cpM1rV0tK2QOcXW7bLEFAARAXIF4w2DrDWoeUWaf4hQIgDiA8GPZ2iNfi0Q8UACkAIgrDbrJ385eDxaPLLrEsFAB5oG6lMPJQPLZZZKAACBGVhcG2Q+bmuLu2nk55e4jqPv1IeEoceiBeX7s2zCa5MAqdstl91vfXwaEGsv/rb5TtOFk6tWXOuJGh6KmnhO9sayrMninPx103JBtXblHkice58cINZP4Hyr5wpkgkdiChEmc4FWazLzenNKa/p0jncwDiqcD6BuWePk07t1asatZGoYQzSqA4nFJ7soNiP/+EUyfc25GI2GG53dHPrKo1g/1Cw4pIXLrzO+1c+/wg7tBbFDle/EbQcjFCPWQJCau5EoBoFpzXHYDwFNJcDiCaBed1ByA8hTSXA4hmwXndAQhPIc3lAKJZcF53AMJTSHM5gGgWnNcdgPAU0lwOIJoF53UHIDyFNJcfSiCdnZ0Ui8U0SxlMd7lcjubn561gh+Y1scFIU/0o/3sgeLO12E2k7UXKYumgFoAYdg8ACIAYpoBh6cAhAGKYAoalA4cAiGEKGJYOHAIghilgWDpwCIAYpoBh6cAhAGKYAoalA4cAiGEKGJYOHAIghilgWDpwCIAYpoBh6ZQ4JB6PKzviYthnNy4d9h+1M5mMlVckkUjsG5dhiBMCEMPg/wuOfrZZ/RSywQAAAABJRU5ErkJggg==';
var IMG_PLAYBTN = 'data:image/png;base64,iVBORw0KGgoAAAANSUhEUgAAAyAAAAHCCAYAAAAXY63IAAAACXBIWXMAAAsTAAALEwEAmpwYAAAKT2lDQ1BQaG90b3Nob3AgSUNDIHByb2ZpbGUAAHjanVNnVFPpFj333vRCS4iAlEtvUhUIIFJCi4AUkSYqIQkQSoghodkVUcERRUUEG8igiAOOjoCMFVEsDIoK2AfkIaKOg6OIisr74Xuja9a89+bN/rXXPues852zzwfACAyWSDNRNYAMqUIeEeCDx8TG4eQuQIEKJHAAEAizZCFz/SMBAPh+PDwrIsAHvgABeNMLCADATZvAMByH/w/qQplcAYCEAcB0kThLCIAUAEB6jkKmAEBGAYCdmCZTAKAEAGDLY2LjAFAtAGAnf+bTAICd+Jl7AQBblCEVAaCRACATZYhEAGg7AKzPVopFAFgwABRmS8Q5ANgtADBJV2ZIALC3AMDOEAuyAAgMADBRiIUpAAR7AGDIIyN4AISZABRG8lc88SuuEOcqAAB4mbI8uSQ5RYFbCC1xB1dXLh4ozkkXKxQ2YQJhmkAuwnmZGTKBNA/g88wAAKCRFRHgg/P9eM4Ors7ONo62Dl8t6r8G/yJiYuP+5c+rcEAAAOF0ftH+LC+zGoA7BoBt/qIl7gRoXgugdfeLZrIPQLUAoOnaV/Nw+H48PEWhkLnZ2eXk5NhKxEJbYcpXff5nwl/AV/1s+X48/Pf14L7iJIEyXYFHBPjgwsz0TKUcz5IJhGLc5o9H/LcL//wd0yLESWK5WCoU41EScY5EmozzMqUiiUKSKcUl0v9k4t8s+wM+3zUAsGo+AXuRLahdYwP2SycQWHTA4vcAAPK7b8HUKAgDgGiD4c93/+8//UegJQCAZkmScQAAXkQkLlTKsz/HCAAARKCBKrBBG/TBGCzABhzBBdzBC/xgNoRCJMTCQhBCCmSAHHJgKayCQiiGzbAdKmAv1EAdNMBRaIaTcA4uwlW4Dj1wD/phCJ7BKLyBCQRByAgTYSHaiAFiilgjjggXmYX4IcFIBBKLJCDJiBRRIkuRNUgxUopUIFVIHfI9cgI5h1xGupE7yAAygvyGvEcxlIGyUT3UDLVDuag3GoRGogvQZHQxmo8WoJvQcrQaPYw2oefQq2gP2o8+Q8cwwOgYBzPEbDAuxsNCsTgsCZNjy7EirAyrxhqwVqwDu4n1Y8+xdwQSgUXACTYEd0IgYR5BSFhMWE7YSKggHCQ0EdoJNwkDhFHCJyKTqEu0JroR+cQYYjIxh1hILCPWEo8TLxB7iEPENyQSiUMyJ7mQAkmxpFTSEtJG0m5SI+ksqZs0SBojk8naZGuyBzmULCAryIXkneTD5DPkG+Qh8lsKnWJAcaT4U+IoUspqShnlEOU05QZlmDJBVaOaUt2ooVQRNY9aQq2htlKvUYeoEzR1mjnNgxZJS6WtopXTGmgXaPdpr+h0uhHdlR5Ol9BX0svpR+iX6AP0dwwNhhWDx4hnKBmbGAcYZxl3GK+YTKYZ04sZx1QwNzHrmOeZD5lvVVgqtip8FZHKCpVKlSaVGyovVKmqpqreqgtV81XLVI+pXlN9rkZVM1PjqQnUlqtVqp1Q61MbU2epO6iHqmeob1Q/pH5Z/YkGWcNMw09DpFGgsV/jvMYgC2MZs3gsIWsNq4Z1gTXEJrHN2Xx2KruY/R27iz2qqaE5QzNKM1ezUvOUZj8H45hx+Jx0TgnnKKeX836K3hTvKeIpG6Y0TLkxZVxrqpaXllirSKtRq0frvTau7aedpr1Fu1n7gQ5Bx0onXCdHZ4/OBZ3nU9lT3acKpxZNPTr1ri6qa6UbobtEd79up+6Ynr5egJ5Mb6feeb3n+hx9L/1U/W36p/VHDFgGswwkBtsMzhg8xTVxbzwdL8fb8VFDXcNAQ6VhlWGX4YSRudE8o9VGjUYPjGnGXOMk423GbcajJgYmISZLTepN7ppSTbmmKaY7TDtMx83MzaLN1pk1mz0x1zLnm+eb15vft2BaeFostqi2uGVJsuRaplnutrxuhVo5WaVYVVpds0atna0l1rutu6cRp7lOk06rntZnw7Dxtsm2qbcZsOXYBtuutm22fWFnYhdnt8Wuw+6TvZN9un2N/T0HDYfZDqsdWh1+c7RyFDpWOt6azpzuP33F9JbpL2dYzxDP2DPjthPLKcRpnVOb00dnF2e5c4PziIuJS4LLLpc+Lpsbxt3IveRKdPVxXeF60vWdm7Obwu2o26/uNu5p7ofcn8w0nymeWTNz0MPIQ+BR5dE/C5+VMGvfrH5PQ0+BZ7XnIy9jL5FXrdewt6V3qvdh7xc+9j5yn+M+4zw33jLeWV/MN8C3yLfLT8Nvnl+F30N/I/9k/3r/0QCngCUBZwOJgUGBWwL7+Hp8Ib+OPzrbZfay2e1BjKC5QRVBj4KtguXBrSFoyOyQrSH355jOkc5pDoVQfujW0Adh5mGLw34MJ4WHhVeGP45wiFga0TGXNXfR3ENz30T6RJZE3ptnMU85ry1KNSo+qi5qPNo3ujS6P8YuZlnM1VidWElsSxw5LiquNm5svt/87fOH4p3iC+N7F5gvyF1weaHOwvSFpxapLhIsOpZATIhOOJTwQRAqqBaMJfITdyWOCnnCHcJnIi/RNtGI2ENcKh5O8kgqTXqS7JG8NXkkxTOlLOW5hCepkLxMDUzdmzqeFpp2IG0yPTq9MYOSkZBxQqohTZO2Z+pn5mZ2y6xlhbL+xW6Lty8elQfJa7OQrAVZLQq2QqboVFoo1yoHsmdlV2a/zYnKOZarnivN7cyzytuQN5zvn//tEsIS4ZK2pYZLVy0dWOa9rGo5sjxxedsK4xUFK4ZWBqw8uIq2Km3VT6vtV5eufr0mek1rgV7ByoLBtQFr6wtVCuWFfevc1+1dT1gvWd+1YfqGnRs+FYmKrhTbF5cVf9go3HjlG4dvyr+Z3JS0qavEuWTPZtJm6ebeLZ5bDpaql+aXDm4N2dq0Dd9WtO319kXbL5fNKNu7g7ZDuaO/PLi8ZafJzs07P1SkVPRU+lQ27tLdtWHX+G7R7ht7vPY07NXbW7z3/T7JvttVAVVN1WbVZftJ+7P3P66Jqun4lvttXa1ObXHtxwPSA/0HIw6217nU1R3SPVRSj9Yr60cOxx++/p3vdy0NNg1VjZzG4iNwRHnk6fcJ3/ceDTradox7rOEH0x92HWcdL2pCmvKaRptTmvtbYlu6T8w+0dbq3nr8R9sfD5w0PFl5SvNUyWna6YLTk2fyz4ydlZ19fi753GDborZ752PO32oPb++6EHTh0kX/i+c7vDvOXPK4dPKy2+UTV7hXmq86X23qdOo8/pPTT8e7nLuarrlca7nuer21e2b36RueN87d9L158Rb/1tWeOT3dvfN6b/fF9/XfFt1+cif9zsu72Xcn7q28T7xf9EDtQdlD3YfVP1v+3Njv3H9qwHeg89HcR/cGhYPP/pH1jw9DBY+Zj8uGDYbrnjg+OTniP3L96fynQ89kzyaeF/6i/suuFxYvfvjV69fO0ZjRoZfyl5O/bXyl/erA6xmv28bCxh6+yXgzMV70VvvtwXfcdx3vo98PT+R8IH8o/2j5sfVT0Kf7kxmTk/8EA5jz/GMzLdsAAAAgY0hSTQAAeiUAAICDAAD5/wAAgOkAAHUwAADqYAAAOpgAABdvkl/FRgAAFRdJREFUeNrs3WFz2lbagOEnkiVLxsYQsP//z9uZZmMswJIlS3k/tPb23U3TOAUM6Lpm8qkzbXM4A7p1dI4+/etf//oWAAAAB3ARETGdTo0EAACwV1VVRWIYAACAQxEgAACAAAEAAAQIAACAAAEAAAQIAACAAAEAAAQIAAAgQAAAAAQIAAAgQAAAAAQIAAAgQAAAAAECAAAgQAAAAAECAAAgQAAAAAECAAAIEAAAAAECAAAIEAAAAAECAAAIEAAAQIAAAAAIEAAAQIAAAAAIEAAAQIAAAAACBAAAQIAAAAACBAAAQIAAAAACBAAAQIAAAAACBAAAECAAAAACBAAAECAAAAACBAAAECAAAIAAAQAAECAAAIAAAQAAECAAAIAAAQAABAgAAIAAAQAABAgAAIAAAQAABAgAACBAAAAABAgAACBAAAAABAgAACBAAAAAAQIAACBAAAAAAQIAACBAAAAAAQIAACBAAAAAAQIAAAgQAAAAAQIAAAgQAAAAAQIAAAgQAABAgAAAAAgQAABAgAAAAAgQAABAgAAAAAIEAABAgAAAAAIEAABAgAAAAAIEAAAQIAAAAAIEAAAQIAAAAAIEAAAQIAAAgAABAAAQIAAAgAABAAAQIAAAgAABAAAQIAAAgAABAAAECAAAgAABAAAECAAAgAABAAAECAAAIEAAAAAECAAAIEAAAAAECAAAIEAAAAABAgAAIEAAAAABAgAAIEAAAAABAgAACBAAAAABAgAACBAAAAABAgAACBAAAECAAAAACBAAAECAAAAACBAAAECAAAAAAgQAAECAAAAAAgQAAECAAAAAAgQAAECAAAAAAgQAABAgAAAAAgQAABAgAAAAAgQAABAgAACAAAEAABAgAACAAAEAABAgAACAAAEAAAQIAACAAAEAAAQIAACAAAEAAAQIAAAgQAAAAPbnwhAA8CuGYYiXl5fv/7hcXESSuMcFgAAB4G90XRffvn2L5+fniIho2zYiIvq+j77vf+nfmaZppGkaERF5nkdExOXlZXz69CmyLDPoAAIEgDFo2zaen5/j5eUl+r6Pruv28t/5c7y8Bs1ms3n751mWRZqmcXFxEZeXl2+RAoAAAeBEDcMQbdu+/dlXbPyKruve/n9ewyTLssjz/O2PR7oABAgAR67v+2iaJpqmeVt5OBWvUbLdbiPi90e3iqKIoijeHucCQIAAcATRsd1uo2maX96zcYxeV26qqoo0TaMoiphMJmIEQIAAcGjDMERd11HX9VE9WrXvyNput5FlWZRlGWVZekwLQIAAsE+vjyjVdT3qMei6LqqqirIsYzKZOFkLQIAAsEt1XcfT09PJ7es4xLjUdR15nsfV1VWUZWlQAAQIAP/kAnu9Xp/V3o59eN0vsl6v4+bmRogACBAAhMf+9X0fq9VKiAAIEAB+RtM0UVWV8NhhiEyn0yiKwqAACBAAXr1uqrbHY/ch8vDwEHmex3Q6tVkdQIAAjNswDLHZbN5evsd+tG0bX758iclkEtfX147vBRAgAOPTNE08Pj7GMAwG40BejzC+vb31WBaAAAEYh9f9CR63+hjDMLw9ljWfz62GAOyZb1mAD9Q0TXz58kV8HIG2beO3336LpmkMBsAeWQEB+ADDMERVVaN+g/mxfi4PDw9RlmVMp1OrIQACBOD0dV0XDw8PjtY9YnVdR9u2MZ/PnZQFsGNu7QAc+ML269ev4uME9H0fX79+tUoFsGNWQAAOZLVauZg9McMwxGq1iufn55jNZgYEQIAAnMZF7MPDg43mJ6yu6+j73ilZADvgWxRgj7qui69fv4qPM9C2rcfnAAQIwPHHR9d1BuOMPtMvX774TAEECMBxxoe3mp+fYRiEJYAAATgeryddiY/zjxAvLQQQIAAfHh+r1Up8jCRCHh4enGwGIEAAPkbTNLFarQzEyKxWKyshAAIE4LC6rovHx0cDMVKPj4/2hAAIEIDDxYc9H+NmYzqAAAEQH4gQAAECcF4XnI+Pj+IDcwJAgADs38PDg7vd/I+u6+Lh4cFAAAgQgN1ZrVbRtq2B4LvatnUiGoAAAdiNuq69+wHzBECAAOxf13VRVZWB4KdUVeUxPQABAvBrXt98bYMx5gyAAAHYu6qqou97A8G79H1v1QxAgAC8T9M0nufnl9V1HU3TGAgAAQLw9/q+j8fHx5P6f86yLMqy9OEdEe8HARAgAD9ltVqd3IXjp0+fYjabxWKxiDzPfYhH4HU/CIAAAeAvNU1z0u/7yPM8FotFzGazSBJf+R+tbVuPYgECxBAAfN8wDCf36NVfKcsy7u7u4vr62gf7wTyKBQgQAL5rs9mc1YVikiRxc3MT9/f3URSFD/gDw3az2RgIQIAA8B9d18V2uz3Lv1uapjGfz2OxWESWZT7sD7Ddbr2gEBAgAPzHGN7bkOd5LJfLmE6n9oeYYwACBOCjnPrG8/eaTCZxd3cXk8nEh39ANqQDAgSAiBjnnekkSWI6ncb9/b1je801AAECcCh1XUff96P9+6dpGovFIhaLRaRpakLsWd/3Ude1gQAECMBYrddrgxC/7w+5v7+P6+tr+0PMOQABArAPY1/9+J6bm5u4u7uLsiwNxp5YBQEECMBIuRP9Fz8USRKz2SyWy6X9IeYegAAB2AWrH38vy7JYLBYxn8/tD9kxqyCAAAEYmaenJ4Pwk4qiiOVyaX+IOQggQAB+Rdd1o3rvx05+PJIkbm5uYrlc2h+yI23bejs6IEAAxmC73RqEX5Smacxms1gsFpFlmQExFwEECMCPDMPg2fsdyPM8lstlzGYzj2X9A3VdxzAMBgIQIADnfMHH7pRlGXd3d3F9fW0wzEkAAQLgYu8APyx/7A+5v7+PoigMiDkJIEAAIn4/+tSm3/1J0zTm83ksFgvH9r5D13WOhAYECMA5suH3MPI8j/v7+5hOp/aHmJsAAgQYr6ZpDMIBTSaTuLu7i8lkYjDMTUCAAIxL3/cec/mIH50kiel0Gvf395HnuQExPwEBAjAO7jB/rDRNY7FYxHw+tz/EHAUECICLOw6jKIq4v7+P6+tr+0PMUUCAAJynYRiibVsDcURubm7i7u4uyrI0GH9o29ZLCQEBAnAuF3Yc4Q9SksRsNovlcml/iLkKCBAAF3UcRpZlsVgsYjabjX5/iLkKnKMLQwC4qOMYlWUZl5eXsd1u4+npaZSPI5mrwDmyAgKMjrefn9CPVJLEzc1NLJfLUe4PMVcBAQJw4txRPk1pmsZsNovFYhFZlpmzAAIE4DQ8Pz8bhBOW53ksl8uYzWajObbXnAXOjT0gwKi8vLwYhDPw5/0hm83GnAU4IVZAgFHp+94gnMsP2B/7Q+7v78/62F5zFhAgACfMpt7zk6ZpLBaLWCwWZ3lsrzkLCBAAF3IcoTzP4/7+PqbT6dntDzF3AQECcIK+fftmEEZgMpnE3d1dTCYTcxdAgAB8HKcJjejHLUliOp3Gcrk8i/0h5i4gQADgBGRZFovFIubz+VnuDwE4RY7hBUbDC93GqyiKKIoi1ut1PD09xTAM5i7AB7ECAsBo3NzcxN3dXZRlaTAABAjAfnmfAhG/7w+ZzWaxWCxOZn+IuQsIEAABwonL8zwWi0XMZrOj3x9i7gLnxB4QAEatLMu4vLyM7XZ7kvtDAE6NFRAA/BgmSdzc3MRyuYyiKAwIgAAB+Gfc1eZnpGka8/k8FotFZFlmDgMIEIBf8/LyYhD4aXmex3K5jNlsFkmSmMMAO2QPCAD8hT/vD9lsNgYEYAesgADAj34o/9gfcn9/fzLH9gIIEAAAgPAIFgD80DAMsdlsYrvdGgwAAQIA+/O698MJVAACBOB9X3YXvu74eW3bRlVV0XWdOQwgQADe71iOUuW49X0fVVVF0zTmMIAAAYD9GIbBUbsAAgQA9q+u61iv19H3vcEAECAAu5OmqYtM3rRtG+v1Otq2PYm5CyBAAAQIJ6jv+1iv11HX9UnNXQABAgAnZr1ex9PTk2N1AQQIwP7leX4Sj9uwe03TRFVVJ7sClue5DxEQIABw7Lqui6qqhCeAAAE4vMvLS8esjsQwDLHZbGK73Z7N3AUQIAAn5tOnTwZhBF7f53FO+zzMXUCAAJygLMsMwhlr2zZWq9VZnnRm7gICBOCEL+S6rjMQZ6Tv+1itVme7z0N8AAIE4ISlaSpAzsQwDG+PW537nAUQIACn+qV34WvvHNR1HVVVjeJ9HuYsIEAATpiTsE5b27ZRVdWoVrGcgAUIEIBT/tJzN/kk9X0fVVVF0zSj+7t7CSEgQABOWJIkNqKfkNd9Hk9PT6N43Oq/2YAOCBCAM5DnuQA5AXVdx3q9Pstjdd8zVwEECMAZXNSdyxuyz1HXdVFV1dkeqytAAAEC4KKOIzAMQ1RVFXVdGwxzFRAgAOcjSZLI89wd9iOyXq9Hu8/jR/GRJImBAAQIwDkoikKAHIGmaaKqqlHv8/jRHAUQIABndHFXVZWB+CB938dqtRKBAgQQIADjkKZppGnqzvuBDcMQm83GIQA/OT8BBAjAGSmKwoXwAW2329hsNvZ5/OTcBBAgAGdmMpkIkANo2zZWq5XVpnfOTQABAnBm0jT1VvQ96vs+qqqKpmkMxjtkWebxK0CAAJyrsiwFyI4Nw/D2uBW/NicBBAjAGV/sOQ1rd+q6jqqq7PMQIAACBOB7kiSJsiy9ffsfats2qqqymrSD+PDyQUCAAJy5q6srAfKL+r6P9Xpt/HY4FwEECMCZy/M88jz3Urx3eN3n8fT05HGrHc9DAAECMAJXV1cC5CfVdR3r9dqxunuYgwACBGAkyrJ0Uf03uq6LqqqE2h6kaWrzOSBAAMbm5uYmVquVgfgvwzBEVVX2eex57gEIEICRsQryv9brtX0ee2b1AxAgACNmFeR3bdvGarUSYweacwACBGCkxr4K0vd9rFYr+zwOxOoHIEAAGOUqyDAMsdlsYrvdmgAHnmsAAgRg5MqyjKenp9GsAmy329hsNvZ5HFie51Y/gFFKDAHA/xrDnem2bePLly9RVZX4MMcADsYKCMB3vN6dPsejZ/u+j6qqomkaH/QHKcvSW88BAQLA/zedTuP5+flsVgeGYXh73IqPkyRJTKdTAwGM93vQEAD89YXi7e3tWfxd6rqO3377TXwcgdvb20gSP7/AeFkBAfiBoigiz/OT3ZDetm2s12vH6h6JPM+jKAoDAYyaWzAAf2M2m53cHetv377FarWKf//73+LjWH5wkyRms5mBAHwfGgKAH0vT9OQexeq67iw30J+y29vbSNPUQAACxBAA/L2iKDw6g/kDIEAADscdbH7FKa6gAQgQgGP4wkySmM/nBoJ3mc/nTr0CECAAvybLMhuJ+Wmz2SyyLDMQAAIE4NeVZRllWRoIzBMAAQJwGO5s8yNWygAECMDOff78WYTw3fj4/PmzgQAQIAA7/gJNkri9vbXBGHMCQIAAHMbr3W4XnCRJYlUMQIAAiBDEB4AAATjDCJlOpwZipKbTqfgAECAAh1WWpZOPRmg2mzluF+AdLgwBwG4jJCKiqqoYhsGAnLEkSWI6nYoPgPd+fxoCgN1HiD0h5x8fnz9/Fh8AAgTgONiYfv7xYc8HgAABOMoIcaHqMwVAgAC4YOVd8jz3WQIIEIAT+KJNklgul/YLnLCyLGOxWHikDkCAAJyO2WzmmF6fG8DoOYYX4IDKsoyLi4t4eHiIvu8NyBFL0zTm87lHrgB2zAoIwIFlWRbL5TKKojAYR6ooilgul+IDYA+sgAB8gCRJYj6fR9M08fj46KWFR/S53N7eikMAAQJwnoqiiCzLYrVaRdu2BuQD5Xkes9ks0jQ1GAACBOB8pWkai8XCasgHseoBIEAARqkoisjzPKqqirquDcgBlGUZ0+nU8boAAgRgnJIkidlsFldXV7Ferz2WtSd5nsd0OrXJHECAAPB6gbxYLKKu61iv147s3ZE0TWM6nXrcCkCAAPA9ZVlGWZZCZAfhcXNz4230AAIEACEiPAAECABHHyJPT0/2iPyFPM/j6upKeAAIEAB2GSJt28bT05NTs/40LpPJxOZyAAECwD7kef52olNd11HXdXRdN6oxyLLsLcgcpwsgQAA4gCRJYjKZxGQyib7vY7vdRtM0Z7tXJE3TKIoiJpOJN5cDCBAAPvrifDqdxnQ6jb7vo2maaJrm5PeL5HkeRVFEURSiA0CAAHCsMfK6MjIMQ7Rt+/bn2B/VyrLs7RGzPM89XgUgQAA4JUmSvK0gvGrbNp6fn+Pl5SX6vv+wKMmyLNI0jYuLi7i8vIw8z31gAAIEgHPzurrwZ13Xxbdv3+L5+fktUiIi+r7/5T0laZq+PTb1+t+7vLyMT58+ObEKQIAAMGavQfB3qxDDMMTLy8v3f1wuLjwyBYAAAWB3kiTxqBQA7//9MAQAAIAAAQAABAgAAIAAAQAABAgAAIAAAQAABAgAACBAAAAABAgAACBAAAAABAgAACBAAAAAAQIAACBAAAAAAQIAACBAAAAAAQIAAAgQAAAAAQIAAAgQAAAAAQIAAAgQAABAgAAAAAgQAABAgAAAAAgQAABAgAAAAAIEAABAgAAAAAIEAABAgAAAAAIEAABAgAAAAAIEAAAQIAAAAAIEAAAQIAAAAAIEAAAQIAAAgAABAAAQIAAAgAABAAAQIAAAgAABAAAECAAAgAABAAAECAAAgAABAAAECAAAIEAAAAAECAAAIEAAAAAECAAAIEAAAAABAgAAIEAAAAABAgAAIEAAAAABAgAAIEAAAAABAgAACBAAAAABAgAACBAAAAABAgAACBAAAECAAAAACBAAAECAAAAACBAAAECAAAAAAgQAAECAAAAAAgQAAECAAAAAAgQAABAgAAAAAgQAABAgAAAAAgQAABAgAACAAAEAABAgAACAAAEAABAgAACAAAEAAASIIQAAAAQIAAAgQAAAAAQIAAAgQAAAAAQIAAAgQAAAAAECAAAgQAAAAAECAAAgQAAAAAECAAAIEAAAAAECAAAIEAAAAAECAAAIEAAAQIAAAAAIEAAAQIAAAAAIEAAAQIAAAAACBAAAQIAAAAACBAAAQIAAAAACBAAAECAAAAACBAAAECAAAAACBAAAECAAAAACBAAAECAAAIAAAQAAECAAAIAAAQAAECAAAIAAAQAABAgAAIAAAQAABAgAAIAAAQAABAgAACBAAAAAdu0iIqKqKiMBAADs3f8NAFFjCf5mB+leAAAAAElFTkSuQmCC';

/*! *****************************************************************************
Copyright (c) Microsoft Corporation.

Permission to use, copy, modify, and/or distribute this software for any
purpose with or without fee is hereby granted.

THE SOFTWARE IS PROVIDED "AS IS" AND THE AUTHOR DISCLAIMS ALL WARRANTIES WITH
REGARD TO THIS SOFTWARE INCLUDING ALL IMPLIED WARRANTIES OF MERCHANTABILITY
AND FITNESS. IN NO EVENT SHALL THE AUTHOR BE LIABLE FOR ANY SPECIAL, DIRECT,
INDIRECT, OR CONSEQUENTIAL DAMAGES OR ANY DAMAGES WHATSOEVER RESULTING FROM
LOSS OF USE, DATA OR PROFITS, WHETHER IN AN ACTION OF CONTRACT, NEGLIGENCE OR
OTHER TORTIOUS ACTION, ARISING OUT OF OR IN CONNECTION WITH THE USE OR
PERFORMANCE OF THIS SOFTWARE.
***************************************************************************** */

function __spreadArrays() {
    for (var s = 0, i = 0, il = arguments.length; i < il; i++) s += arguments[i].length;
    for (var r = Array(s), k = 0, i = 0; i < il; i++)
        for (var a = arguments[i], j = 0, jl = a.length; j < jl; j++, k++)
            r[k] = a[j];
    return r;
}

/**
 * PptxGenJS: Utility Methods
 */
/**
 * Convert string percentages to number relative to slide size
 * @param {number|string} size - numeric ("5.5") or percentage ("90%")
 * @param {'X' | 'Y'} xyDir - direction
 * @param {PresLayout} layout - presentation layout
 * @returns {number} calculated size
 */
function getSmartParseNumber(size, xyDir, layout) {
    // FIRST: Convert string numeric value if reqd
    if (typeof size === 'string' && !isNaN(Number(size)))
        size = Number(size);
    // CASE 1: Number in inches
    // Assume any number less than 100 is inches
    if (typeof size === 'number' && size < 100)
        return inch2Emu(size);
    // CASE 2: Number is already converted to something other than inches
    // Assume any number greater than 100 is not inches! Just return it (its EMU already i guess??)
    if (typeof size === 'number' && size >= 100)
        return size;
    // CASE 3: Percentage (ex: '50%')
    if (typeof size === 'string' && size.indexOf('%') > -1) {
        if (xyDir && xyDir === 'X')
            return Math.round((parseFloat(size) / 100) * layout.width);
        if (xyDir && xyDir === 'Y')
            return Math.round((parseFloat(size) / 100) * layout.height);
        // Default: Assume width (x/cx)
        return Math.round((parseFloat(size) / 100) * layout.width);
    }
    // LAST: Default value
    return 0;
}
/**
 * Basic UUID Generator Adapted
 * @link https://stackoverflow.com/questions/105034/create-guid-uuid-in-javascript#answer-2117523
 * @param {string} uuidFormat - UUID format
 * @returns {string} UUID
 */
function getUuid(uuidFormat) {
    return uuidFormat.replace(/[xy]/g, function (c) {
        var r = (Math.random() * 16) | 0, v = c === 'x' ? r : (r & 0x3) | 0x8;
        return v.toString(16);
    });
}
/**
 * TODO: What does this method do again??
 * shallow mix, returns new object
 */
function getMix(o1, o2, etc) {
    var objMix = {};
    var _loop_1 = function (i) {
        var oN = arguments_1[i];
        if (oN)
            Object.keys(oN).forEach(function (key) {
                objMix[key] = oN[key];
            });
    };
    var arguments_1 = arguments;
    for (var i = 0; i <= arguments.length; i++) {
        _loop_1(i);
    }
    return objMix;
}
/**
 * Replace special XML characters with HTML-encoded strings
 * @param {string} xml - XML string to encode
 * @returns {string} escaped XML
 */
function encodeXmlEntities(xml) {
    // NOTE: Dont use short-circuit eval here as value c/b "0" (zero) etc.!
    if (typeof xml === 'undefined' || xml == null)
        return '';
    return xml.toString().replace(/&/g, '&amp;').replace(/</g, '&lt;').replace(/>/g, '&gt;').replace(/"/g, '&quot;').replace(/'/g, '&apos;');
}
/**
 * Convert inches into EMU
 * @param {number|string} inches - as string or number
 * @returns {number} EMU value
 */
function inch2Emu(inches) {
    // FIRST: Provide Caller Safety: Numbers may get conv<->conv during flight, so be kind and do some simple checks to ensure inches were passed
    // Any value over 100 damn sure isnt inches, must be EMU already, so just return it
    if (typeof inches === 'number' && inches > 100)
        return inches;
    if (typeof inches === 'string')
        inches = Number(inches.replace(/in*/gi, ''));
    return Math.round(EMU * inches);
}
/**
 * Convert `pt` into points (using `ONEPT`)
 *
 * @param {number|string} pt
 * @returns {number} value in points (`ONEPT`)
 */
function valToPts(pt) {
    var points = Number(pt) || 0;
    return isNaN(points) ? 0 : Math.round(points * ONEPT);
}
/**
 * Convert degrees (0..360) to PowerPoint `rot` value
 *
 * @param {number} d - degrees
 * @returns {number} rot - value
 */
function convertRotationDegrees(d) {
    d = d || 0;
    return Math.round((d > 360 ? d - 360 : d) * 60000);
}
/**
 * Converts component value to hex value
 * @param {number} c - component color
 * @returns {string} hex string
 */
function componentToHex(c) {
    var hex = c.toString(16);
    return hex.length === 1 ? '0' + hex : hex;
}
/**
 * Converts RGB colors from css selectors to Hex for Presentation colors
 * @param {number} r - red value
 * @param {number} g - green value
 * @param {number} b - blue value
 * @returns {string} XML string
 */
function rgbToHex(r, g, b) {
    return (componentToHex(r) + componentToHex(g) + componentToHex(b)).toUpperCase();
}
/**
 * Create either a `a:schemeClr` - (scheme color) or `a:srgbClr` (hexa representation).
 * @param {string|SCHEME_COLORS} colorStr - hexa representation (eg. "FFFF00") or a scheme color constant (eg. pptx.SchemeColor.ACCENT1)
 * @param {string} innerElements - additional elements that adjust the color and are enclosed by the color element
 * @returns {string} XML string
 */
function createColorElement(colorStr, innerElements) {
    var colorVal = (colorStr || '').replace('#', '');
    var isHexaRgb = REGEX_HEX_COLOR.test(colorVal);
    if (!isHexaRgb &&
        colorVal !== SchemeColor.background1 &&
        colorVal !== SchemeColor.background2 &&
        colorVal !== SchemeColor.text1 &&
        colorVal !== SchemeColor.text2 &&
        colorVal !== SchemeColor.accent1 &&
        colorVal !== SchemeColor.accent2 &&
        colorVal !== SchemeColor.accent3 &&
        colorVal !== SchemeColor.accent4 &&
        colorVal !== SchemeColor.accent5 &&
        colorVal !== SchemeColor.accent6) {
        console.warn("\"" + colorVal + "\" is not a valid scheme color or hexa RGB! \"" + DEF_FONT_COLOR + "\" is used as a fallback. Pass 6-digit RGB or 'pptx.SchemeColor' values");
        colorVal = DEF_FONT_COLOR;
    }
    var tagName = isHexaRgb ? 'srgbClr' : 'schemeClr';
    var colorAttr = 'val="' + (isHexaRgb ? colorVal.toUpperCase() : colorVal) + '"';
    return innerElements ? "<a:" + tagName + " " + colorAttr + ">" + innerElements + "</a:" + tagName + ">" : "<a:" + tagName + " " + colorAttr + "/>";
}
/**
 * Creates `a:glow` element
 * @param {TextGlowProps} options glow properties
 * @param {TextGlowProps} defaults defaults for unspecified properties in `opts`
 * @see http://officeopenxml.com/drwSp-effects.php
 *	{ size: 8, color: 'FFFFFF', opacity: 0.75 };
 */
function createGlowElement(options, defaults) {
    var strXml = '', opts = getMix(defaults, options), size = Math.round(opts['size'] * ONEPT), color = opts['color'], opacity = Math.round(opts['opacity'] * 100000);
    strXml += "<a:glow rad=\"" + size + "\">";
    strXml += createColorElement(color, "<a:alpha val=\"" + opacity + "\"/>");
    strXml += "</a:glow>";
    return strXml;
}
/**
 * Create color selection
 * @param {shapeFill} ShapeFillProps - options
 * @param {string} backColor - color string
 * @returns {string} XML string
 */
function genXmlColorSelection(shapeFill, backColor) {
    var colorVal = '';
    var fillType = 'solid';
    var internalElements = '';
    var outText = '';
    if (backColor && typeof backColor === 'string') {
        outText += "<p:bg><p:bgPr>" + genXmlColorSelection(backColor.replace('#', '')) + "<a:effectLst/></p:bgPr></p:bg>";
    }
    if (shapeFill) {
        if (typeof shapeFill === 'string')
            colorVal = shapeFill;
        else {
            if (shapeFill.type)
                fillType = shapeFill.type;
            if (shapeFill.color)
                colorVal = shapeFill.color;
            if (shapeFill.alpha)
                internalElements += "<a:alpha val=\"" + Math.round((100 - shapeFill.alpha) * 1000) + "\"/>"; // @deprecated v3.3.0
            if (shapeFill.transparency)
                internalElements += "<a:alpha val=\"" + Math.round((100 - shapeFill.transparency) * 1000) + "\"/>";
        }
        switch (fillType) {
            case 'solid':
                outText += "<a:solidFill>" + createColorElement(colorVal, internalElements) + "</a:solidFill>";
                break;
            default:
                outText += ''; // @note need a statement as having only "break" is removed by rollup, then tiggers "no-default" js-linter
                break;
        }
    }
    return outText;
}
/**
 * Get a new rel ID (rId) for charts, media, etc.
 * @param {PresSlide} target - the slide to use
 * @returns {number} count of all current rels plus 1 for the caller to use as its "rId"
 */
function getNewRelId(target) {
    return target._rels.length + target._relsChart.length + target._relsMedia.length + 1;
}

/**
 * PptxGenJS: Table Generation
 */
/**
 * Break text paragraphs into lines based upon table column width (e.g.: Magic Happens Here(tm))
 * @param {TableCell} cell - table cell
 * @param {number} colWidth - table column width
 * @return {string[]} XML
 */
function parseTextToLines(cell, colWidth) {
    var CHAR = 2.2 + (cell.options && cell.options.autoPageCharWeight ? cell.options.autoPageCharWeight : 0); // Character Constant (An approximation of the Golden Ratio)
    var CPL = (colWidth * EMU) / (((cell.options && cell.options.fontSize) || DEF_FONT_SIZE) / CHAR); // Chars-Per-Line
    var arrLines = [];
    var strCurrLine = '';
    // A: Allow a single space/whitespace as cell text (user-requested feature)
    if (cell.text && cell.text.toString().trim().length === 0)
        return [' '];
    // B: Remove leading/trailing spaces
    var inStr = (cell.text || '').toString().trim();
    // C: Build line array
    inStr.split('\n').forEach(function (line) {
        line.split(' ').forEach(function (word) {
            if (strCurrLine.length + word.length + 1 < CPL) {
                strCurrLine += word + ' ';
            }
            else {
                if (strCurrLine)
                    arrLines.push(strCurrLine);
                strCurrLine = word + ' ';
            }
        });
        // All words for this line have been exhausted, flush buffer to new line, clear line var
        if (strCurrLine)
            arrLines.push(strCurrLine.trim() + CRLF);
        strCurrLine = '';
    });
    // D: Remove trailing linebreak
    arrLines[arrLines.length - 1] = arrLines[arrLines.length - 1].trim();
    return arrLines;
}
/**
 * Takes an array of table rows and breaks into an array of slides, which contain the calculated amount of table rows that fit on that slide
 * @param {TableCell[][]} tableRows - HTMLElementID of the table
 * @param {ITableToSlidesOpts} tabOpts - array of options (e.g.: tabsize)
 * @param {PresLayout} presLayout - Presentation layout
 * @param {SlideLayout} masterSlide - master slide (if any)
 * @return {TableRowSlide[]} array of table rows
 */
function getSlidesForTableRows(tableRows, tabOpts, presLayout, masterSlide) {
    if (tableRows === void 0) { tableRows = []; }
    if (tabOpts === void 0) { tabOpts = {}; }
    var arrInchMargins = DEF_SLIDE_MARGIN_IN, emuTabCurrH = 0, emuSlideTabW = EMU * 1, emuSlideTabH = EMU * 1, numCols = 0, tableRowSlides = [
        {
            rows: [],
        },
    ];
    if (tabOpts.verbose) {
        console.log("-- VERBOSE MODE ----------------------------------");
        console.log(".. (PARAMETERS)");
        console.log("presLayout.height ......... = " + presLayout.height / EMU);
        console.log("tabOpts.h ................. = " + tabOpts.h);
        console.log("tabOpts.w ................. = " + tabOpts.w);
        console.log("tabOpts.colW .............. = " + tabOpts.colW);
        console.log("tabOpts.slideMargin ....... = " + (tabOpts.slideMargin || ''));
        console.log(".. (/PARAMETERS)");
    }
    // STEP 1: Calculate margins
    {
        // Important: Use default size as zero cell margin is causing our tables to be too large and touch bottom of slide!
        if (!tabOpts.slideMargin && tabOpts.slideMargin !== 0)
            tabOpts.slideMargin = DEF_SLIDE_MARGIN_IN[0];
        if (masterSlide && typeof masterSlide._margin !== 'undefined') {
            if (Array.isArray(masterSlide._margin))
                arrInchMargins = masterSlide._margin;
            else if (!isNaN(Number(masterSlide._margin)))
                arrInchMargins = [Number(masterSlide._margin), Number(masterSlide._margin), Number(masterSlide._margin), Number(masterSlide._margin)];
        }
        else if (tabOpts.slideMargin || tabOpts.slideMargin === 0) {
            if (Array.isArray(tabOpts.slideMargin))
                arrInchMargins = tabOpts.slideMargin;
            else if (!isNaN(tabOpts.slideMargin))
                arrInchMargins = [tabOpts.slideMargin, tabOpts.slideMargin, tabOpts.slideMargin, tabOpts.slideMargin];
        }
        if (tabOpts.verbose)
            console.log('arrInchMargins ......... = ' + arrInchMargins.toString());
    }
    // STEP 2: Calculate number of columns
    {
        // NOTE: Cells may have a colspan, so merely taking the length of the [0] (or any other) row is not
        // ....: sufficient to determine column count. Therefore, check each cell for a colspan and total cols as reqd
        var firstRow = tableRows[0] || [];
        firstRow.forEach(function (cell) {
            if (!cell)
                cell = { _type: SLIDE_OBJECT_TYPES.tablecell };
            var cellOpts = cell.options || null;
            numCols += Number(cellOpts && cellOpts.colspan ? cellOpts.colspan : 1);
        });
        if (tabOpts.verbose)
            console.log('numCols ................ = ' + numCols);
    }
    // STEP 3: Calculate tabOpts.w if tabOpts.colW was provided
    if (!tabOpts.w && tabOpts.colW) {
        if (Array.isArray(tabOpts.colW))
            tabOpts.colW.forEach(function (val) {
                typeof tabOpts.w !== 'number' ? (tabOpts.w = 0 + val) : (tabOpts.w += val);
            });
        else {
            tabOpts.w = tabOpts.colW * numCols;
        }
    }
    // STEP 4: Calculate usable space/table size (now that total usable space is known)
    {
        emuSlideTabW =
            typeof tabOpts.w === 'number'
                ? inch2Emu(tabOpts.w)
                : presLayout.width - inch2Emu((typeof tabOpts.x === 'number' ? tabOpts.x : arrInchMargins[1]) + arrInchMargins[3]);
        if (tabOpts.verbose)
            console.log('emuSlideTabW (in) ...... = ' + (emuSlideTabW / EMU).toFixed(1));
    }
    // STEP 5: Calculate column widths if not provided (emuSlideTabW will be used below to determine lines-per-col)
    if (!tabOpts.colW || !Array.isArray(tabOpts.colW)) {
        if (tabOpts.colW && !isNaN(Number(tabOpts.colW))) {
            var arrColW_1 = [];
            var firstRow = tableRows[0] || [];
            firstRow.forEach(function () { return arrColW_1.push(tabOpts.colW); });
            tabOpts.colW = [];
            arrColW_1.forEach(function (val) {
                if (Array.isArray(tabOpts.colW))
                    tabOpts.colW.push(val);
            });
        }
        // No column widths provided? Then distribute cols.
        else {
            tabOpts.colW = [];
            for (var iCol = 0; iCol < numCols; iCol++) {
                tabOpts.colW.push(emuSlideTabW / EMU / numCols);
            }
        }
    }
    // STEP 6: **MAIN** Iterate over rows, add table content, create new slides as rows overflow
    var iRow = 0;
    var _loop_1 = function () {
        var row = tableRows.shift();
        iRow++;
        // A: Row variables
        var maxLineHeight = 0;
        var linesRow = [];
        var maxCellMarTopEmu = 0;
        var maxCellMarBtmEmu = 0;
        // B: Create new row in data model
        var currSlide = tableRowSlides[tableRowSlides.length - 1];
        var newRowSlide = [];
        row.forEach(function (cell) {
            newRowSlide.push({
                type: SLIDE_OBJECT_TYPES.tablecell,
                text: '',
                options: cell.options,
            });
            if (cell.options.margin && cell.options.margin[0] && valToPts(cell.options.margin[0]) > maxCellMarTopEmu)
                maxCellMarTopEmu = valToPts(cell.options.margin[0]);
            else if (tabOpts.margin && tabOpts.margin[0] && valToPts(tabOpts.margin[0]) > maxCellMarTopEmu)
                maxCellMarTopEmu = valToPts(tabOpts.margin[0]);
            if (cell.options.margin && cell.options.margin[2] && valToPts(cell.options.margin[2]) > maxCellMarBtmEmu)
                maxCellMarBtmEmu = valToPts(cell.options.margin[2]);
            else if (tabOpts.margin && tabOpts.margin[2] && valToPts(tabOpts.margin[2]) > maxCellMarBtmEmu)
                maxCellMarBtmEmu = valToPts(tabOpts.margin[2]);
        });
        // C: Calc usable vertical space/table height. Set default value first, adjust below when necessary.
        emuSlideTabH =
            tabOpts.h && typeof tabOpts.h === 'number'
                ? tabOpts.h
                : presLayout.height - inch2Emu(arrInchMargins[0] + arrInchMargins[2]) - (tabOpts.y && typeof tabOpts.y === 'number' ? tabOpts.y : 0);
        if (tabOpts.verbose)
            console.log('emuSlideTabH (in) ...... = ' + (emuSlideTabH / EMU).toFixed(1));
        // D: RULE: Use margins for starting point after the initial Slide, not `opt.y` (ISSUE#43, ISSUE#47, ISSUE#48)
        if (tableRowSlides.length > 1 && typeof tabOpts.autoPageSlideStartY === 'number') {
            emuSlideTabH = tabOpts.h && typeof tabOpts.h === 'number' ? tabOpts.h : presLayout.height - inch2Emu(tabOpts.autoPageSlideStartY + arrInchMargins[2]);
        }
        else if (tableRowSlides.length > 1 && typeof tabOpts.newSlideStartY === 'number') {
            // @deprecated v3.3.0
            emuSlideTabH = tabOpts.h && typeof tabOpts.h === 'number' ? tabOpts.h : presLayout.height - inch2Emu(tabOpts.newSlideStartY + arrInchMargins[2]);
        }
        else if (tableRowSlides.length > 1 && typeof tabOpts.y === 'number') {
            emuSlideTabH = presLayout.height - inch2Emu((tabOpts.y / EMU < arrInchMargins[0] ? tabOpts.y / EMU : arrInchMargins[0]) + arrInchMargins[2]);
            // Use whichever is greater: area between margins or the table H provided (dont shrink usable area - the whole point of over-riding X on paging is to *increarse* usable space)
            if (typeof tabOpts.h === 'number' && emuSlideTabH < tabOpts.h)
                emuSlideTabH = tabOpts.h;
        }
        else if (typeof tabOpts.h === 'number' && typeof tabOpts.y === 'number')
            emuSlideTabH = tabOpts.h ? tabOpts.h : presLayout.height - inch2Emu((tabOpts.y / EMU || arrInchMargins[0]) + arrInchMargins[2]);
        //if (tabOpts.verbose) console.log(`- SLIDE [${tableRowSlides.length}]: emuSlideTabH .. = ${(emuSlideTabH / EMU).toFixed(1)}`)
        // E: **BUILD DATA SET** | Iterate over cells: split text into lines[], set `lineHeight`
        row.forEach(function (cell, iCell) {
            var newCell = {
                _type: SLIDE_OBJECT_TYPES.tablecell,
                _lines: [],
                _lineHeight: inch2Emu(((cell.options && cell.options.fontSize ? cell.options.fontSize : tabOpts.fontSize ? tabOpts.fontSize : DEF_FONT_SIZE) *
                    (LINEH_MODIFIER + (tabOpts.autoPageLineWeight ? tabOpts.autoPageLineWeight : 0))) /
                    100),
                text: '',
                options: cell.options,
            };
            //if (tabOpts.verbose) console.log(`- CELL [${iCell}]: newCell.lineHeight ..... = ${(newCell.lineHeight / EMU).toFixed(2)}`)
            // 1: Exempt cells with `rowspan` from increasing lineHeight (or we could create a new slide when unecessary!)
            if (newCell.options.rowspan)
                newCell._lineHeight = 0;
            // 2: The parseTextToLines method uses `autoPageCharWeight`, so inherit from table options
            newCell.options.autoPageCharWeight = tabOpts.autoPageCharWeight ? tabOpts.autoPageCharWeight : null;
            // 3: **MAIN** Parse cell contents into lines based upon col width, font, etc
            var totalColW = tabOpts.colW[iCell];
            if (cell.options.colspan && Array.isArray(tabOpts.colW)) {
                totalColW = tabOpts.colW.filter(function (_cell, idx) { return idx >= iCell && idx < idx + cell.options.colspan; }).reduce(function (prev, curr) { return prev + curr; });
            }
            newCell._lines = parseTextToLines(cell, totalColW / ONEPT);
            // 4: Add to array
            linesRow.push(newCell);
        });
        // F: Start row height with margins
        if (tabOpts.verbose)
            console.log("- SLIDE [" + tableRowSlides.length + "]: ROW [" + iRow + "]: maxCellMarTopEmu=" + maxCellMarTopEmu + " / maxCellMarBtmEmu=" + maxCellMarBtmEmu);
        emuTabCurrH += maxCellMarTopEmu + maxCellMarBtmEmu;
        // G: Only create a new row if there is room, otherwise, it'll be an empty row as "A:" below will create a new Slide before loop can populate this row
        if (emuTabCurrH + maxLineHeight <= emuSlideTabH)
            currSlide.rows.push(newRowSlide);
        /* H: **PAGE DATA SET**
         * Add text one-line-a-time to this row's cells until: lines are exhausted OR table height limit is hit
         * Design: Building cells L-to-R/loop style wont work as one could be 100 lines and another 1 line.
         * Therefore, build the whole row, 1-line-at-a-time, spanning all columns.
         * That way, when the vertical size limit is hit, all lines pick up where they need to on the subsequent slide.
         */
        if (tabOpts.verbose)
            console.log("- SLIDE [" + tableRowSlides.length + "]: ROW [" + iRow + "]: START...");
        var _loop_2 = function () {
            // A: Add new Slide if there is no more space to fix 1 new line
            if (emuTabCurrH + maxLineHeight > emuSlideTabH) {
                if (tabOpts.verbose)
                    console.log("** NEW SLIDE CREATED *****************************************" +
                        (" (why?): " + (emuTabCurrH / EMU).toFixed(2) + "+" + (maxLineHeight / EMU).toFixed(2) + " > " + emuSlideTabH / EMU));
                // 1: Add a new slide
                tableRowSlides.push({
                    rows: [],
                });
                // 2: Reset current table height for new Slide
                emuTabCurrH = 0; // This row's emuRowH w/b added below
                // 3: Handle repeat headers option /or/ Add new empty row to continue current lines into
                if ((tabOpts.addHeaderToEach || tabOpts.autoPageRepeatHeader) && tabOpts._arrObjTabHeadRows) {
                    // A: Add remaining cell lines
                    var newRowSlide_1 = [];
                    linesRow.forEach(function (cell) {
                        newRowSlide_1.push({
                            type: SLIDE_OBJECT_TYPES.tablecell,
                            text: cell._lines.join(''),
                            options: cell.options,
                        });
                    });
                    tableRows.unshift(newRowSlide_1);
                    // B: Add header row(s)
                    var tableHeadRows_1 = [];
                    tabOpts._arrObjTabHeadRows.forEach(function (row) {
                        var newHeadRow = [];
                        row.forEach(function (cell) { return newHeadRow.push(cell); });
                        tableHeadRows_1.push(newHeadRow);
                    });
                    tableRows = __spreadArrays(tableHeadRows_1, tableRows);
                    return "break";
                }
                else {
                    // A: Add new row to new slide
                    var currSlide_1 = tableRowSlides[tableRowSlides.length - 1];
                    var newRowSlide_2 = [];
                    row.forEach(function (cell) {
                        newRowSlide_2.push({
                            type: SLIDE_OBJECT_TYPES.tablecell,
                            text: '',
                            options: cell.options,
                        });
                    });
                    currSlide_1.rows.push(newRowSlide_2);
                }
            }
            // B: Add a line of text to 1-N cells that still have `lines`
            linesRow.forEach(function (cell, idxR) {
                if (cell._lines.length > 0) {
                    // 1
                    var currSlide_2 = tableRowSlides[tableRowSlides.length - 1];
                    // NOTE: TableCell.text type c/b string|IText (for conversion in method that calls this one), but we can guarantee it always string b/c we craft it, hence this TS workaround
                    var rowCell = currSlide_2.rows[currSlide_2.rows.length - 1][idxR];
                    var currText = rowCell.text.toString();
                    rowCell.text += (currText.length > 0 && !RegExp(/\n$/g).test(currText) ? CRLF : '').replace(/[\r\n]+$/g, CRLF) + cell._lines.shift();
                    // 2
                    if (cell._lineHeight > maxLineHeight)
                        maxLineHeight = cell._lineHeight;
                }
            });
            // C: Increase table height by one line height as 1-N cells below are
            emuTabCurrH += maxLineHeight;
            if (tabOpts.verbose)
                console.log("- SLIDE [" + tableRowSlides.length + "]: ROW [" + iRow + "]: one line added ... emuTabCurrH = " + (emuTabCurrH / EMU).toFixed(2));
        };
        while (linesRow.filter(function (cell) { return cell._lines.length > 0; }).length > 0) {
            var state_1 = _loop_2();
            if (state_1 === "break")
                break;
        }
        if (tabOpts.verbose)
            console.log("- SLIDE [" + tableRowSlides.length + "]: ROW [" + iRow + "]: ...COMPLETE ...... emuTabCurrH = " + (emuTabCurrH / EMU).toFixed(2) + " ( emuSlideTabH = " + (emuSlideTabH / EMU).toFixed(2) + " )");
    };
    while (tableRows.length > 0) {
        _loop_1();
    }
    if (tabOpts.verbose) {
        console.log("\n|================================================|\n| FINAL: tableRowSlides.length = " + tableRowSlides.length);
        console.log(tableRowSlides);
        //console.log(JSON.stringify(tableRowSlides,null,2))
        console.log("|================================================|\n\n");
    }
    return tableRowSlides;
}
/**
 * Reproduces an HTML table as a PowerPoint table - including column widths, style, etc. - creates 1 or more slides as needed
 * @param {PptxGenJS} pptx - pptxgenjs instance
 * @param {string} tabEleId - HTMLElementID of the table
 * @param {ITableToSlidesOpts} options - array of options (e.g.: tabsize)
 * @param {SlideLayout} masterSlide - masterSlide
 */
function genTableToSlides(pptx, tabEleId, options, masterSlide) {
    if (options === void 0) { options = {}; }
    var opts = options || {};
    opts.slideMargin = opts.slideMargin || opts.slideMargin === 0 ? opts.slideMargin : 0.5;
    var emuSlideTabW = opts.w || pptx.presLayout.width;
    var arrObjTabHeadRows = [];
    var arrObjTabBodyRows = [];
    var arrObjTabFootRows = [];
    var arrColW = [];
    var arrTabColW = [];
    var arrInchMargins = [0.5, 0.5, 0.5, 0.5]; // TRBL-style
    var intTabW = 0;
    // REALITY-CHECK:
    if (!document.getElementById(tabEleId))
        throw new Error('tableToSlides: Table ID "' + tabEleId + '" does not exist!');
    // STEP 1: Set margins
    if (masterSlide && masterSlide._margin) {
        if (Array.isArray(masterSlide._margin))
            arrInchMargins = masterSlide._margin;
        else if (!isNaN(masterSlide._margin))
            arrInchMargins = [masterSlide._margin, masterSlide._margin, masterSlide._margin, masterSlide._margin];
        opts.slideMargin = arrInchMargins;
    }
    else if (opts && opts.slideMargin) {
        if (Array.isArray(opts.slideMargin))
            arrInchMargins = opts.slideMargin;
        else if (!isNaN(opts.slideMargin))
            arrInchMargins = [opts.slideMargin, opts.slideMargin, opts.slideMargin, opts.slideMargin];
    }
    emuSlideTabW = (opts.w ? inch2Emu(opts.w) : pptx.presLayout.width) - inch2Emu(arrInchMargins[1] + arrInchMargins[3]);
    if (opts.verbose)
        console.log('-- VERBOSE MODE ----------------------------------');
    if (opts.verbose)
        console.log("opts.h ................. = " + opts.h);
    if (opts.verbose)
        console.log("opts.w ................. = " + opts.w);
    if (opts.verbose)
        console.log("pptx.presLayout.width .. = " + pptx.presLayout.width / EMU);
    if (opts.verbose)
        console.log("emuSlideTabW (in)....... = " + emuSlideTabW / EMU);
    // STEP 2: Grab table col widths - just find the first availble row, either thead/tbody/tfoot, others may have colspsna,s who cares, we only need col widths from 1
    var firstRowCells = document.querySelectorAll("#" + tabEleId + " tr:first-child th");
    if (firstRowCells.length === 0)
        firstRowCells = document.querySelectorAll("#" + tabEleId + " tr:first-child td");
    firstRowCells.forEach(function (cell) {
        if (cell.getAttribute('colspan')) {
            // Guesstimate (divide evenly) col widths
            // NOTE: both j$query and vanilla selectors return {0} when table is not visible)
            for (var idxc = 0; idxc < Number(cell.getAttribute('colspan')); idxc++) {
                arrTabColW.push(Math.round(cell.offsetWidth / Number(cell.getAttribute('colspan'))));
            }
        }
        else {
            arrTabColW.push(cell.offsetWidth);
        }
    });
    arrTabColW.forEach(function (colW) {
        intTabW += colW;
    });
    // STEP 3: Calc/Set column widths by using same column width percent from HTML table
    arrTabColW.forEach(function (colW, idxW) {
        var intCalcWidth = Number(((Number(emuSlideTabW) * ((colW / intTabW) * 100)) / 100 / EMU).toFixed(2));
        var intMinWidth = 0;
        var colSelectorMin = document.querySelector("#" + tabEleId + " thead tr:first-child th:nth-child(" + (idxW + 1) + ")");
        if (colSelectorMin)
            intMinWidth = Number(colSelectorMin.getAttribute('data-pptx-min-width'));
        var colSelectorSet = document.querySelector("#" + tabEleId + " thead tr:first-child th:nth-child(" + (idxW + 1) + ")");
        if (colSelectorSet)
            intMinWidth = Number(colSelectorSet.getAttribute('data-pptx-width'));
        arrColW.push( intMinWidth > intCalcWidth ? intMinWidth : intCalcWidth);
    });
    if (opts.verbose) {
        console.log("arrColW ................ = " + arrColW.toString());
    }
    ['thead', 'tbody', 'tfoot'].forEach(function (part) {
        document.querySelectorAll("#" + tabEleId + " " + part + " tr").forEach(function (row) {
            var arrObjTabCells = [];
            Array.from(row.cells).forEach(function (cell) {
                // A: Get RGB text/bkgd colors
                var arrRGB1 = window.getComputedStyle(cell).getPropertyValue('color').replace(/\s+/gi, '').replace('rgba(', '').replace('rgb(', '').replace(')', '').split(',');
                var arrRGB2 = window
                    .getComputedStyle(cell)
                    .getPropertyValue('background-color')
                    .replace(/\s+/gi, '')
                    .replace('rgba(', '')
                    .replace('rgb(', '')
                    .replace(')', '')
                    .split(',');
                if (
                // NOTE: (ISSUE#57): Default for unstyled tables is black bkgd, so use white instead
                window.getComputedStyle(cell).getPropertyValue('background-color') === 'rgba(0, 0, 0, 0)' ||
                    window.getComputedStyle(cell).getPropertyValue('transparent')) {
                    arrRGB2 = ['255', '255', '255'];
                }
                // B: Create option object
                var cellOpts = {
                    align: null,
                    bold: window.getComputedStyle(cell).getPropertyValue('font-weight') === 'bold' ||
                        Number(window.getComputedStyle(cell).getPropertyValue('font-weight')) >= 500
                        ? true
                        : false,
                    border: null,
                    color: rgbToHex(Number(arrRGB1[0]), Number(arrRGB1[1]), Number(arrRGB1[2])),
                    fill: { color: rgbToHex(Number(arrRGB2[0]), Number(arrRGB2[1]), Number(arrRGB2[2])) },
                    fontFace: (window.getComputedStyle(cell).getPropertyValue('font-family') || '').split(',')[0].replace(/"/g, '').replace('inherit', '').replace('initial', '') ||
                        null,
                    fontSize: Number(window.getComputedStyle(cell).getPropertyValue('font-size').replace(/[a-z]/gi, '')),
                    margin: null,
                    colspan: Number(cell.getAttribute('colspan')) || null,
                    rowspan: Number(cell.getAttribute('rowspan')) || null,
                    valign: null,
                };
                if (['left', 'center', 'right', 'start', 'end'].indexOf(window.getComputedStyle(cell).getPropertyValue('text-align')) > -1) {
                    var align = window.getComputedStyle(cell).getPropertyValue('text-align').replace('start', 'left').replace('end', 'right');
                    cellOpts.align = align === 'center' ? 'center' : align === 'left' ? 'left' : align === 'right' ? 'right' : null;
                }
                if (['top', 'middle', 'bottom'].indexOf(window.getComputedStyle(cell).getPropertyValue('vertical-align')) > -1) {
                    var valign = window.getComputedStyle(cell).getPropertyValue('vertical-align');
                    cellOpts.valign = valign === 'top' ? 'top' : valign === 'middle' ? 'middle' : valign === 'bottom' ? 'bottom' : null;
                }
                // C: Add padding [margin] (if any)
                // NOTE: Margins translate: px->pt 1:1 (e.g.: a 20px padded cell looks the same in PPTX as 20pt Text Inset/Padding)
                if (window.getComputedStyle(cell).getPropertyValue('padding-left')) {
                    cellOpts.margin = [0, 0, 0, 0];
                    var sidesPad = ['padding-top', 'padding-right', 'padding-bottom', 'padding-left'];
                    sidesPad.forEach(function (val, idxs) {
                        cellOpts.margin[idxs] = Math.round(Number(window.getComputedStyle(cell).getPropertyValue(val).replace(/\D/gi, '')));
                    });
                }
                // D: Add border (if any)
                if (window.getComputedStyle(cell).getPropertyValue('border-top-width') ||
                    window.getComputedStyle(cell).getPropertyValue('border-right-width') ||
                    window.getComputedStyle(cell).getPropertyValue('border-bottom-width') ||
                    window.getComputedStyle(cell).getPropertyValue('border-left-width')) {
                    cellOpts.border = [null, null, null, null];
                    var sidesBor = ['top', 'right', 'bottom', 'left'];
                    sidesBor.forEach(function (val, idxb) {
                        var intBorderW = Math.round(Number(window
                            .getComputedStyle(cell)
                            .getPropertyValue('border-' + val + '-width')
                            .replace('px', '')));
                        var arrRGB = [];
                        arrRGB = window
                            .getComputedStyle(cell)
                            .getPropertyValue('border-' + val + '-color')
                            .replace(/\s+/gi, '')
                            .replace('rgba(', '')
                            .replace('rgb(', '')
                            .replace(')', '')
                            .split(',');
                        var strBorderC = rgbToHex(Number(arrRGB[0]), Number(arrRGB[1]), Number(arrRGB[2]));
                        cellOpts.border[idxb] = { pt: intBorderW, color: strBorderC };
                    });
                }
                // LAST: Add cell
                arrObjTabCells.push({
                    _type: SLIDE_OBJECT_TYPES.tablecell,
                    text: cell.innerText,
                    options: cellOpts,
                });
            });
            switch (part) {
                case 'thead':
                    arrObjTabHeadRows.push(arrObjTabCells);
                    break;
                case 'tbody':
                    arrObjTabBodyRows.push(arrObjTabCells);
                    break;
                case 'tfoot':
                    arrObjTabFootRows.push(arrObjTabCells);
                    break;
                default:
                    console.log("table parsing: unexpected table part: " + part);
                    break;
            }
        });
    });
    // STEP 5: Break table into Slides as needed
    // Pass head-rows as there is an option to add to each table and the parse func needs this data to fulfill that option
    opts._arrObjTabHeadRows = arrObjTabHeadRows || null;
    opts.colW = arrColW;
    getSlidesForTableRows(__spreadArrays(arrObjTabHeadRows, arrObjTabBodyRows, arrObjTabFootRows), opts, pptx.presLayout, masterSlide).forEach(function (slide, idxTr) {
        // A: Create new Slide
        var newSlide = pptx.addSlide({ masterName: opts.masterSlideName || null });
        // B: DESIGN: Reset `y` to startY or margin after first Slide (ISSUE#43, ISSUE#47, ISSUE#48)
        if (idxTr === 0)
            opts.y = opts.y || arrInchMargins[0];
        if (idxTr > 0)
            opts.y = opts.autoPageSlideStartY || opts.newSlideStartY || arrInchMargins[0];
        if (opts.verbose)
            console.log('opts.autoPageSlideStartY:' + opts.autoPageSlideStartY + ' / arrInchMargins[0]:' + arrInchMargins[0] + ' => opts.y = ' + opts.y);
        // C: Add table to Slide
        newSlide.addTable(slide.rows, { x: opts.x || arrInchMargins[3], y: opts.y, w: Number(emuSlideTabW) / EMU, colW: arrColW, autoPage: false });
        // D: Add any additional objects
        if (opts.addImage)
            newSlide.addImage({ path: opts.addImage.url, x: opts.addImage.x, y: opts.addImage.y, w: opts.addImage.w, h: opts.addImage.h });
        if (opts.addShape)
            newSlide.addShape(opts.addShape.shape, opts.addShape.options || {});
        if (opts.addTable)
            newSlide.addTable(opts.addTable.rows, opts.addTable.options || {});
        if (opts.addText)
            newSlide.addText(opts.addText.text, opts.addText.options || {});
    });
}

/**
 * PptxGenJS: XML Generation
 */
var imageSizingXml = {
    cover: function (imgSize, boxDim) {
        var imgRatio = imgSize.h / imgSize.w, boxRatio = boxDim.h / boxDim.w, isBoxBased = boxRatio > imgRatio, width = isBoxBased ? boxDim.h / imgRatio : boxDim.w, height = isBoxBased ? boxDim.h : boxDim.w * imgRatio, hzPerc = Math.round(1e5 * 0.5 * (1 - boxDim.w / width)), vzPerc = Math.round(1e5 * 0.5 * (1 - boxDim.h / height));
        return '<a:srcRect l="' + hzPerc + '" r="' + hzPerc + '" t="' + vzPerc + '" b="' + vzPerc + '"/><a:stretch/>';
    },
    contain: function (imgSize, boxDim) {
        var imgRatio = imgSize.h / imgSize.w, boxRatio = boxDim.h / boxDim.w, widthBased = boxRatio > imgRatio, width = widthBased ? boxDim.w : boxDim.h / imgRatio, height = widthBased ? boxDim.w * imgRatio : boxDim.h, hzPerc = Math.round(1e5 * 0.5 * (1 - boxDim.w / width)), vzPerc = Math.round(1e5 * 0.5 * (1 - boxDim.h / height));
        return '<a:srcRect l="' + hzPerc + '" r="' + hzPerc + '" t="' + vzPerc + '" b="' + vzPerc + '"/><a:stretch/>';
    },
    crop: function (imageSize, boxDim) {
        var l = boxDim.x, r = imageSize.w - (boxDim.x + boxDim.w), t = boxDim.y, b = imageSize.h - (boxDim.y + boxDim.h), lPerc = Math.round(1e5 * (l / imageSize.w)), rPerc = Math.round(1e5 * (r / imageSize.w)), tPerc = Math.round(1e5 * (t / imageSize.h)), bPerc = Math.round(1e5 * (b / imageSize.h));
        return '<a:srcRect l="' + lPerc + '" r="' + rPerc + '" t="' + tPerc + '" b="' + bPerc + '"/><a:stretch/>';
    },
};
/**
 * Transforms a slide or slideLayout to resulting XML string - Creates `ppt/slide*.xml`
 * @param {PresSlide|SlideLayout} slideObject - slide object created within createSlideObject
 * @return {string} XML string with <p:cSld> as the root
 */
function slideObjectToXml(slide) {
    var strSlideXml = slide._name ? '<p:cSld name="' + slide._name + '">' : '<p:cSld>';
    var intTableNum = 1;
    // STEP 1: Add background
    if (slide.bkgd) {
        strSlideXml += genXmlColorSelection(null, slide.bkgd);
    }
    else if (!slide.bkgd && slide._name && slide._name === DEF_PRES_LAYOUT_NAME) {
        // NOTE: Default [white] background is needed on slideMaster1.xml to avoid gray background in Keynote (and Finder previews)
        strSlideXml += '<p:bg><p:bgRef idx="1001"><a:schemeClr val="bg1"/></p:bgRef></p:bg>';
    }
    // STEP 2: Add background image (using Strech) (if any)
    if (slide._bkgdImgRid) {
        // FIXME: We should be doing this in the slideLayout...
        strSlideXml +=
            '<p:bg>' +
                '<p:bgPr><a:blipFill dpi="0" rotWithShape="1">' +
                '<a:blip r:embed="rId' +
                slide._bkgdImgRid +
                '"><a:lum/></a:blip>' +
                '<a:srcRect/><a:stretch><a:fillRect/></a:stretch></a:blipFill>' +
                '<a:effectLst/></p:bgPr>' +
                '</p:bg>';
    }
    // STEP 3: Continue slide by starting spTree node
    strSlideXml += '<p:spTree>';
    strSlideXml += '<p:nvGrpSpPr><p:cNvPr id="1" name=""/><p:cNvGrpSpPr/><p:nvPr/></p:nvGrpSpPr>';
    strSlideXml += '<p:grpSpPr><a:xfrm><a:off x="0" y="0"/><a:ext cx="0" cy="0"/>';
    strSlideXml += '<a:chOff x="0" y="0"/><a:chExt cx="0" cy="0"/></a:xfrm></p:grpSpPr>';
    // STEP 4: Loop over all Slide.data objects and add them to this slide
    slide._slideObjects.forEach(function (slideItemObj, idx) {
        var x = 0, y = 0, cx = getSmartParseNumber('75%', 'X', slide._presLayout), cy = 0;
        var placeholderObj;
        var locationAttr = '';
        if (slide._slideLayout !== undefined &&
            slide._slideLayout._slideObjects !== undefined &&
            slideItemObj.options &&
            slideItemObj.options.placeholder) {
            placeholderObj = slide._slideLayout._slideObjects.filter(function (object) { return object.options.placeholder === slideItemObj.options.placeholder; })[0];
        }
        // A: Set option vars
        slideItemObj.options = slideItemObj.options || {};
        if (typeof slideItemObj.options.x !== 'undefined')
            x = getSmartParseNumber(slideItemObj.options.x, 'X', slide._presLayout);
        if (typeof slideItemObj.options.y !== 'undefined')
            y = getSmartParseNumber(slideItemObj.options.y, 'Y', slide._presLayout);
        if (typeof slideItemObj.options.w !== 'undefined')
            cx = getSmartParseNumber(slideItemObj.options.w, 'X', slide._presLayout);
        if (typeof slideItemObj.options.h !== 'undefined')
            cy = getSmartParseNumber(slideItemObj.options.h, 'Y', slide._presLayout);
        // If using a placeholder then inherit it's position
        if (placeholderObj) {
            if (placeholderObj.options.x || placeholderObj.options.x === 0)
                x = getSmartParseNumber(placeholderObj.options.x, 'X', slide._presLayout);
            if (placeholderObj.options.y || placeholderObj.options.y === 0)
                y = getSmartParseNumber(placeholderObj.options.y, 'Y', slide._presLayout);
            if (placeholderObj.options.w || placeholderObj.options.w === 0)
                cx = getSmartParseNumber(placeholderObj.options.w, 'X', slide._presLayout);
            if (placeholderObj.options.h || placeholderObj.options.h === 0)
                cy = getSmartParseNumber(placeholderObj.options.h, 'Y', slide._presLayout);
        }
        //
        if (slideItemObj.options.flipH)
            locationAttr += ' flipH="1"';
        if (slideItemObj.options.flipV)
            locationAttr += ' flipV="1"';
        if (slideItemObj.options.rotate)
            locationAttr += ' rot="' + convertRotationDegrees(slideItemObj.options.rotate) + '"';
        // B: Add OBJECT to the current Slide
        switch (slideItemObj._type) {
            case SLIDE_OBJECT_TYPES.table:
                var arrTabRows_1 = slideItemObj.arrTabRows;
                var objTabOpts_1 = slideItemObj.options;
                var intColCnt_1 = 0, intColW = 0;
                var cellOpts_1;
                // Calc number of columns
                // NOTE: Cells may have a colspan, so merely taking the length of the [0] (or any other) row is not
                // ....: sufficient to determine column count. Therefore, check each cell for a colspan and total cols as reqd
                arrTabRows_1[0].forEach(function (cell) {
                    cellOpts_1 = cell.options || null;
                    intColCnt_1 += cellOpts_1 && cellOpts_1.colspan ? Number(cellOpts_1.colspan) : 1;
                });
                // STEP 1: Start Table XML
                // NOTE: Non-numeric cNvPr id values will trigger "presentation needs repair" type warning in MS-PPT-2013
                var strXml_1 = '<p:graphicFrame>' +
                    '  <p:nvGraphicFramePr>' +
                    '    <p:cNvPr id="' +
                    (intTableNum * slide._slideNum + 1) +
                    '" name="Table ' +
                    intTableNum * slide._slideNum +
                    '"/>' +
                    '    <p:cNvGraphicFramePr><a:graphicFrameLocks noGrp="1"/></p:cNvGraphicFramePr>' +
                    '    <p:nvPr><p:extLst><p:ext uri="{D42A27DB-BD31-4B8C-83A1-F6EECF244321}"><p14:modId xmlns:p14="http://schemas.microsoft.com/office/powerpoint/2010/main" val="1579011935"/></p:ext></p:extLst></p:nvPr>' +
                    '  </p:nvGraphicFramePr>' +
                    '  <p:xfrm>' +
                    '    <a:off x="' +
                    (x || (x === 0 ? 0 : EMU)) +
                    '" y="' +
                    (y || (y === 0 ? 0 : EMU)) +
                    '"/>' +
                    '    <a:ext cx="' +
                    (cx || (cx === 0 ? 0 : EMU)) +
                    '" cy="' +
                    (cy || EMU) +
                    '"/>' +
                    '  </p:xfrm>' +
                    '  <a:graphic>' +
                    '    <a:graphicData uri="http://schemas.openxmlformats.org/drawingml/2006/table">' +
                    '      <a:tbl>' +
                    '        <a:tblPr/>';
                // + '        <a:tblPr bandRow="1"/>';
                // TODO: Support banded rows, first/last row, etc.
                // NOTE: Banding, etc. only shows when using a table style! (or set alt row color if banding)
                // <a:tblPr firstCol="0" firstRow="0" lastCol="0" lastRow="0" bandCol="0" bandRow="1">
                // STEP 2: Set column widths
                // Evenly distribute cols/rows across size provided when applicable (calc them if only overall dimensions were provided)
                // A: Col widths provided?
                if (Array.isArray(objTabOpts_1.colW)) {
                    strXml_1 += '<a:tblGrid>';
                    for (var col = 0; col < intColCnt_1; col++) {
                        var w = inch2Emu(objTabOpts_1.colW[col]);
                        if (w == null || isNaN(w)) {
                            w = (typeof slideItemObj.options.w === 'number' ? slideItemObj.options.w : 1) / intColCnt_1;
                        }
                        strXml_1 += '<a:gridCol w="' + Math.round(w) + '"/>';
                    }
                    strXml_1 += '</a:tblGrid>';
                }
                // B: Table Width provided without colW? Then distribute cols
                else {
                    intColW = objTabOpts_1.colW ? objTabOpts_1.colW : EMU;
                    if (slideItemObj.options.w && !objTabOpts_1.colW)
                        intColW = Math.round((typeof slideItemObj.options.w === 'number' ? slideItemObj.options.w : 1) / intColCnt_1);
                    strXml_1 += '<a:tblGrid>';
                    for (var colw = 0; colw < intColCnt_1; colw++) {
                        strXml_1 += '<a:gridCol w="' + intColW + '"/>';
                    }
                    strXml_1 += '</a:tblGrid>';
                }
                // STEP 3: Build our row arrays into an actual grid to match the XML we will be building next (ISSUE #36)
                // Note row arrays can arrive "lopsided" as in row1:[1,2,3] row2:[3] when first two cols rowspan!,
                // so a simple loop below in XML building wont suffice to build table correctly.
                // We have to build an actual grid now
                /*
                    EX: (A0:rowspan=3, B1:rowspan=2, C1:colspan=2)

                    /------|------|------|------\
                    |  A0  |  B0  |  C0  |  D0  |
                    |      |  B1  |  C1  |      |
                    |      |      |  C2  |  D2  |
                    \------|------|------|------/
                */
                // A: add _hmerge cell for colspan. should reserve rowspan
                arrTabRows_1.forEach(function (cells) {
                    var _a, _b;
                    var _loop_1 = function (cIdx) {
                        var cell = cells[cIdx];
                        var colspan = (_a = cell.options) === null || _a === void 0 ? void 0 : _a.colspan;
                        var rowspan = (_b = cell.options) === null || _b === void 0 ? void 0 : _b.rowspan;
                        if (colspan && colspan > 1) {
                            var vMergeCells = new Array(colspan - 1).fill(undefined).map(function (_) {
                                return { _type: SLIDE_OBJECT_TYPES.tablecell, options: { rowspan: rowspan }, _hmerge: true };
                            });
                            cells.splice.apply(cells, __spreadArrays([cIdx + 1, 0], vMergeCells));
                            cIdx += colspan;
                        }
                        else {
                            cIdx += 1;
                        }
                        out_cIdx_1 = cIdx;
                    };
                    var out_cIdx_1;
                    for (var cIdx = 0; cIdx < cells.length;) {
                        _loop_1(cIdx);
                        cIdx = out_cIdx_1;
                    }
                });
                // B: add _vmerge cell for rowspan. should reserve colspan/_hmerge
                arrTabRows_1.forEach(function (cells, rIdx) {
                    var nextRow = arrTabRows_1[rIdx + 1];
                    if (!nextRow)
                        return;
                    cells.forEach(function (cell, cIdx) {
                        var _a, _b;
                        var rowspan = cell._rowContinue || ((_a = cell.options) === null || _a === void 0 ? void 0 : _a.rowspan);
                        var colspan = (_b = cell.options) === null || _b === void 0 ? void 0 : _b.colspan;
                        var _hmerge = cell._hmerge;
                        if (rowspan && rowspan > 1) {
                            var hMergeCell = { _type: SLIDE_OBJECT_TYPES.tablecell, options: { colspan: colspan }, _rowContinue: rowspan - 1, _vmerge: true, _hmerge: _hmerge };
                            nextRow.splice(cIdx, 0, hMergeCell);
                        }
                    });
                });
                // STEP 4: Build table rows/cells
                arrTabRows_1.forEach(function (cells, rIdx) {
                    // A: Table Height provided without rowH? Then distribute rows
                    var intRowH = 0; // IMPORTANT: Default must be zero for auto-sizing to work
                    if (Array.isArray(objTabOpts_1.rowH) && objTabOpts_1.rowH[rIdx])
                        intRowH = inch2Emu(Number(objTabOpts_1.rowH[rIdx]));
                    else if (objTabOpts_1.rowH && !isNaN(Number(objTabOpts_1.rowH)))
                        intRowH = inch2Emu(Number(objTabOpts_1.rowH));
                    else if (slideItemObj.options.cy || slideItemObj.options.h)
                        intRowH = Math.round((slideItemObj.options.h ? inch2Emu(slideItemObj.options.h) : typeof slideItemObj.options.cy === 'number' ? slideItemObj.options.cy : 1) /
                            arrTabRows_1.length);
                    // B: Start row
                    strXml_1 += "<a:tr h=\"" + intRowH + "\">";
                    // C: Loop over each CELL
                    cells.forEach(function (cellObj) {
                        var _a, _b;
                        var cell = cellObj;
                        var cellSpanAttrs = {
                            rowSpan: ((_a = cell.options) === null || _a === void 0 ? void 0 : _a.rowspan) > 1 ? cell.options.rowspan : undefined,
                            gridSpan: ((_b = cell.options) === null || _b === void 0 ? void 0 : _b.colspan) > 1 ? cell.options.colspan : undefined,
                            vMerge: cell._vmerge ? 1 : undefined,
                            hMerge: cell._hmerge ? 1 : undefined,
                        };
                        var cellSpanAttrStr = Object.keys(cellSpanAttrs)
                            .map(function (k) { return [k, cellSpanAttrs[k]]; })
                            .filter(function (_a) {
                            var _k = _a[0], v = _a[1];
                            return !!v;
                        })
                            .map(function (_a) {
                            var k = _a[0], v = _a[1];
                            return k + "=\"" + v + "\"";
                        })
                            .join(' ');
                        if (cellSpanAttrStr)
                            cellSpanAttrStr = ' ' + cellSpanAttrStr;
                        // 1: COLSPAN/ROWSPAN: Add dummy cells for any active colspan/rowspan
                        if (cell._hmerge || cell._vmerge) {
                            strXml_1 += "<a:tc" + cellSpanAttrStr + "><a:tcPr/></a:tc>";
                            return;
                        }
                        // 2: OPTIONS: Build/set cell options
                        var cellOpts = cell.options || {};
                        cell.options = cellOpts;
                        ['align', 'bold', 'border', 'color', 'fill', 'fontFace', 'fontSize', 'margin', 'underline', 'valign'].forEach(function (name) {
                            if (objTabOpts_1[name] && !cellOpts[name] && cellOpts[name] !== 0)
                                cellOpts[name] = objTabOpts_1[name];
                        });
                        var cellValign = cellOpts.valign
                            ? ' anchor="' +
                                cellOpts.valign
                                    .replace(/^c$/i, 'ctr')
                                    .replace(/^m$/i, 'ctr')
                                    .replace('center', 'ctr')
                                    .replace('middle', 'ctr')
                                    .replace('top', 't')
                                    .replace('btm', 'b')
                                    .replace('bottom', 'b') +
                                '"'
                            : '';
                        var fillColor = cell._optImp && cell._optImp.fill && cell._optImp.fill.color
                            ? cell._optImp.fill.color
                            : cell._optImp && cell._optImp.fill && typeof cell._optImp.fill === 'string'
                                ? cell._optImp.fill
                                : '';
                        fillColor =
                            fillColor || (cellOpts.fill && cellOpts.fill.color) ? cellOpts.fill.color : cellOpts.fill && typeof cellOpts.fill === 'string' ? cellOpts.fill : '';
                        var cellFill = fillColor ? "<a:solidFill>" + createColorElement(fillColor) + "</a:solidFill>" : '';
                        var cellMargin = cellOpts.margin === 0 || cellOpts.margin ? cellOpts.margin : DEF_CELL_MARGIN_PT;
                        if (!Array.isArray(cellMargin) && typeof cellMargin === 'number')
                            cellMargin = [cellMargin, cellMargin, cellMargin, cellMargin];
                        var cellMarginXml = " marL=\"" + valToPts(cellMargin[3]) + "\" marR=\"" + valToPts(cellMargin[1]) + "\" marT=\"" + valToPts(cellMargin[0]) + "\" marB=\"" + valToPts(cellMargin[2]) + "\"";
                        // FUTURE: Cell NOWRAP property (text wrap: add to a:tcPr (horzOverflow="overflow" or whatever options exist)
                        // 4: Set CELL content and properties ==================================
                        strXml_1 += "<a:tc" + cellSpanAttrStr + ">" + genXmlTextBody(cell) + "<a:tcPr" + cellMarginXml + cellValign + ">";
                        //strXml += `<a:tc${cellColspan}${cellRowspan}>${genXmlTextBody(cell)}<a:tcPr${cellMarginXml}${cellValign}${cellTextDir}>`
                        // FIXME: 20200525: ^^^
                        // <a:tcPr marL="38100" marR="38100" marT="38100" marB="38100" vert="vert270">
                        // 5: Borders: Add any borders
                        if (cellOpts.border && Array.isArray(cellOpts.border)) {
                            [
                                { idx: 3, name: 'lnL' },
                                { idx: 1, name: 'lnR' },
                                { idx: 0, name: 'lnT' },
                                { idx: 2, name: 'lnB' },
                            ].forEach(function (obj) {
                                if (cellOpts.border[obj.idx].type !== 'none') {
                                    strXml_1 += "<a:" + obj.name + " w=\"" + valToPts(cellOpts.border[obj.idx].pt) + "\" cap=\"flat\" cmpd=\"sng\" algn=\"ctr\">";
                                    strXml_1 += "<a:solidFill>" + createColorElement(cellOpts.border[obj.idx].color) + "</a:solidFill>";
                                    strXml_1 += "<a:prstDash val=\"" + (cellOpts.border[obj.idx].type === 'dash' ? 'sysDash' : 'solid') + "\"/><a:round/><a:headEnd type=\"none\" w=\"med\" len=\"med\"/><a:tailEnd type=\"none\" w=\"med\" len=\"med\"/>";
                                    strXml_1 += "</a:" + obj.name + ">";
                                }
                                else {
                                    strXml_1 += "<a:" + obj.name + " w=\"0\" cap=\"flat\" cmpd=\"sng\" algn=\"ctr\"><a:noFill/></a:" + obj.name + ">";
                                }
                            });
                        }
                        // 6: Close cell Properties & Cell
                        strXml_1 += cellFill;
                        strXml_1 += '  </a:tcPr>';
                        strXml_1 += ' </a:tc>';
                    });
                    // D: Complete row
                    strXml_1 += '</a:tr>';
                });
                // STEP 5: Complete table
                strXml_1 += '      </a:tbl>';
                strXml_1 += '    </a:graphicData>';
                strXml_1 += '  </a:graphic>';
                strXml_1 += '</p:graphicFrame>';
                // STEP 6: Set table XML
                strSlideXml += strXml_1;
                // LAST: Increment counter
                intTableNum++;
                break;
            case SLIDE_OBJECT_TYPES.text:
            case SLIDE_OBJECT_TYPES.placeholder:
                var shapeName = slideItemObj.options.shapeName ? encodeXmlEntities(slideItemObj.options.shapeName) : "Object" + (idx + 1);
                // Lines can have zero cy, but text should not
                if (!slideItemObj.options.line && cy === 0)
                    cy = EMU * 0.3;
                // Margin/Padding/Inset for textboxes
                if (slideItemObj.options.margin && Array.isArray(slideItemObj.options.margin)) {
                    slideItemObj.options._bodyProp.lIns = valToPts(slideItemObj.options.margin[0] || 0);
                    slideItemObj.options._bodyProp.rIns = valToPts(slideItemObj.options.margin[1] || 0);
                    slideItemObj.options._bodyProp.bIns = valToPts(slideItemObj.options.margin[2] || 0);
                    slideItemObj.options._bodyProp.tIns = valToPts(slideItemObj.options.margin[3] || 0);
                }
                else if (typeof slideItemObj.options.margin === 'number') {
                    slideItemObj.options._bodyProp.lIns = valToPts(slideItemObj.options.margin);
                    slideItemObj.options._bodyProp.rIns = valToPts(slideItemObj.options.margin);
                    slideItemObj.options._bodyProp.bIns = valToPts(slideItemObj.options.margin);
                    slideItemObj.options._bodyProp.tIns = valToPts(slideItemObj.options.margin);
                }
                // A: Start SHAPE =======================================================
                strSlideXml += '<p:sp>';
                // B: The addition of the "txBox" attribute is the sole determiner of if an object is a shape or textbox
                strSlideXml += "<p:nvSpPr><p:cNvPr id=\"" + (idx + 2) + "\" name=\"" + shapeName + "\">";
                // <Hyperlink>
                if (slideItemObj.options.hyperlink && slideItemObj.options.hyperlink.url)
                    strSlideXml +=
                        '<a:hlinkClick r:id="rId' +
                            slideItemObj.options.hyperlink._rId +
                            '" tooltip="' +
                            (slideItemObj.options.hyperlink.tooltip ? encodeXmlEntities(slideItemObj.options.hyperlink.tooltip) : '') +
                            '"/>';
                if (slideItemObj.options.hyperlink && slideItemObj.options.hyperlink.slide)
                    strSlideXml +=
                        '<a:hlinkClick r:id="rId' +
                            slideItemObj.options.hyperlink._rId +
                            '" tooltip="' +
                            (slideItemObj.options.hyperlink.tooltip ? encodeXmlEntities(slideItemObj.options.hyperlink.tooltip) : '') +
                            '" action="ppaction://hlinksldjump"/>';
                // </Hyperlink>
                strSlideXml += '</p:cNvPr>';
                strSlideXml += '<p:cNvSpPr' + (slideItemObj.options && slideItemObj.options.isTextBox ? ' txBox="1"/>' : '/>');
                strSlideXml += "<p:nvPr>" + (slideItemObj._type === 'placeholder' ? genXmlPlaceholder(slideItemObj) : genXmlPlaceholder(placeholderObj)) + "</p:nvPr>";
                strSlideXml += '</p:nvSpPr><p:spPr>';
                strSlideXml += "<a:xfrm" + locationAttr + ">";
                strSlideXml += "<a:off x=\"" + x + "\" y=\"" + y + "\"/>";
                strSlideXml += "<a:ext cx=\"" + cx + "\" cy=\"" + cy + "\"/></a:xfrm>";
                strSlideXml +=
                    '<a:prstGeom prst="' +
                        slideItemObj.shape +
                        '"><a:avLst>' +
                        (slideItemObj.options.rectRadius
                            ? '<a:gd name="adj" fmla="val ' + Math.round((slideItemObj.options.rectRadius * EMU * 100000) / Math.min(cx, cy)) + '"/>'
                            : '') +
                        '</a:avLst></a:prstGeom>';
                // Option: FILL
                strSlideXml += slideItemObj.options.fill ? genXmlColorSelection(slideItemObj.options.fill) : '<a:noFill/>';
                // shape Type: LINE: line color
                if (slideItemObj.options.line) {
                    strSlideXml += slideItemObj.options.line.width ? "<a:ln w=\"" + valToPts(slideItemObj.options.line.width) + "\">" : '<a:ln>';
                    strSlideXml += genXmlColorSelection(slideItemObj.options.line.color);
                    if (slideItemObj.options.line.dashType)
                        strSlideXml += "<a:prstDash val=\"" + slideItemObj.options.line.dashType + "\"/>";
                    if (slideItemObj.options.line.beginArrowType)
                        strSlideXml += "<a:headEnd type=\"" + slideItemObj.options.line.beginArrowType + "\"/>";
                    if (slideItemObj.options.line.endArrowType)
                        strSlideXml += "<a:tailEnd type=\"" + slideItemObj.options.line.endArrowType + "\"/>";
                    // FUTURE: `endArrowSize` < a: headEnd type = "arrow" w = "lg" len = "lg" /> 'sm' | 'med' | 'lg'(values are 1 - 9, making a 3x3 grid of w / len possibilities)
                    strSlideXml += '</a:ln>';
                }
                // EFFECTS > SHADOW: REF: @see http://officeopenxml.com/drwSp-effects.php
                if (slideItemObj.options.shadow) {
                    slideItemObj.options.shadow.type = slideItemObj.options.shadow.type || 'outer';
                    slideItemObj.options.shadow.blur = valToPts(slideItemObj.options.shadow.blur || 8);
                    slideItemObj.options.shadow.offset = valToPts(slideItemObj.options.shadow.offset || 4);
                    slideItemObj.options.shadow.angle = Math.round((slideItemObj.options.shadow.angle || 270) * 60000);
                    slideItemObj.options.shadow.opacity = Math.round((slideItemObj.options.shadow.opacity || 0.75) * 100000);
                    slideItemObj.options.shadow.color = slideItemObj.options.shadow.color || DEF_TEXT_SHADOW.color;
                    strSlideXml += '<a:effectLst>';
                    strSlideXml += '<a:' + slideItemObj.options.shadow.type + 'Shdw sx="100000" sy="100000" kx="0" ky="0" ';
                    strSlideXml += ' algn="bl" rotWithShape="0" blurRad="' + slideItemObj.options.shadow.blur + '" ';
                    strSlideXml += ' dist="' + slideItemObj.options.shadow.offset + '" dir="' + slideItemObj.options.shadow.angle + '">';
                    strSlideXml += '<a:srgbClr val="' + slideItemObj.options.shadow.color + '">';
                    strSlideXml += '<a:alpha val="' + slideItemObj.options.shadow.opacity + '"/></a:srgbClr>';
                    strSlideXml += '</a:outerShdw>';
                    strSlideXml += '</a:effectLst>';
                }
                /* TODO: FUTURE: Text wrapping (copied from MS-PPTX export)
                    // Commented out b/c i'm not even sure this works - current code produces text that wraps in shapes and textboxes, so...
                    if ( slideItemObj.options.textWrap ) {
                        strSlideXml += '<a:extLst>'
                                    + '<a:ext uri="{C572A759-6A51-4108-AA02-DFA0A04FC94B}">'
                                    + '<ma14:wrappingTextBoxFlag xmlns:ma14="http://schemas.microsoft.com/office/mac/drawingml/2011/main" val="1"/>'
                                    + '</a:ext>'
                                    + '</a:extLst>';
                    }
                    */
                // B: Close shape Properties
                strSlideXml += '</p:spPr>';
                // C: Add formatted text (text body "bodyPr")
                strSlideXml += genXmlTextBody(slideItemObj);
                // LAST: Close SHAPE =======================================================
                strSlideXml += '</p:sp>';
                break;
            case SLIDE_OBJECT_TYPES.image:
                var sizing = slideItemObj.options.sizing, rounding = slideItemObj.options.rounding, width = cx, height = cy;
                strSlideXml += '<p:pic>';
                strSlideXml += '  <p:nvPicPr>';
                strSlideXml += '    <p:cNvPr id="' + (idx + 2) + '" name="Object ' + (idx + 1) + '" descr="' + encodeXmlEntities(slideItemObj.image) + '">';
                if (slideItemObj.hyperlink && slideItemObj.hyperlink.url)
                    strSlideXml +=
                        '<a:hlinkClick r:id="rId' +
                            slideItemObj.hyperlink._rId +
                            '" tooltip="' +
                            (slideItemObj.hyperlink.tooltip ? encodeXmlEntities(slideItemObj.hyperlink.tooltip) : '') +
                            '"/>';
                if (slideItemObj.hyperlink && slideItemObj.hyperlink.slide)
                    strSlideXml +=
                        '<a:hlinkClick r:id="rId' +
                            slideItemObj.hyperlink._rId +
                            '" tooltip="' +
                            (slideItemObj.hyperlink.tooltip ? encodeXmlEntities(slideItemObj.hyperlink.tooltip) : '') +
                            '" action="ppaction://hlinksldjump"/>';
                strSlideXml += '    </p:cNvPr>';
                strSlideXml += '    <p:cNvPicPr><a:picLocks noChangeAspect="1"/></p:cNvPicPr>';
                strSlideXml += '    <p:nvPr>' + genXmlPlaceholder(placeholderObj) + '</p:nvPr>';
                strSlideXml += '  </p:nvPicPr>';
                strSlideXml += '<p:blipFill>';
                // NOTE: This works for both cases: either `path` or `data` contains the SVG
                if ((slide._relsMedia || []).filter(function (rel) { return rel.rId === slideItemObj.imageRid; })[0] &&
                    (slide._relsMedia || []).filter(function (rel) { return rel.rId === slideItemObj.imageRid; })[0]['extn'] === 'svg') {
                    strSlideXml += '<a:blip r:embed="rId' + (slideItemObj.imageRid - 1) + '">';
                    strSlideXml += ' <a:extLst>';
                    strSlideXml += '  <a:ext uri="{96DAC541-7B7A-43D3-8B79-37D633B846F1}">';
                    strSlideXml += '   <asvg:svgBlip xmlns:asvg="http://schemas.microsoft.com/office/drawing/2016/SVG/main" r:embed="rId' + slideItemObj.imageRid + '"/>';
                    strSlideXml += '  </a:ext>';
                    strSlideXml += ' </a:extLst>';
                    strSlideXml += '</a:blip>';
                }
                else {
                    strSlideXml += '<a:blip r:embed="rId' + slideItemObj.imageRid + '"/>';
                }
                if (sizing && sizing.type) {
                    var boxW = sizing.w ? getSmartParseNumber(sizing.w, 'X', slide._presLayout) : cx, boxH = sizing.h ? getSmartParseNumber(sizing.h, 'Y', slide._presLayout) : cy, boxX = getSmartParseNumber(sizing.x || 0, 'X', slide._presLayout), boxY = getSmartParseNumber(sizing.y || 0, 'Y', slide._presLayout);
                    strSlideXml += imageSizingXml[sizing.type]({ w: width, h: height }, { w: boxW, h: boxH, x: boxX, y: boxY });
                    width = boxW;
                    height = boxH;
                }
                else {
                    strSlideXml += '  <a:stretch><a:fillRect/></a:stretch>';
                }
                strSlideXml += '</p:blipFill>';
                strSlideXml += '<p:spPr>';
                strSlideXml += ' <a:xfrm' + locationAttr + '>';
                strSlideXml += '  <a:off x="' + x + '" y="' + y + '"/>';
                strSlideXml += '  <a:ext cx="' + width + '" cy="' + height + '"/>';
                strSlideXml += ' </a:xfrm>';
                strSlideXml += ' <a:prstGeom prst="' + (rounding ? 'ellipse' : 'rect') + '"><a:avLst/></a:prstGeom>';
                strSlideXml += '</p:spPr>';
                strSlideXml += '</p:pic>';
                break;
            case SLIDE_OBJECT_TYPES.media:
                if (slideItemObj.mtype === 'online') {
                    strSlideXml += '<p:pic>';
                    strSlideXml += ' <p:nvPicPr>';
                    // IMPORTANT: <p:cNvPr id="" value is critical - if not the same number as preview image rId, PowerPoint throws error!
                    strSlideXml += ' <p:cNvPr id="' + (slideItemObj.mediaRid + 2) + '" name="Picture' + (idx + 1) + '"/>';
                    strSlideXml += ' <p:cNvPicPr/>';
                    strSlideXml += ' <p:nvPr>';
                    strSlideXml += '  <a:videoFile r:link="rId' + slideItemObj.mediaRid + '"/>';
                    strSlideXml += ' </p:nvPr>';
                    strSlideXml += ' </p:nvPicPr>';
                    // NOTE: `blip` is diferent than videos; also there's no preview "p:extLst" above but exists in videos
                    strSlideXml += ' <p:blipFill><a:blip r:embed="rId' + (slideItemObj.mediaRid + 1) + '"/><a:stretch><a:fillRect/></a:stretch></p:blipFill>'; // NOTE: Preview image is required!
                    strSlideXml += ' <p:spPr>';
                    strSlideXml += '  <a:xfrm' + locationAttr + '>';
                    strSlideXml += '   <a:off x="' + x + '" y="' + y + '"/>';
                    strSlideXml += '   <a:ext cx="' + cx + '" cy="' + cy + '"/>';
                    strSlideXml += '  </a:xfrm>';
                    strSlideXml += '  <a:prstGeom prst="rect"><a:avLst/></a:prstGeom>';
                    strSlideXml += ' </p:spPr>';
                    strSlideXml += '</p:pic>';
                }
                else {
                    strSlideXml += '<p:pic>';
                    strSlideXml += ' <p:nvPicPr>';
                    // IMPORTANT: <p:cNvPr id="" value is critical - if not the same number as preiew image rId, PowerPoint throws error!
                    strSlideXml +=
                        ' <p:cNvPr id="' +
                            (slideItemObj.mediaRid + 2) +
                            '" name="' +
                            slideItemObj.media.split('/').pop().split('.').shift() +
                            '"><a:hlinkClick r:id="" action="ppaction://media"/></p:cNvPr>';
                    strSlideXml += ' <p:cNvPicPr><a:picLocks noChangeAspect="1"/></p:cNvPicPr>';
                    strSlideXml += ' <p:nvPr>';
                    strSlideXml += '  <a:videoFile r:link="rId' + slideItemObj.mediaRid + '"/>';
                    strSlideXml += '  <p:extLst>';
                    strSlideXml += '   <p:ext uri="{DAA4B4D4-6D71-4841-9C94-3DE7FCFB9230}">';
                    strSlideXml += '    <p14:media xmlns:p14="http://schemas.microsoft.com/office/powerpoint/2010/main" r:embed="rId' + (slideItemObj.mediaRid + 1) + '"/>';
                    strSlideXml += '   </p:ext>';
                    strSlideXml += '  </p:extLst>';
                    strSlideXml += ' </p:nvPr>';
                    strSlideXml += ' </p:nvPicPr>';
                    strSlideXml += ' <p:blipFill><a:blip r:embed="rId' + (slideItemObj.mediaRid + 2) + '"/><a:stretch><a:fillRect/></a:stretch></p:blipFill>'; // NOTE: Preview image is required!
                    strSlideXml += ' <p:spPr>';
                    strSlideXml += '  <a:xfrm' + locationAttr + '>';
                    strSlideXml += '   <a:off x="' + x + '" y="' + y + '"/>';
                    strSlideXml += '   <a:ext cx="' + cx + '" cy="' + cy + '"/>';
                    strSlideXml += '  </a:xfrm>';
                    strSlideXml += '  <a:prstGeom prst="rect"><a:avLst/></a:prstGeom>';
                    strSlideXml += ' </p:spPr>';
                    strSlideXml += '</p:pic>';
                }
                break;
            case SLIDE_OBJECT_TYPES.chart:
                strSlideXml += '<p:graphicFrame>';
                strSlideXml += ' <p:nvGraphicFramePr>';
                strSlideXml += '   <p:cNvPr id="' + (idx + 2) + '" name="Chart ' + (idx + 1) + '"/>';
                strSlideXml += '   <p:cNvGraphicFramePr/>';
                strSlideXml += '   <p:nvPr>' + genXmlPlaceholder(placeholderObj) + '</p:nvPr>';
                strSlideXml += ' </p:nvGraphicFramePr>';
                strSlideXml += ' <p:xfrm>';
                strSlideXml += '  <a:off x="' + x + '" y="' + y + '"/>';
                strSlideXml += '  <a:ext cx="' + cx + '" cy="' + cy + '"/>';
                strSlideXml += ' </p:xfrm>';
                strSlideXml += ' <a:graphic xmlns:a="http://schemas.openxmlformats.org/drawingml/2006/main">';
                strSlideXml += '  <a:graphicData uri="http://schemas.openxmlformats.org/drawingml/2006/chart">';
                strSlideXml += '   <c:chart r:id="rId' + slideItemObj.chartRid + '" xmlns:c="http://schemas.openxmlformats.org/drawingml/2006/chart"/>';
                strSlideXml += '  </a:graphicData>';
                strSlideXml += ' </a:graphic>';
                strSlideXml += '</p:graphicFrame>';
                break;
            default:
                strSlideXml += '';
                break;
        }
    });
    // STEP 5: Add slide numbers (if any) last
    if (slide._slideNumberProps) {
        strSlideXml +=
            '<p:sp>' +
                '  <p:nvSpPr>' +
                '    <p:cNvPr id="25" name="Slide Number Placeholder 24"/>' +
                '    <p:cNvSpPr><a:spLocks noGrp="1"/></p:cNvSpPr>' +
                '    <p:nvPr><p:ph type="sldNum" sz="quarter" idx="4294967295"/></p:nvPr>' +
                '  </p:nvSpPr>' +
                '  <p:spPr>' +
                '    <a:xfrm>' +
                '      <a:off x="' +
                getSmartParseNumber(slide._slideNumberProps.x, 'X', slide._presLayout) +
                '" y="' +
                getSmartParseNumber(slide._slideNumberProps.y, 'Y', slide._presLayout) +
                '"/>' +
                '      <a:ext cx="' +
                (slide._slideNumberProps.w ? getSmartParseNumber(slide._slideNumberProps.w, 'X', slide._presLayout) : 800000) +
                '" cy="' +
                (slide._slideNumberProps.h ? getSmartParseNumber(slide._slideNumberProps.h, 'Y', slide._presLayout) : 300000) +
                '"/>' +
                '    </a:xfrm>' +
                '    <a:prstGeom prst="rect"><a:avLst/></a:prstGeom>' +
                '    <a:extLst><a:ext uri="{C572A759-6A51-4108-AA02-DFA0A04FC94B}"><ma14:wrappingTextBoxFlag val="0" xmlns:ma14="http://schemas.microsoft.com/office/mac/drawingml/2011/main"/></a:ext></a:extLst>' +
                '  </p:spPr>';
        strSlideXml += '<p:txBody>';
        strSlideXml += '  <a:bodyPr/>';
        strSlideXml += '  <a:lstStyle><a:lvl1pPr>';
        if (slide._slideNumberProps.fontFace || slide._slideNumberProps.fontSize || slide._slideNumberProps.color) {
            strSlideXml += "<a:defRPr sz=\"" + Math.round((slide._slideNumberProps.fontSize || 12) * 100) + "\">";
            if (slide._slideNumberProps.color)
                strSlideXml += genXmlColorSelection(slide._slideNumberProps.color);
            if (slide._slideNumberProps.fontFace)
                strSlideXml +=
                    '<a:latin typeface="' +
                        slide._slideNumberProps.fontFace +
                        '"/><a:ea typeface="' +
                        slide._slideNumberProps.fontFace +
                        '"/><a:cs typeface="' +
                        slide._slideNumberProps.fontFace +
                        '"/>';
            strSlideXml += '</a:defRPr>';
        }
        strSlideXml += '</a:lvl1pPr></a:lstStyle>';
        strSlideXml += '<a:p><a:fld id="' + SLDNUMFLDID + '" type="slidenum"><a:rPr lang="en-US"/><a:t></a:t></a:fld><a:endParaRPr lang="en-US"/></a:p>';
        strSlideXml += '</p:txBody></p:sp>';
    }
    // STEP 6: Close spTree and finalize slide XML
    strSlideXml += '</p:spTree>';
    strSlideXml += '</p:cSld>';
    // LAST: Return
    return strSlideXml;
}
/**
 * Transforms slide relations to XML string.
 * Extra relations that are not dynamic can be passed using the 2nd arg (e.g. theme relation in master file).
 * These relations use rId series that starts with 1-increased maximum of rIds used for dynamic relations.
 * @param {PresSlide | SlideLayout} slide - slide object whose relations are being transformed
 * @param {{ target: string; type: string }[]} defaultRels - array of default relations
 * @return {string} XML
 */
function slideObjectRelationsToXml(slide, defaultRels) {
    var lastRid = 0; // stores maximum rId used for dynamic relations
    var strXml = '<?xml version="1.0" encoding="UTF-8" standalone="yes"?>' + CRLF + '<Relationships xmlns="http://schemas.openxmlformats.org/package/2006/relationships">';
    // STEP 1: Add all rels for this Slide
    slide._rels.forEach(function (rel) {
        lastRid = Math.max(lastRid, rel.rId);
        if (rel.type.toLowerCase().indexOf('hyperlink') > -1) {
            if (rel.data === 'slide') {
                strXml +=
                    '<Relationship Id="rId' +
                        rel.rId +
                        '" Type="http://schemas.openxmlformats.org/officeDocument/2006/relationships/slide"' +
                        ' Target="slide' +
                        rel.Target +
                        '.xml"/>';
            }
            else {
                strXml +=
                    '<Relationship Id="rId' +
                        rel.rId +
                        '" Type="http://schemas.openxmlformats.org/officeDocument/2006/relationships/hyperlink"' +
                        ' Target="' +
                        rel.Target +
                        '" TargetMode="External"/>';
            }
        }
        else if (rel.type.toLowerCase().indexOf('notesSlide') > -1) {
            strXml +=
                '<Relationship Id="rId' + rel.rId + '" Target="' + rel.Target + '" Type="http://schemas.openxmlformats.org/officeDocument/2006/relationships/notesSlide"/>';
        }
    });
    (slide._relsChart || []).forEach(function (rel) {
        lastRid = Math.max(lastRid, rel.rId);
        strXml += '<Relationship Id="rId' + rel.rId + '" Type="http://schemas.openxmlformats.org/officeDocument/2006/relationships/chart" Target="' + rel.Target + '"/>';
    });
    (slide._relsMedia || []).forEach(function (rel) {
        lastRid = Math.max(lastRid, rel.rId);
        if (rel.type.toLowerCase().indexOf('image') > -1) {
            strXml += '<Relationship Id="rId' + rel.rId + '" Type="http://schemas.openxmlformats.org/officeDocument/2006/relationships/image" Target="' + rel.Target + '"/>';
        }
        else if (rel.type.toLowerCase().indexOf('audio') > -1) {
            // As media has *TWO* rel entries per item, check for first one, if found add second rel with alt style
            if (strXml.indexOf(' Target="' + rel.Target + '"') > -1)
                strXml += '<Relationship Id="rId' + rel.rId + '" Type="http://schemas.microsoft.com/office/2007/relationships/media" Target="' + rel.Target + '"/>';
            else
                strXml +=
                    '<Relationship Id="rId' + rel.rId + '" Type="http://schemas.openxmlformats.org/officeDocument/2006/relationships/audio" Target="' + rel.Target + '"/>';
        }
        else if (rel.type.toLowerCase().indexOf('video') > -1) {
            // As media has *TWO* rel entries per item, check for first one, if found add second rel with alt style
            if (strXml.indexOf(' Target="' + rel.Target + '"') > -1)
                strXml += '<Relationship Id="rId' + rel.rId + '" Type="http://schemas.microsoft.com/office/2007/relationships/media" Target="' + rel.Target + '"/>';
            else
                strXml +=
                    '<Relationship Id="rId' + rel.rId + '" Type="http://schemas.openxmlformats.org/officeDocument/2006/relationships/video" Target="' + rel.Target + '"/>';
        }
        else if (rel.type.toLowerCase().indexOf('online') > -1) {
            // As media has *TWO* rel entries per item, check for first one, if found add second rel with alt style
            if (strXml.indexOf(' Target="' + rel.Target + '"') > -1)
                strXml += '<Relationship Id="rId' + rel.rId + '" Type="http://schemas.microsoft.com/office/2007/relationships/image" Target="' + rel.Target + '"/>';
            else
                strXml +=
                    '<Relationship Id="rId' +
                        rel.rId +
                        '" Target="' +
                        rel.Target +
                        '" TargetMode="External" Type="http://schemas.openxmlformats.org/officeDocument/2006/relationships/video"/>';
        }
    });
    // STEP 2: Add default rels
    defaultRels.forEach(function (rel, idx) {
        strXml += '<Relationship Id="rId' + (lastRid + idx + 1) + '" Type="' + rel.type + '" Target="' + rel.target + '"/>';
    });
    strXml += '</Relationships>';
    return strXml;
}
/**
 * Generate XML Paragraph Properties
 * @param {ISlideObject|TextProps} textObj - text object
 * @param {boolean} isDefault - array of default relations
 * @return {string} XML
 */
function genXmlParagraphProperties(textObj, isDefault) {
    var strXmlBullet = '', strXmlLnSpc = '', strXmlParaSpc = '';
    var tag = isDefault ? 'a:lvl1pPr' : 'a:pPr';
    var bulletMarL = valToPts(DEF_BULLET_MARGIN);
    var paragraphPropXml = "<" + tag + (textObj.options.rtlMode ? ' rtl="1" ' : '');
    // A: Build paragraphProperties
    {
        // OPTION: align
        if (textObj.options.align) {
            switch (textObj.options.align) {
                case 'left':
                    paragraphPropXml += ' algn="l"';
                    break;
                case 'right':
                    paragraphPropXml += ' algn="r"';
                    break;
                case 'center':
                    paragraphPropXml += ' algn="ctr"';
                    break;
                case 'justify':
                    paragraphPropXml += ' algn="just"';
                    break;
                default:
                    paragraphPropXml += '';
                    break;
            }
        }
        if (textObj.options.lineSpacing)
            strXmlLnSpc = "<a:lnSpc><a:spcPts val=\"" + Math.round(textObj.options.lineSpacing * 100) + "\"/></a:lnSpc>";
        // OPTION: indent
        if (textObj.options.indentLevel && !isNaN(Number(textObj.options.indentLevel)) && textObj.options.indentLevel > 0) {
            paragraphPropXml += " lvl=\"" + textObj.options.indentLevel + "\"";
        }
        // OPTION: Paragraph Spacing: Before/After
        if (textObj.options.paraSpaceBefore && !isNaN(Number(textObj.options.paraSpaceBefore)) && textObj.options.paraSpaceBefore > 0) {
            strXmlParaSpc += "<a:spcBef><a:spcPts val=\"" + Math.round(textObj.options.paraSpaceBefore * 100) + "\"/></a:spcBef>";
        }
        if (textObj.options.paraSpaceAfter && !isNaN(Number(textObj.options.paraSpaceAfter)) && textObj.options.paraSpaceAfter > 0) {
            strXmlParaSpc += "<a:spcAft><a:spcPts val=\"" + Math.round(textObj.options.paraSpaceAfter * 100) + "\"/></a:spcAft>";
        }
        // OPTION: bullet
        // NOTE: OOXML uses the unicode character set for Bullets
        // EX: Unicode Character 'BULLET' (U+2022) ==> '<a:buChar char="&#x2022;"/>'
        if (typeof textObj.options.bullet === 'object') {
            if (textObj && textObj.options && textObj.options.bullet && textObj.options.bullet.indent)
                bulletMarL = valToPts(textObj.options.bullet.indent);
            if (textObj.options.bullet.type) {
                if (textObj.options.bullet.type.toString().toLowerCase() === 'number') {
                    paragraphPropXml += " marL=\"" + (textObj.options.indentLevel && textObj.options.indentLevel > 0 ? bulletMarL + bulletMarL * textObj.options.indentLevel : bulletMarL) + "\" indent=\"-" + bulletMarL + "\"";
                    strXmlBullet = "<a:buSzPct val=\"100000\"/><a:buFont typeface=\"+mj-lt\"/><a:buAutoNum type=\"" + (textObj.options.bullet.style || 'arabicPeriod') + "\" startAt=\"" + (textObj.options.bullet.numberStartAt || textObj.options.bullet.startAt || '1') + "\"/>";
                }
            }
            else if (textObj.options.bullet.characterCode) {
                var bulletCode = "&#x" + textObj.options.bullet.characterCode + ";";
                // Check value for hex-ness (s/b 4 char hex)
                if (/^[0-9A-Fa-f]{4}$/.test(textObj.options.bullet.characterCode) === false) {
                    console.warn('Warning: `bullet.characterCode should be a 4-digit unicode charatcer (ex: 22AB)`!');
                    bulletCode = BULLET_TYPES['DEFAULT'];
                }
                paragraphPropXml += " marL=\"" + (textObj.options.indentLevel && textObj.options.indentLevel > 0 ? bulletMarL + bulletMarL * textObj.options.indentLevel : bulletMarL) + "\" indent=\"-" + bulletMarL + "\"";
                strXmlBullet = '<a:buSzPct val="100000"/><a:buChar char="' + bulletCode + '"/>';
            }
            else if (textObj.options.bullet.code) {
                // @deprecated `bullet.code` v3.3.0
                var bulletCode = "&#x" + textObj.options.bullet.code + ";";
                // Check value for hex-ness (s/b 4 char hex)
                if (/^[0-9A-Fa-f]{4}$/.test(textObj.options.bullet.code) === false) {
                    console.warn('Warning: `bullet.code should be a 4-digit hex code (ex: 22AB)`!');
                    bulletCode = BULLET_TYPES['DEFAULT'];
                }
                paragraphPropXml += " marL=\"" + (textObj.options.indentLevel && textObj.options.indentLevel > 0 ? bulletMarL + bulletMarL * textObj.options.indentLevel : bulletMarL) + "\" indent=\"-" + bulletMarL + "\"";
                strXmlBullet = '<a:buSzPct val="100000"/><a:buChar char="' + bulletCode + '"/>';
            }
            else {
                paragraphPropXml += " marL=\"" + (textObj.options.indentLevel && textObj.options.indentLevel > 0 ? bulletMarL + bulletMarL * textObj.options.indentLevel : bulletMarL) + "\" indent=\"-" + bulletMarL + "\"";
                strXmlBullet = "<a:buSzPct val=\"100000\"/><a:buChar char=\"" + BULLET_TYPES['DEFAULT'] + "\"/>";
            }
        }
        else if (textObj.options.bullet === true) {
            paragraphPropXml += " marL=\"" + (textObj.options.indentLevel && textObj.options.indentLevel > 0 ? bulletMarL + bulletMarL * textObj.options.indentLevel : bulletMarL) + "\" indent=\"-" + bulletMarL + "\"";
            strXmlBullet = "<a:buSzPct val=\"100000\"/><a:buChar char=\"" + BULLET_TYPES['DEFAULT'] + "\"/>";
        }
        else if (textObj.options.bullet === false) {
            // We only add this when the user explicitely asks for no bullet, otherwise, it can override the master defaults!
            paragraphPropXml += " indent=\"0\" marL=\"0\""; // FIX: ISSUE#589 - specify zero indent and marL or default will be hanging paragraph
            strXmlBullet = '<a:buNone/>';
        }
        // B: Close Paragraph-Properties
        // IMPORTANT: strXmlLnSpc, strXmlParaSpc, and strXmlBullet require strict ordering - anything out of order is ignored. (PPT-Online, PPT for Mac)
        var childPropXml = strXmlLnSpc + strXmlParaSpc + strXmlBullet;
        if (isDefault)
            childPropXml += genXmlTextRunProperties(textObj.options, true);
        if (childPropXml) {
            paragraphPropXml += '>' + childPropXml + '</' + tag + '>';
        }
        else {
            // self-close when no child props
            paragraphPropXml += '/>';
        }
    }
    return paragraphPropXml;
}
/**
 * Generate XML Text Run Properties (`a:rPr`)
 * @param {ObjectOptions|TextPropsOptions} opts - text options
 * @param {boolean} isDefault - whether these are the default text run properties
 * @return {string} XML
 */
function genXmlTextRunProperties(opts, isDefault) {
    var runProps = '';
    var runPropsTag = isDefault ? 'a:defRPr' : 'a:rPr';
    // BEGIN runProperties (ex: `<a:rPr lang="en-US" sz="1600" b="1" dirty="0">`)
    runProps += '<' + runPropsTag + ' lang="' + (opts.lang ? opts.lang : 'en-US') + '"' + (opts.lang ? ' altLang="en-US"' : '');
    runProps += opts.fontSize ? ' sz="' + Math.round(opts.fontSize) + '00"' : ''; // NOTE: Use round so sizes like '7.5' wont cause corrupt pres.
    runProps += opts.hasOwnProperty('bold') ? " b=\"" + (opts.bold ? 1 : 0) + "\"" : '';
    runProps += opts.hasOwnProperty('italic') ? " i=\"" + (opts.italic ? 1 : 0) + "\"" : '';
    runProps += opts.hasOwnProperty('strike') ? " strike=\"" + (opts.strike ? 'sngStrike' : 'noStrike') + "\"" : '';
    runProps += opts.hasOwnProperty('underline') || opts.hyperlink ? " u=\"" + (opts.underline || opts.hyperlink ? 'sng' : 'none') + "\"" : '';
    runProps += opts.subscript ? ' baseline="-40000"' : opts.superscript ? ' baseline="30000"' : '';
    runProps += opts.charSpacing ? " spc=\"" + Math.round(opts.charSpacing * 100) + "\" kern=\"0\"" : ''; // IMPORTANT: Also disable kerning; otherwise text won't actually expand
    runProps += ' dirty="0">';
    // Color / Font / Outline are children of <a:rPr>, so add them now before closing the runProperties tag
    if (opts.color || opts.fontFace || opts.outline) {
        if (opts.outline && typeof opts.outline === 'object') {
            runProps += "<a:ln w=\"" + valToPts(opts.outline.size || 0.75) + "\">" + genXmlColorSelection(opts.outline.color || 'FFFFFF') + "</a:ln>";
        }
        if (opts.color)
            runProps += genXmlColorSelection(opts.color);
        if (opts.glow)
            runProps += "<a:effectLst>" + createGlowElement(opts.glow, DEF_TEXT_GLOW) + "</a:effectLst>";
        if (opts.fontFace) {
            // NOTE: 'cs' = Complex Script, 'ea' = East Asian (use "-120" instead of "0" - per Issue #174); ea must come first (Issue #174)
            runProps += "<a:latin typeface=\"" + opts.fontFace + "\" pitchFamily=\"34\" charset=\"0\"/><a:ea typeface=\"" + opts.fontFace + "\" pitchFamily=\"34\" charset=\"-122\"/><a:cs typeface=\"" + opts.fontFace + "\" pitchFamily=\"34\" charset=\"-120\"/>";
        }
    }
    // Hyperlink support
    if (opts.hyperlink) {
        if (typeof opts.hyperlink !== 'object')
            throw new Error("ERROR: text `hyperlink` option should be an object. Ex: `hyperlink:{url:'https://github.com'}` ");
        else if (!opts.hyperlink.url && !opts.hyperlink.slide)
            throw new Error("ERROR: 'hyperlink requires either `url` or `slide`'");
        else if (opts.hyperlink.url) {
            // TODO: (20170410): FUTURE-FEATURE: color (link is always blue in Keynote and PPT online, so usual text run above isnt honored for links..?)
            //runProps += '<a:uFill>'+ genXmlColorSelection('0000FF') +'</a:uFill>'; // Breaks PPT2010! (Issue#74)
            runProps += "<a:hlinkClick r:id=\"rId" + opts.hyperlink._rId + "\" invalidUrl=\"\" action=\"\" tgtFrame=\"\" tooltip=\"" + (opts.hyperlink.tooltip ? encodeXmlEntities(opts.hyperlink.tooltip) : '') + "\" history=\"1\" highlightClick=\"0\" endSnd=\"0\"/>";
        }
        else if (opts.hyperlink.slide) {
            runProps += "<a:hlinkClick r:id=\"rId" + opts.hyperlink._rId + "\" action=\"ppaction://hlinksldjump\" tooltip=\"" + (opts.hyperlink.tooltip ? encodeXmlEntities(opts.hyperlink.tooltip) : '') + "\"/>";
        }
    }
    // END runProperties
    runProps += "</" + runPropsTag + ">";
    return runProps;
}
/**
 * Build textBody text runs [`<a:r></a:r>`] for paragraphs [`<a:p>`]
 * @param {TextProps} textObj - Text object
 * @return {string} XML string
 */
function genXmlTextRun(textObj) {
    // NOTE: Dont create full rPr runProps for empty [lineBreak] runs
    // Why? The size of the lineBreak wont match (eg: below it will be 18px instead of the correct 36px)
    // Do this:
    /*
        <a:p>
            <a:pPr algn="r"/>
            <a:endParaRPr lang="en-US" sz="3600" dirty="0"/>
        </a:p>
    */
    // NOT this:
    /*
        <a:p>
            <a:pPr algn="r"/>
            <a:r>
                <a:rPr lang="en-US" sz="3600" dirty="0">
                    <a:solidFill>
                        <a:schemeClr val="accent5"/>
                    </a:solidFill>
                    <a:latin typeface="Times" pitchFamily="34" charset="0"/>
                    <a:ea typeface="Times" pitchFamily="34" charset="-122"/>
                    <a:cs typeface="Times" pitchFamily="34" charset="-120"/>
                </a:rPr>
                <a:t></a:t>
            </a:r>
            <a:endParaRPr lang="en-US" dirty="0"/>
        </a:p>
    */
    // Return paragraph with text run
    return textObj.text ? "<a:r>" + genXmlTextRunProperties(textObj.options, false) + "<a:t>" + encodeXmlEntities(textObj.text) + "</a:t></a:r>" : '';
}
/**
 * Builds `<a:bodyPr></a:bodyPr>` tag for "genXmlTextBody()"
 * @param {ISlideObject | TableCell} slideObject - various options
 * @return {string} XML string
 */
function genXmlBodyProperties(slideObject) {
    var bodyProperties = '<a:bodyPr';
    if (slideObject && slideObject._type === SLIDE_OBJECT_TYPES.text && slideObject.options._bodyProp) {
        // PPT-2019 EX: <a:bodyPr wrap="square" lIns="1270" tIns="1270" rIns="1270" bIns="1270" rtlCol="0" anchor="ctr"/>
        // A: Enable or disable textwrapping none or square
        bodyProperties += slideObject.options._bodyProp.wrap ? ' wrap="' + slideObject.options._bodyProp.wrap + '"' : ' wrap="square"';
        // B: Textbox margins [padding]
        if (slideObject.options._bodyProp.lIns || slideObject.options._bodyProp.lIns === 0)
            bodyProperties += ' lIns="' + slideObject.options._bodyProp.lIns + '"';
        if (slideObject.options._bodyProp.tIns || slideObject.options._bodyProp.tIns === 0)
            bodyProperties += ' tIns="' + slideObject.options._bodyProp.tIns + '"';
        if (slideObject.options._bodyProp.rIns || slideObject.options._bodyProp.rIns === 0)
            bodyProperties += ' rIns="' + slideObject.options._bodyProp.rIns + '"';
        if (slideObject.options._bodyProp.bIns || slideObject.options._bodyProp.bIns === 0)
            bodyProperties += ' bIns="' + slideObject.options._bodyProp.bIns + '"';
        // C: Add rtl after margins
        bodyProperties += ' rtlCol="0"';
        // D: Add anchorPoints
        if (slideObject.options._bodyProp.anchor)
            bodyProperties += ' anchor="' + slideObject.options._bodyProp.anchor + '"'; // VALS: [t,ctr,b]
        if (slideObject.options._bodyProp.vert)
            bodyProperties += ' vert="' + slideObject.options._bodyProp.vert + '"'; // VALS: [eaVert,horz,mongolianVert,vert,vert270,wordArtVert,wordArtVertRtl]
        // E: Close <a:bodyPr element
        bodyProperties += '>';
        /**
         * F: Text Fit/AutoFit/Shrink option
         * @see: http://officeopenxml.com/drwSp-text-bodyPr-fit.php
         * @see: http://www.datypic.com/sc/ooxml/g-a_EG_TextAutofit.html
         */
        if (slideObject.options.fit) {
            // NOTE: Use of '<a:noAutofit/>' instead of '' causes issues in PPT-2013!
            if (slideObject.options.fit === 'none')
                bodyProperties += '';
            // NOTE: Shrink does not work automatically - PowerPoint calculates the `fontScale` value dynamically upon resize
            //else if (slideObject.options.fit === 'shrink') bodyProperties += '<a:normAutofit fontScale="85000" lnSpcReduction="20000"/>' // MS-PPT > Format shape > Text Options: "Shrink text on overflow"
            else if (slideObject.options.fit === 'shrink')
                bodyProperties += '<a:normAutofit/>';
            else if (slideObject.options.fit === 'resize')
                bodyProperties += '<a:spAutoFit/>';
        }
        //
        // DEPRECATED: below (@deprecated v3.3.0)
        if (slideObject.options.shrinkText)
            bodyProperties += '<a:normAutofit/>'; // MS-PPT > Format shape > Text Options: "Shrink text on overflow"
        /* DEPRECATED: below (@deprecated v3.3.0)
         * MS-PPT > Format shape > Text Options: "Resize shape to fit text" [spAutoFit]
         * NOTE: Use of '<a:noAutofit/>' in lieu of '' below causes issues in PPT-2013
         */
        bodyProperties += slideObject.options._bodyProp.autoFit !== false ? '<a:spAutoFit/>' : '';
        // LAST: Close _bodyProp
        bodyProperties += '</a:bodyPr>';
    }
    else {
        // DEFAULT:
        bodyProperties += ' wrap="square" rtlCol="0">';
        bodyProperties += '</a:bodyPr>';
    }
    // LAST: Return Close _bodyProp
    return slideObject._type === SLIDE_OBJECT_TYPES.tablecell ? '<a:bodyPr/>' : bodyProperties;
}
/**
 * Generate the XML for text and its options (bold, bullet, etc) including text runs (word-level formatting)
 * @param {ISlideObject|TableCell} slideObj - slideObj or tableCell
 * @note PPT text lines [lines followed by line-breaks] are created using <p>-aragraph's
 * @note Bullets are a paragragh-level formatting device
 * @template
 *	<p:txBody>
 *		<a:bodyPr wrap="square" rtlCol="0">
 *			<a:spAutoFit/>
 *		</a:bodyPr>
 *		<a:lstStyle/>
 *		<a:p>
 *			<a:pPr algn="ctr"/>
 *			<a:r>
 *				<a:rPr lang="en-US" dirty="0" err="1"/>
 *				<a:t>textbox text</a:t>
 *			</a:r>
 *			<a:endParaRPr lang="en-US" dirty="0"/>
 *		</a:p>
 *	</p:txBody>
 * @returns XML containing the param object's text and formatting
 */
function genXmlTextBody(slideObj) {
    var opts = slideObj.options || {};
    var tmpTextObjects = [];
    var arrTextObjects = [];
    // FIRST: Shapes without text, etc. may be sent here during build, but have no text to render so return an empty string
    if (opts && slideObj._type !== SLIDE_OBJECT_TYPES.tablecell && (typeof slideObj.text === 'undefined' || slideObj.text === null))
        return '';
    // STEP 1: Start textBody
    var strSlideXml = slideObj._type === SLIDE_OBJECT_TYPES.tablecell ? '<a:txBody>' : '<p:txBody>';
    // STEP 2: Add bodyProperties
    {
        // A: 'bodyPr'
        strSlideXml += genXmlBodyProperties(slideObj);
        // B: 'lstStyle'
        // NOTE: shape type 'LINE' has different text align needs (a lstStyle.lvl1pPr between bodyPr and p)
        // FIXME: LINE horiz-align doesnt work (text is always to the left inside line) (FYI: the PPT code diff is substantial!)
        if (opts.h === 0 && opts.line && opts.align)
            strSlideXml += '<a:lstStyle><a:lvl1pPr algn="l"/></a:lstStyle>';
        else if (slideObj._type === 'placeholder')
            strSlideXml += "<a:lstStyle>" + genXmlParagraphProperties(slideObj, true) + "</a:lstStyle>";
        else
            strSlideXml += '<a:lstStyle/>';
    }
    /* STEP 3: Modify slideObj.text to array
        CASES:
        addText( 'string' ) // string
        addText( 'line1\n line2' ) // string with lineBreak
        addText( {text:'word1'} ) // TextProps object
        addText( ['barry','allen'] ) // array of strings
        addText( [{text:'word1'}, {text:'word2'}] ) // TextProps object array
        addText( [{text:'line1\n line2'}, {text:'end word'}] ) // TextProps object array with lineBreak
    */
    if (typeof slideObj.text === 'string' || typeof slideObj.text === 'number') {
        // Handle cases 1,2
        tmpTextObjects.push({ text: slideObj.text.toString(), options: opts || {} });
    }
    else if (!Array.isArray(slideObj.text) && slideObj.text.hasOwnProperty('text')) {
        // Handle case 3
        tmpTextObjects.push({ text: slideObj.text || '', options: slideObj.options || {} });
    }
    else if (Array.isArray(slideObj.text)) {
        // Handle cases 4,5,6
        // NOTE: use cast as text is TextProps[]|TableCell[] and their `options` dont overlap (they share the same TextBaseProps though)
        tmpTextObjects = slideObj.text.map(function (item) { return ({ text: item.text, options: item.options }); });
    }
    // STEP 4: Iterate over text objects, set text/options, break into pieces if '\n'/breakLine found
    tmpTextObjects.forEach(function (itext, idx) {
        if (!itext.text)
            itext.text = '';
        // A: Set options
        itext.options = itext.options || opts || {};
        if (idx === 0 && itext.options && !itext.options.bullet && opts.bullet)
            itext.options.bullet = opts.bullet;
        // B: Cast to text-object and fix line-breaks (if needed)
        if (typeof itext.text === 'string' || typeof itext.text === 'number') {
            // 1: Convert "\n" or any variation into CRLF
            itext.text = itext.text.toString().replace(/\r*\n/g, CRLF);
        }
        // C: If text string has line-breaks, then create a separate text-object for each (much easier than dealing with split inside a loop below)
        // NOTE: Filter for trailing lineBreak prevents the creation of an empty textObj as the last item
        if (itext.text.indexOf(CRLF) > -1 && itext.text.match(/\n$/g) === null) {
            itext.text.split(CRLF).forEach(function (line) {
                itext.options.breakLine = true;
                arrTextObjects.push({ text: line, options: itext.options });
            });
        }
        else {
            arrTextObjects.push(itext);
        }
    });
    // STEP 5: Group textObj into lines by checking for lineBreak, bullets, alignment change, etc.
    var arrLines = [];
    var arrTexts = [];
    arrTextObjects.forEach(function (textObj, idx) {
        // A: Align or Bullet trigger new line
        if (arrTexts.length > 0 && (textObj.options.align || opts.align)) {
            // Only start a new paragraph when align *changes*
            if (textObj.options.align != arrTextObjects[idx - 1].options.align) {
                arrLines.push(arrTexts);
                arrTexts = [];
            }
        }
        else if (arrTexts.length > 0 && textObj.options.bullet && arrTexts.length > 0) {
            arrLines.push(arrTexts);
            arrTexts = [];
            textObj.options.breakLine = false; // For cases with both `bullet` and `brekaLine` - prevent double lineBreak
        }
        // B: Add this text to current line
        arrTexts.push(textObj);
        // C: BreakLine begins new line **after** adding current text
        if (arrTexts.length > 0 && textObj.options.breakLine) {
            // Avoid starting a para right as loop is exhausted
            if (idx + 1 < arrTextObjects.length) {
                arrLines.push(arrTexts);
                arrTexts = [];
            }
        }
        // D: Flush buffer
        if (idx + 1 === arrTextObjects.length)
            arrLines.push(arrTexts);
    });
    // STEP 6: Loop over each line and create paragraph props, text run, etc.
    arrLines.forEach(function (line) {
        var reqsClosingFontSize = false;
        // A: Start paragraph, add paraProps
        strSlideXml += '<a:p>';
        // NOTE: `rtlMode` is like other opts, its propagated up to each text:options, so just check the 1st one
        var paragraphPropXml = "<a:pPr " + (line[0].options && line[0].options.rtlMode ? ' rtl="1" ' : '');
        // B: Start paragraph, loop over lines and add text runs
        line.forEach(function (textObj, idx) {
            // A: Set line index
            textObj.options._lineIdx = idx;
            // B: Inherit pPr-type options from parent shape's `options`
            textObj.options.align = textObj.options.align || opts.align;
            textObj.options.lineSpacing = textObj.options.lineSpacing || opts.lineSpacing;
            textObj.options.indentLevel = textObj.options.indentLevel || opts.indentLevel;
            textObj.options.paraSpaceBefore = textObj.options.paraSpaceBefore || opts.paraSpaceBefore;
            textObj.options.paraSpaceAfter = textObj.options.paraSpaceAfter || opts.paraSpaceAfter;
            paragraphPropXml = genXmlParagraphProperties(textObj, false);
            strSlideXml += paragraphPropXml;
            // C: Inherit any main options (color, fontSize, etc.)
            // NOTE: We only pass the text.options to genXmlTextRun (not the Slide.options),
            // so the run building function cant just fallback to Slide.color, therefore, we need to do that here before passing options below.
            Object.entries(opts).forEach(function (_a) {
                var key = _a[0], val = _a[1];
                // NOTE: This loop will pick up unecessary keys (`x`, etc.), but it doesnt hurt anything
                if (key !== 'bullet' && !textObj.options[key])
                    textObj.options[key] = val;
            });
            // D: Add formatted textrun
            strSlideXml += genXmlTextRun(textObj);
            // E: Flag close fontSize for empty [lineBreak] elements
            if ((!textObj.text && opts.fontSize) || textObj.options.fontSize) {
                reqsClosingFontSize = true;
                opts.fontSize = opts.fontSize || textObj.options.fontSize;
            }
        });
        /* C: Append 'endParaRPr' (when needed) and close current open paragraph
         * NOTE: (ISSUE#20, ISSUE#193): Add 'endParaRPr' with font/size props or PPT default (Arial/18pt en-us) is used making row "too tall"/not honoring options
         */
        if (slideObj._type === SLIDE_OBJECT_TYPES.tablecell && (opts.fontSize || opts.fontFace)) {
            if (opts.fontFace) {
                strSlideXml += "<a:endParaRPr lang=\"" + (opts.lang || 'en-US') + "\"" + (opts.fontSize ? " sz=\"" + Math.round(opts.fontSize * 100) + "\"" : '') + ' dirty="0">';
                strSlideXml += "<a:latin typeface=\"" + opts.fontFace + "\" charset=\"0\"/>";
                strSlideXml += "<a:ea typeface=\"" + opts.fontFace + "\" charset=\"0\"/>";
                strSlideXml += "<a:cs typeface=\"" + opts.fontFace + "\" charset=\"0\"/>";
                strSlideXml += '</a:endParaRPr>';
            }
            else {
                strSlideXml += "<a:endParaRPr lang=\"" + (opts.lang || 'en-US') + "\"" + (opts.fontSize ? " sz=\"" + Math.round(opts.fontSize * 100) + "\"" : '') + ' dirty="0"/>';
            }
        }
        else if (reqsClosingFontSize) {
            // Empty [lineBreak] lines should not contain runProp, however, they need to specify fontSize in `endParaRPr`
            strSlideXml += "<a:endParaRPr lang=\"" + (opts.lang || 'en-US') + "\"" + (opts.fontSize ? " sz=\"" + Math.round(opts.fontSize * 100) + "\"" : '') + ' dirty="0"/>';
        }
        else {
            strSlideXml += "<a:endParaRPr lang=\"" + (opts.lang || 'en-US') + "\" dirty=\"0\"/>"; // Added 20180101 to address PPT-2007 issues
        }
        // D: End paragraph
        strSlideXml += '</a:p>';
    });
    // STEP 7: Close the textBody
    strSlideXml += slideObj._type === SLIDE_OBJECT_TYPES.tablecell ? '</a:txBody>' : '</p:txBody>';
    // LAST: Return XML
    return strSlideXml;
}
/**
 * Generate an XML Placeholder
 * @param {ISlideObject} placeholderObj
 * @returns XML
 */
function genXmlPlaceholder(placeholderObj) {
    if (!placeholderObj)
        return '';
    var placeholderIdx = placeholderObj.options && placeholderObj.options._placeholderIdx ? placeholderObj.options._placeholderIdx : '';
    var placeholderType = placeholderObj.options && placeholderObj.options._placeholderType ? placeholderObj.options._placeholderType : '';
    return "<p:ph\n\t\t" + (placeholderIdx ? ' idx="' + placeholderIdx + '"' : '') + "\n\t\t" + (placeholderType && PLACEHOLDER_TYPES[placeholderType] ? ' type="' + PLACEHOLDER_TYPES[placeholderType] + '"' : '') + "\n\t\t" + (placeholderObj.text && placeholderObj.text.length > 0 ? ' hasCustomPrompt="1"' : '') + "\n\t\t/>";
}
// XML-GEN: First 6 functions create the base /ppt files
/**
 * Generate XML ContentType
 * @param {PresSlide[]} slides - slides
 * @param {SlideLayout[]} slideLayouts - slide layouts
 * @param {PresSlide} masterSlide - master slide
 * @returns XML
 */
function makeXmlContTypes(slides, slideLayouts, masterSlide) {
    var strXml = '<?xml version="1.0" encoding="UTF-8" standalone="yes"?>' + CRLF;
    strXml += '<Types xmlns="http://schemas.openxmlformats.org/package/2006/content-types">';
    strXml += '<Default Extension="xml" ContentType="application/xml"/>';
    strXml += '<Default Extension="rels" ContentType="application/vnd.openxmlformats-package.relationships+xml"/>';
    strXml += '<Default Extension="jpeg" ContentType="image/jpeg"/>';
    strXml += '<Default Extension="jpg" ContentType="image/jpg"/>';
    // STEP 1: Add standard/any media types used in Presentation
    strXml += '<Default Extension="png" ContentType="image/png"/>';
    strXml += '<Default Extension="gif" ContentType="image/gif"/>';
    strXml += '<Default Extension="m4v" ContentType="video/mp4"/>'; // NOTE: Hard-Code this extension as it wont be created in loop below (as extn !== type)
    strXml += '<Default Extension="mp4" ContentType="video/mp4"/>'; // NOTE: Hard-Code this extension as it wont be created in loop below (as extn !== type)
    slides.forEach(function (slide) {
        (slide._relsMedia || []).forEach(function (rel) {
            if (rel.type !== 'image' && rel.type !== 'online' && rel.type !== 'chart' && rel.extn !== 'm4v' && strXml.indexOf(rel.type) === -1) {
                strXml += '<Default Extension="' + rel.extn + '" ContentType="' + rel.type + '"/>';
            }
        });
    });
    strXml += '<Default Extension="vml" ContentType="application/vnd.openxmlformats-officedocument.vmlDrawing"/>';
    strXml += '<Default Extension="xlsx" ContentType="application/vnd.openxmlformats-officedocument.spreadsheetml.sheet"/>';
    // STEP 2: Add presentation and slide master(s)/slide(s)
    strXml += '<Override PartName="/ppt/presentation.xml" ContentType="application/vnd.openxmlformats-officedocument.presentationml.presentation.main+xml"/>';
    strXml += '<Override PartName="/ppt/notesMasters/notesMaster1.xml" ContentType="application/vnd.openxmlformats-officedocument.presentationml.notesMaster+xml"/>';
    slides.forEach(function (slide, idx) {
        strXml +=
            '<Override PartName="/ppt/slideMasters/slideMaster' +
                (idx + 1) +
                '.xml" ContentType="application/vnd.openxmlformats-officedocument.presentationml.slideMaster+xml"/>';
        strXml += '<Override PartName="/ppt/slides/slide' + (idx + 1) + '.xml" ContentType="application/vnd.openxmlformats-officedocument.presentationml.slide+xml"/>';
        // Add charts if any
        slide._relsChart.forEach(function (rel) {
            strXml += ' <Override PartName="' + rel.Target + '" ContentType="application/vnd.openxmlformats-officedocument.drawingml.chart+xml"/>';
        });
    });
    // STEP 3: Core PPT
    strXml += '<Override PartName="/ppt/presProps.xml" ContentType="application/vnd.openxmlformats-officedocument.presentationml.presProps+xml"/>';
    strXml += '<Override PartName="/ppt/viewProps.xml" ContentType="application/vnd.openxmlformats-officedocument.presentationml.viewProps+xml"/>';
    strXml += '<Override PartName="/ppt/theme/theme1.xml" ContentType="application/vnd.openxmlformats-officedocument.theme+xml"/>';
    strXml += '<Override PartName="/ppt/tableStyles.xml" ContentType="application/vnd.openxmlformats-officedocument.presentationml.tableStyles+xml"/>';
    // STEP 4: Add Slide Layouts
    slideLayouts.forEach(function (layout, idx) {
        strXml +=
            '<Override PartName="/ppt/slideLayouts/slideLayout' +
                (idx + 1) +
                '.xml" ContentType="application/vnd.openxmlformats-officedocument.presentationml.slideLayout+xml"/>';
        (layout._relsChart || []).forEach(function (rel) {
            strXml += ' <Override PartName="' + rel.Target + '" ContentType="application/vnd.openxmlformats-officedocument.drawingml.chart+xml"/>';
        });
    });
    // STEP 5: Add notes slide(s)
    slides.forEach(function (_slide, idx) {
        strXml +=
            ' <Override PartName="/ppt/notesSlides/notesSlide' +
                (idx + 1) +
                '.xml" ContentType="application/vnd.openxmlformats-officedocument.presentationml.notesSlide+xml"/>';
    });
    // STEP 6: Add rels
    masterSlide._relsChart.forEach(function (rel) {
        strXml += ' <Override PartName="' + rel.Target + '" ContentType="application/vnd.openxmlformats-officedocument.drawingml.chart+xml"/>';
    });
    masterSlide._relsMedia.forEach(function (rel) {
        if (rel.type !== 'image' && rel.type !== 'online' && rel.type !== 'chart' && rel.extn !== 'm4v' && strXml.indexOf(rel.type) === -1)
            strXml += ' <Default Extension="' + rel.extn + '" ContentType="' + rel.type + '"/>';
    });
    // LAST: Finish XML (Resume core)
    strXml += ' <Override PartName="/docProps/core.xml" ContentType="application/vnd.openxmlformats-package.core-properties+xml"/>';
    strXml += ' <Override PartName="/docProps/app.xml" ContentType="application/vnd.openxmlformats-officedocument.extended-properties+xml"/>';
    strXml += '</Types>';
    return strXml;
}
/**
 * Creates `_rels/.rels`
 * @returns XML
 */
function makeXmlRootRels() {
    return "<?xml version=\"1.0\" encoding=\"UTF-8\" standalone=\"yes\"?>" + CRLF + "<Relationships xmlns=\"http://schemas.openxmlformats.org/package/2006/relationships\">\n\t\t<Relationship Id=\"rId1\" Type=\"http://schemas.openxmlformats.org/officeDocument/2006/relationships/extended-properties\" Target=\"docProps/app.xml\"/>\n\t\t<Relationship Id=\"rId2\" Type=\"http://schemas.openxmlformats.org/package/2006/relationships/metadata/core-properties\" Target=\"docProps/core.xml\"/>\n\t\t<Relationship Id=\"rId3\" Type=\"http://schemas.openxmlformats.org/officeDocument/2006/relationships/officeDocument\" Target=\"ppt/presentation.xml\"/>\n\t\t</Relationships>";
}
/**
 * Creates `docProps/app.xml`
 * @param {PresSlide[]} slides - Presenation Slides
 * @param {string} company - "Company" metadata
 * @returns XML
 */
function makeXmlApp(slides, company) {
    return "<?xml version=\"1.0\" encoding=\"UTF-8\" standalone=\"yes\"?>" + CRLF + "<Properties xmlns=\"http://schemas.openxmlformats.org/officeDocument/2006/extended-properties\" xmlns:vt=\"http://schemas.openxmlformats.org/officeDocument/2006/docPropsVTypes\">\n\t<TotalTime>0</TotalTime>\n\t<Words>0</Words>\n\t<Application>Microsoft Office PowerPoint</Application>\n\t<PresentationFormat>On-screen Show (16:9)</PresentationFormat>\n\t<Paragraphs>0</Paragraphs>\n\t<Slides>" + slides.length + "</Slides>\n\t<Notes>" + slides.length + "</Notes>\n\t<HiddenSlides>0</HiddenSlides>\n\t<MMClips>0</MMClips>\n\t<ScaleCrop>false</ScaleCrop>\n\t<HeadingPairs>\n\t\t<vt:vector size=\"6\" baseType=\"variant\">\n\t\t\t<vt:variant><vt:lpstr>Fonts Used</vt:lpstr></vt:variant>\n\t\t\t<vt:variant><vt:i4>2</vt:i4></vt:variant>\n\t\t\t<vt:variant><vt:lpstr>Theme</vt:lpstr></vt:variant>\n\t\t\t<vt:variant><vt:i4>1</vt:i4></vt:variant>\n\t\t\t<vt:variant><vt:lpstr>Slide Titles</vt:lpstr></vt:variant>\n\t\t\t<vt:variant><vt:i4>" + slides.length + "</vt:i4></vt:variant>\n\t\t</vt:vector>\n\t</HeadingPairs>\n\t<TitlesOfParts>\n\t\t<vt:vector size=\"" + (slides.length + 1 + 2) + "\" baseType=\"lpstr\">\n\t\t\t<vt:lpstr>Arial</vt:lpstr>\n\t\t\t<vt:lpstr>Calibri</vt:lpstr>\n\t\t\t<vt:lpstr>Office Theme</vt:lpstr>\n\t\t\t" + slides.map(function (_slideObj, idx) { return '<vt:lpstr>Slide ' + (idx + 1) + '</vt:lpstr>\n'; }).join('') + "\n\t\t</vt:vector>\n\t</TitlesOfParts>\n\t<Company>" + company + "</Company>\n\t<LinksUpToDate>false</LinksUpToDate>\n\t<SharedDoc>false</SharedDoc>\n\t<HyperlinksChanged>false</HyperlinksChanged>\n\t<AppVersion>16.0000</AppVersion>\n\t</Properties>";
}
/**
 * Creates `docProps/core.xml`
 * @param {string} title - metadata data
 * @param {string} company - metadata data
 * @param {string} author - metadata value
 * @param {string} revision - metadata value
 * @returns XML
 */
function makeXmlCore(title, subject, author, revision) {
    return "<?xml version=\"1.0\" encoding=\"UTF-8\" standalone=\"yes\"?>\n\t<cp:coreProperties xmlns:cp=\"http://schemas.openxmlformats.org/package/2006/metadata/core-properties\" xmlns:dc=\"http://purl.org/dc/elements/1.1/\" xmlns:dcterms=\"http://purl.org/dc/terms/\" xmlns:dcmitype=\"http://purl.org/dc/dcmitype/\" xmlns:xsi=\"http://www.w3.org/2001/XMLSchema-instance\">\n\t\t<dc:title>" + encodeXmlEntities(title) + "</dc:title>\n\t\t<dc:subject>" + encodeXmlEntities(subject) + "</dc:subject>\n\t\t<dc:creator>" + encodeXmlEntities(author) + "</dc:creator>\n\t\t<cp:lastModifiedBy>" + encodeXmlEntities(author) + "</cp:lastModifiedBy>\n\t\t<cp:revision>" + revision + "</cp:revision>\n\t\t<dcterms:created xsi:type=\"dcterms:W3CDTF\">" + new Date().toISOString().replace(/\.\d\d\dZ/, 'Z') + "</dcterms:created>\n\t\t<dcterms:modified xsi:type=\"dcterms:W3CDTF\">" + new Date().toISOString().replace(/\.\d\d\dZ/, 'Z') + "</dcterms:modified>\n\t</cp:coreProperties>";
}
/**
 * Creates `ppt/_rels/presentation.xml.rels`
 * @param {PresSlide[]} slides - Presenation Slides
 * @returns XML
 */
function makeXmlPresentationRels(slides) {
    var intRelNum = 1;
    var strXml = '<?xml version="1.0" encoding="UTF-8" standalone="yes"?>' + CRLF;
    strXml += '<Relationships xmlns="http://schemas.openxmlformats.org/package/2006/relationships">';
    strXml += '<Relationship Id="rId1" Type="http://schemas.openxmlformats.org/officeDocument/2006/relationships/slideMaster" Target="slideMasters/slideMaster1.xml"/>';
    for (var idx = 1; idx <= slides.length; idx++) {
        strXml +=
            '<Relationship Id="rId' + ++intRelNum + '" Type="http://schemas.openxmlformats.org/officeDocument/2006/relationships/slide" Target="slides/slide' + idx + '.xml"/>';
    }
    intRelNum++;
    strXml +=
        '<Relationship Id="rId' +
            intRelNum +
            '" Type="http://schemas.openxmlformats.org/officeDocument/2006/relationships/notesMaster" Target="notesMasters/notesMaster1.xml"/>' +
            '<Relationship Id="rId' +
            (intRelNum + 1) +
            '" Type="http://schemas.openxmlformats.org/officeDocument/2006/relationships/presProps" Target="presProps.xml"/>' +
            '<Relationship Id="rId' +
            (intRelNum + 2) +
            '" Type="http://schemas.openxmlformats.org/officeDocument/2006/relationships/viewProps" Target="viewProps.xml"/>' +
            '<Relationship Id="rId' +
            (intRelNum + 3) +
            '" Type="http://schemas.openxmlformats.org/officeDocument/2006/relationships/theme" Target="theme/theme1.xml"/>' +
            '<Relationship Id="rId' +
            (intRelNum + 4) +
            '" Type="http://schemas.openxmlformats.org/officeDocument/2006/relationships/tableStyles" Target="tableStyles.xml"/>' +
            '</Relationships>';
    return strXml;
}
// XML-GEN: Functions that run 1-N times (once for each Slide)
/**
 * Generates XML for the slide file (`ppt/slides/slide1.xml`)
 * @param {PresSlide} slide - the slide object to transform into XML
 * @return {string} XML
 */
function makeXmlSlide(slide) {
    return ("<?xml version=\"1.0\" encoding=\"UTF-8\" standalone=\"yes\"?>" + CRLF +
        "<p:sld xmlns:a=\"http://schemas.openxmlformats.org/drawingml/2006/main\" xmlns:r=\"http://schemas.openxmlformats.org/officeDocument/2006/relationships\" " +
        "xmlns:p=\"http://schemas.openxmlformats.org/presentationml/2006/main\"" +
        ((slide && slide.hidden ? ' show="0"' : '') + ">") +
        ("" + slideObjectToXml(slide)) +
        "<p:clrMapOvr><a:masterClrMapping/></p:clrMapOvr></p:sld>");
}
/**
 * Get text content of Notes from Slide
 * @param {PresSlide} slide - the slide object to transform into XML
 * @return {string} notes text
 */
function getNotesFromSlide(slide) {
    var notesText = '';
    slide._slideObjects.forEach(function (data) {
        if (data._type === 'notes')
            notesText += data.text;
    });
    return notesText.replace(/\r*\n/g, CRLF);
}
/**
 * Generate XML for Notes Master (notesMaster1.xml)
 * @returns {string} XML
 */
function makeXmlNotesMaster() {
    return "<?xml version=\"1.0\" encoding=\"UTF-8\" standalone=\"yes\"?>" + CRLF + "<p:notesMaster xmlns:a=\"http://schemas.openxmlformats.org/drawingml/2006/main\" xmlns:r=\"http://schemas.openxmlformats.org/officeDocument/2006/relationships\" xmlns:p=\"http://schemas.openxmlformats.org/presentationml/2006/main\"><p:cSld><p:bg><p:bgRef idx=\"1001\"><a:schemeClr val=\"bg1\"/></p:bgRef></p:bg><p:spTree><p:nvGrpSpPr><p:cNvPr id=\"1\" name=\"\"/><p:cNvGrpSpPr/><p:nvPr/></p:nvGrpSpPr><p:grpSpPr><a:xfrm><a:off x=\"0\" y=\"0\"/><a:ext cx=\"0\" cy=\"0\"/><a:chOff x=\"0\" y=\"0\"/><a:chExt cx=\"0\" cy=\"0\"/></a:xfrm></p:grpSpPr><p:sp><p:nvSpPr><p:cNvPr id=\"2\" name=\"Header Placeholder 1\"/><p:cNvSpPr><a:spLocks noGrp=\"1\"/></p:cNvSpPr><p:nvPr><p:ph type=\"hdr\" sz=\"quarter\"/></p:nvPr></p:nvSpPr><p:spPr><a:xfrm><a:off x=\"0\" y=\"0\"/><a:ext cx=\"2971800\" cy=\"458788\"/></a:xfrm><a:prstGeom prst=\"rect\"><a:avLst/></a:prstGeom></p:spPr><p:txBody><a:bodyPr vert=\"horz\" lIns=\"91440\" tIns=\"45720\" rIns=\"91440\" bIns=\"45720\" rtlCol=\"0\"/><a:lstStyle><a:lvl1pPr algn=\"l\"><a:defRPr sz=\"1200\"/></a:lvl1pPr></a:lstStyle><a:p><a:endParaRPr lang=\"en-US\"/></a:p></p:txBody></p:sp><p:sp><p:nvSpPr><p:cNvPr id=\"3\" name=\"Date Placeholder 2\"/><p:cNvSpPr><a:spLocks noGrp=\"1\"/></p:cNvSpPr><p:nvPr><p:ph type=\"dt\" idx=\"1\"/></p:nvPr></p:nvSpPr><p:spPr><a:xfrm><a:off x=\"3884613\" y=\"0\"/><a:ext cx=\"2971800\" cy=\"458788\"/></a:xfrm><a:prstGeom prst=\"rect\"><a:avLst/></a:prstGeom></p:spPr><p:txBody><a:bodyPr vert=\"horz\" lIns=\"91440\" tIns=\"45720\" rIns=\"91440\" bIns=\"45720\" rtlCol=\"0\"/><a:lstStyle><a:lvl1pPr algn=\"r\"><a:defRPr sz=\"1200\"/></a:lvl1pPr></a:lstStyle><a:p><a:fld id=\"{5282F153-3F37-0F45-9E97-73ACFA13230C}\" type=\"datetimeFigureOut\"><a:rPr lang=\"en-US\"/><a:t>7/23/19</a:t></a:fld><a:endParaRPr lang=\"en-US\"/></a:p></p:txBody></p:sp><p:sp><p:nvSpPr><p:cNvPr id=\"4\" name=\"Slide Image Placeholder 3\"/><p:cNvSpPr><a:spLocks noGrp=\"1\" noRot=\"1\" noChangeAspect=\"1\"/></p:cNvSpPr><p:nvPr><p:ph type=\"sldImg\" idx=\"2\"/></p:nvPr></p:nvSpPr><p:spPr><a:xfrm><a:off x=\"685800\" y=\"1143000\"/><a:ext cx=\"5486400\" cy=\"3086100\"/></a:xfrm><a:prstGeom prst=\"rect\"><a:avLst/></a:prstGeom><a:noFill/><a:ln w=\"12700\"><a:solidFill><a:prstClr val=\"black\"/></a:solidFill></a:ln></p:spPr><p:txBody><a:bodyPr vert=\"horz\" lIns=\"91440\" tIns=\"45720\" rIns=\"91440\" bIns=\"45720\" rtlCol=\"0\" anchor=\"ctr\"/><a:lstStyle/><a:p><a:endParaRPr lang=\"en-US\"/></a:p></p:txBody></p:sp><p:sp><p:nvSpPr><p:cNvPr id=\"5\" name=\"Notes Placeholder 4\"/><p:cNvSpPr><a:spLocks noGrp=\"1\"/></p:cNvSpPr><p:nvPr><p:ph type=\"body\" sz=\"quarter\" idx=\"3\"/></p:nvPr></p:nvSpPr><p:spPr><a:xfrm><a:off x=\"685800\" y=\"4400550\"/><a:ext cx=\"5486400\" cy=\"3600450\"/></a:xfrm><a:prstGeom prst=\"rect\"><a:avLst/></a:prstGeom></p:spPr><p:txBody><a:bodyPr vert=\"horz\" lIns=\"91440\" tIns=\"45720\" rIns=\"91440\" bIns=\"45720\" rtlCol=\"0\"/><a:lstStyle/><a:p><a:pPr lvl=\"0\"/><a:r><a:rPr lang=\"en-US\"/><a:t>Click to edit Master text styles</a:t></a:r></a:p><a:p><a:pPr lvl=\"1\"/><a:r><a:rPr lang=\"en-US\"/><a:t>Second level</a:t></a:r></a:p><a:p><a:pPr lvl=\"2\"/><a:r><a:rPr lang=\"en-US\"/><a:t>Third level</a:t></a:r></a:p><a:p><a:pPr lvl=\"3\"/><a:r><a:rPr lang=\"en-US\"/><a:t>Fourth level</a:t></a:r></a:p><a:p><a:pPr lvl=\"4\"/><a:r><a:rPr lang=\"en-US\"/><a:t>Fifth level</a:t></a:r></a:p></p:txBody></p:sp><p:sp><p:nvSpPr><p:cNvPr id=\"6\" name=\"Footer Placeholder 5\"/><p:cNvSpPr><a:spLocks noGrp=\"1\"/></p:cNvSpPr><p:nvPr><p:ph type=\"ftr\" sz=\"quarter\" idx=\"4\"/></p:nvPr></p:nvSpPr><p:spPr><a:xfrm><a:off x=\"0\" y=\"8685213\"/><a:ext cx=\"2971800\" cy=\"458787\"/></a:xfrm><a:prstGeom prst=\"rect\"><a:avLst/></a:prstGeom></p:spPr><p:txBody><a:bodyPr vert=\"horz\" lIns=\"91440\" tIns=\"45720\" rIns=\"91440\" bIns=\"45720\" rtlCol=\"0\" anchor=\"b\"/><a:lstStyle><a:lvl1pPr algn=\"l\"><a:defRPr sz=\"1200\"/></a:lvl1pPr></a:lstStyle><a:p><a:endParaRPr lang=\"en-US\"/></a:p></p:txBody></p:sp><p:sp><p:nvSpPr><p:cNvPr id=\"7\" name=\"Slide Number Placeholder 6\"/><p:cNvSpPr><a:spLocks noGrp=\"1\"/></p:cNvSpPr><p:nvPr><p:ph type=\"sldNum\" sz=\"quarter\" idx=\"5\"/></p:nvPr></p:nvSpPr><p:spPr><a:xfrm><a:off x=\"3884613\" y=\"8685213\"/><a:ext cx=\"2971800\" cy=\"458787\"/></a:xfrm><a:prstGeom prst=\"rect\"><a:avLst/></a:prstGeom></p:spPr><p:txBody><a:bodyPr vert=\"horz\" lIns=\"91440\" tIns=\"45720\" rIns=\"91440\" bIns=\"45720\" rtlCol=\"0\" anchor=\"b\"/><a:lstStyle><a:lvl1pPr algn=\"r\"><a:defRPr sz=\"1200\"/></a:lvl1pPr></a:lstStyle><a:p><a:fld id=\"{CE5E9CC1-C706-0F49-92D6-E571CC5EEA8F}\" type=\"slidenum\"><a:rPr lang=\"en-US\"/><a:t>\u2039#\u203A</a:t></a:fld><a:endParaRPr lang=\"en-US\"/></a:p></p:txBody></p:sp></p:spTree><p:extLst><p:ext uri=\"{BB962C8B-B14F-4D97-AF65-F5344CB8AC3E}\"><p14:creationId xmlns:p14=\"http://schemas.microsoft.com/office/powerpoint/2010/main\" val=\"1024086991\"/></p:ext></p:extLst></p:cSld><p:clrMap bg1=\"lt1\" tx1=\"dk1\" bg2=\"lt2\" tx2=\"dk2\" accent1=\"accent1\" accent2=\"accent2\" accent3=\"accent3\" accent4=\"accent4\" accent5=\"accent5\" accent6=\"accent6\" hlink=\"hlink\" folHlink=\"folHlink\"/><p:notesStyle><a:lvl1pPr marL=\"0\" algn=\"l\" defTabSz=\"914400\" rtl=\"0\" eaLnBrk=\"1\" latinLnBrk=\"0\" hangingPunct=\"1\"><a:defRPr sz=\"1200\" kern=\"1200\"><a:solidFill><a:schemeClr val=\"tx1\"/></a:solidFill><a:latin typeface=\"+mn-lt\"/><a:ea typeface=\"+mn-ea\"/><a:cs typeface=\"+mn-cs\"/></a:defRPr></a:lvl1pPr><a:lvl2pPr marL=\"457200\" algn=\"l\" defTabSz=\"914400\" rtl=\"0\" eaLnBrk=\"1\" latinLnBrk=\"0\" hangingPunct=\"1\"><a:defRPr sz=\"1200\" kern=\"1200\"><a:solidFill><a:schemeClr val=\"tx1\"/></a:solidFill><a:latin typeface=\"+mn-lt\"/><a:ea typeface=\"+mn-ea\"/><a:cs typeface=\"+mn-cs\"/></a:defRPr></a:lvl2pPr><a:lvl3pPr marL=\"914400\" algn=\"l\" defTabSz=\"914400\" rtl=\"0\" eaLnBrk=\"1\" latinLnBrk=\"0\" hangingPunct=\"1\"><a:defRPr sz=\"1200\" kern=\"1200\"><a:solidFill><a:schemeClr val=\"tx1\"/></a:solidFill><a:latin typeface=\"+mn-lt\"/><a:ea typeface=\"+mn-ea\"/><a:cs typeface=\"+mn-cs\"/></a:defRPr></a:lvl3pPr><a:lvl4pPr marL=\"1371600\" algn=\"l\" defTabSz=\"914400\" rtl=\"0\" eaLnBrk=\"1\" latinLnBrk=\"0\" hangingPunct=\"1\"><a:defRPr sz=\"1200\" kern=\"1200\"><a:solidFill><a:schemeClr val=\"tx1\"/></a:solidFill><a:latin typeface=\"+mn-lt\"/><a:ea typeface=\"+mn-ea\"/><a:cs typeface=\"+mn-cs\"/></a:defRPr></a:lvl4pPr><a:lvl5pPr marL=\"1828800\" algn=\"l\" defTabSz=\"914400\" rtl=\"0\" eaLnBrk=\"1\" latinLnBrk=\"0\" hangingPunct=\"1\"><a:defRPr sz=\"1200\" kern=\"1200\"><a:solidFill><a:schemeClr val=\"tx1\"/></a:solidFill><a:latin typeface=\"+mn-lt\"/><a:ea typeface=\"+mn-ea\"/><a:cs typeface=\"+mn-cs\"/></a:defRPr></a:lvl5pPr><a:lvl6pPr marL=\"2286000\" algn=\"l\" defTabSz=\"914400\" rtl=\"0\" eaLnBrk=\"1\" latinLnBrk=\"0\" hangingPunct=\"1\"><a:defRPr sz=\"1200\" kern=\"1200\"><a:solidFill><a:schemeClr val=\"tx1\"/></a:solidFill><a:latin typeface=\"+mn-lt\"/><a:ea typeface=\"+mn-ea\"/><a:cs typeface=\"+mn-cs\"/></a:defRPr></a:lvl6pPr><a:lvl7pPr marL=\"2743200\" algn=\"l\" defTabSz=\"914400\" rtl=\"0\" eaLnBrk=\"1\" latinLnBrk=\"0\" hangingPunct=\"1\"><a:defRPr sz=\"1200\" kern=\"1200\"><a:solidFill><a:schemeClr val=\"tx1\"/></a:solidFill><a:latin typeface=\"+mn-lt\"/><a:ea typeface=\"+mn-ea\"/><a:cs typeface=\"+mn-cs\"/></a:defRPr></a:lvl7pPr><a:lvl8pPr marL=\"3200400\" algn=\"l\" defTabSz=\"914400\" rtl=\"0\" eaLnBrk=\"1\" latinLnBrk=\"0\" hangingPunct=\"1\"><a:defRPr sz=\"1200\" kern=\"1200\"><a:solidFill><a:schemeClr val=\"tx1\"/></a:solidFill><a:latin typeface=\"+mn-lt\"/><a:ea typeface=\"+mn-ea\"/><a:cs typeface=\"+mn-cs\"/></a:defRPr></a:lvl8pPr><a:lvl9pPr marL=\"3657600\" algn=\"l\" defTabSz=\"914400\" rtl=\"0\" eaLnBrk=\"1\" latinLnBrk=\"0\" hangingPunct=\"1\"><a:defRPr sz=\"1200\" kern=\"1200\"><a:solidFill><a:schemeClr val=\"tx1\"/></a:solidFill><a:latin typeface=\"+mn-lt\"/><a:ea typeface=\"+mn-ea\"/><a:cs typeface=\"+mn-cs\"/></a:defRPr></a:lvl9pPr></p:notesStyle></p:notesMaster>";
}
/**
 * Creates Notes Slide (`ppt/notesSlides/notesSlide1.xml`)
 * @param {PresSlide} slide - the slide object to transform into XML
 * @return {string} XML
 */
function makeXmlNotesSlide(slide) {
    return ('<?xml version="1.0" encoding="UTF-8" standalone="yes"?>' +
        CRLF +
        '<p:notes xmlns:a="http://schemas.openxmlformats.org/drawingml/2006/main" xmlns:r="http://schemas.openxmlformats.org/officeDocument/2006/relationships" xmlns:p="http://schemas.openxmlformats.org/presentationml/2006/main">' +
        '<p:cSld><p:spTree><p:nvGrpSpPr><p:cNvPr id="1" name=""/><p:cNvGrpSpPr/>' +
        '<p:nvPr/></p:nvGrpSpPr><p:grpSpPr><a:xfrm><a:off x="0" y="0"/>' +
        '<a:ext cx="0" cy="0"/><a:chOff x="0" y="0"/><a:chExt cx="0" cy="0"/>' +
        '</a:xfrm></p:grpSpPr><p:sp><p:nvSpPr><p:cNvPr id="2" name="Slide Image Placeholder 1"/>' +
        '<p:cNvSpPr><a:spLocks noGrp="1" noRot="1" noChangeAspect="1"/></p:cNvSpPr>' +
        '<p:nvPr><p:ph type="sldImg"/></p:nvPr></p:nvSpPr><p:spPr/>' +
        '</p:sp><p:sp><p:nvSpPr><p:cNvPr id="3" name="Notes Placeholder 2"/>' +
        '<p:cNvSpPr><a:spLocks noGrp="1"/></p:cNvSpPr><p:nvPr>' +
        '<p:ph type="body" idx="1"/></p:nvPr></p:nvSpPr><p:spPr/>' +
        '<p:txBody><a:bodyPr/><a:lstStyle/><a:p><a:r>' +
        '<a:rPr lang="en-US" dirty="0"/><a:t>' +
        encodeXmlEntities(getNotesFromSlide(slide)) +
        '</a:t></a:r><a:endParaRPr lang="en-US" dirty="0"/></a:p></p:txBody>' +
        '</p:sp><p:sp><p:nvSpPr><p:cNvPr id="4" name="Slide Number Placeholder 3"/>' +
        '<p:cNvSpPr><a:spLocks noGrp="1"/></p:cNvSpPr><p:nvPr>' +
        '<p:ph type="sldNum" sz="quarter" idx="10"/></p:nvPr></p:nvSpPr>' +
        '<p:spPr/><p:txBody><a:bodyPr/><a:lstStyle/><a:p>' +
        '<a:fld id="' +
        SLDNUMFLDID +
        '" type="slidenum">' +
        '<a:rPr lang="en-US"/><a:t>' +
        slide._slideNum +
        '</a:t></a:fld><a:endParaRPr lang="en-US"/></a:p></p:txBody></p:sp>' +
        '</p:spTree><p:extLst><p:ext uri="{BB962C8B-B14F-4D97-AF65-F5344CB8AC3E}">' +
        '<p14:creationId xmlns:p14="http://schemas.microsoft.com/office/powerpoint/2010/main" val="1024086991"/>' +
        '</p:ext></p:extLst></p:cSld><p:clrMapOvr><a:masterClrMapping/></p:clrMapOvr></p:notes>');
}
/**
 * Generates the XML layout resource from a layout object
 * @param {SlideLayout} layout - slide layout (master)
 * @return {string} XML
 */
function makeXmlLayout(layout) {
    return "<?xml version=\"1.0\" encoding=\"UTF-8\" standalone=\"yes\"?>\n\t\t<p:sldLayout xmlns:a=\"http://schemas.openxmlformats.org/drawingml/2006/main\" xmlns:r=\"http://schemas.openxmlformats.org/officeDocument/2006/relationships\" xmlns:p=\"http://schemas.openxmlformats.org/presentationml/2006/main\" preserve=\"1\">\n\t\t" + slideObjectToXml(layout) + "\n\t\t<p:clrMapOvr><a:masterClrMapping/></p:clrMapOvr></p:sldLayout>";
}
/**
 * Creates Slide Master 1 (`ppt/slideMasters/slideMaster1.xml`)
 * @param {PresSlide} slide - slide object that represents master slide layout
 * @param {SlideLayout[]} layouts - slide layouts
 * @return {string} XML
 */
function makeXmlMaster(slide, layouts) {
    // NOTE: Pass layouts as static rels because they are not referenced any time
    var layoutDefs = layouts.map(function (_layoutDef, idx) { return '<p:sldLayoutId id="' + (LAYOUT_IDX_SERIES_BASE + idx) + '" r:id="rId' + (slide._rels.length + idx + 1) + '"/>'; });
    var strXml = '<?xml version="1.0" encoding="UTF-8" standalone="yes"?>' + CRLF;
    strXml +=
        '<p:sldMaster xmlns:a="http://schemas.openxmlformats.org/drawingml/2006/main" xmlns:r="http://schemas.openxmlformats.org/officeDocument/2006/relationships" xmlns:p="http://schemas.openxmlformats.org/presentationml/2006/main">';
    strXml += slideObjectToXml(slide);
    strXml +=
        '<p:clrMap bg1="lt1" tx1="dk1" bg2="lt2" tx2="dk2" accent1="accent1" accent2="accent2" accent3="accent3" accent4="accent4" accent5="accent5" accent6="accent6" hlink="hlink" folHlink="folHlink"/>';
    strXml += '<p:sldLayoutIdLst>' + layoutDefs.join('') + '</p:sldLayoutIdLst>';
    strXml += '<p:hf sldNum="0" hdr="0" ftr="0" dt="0"/>';
    strXml +=
        '<p:txStyles>' +
            ' <p:titleStyle>' +
            '  <a:lvl1pPr algn="ctr" defTabSz="914400" rtl="0" eaLnBrk="1" latinLnBrk="0" hangingPunct="1"><a:spcBef><a:spcPct val="0"/></a:spcBef><a:buNone/><a:defRPr sz="4400" kern="1200"><a:solidFill><a:schemeClr val="tx1"/></a:solidFill><a:latin typeface="+mj-lt"/><a:ea typeface="+mj-ea"/><a:cs typeface="+mj-cs"/></a:defRPr></a:lvl1pPr>' +
            ' </p:titleStyle>' +
            ' <p:bodyStyle>' +
            '  <a:lvl1pPr marL="342900" indent="-342900" algn="l" defTabSz="914400" rtl="0" eaLnBrk="1" latinLnBrk="0" hangingPunct="1"><a:spcBef><a:spcPct val="20000"/></a:spcBef><a:buFont typeface="Arial" pitchFamily="34" charset="0"/><a:buChar char="•"/><a:defRPr sz="3200" kern="1200"><a:solidFill><a:schemeClr val="tx1"/></a:solidFill><a:latin typeface="+mn-lt"/><a:ea typeface="+mn-ea"/><a:cs typeface="+mn-cs"/></a:defRPr></a:lvl1pPr>' +
            '  <a:lvl2pPr marL="742950" indent="-285750" algn="l" defTabSz="914400" rtl="0" eaLnBrk="1" latinLnBrk="0" hangingPunct="1"><a:spcBef><a:spcPct val="20000"/></a:spcBef><a:buFont typeface="Arial" pitchFamily="34" charset="0"/><a:buChar char="–"/><a:defRPr sz="2800" kern="1200"><a:solidFill><a:schemeClr val="tx1"/></a:solidFill><a:latin typeface="+mn-lt"/><a:ea typeface="+mn-ea"/><a:cs typeface="+mn-cs"/></a:defRPr></a:lvl2pPr>' +
            '  <a:lvl3pPr marL="1143000" indent="-228600" algn="l" defTabSz="914400" rtl="0" eaLnBrk="1" latinLnBrk="0" hangingPunct="1"><a:spcBef><a:spcPct val="20000"/></a:spcBef><a:buFont typeface="Arial" pitchFamily="34" charset="0"/><a:buChar char="•"/><a:defRPr sz="2400" kern="1200"><a:solidFill><a:schemeClr val="tx1"/></a:solidFill><a:latin typeface="+mn-lt"/><a:ea typeface="+mn-ea"/><a:cs typeface="+mn-cs"/></a:defRPr></a:lvl3pPr>' +
            '  <a:lvl4pPr marL="1600200" indent="-228600" algn="l" defTabSz="914400" rtl="0" eaLnBrk="1" latinLnBrk="0" hangingPunct="1"><a:spcBef><a:spcPct val="20000"/></a:spcBef><a:buFont typeface="Arial" pitchFamily="34" charset="0"/><a:buChar char="–"/><a:defRPr sz="2000" kern="1200"><a:solidFill><a:schemeClr val="tx1"/></a:solidFill><a:latin typeface="+mn-lt"/><a:ea typeface="+mn-ea"/><a:cs typeface="+mn-cs"/></a:defRPr></a:lvl4pPr>' +
            '  <a:lvl5pPr marL="2057400" indent="-228600" algn="l" defTabSz="914400" rtl="0" eaLnBrk="1" latinLnBrk="0" hangingPunct="1"><a:spcBef><a:spcPct val="20000"/></a:spcBef><a:buFont typeface="Arial" pitchFamily="34" charset="0"/><a:buChar char="»"/><a:defRPr sz="2000" kern="1200"><a:solidFill><a:schemeClr val="tx1"/></a:solidFill><a:latin typeface="+mn-lt"/><a:ea typeface="+mn-ea"/><a:cs typeface="+mn-cs"/></a:defRPr></a:lvl5pPr>' +
            '  <a:lvl6pPr marL="2514600" indent="-228600" algn="l" defTabSz="914400" rtl="0" eaLnBrk="1" latinLnBrk="0" hangingPunct="1"><a:spcBef><a:spcPct val="20000"/></a:spcBef><a:buFont typeface="Arial" pitchFamily="34" charset="0"/><a:buChar char="•"/><a:defRPr sz="2000" kern="1200"><a:solidFill><a:schemeClr val="tx1"/></a:solidFill><a:latin typeface="+mn-lt"/><a:ea typeface="+mn-ea"/><a:cs typeface="+mn-cs"/></a:defRPr></a:lvl6pPr>' +
            '  <a:lvl7pPr marL="2971800" indent="-228600" algn="l" defTabSz="914400" rtl="0" eaLnBrk="1" latinLnBrk="0" hangingPunct="1"><a:spcBef><a:spcPct val="20000"/></a:spcBef><a:buFont typeface="Arial" pitchFamily="34" charset="0"/><a:buChar char="•"/><a:defRPr sz="2000" kern="1200"><a:solidFill><a:schemeClr val="tx1"/></a:solidFill><a:latin typeface="+mn-lt"/><a:ea typeface="+mn-ea"/><a:cs typeface="+mn-cs"/></a:defRPr></a:lvl7pPr>' +
            '  <a:lvl8pPr marL="3429000" indent="-228600" algn="l" defTabSz="914400" rtl="0" eaLnBrk="1" latinLnBrk="0" hangingPunct="1"><a:spcBef><a:spcPct val="20000"/></a:spcBef><a:buFont typeface="Arial" pitchFamily="34" charset="0"/><a:buChar char="•"/><a:defRPr sz="2000" kern="1200"><a:solidFill><a:schemeClr val="tx1"/></a:solidFill><a:latin typeface="+mn-lt"/><a:ea typeface="+mn-ea"/><a:cs typeface="+mn-cs"/></a:defRPr></a:lvl8pPr>' +
            '  <a:lvl9pPr marL="3886200" indent="-228600" algn="l" defTabSz="914400" rtl="0" eaLnBrk="1" latinLnBrk="0" hangingPunct="1"><a:spcBef><a:spcPct val="20000"/></a:spcBef><a:buFont typeface="Arial" pitchFamily="34" charset="0"/><a:buChar char="•"/><a:defRPr sz="2000" kern="1200"><a:solidFill><a:schemeClr val="tx1"/></a:solidFill><a:latin typeface="+mn-lt"/><a:ea typeface="+mn-ea"/><a:cs typeface="+mn-cs"/></a:defRPr></a:lvl9pPr>' +
            ' </p:bodyStyle>' +
            ' <p:otherStyle>' +
            '  <a:defPPr><a:defRPr lang="en-US"/></a:defPPr>' +
            '  <a:lvl1pPr marL="0" algn="l" defTabSz="914400" rtl="0" eaLnBrk="1" latinLnBrk="0" hangingPunct="1"><a:defRPr sz="1800" kern="1200"><a:solidFill><a:schemeClr val="tx1"/></a:solidFill><a:latin typeface="+mn-lt"/><a:ea typeface="+mn-ea"/><a:cs typeface="+mn-cs"/></a:defRPr></a:lvl1pPr>' +
            '  <a:lvl2pPr marL="457200" algn="l" defTabSz="914400" rtl="0" eaLnBrk="1" latinLnBrk="0" hangingPunct="1"><a:defRPr sz="1800" kern="1200"><a:solidFill><a:schemeClr val="tx1"/></a:solidFill><a:latin typeface="+mn-lt"/><a:ea typeface="+mn-ea"/><a:cs typeface="+mn-cs"/></a:defRPr></a:lvl2pPr>' +
            '  <a:lvl3pPr marL="914400" algn="l" defTabSz="914400" rtl="0" eaLnBrk="1" latinLnBrk="0" hangingPunct="1"><a:defRPr sz="1800" kern="1200"><a:solidFill><a:schemeClr val="tx1"/></a:solidFill><a:latin typeface="+mn-lt"/><a:ea typeface="+mn-ea"/><a:cs typeface="+mn-cs"/></a:defRPr></a:lvl3pPr>' +
            '  <a:lvl4pPr marL="1371600" algn="l" defTabSz="914400" rtl="0" eaLnBrk="1" latinLnBrk="0" hangingPunct="1"><a:defRPr sz="1800" kern="1200"><a:solidFill><a:schemeClr val="tx1"/></a:solidFill><a:latin typeface="+mn-lt"/><a:ea typeface="+mn-ea"/><a:cs typeface="+mn-cs"/></a:defRPr></a:lvl4pPr>' +
            '  <a:lvl5pPr marL="1828800" algn="l" defTabSz="914400" rtl="0" eaLnBrk="1" latinLnBrk="0" hangingPunct="1"><a:defRPr sz="1800" kern="1200"><a:solidFill><a:schemeClr val="tx1"/></a:solidFill><a:latin typeface="+mn-lt"/><a:ea typeface="+mn-ea"/><a:cs typeface="+mn-cs"/></a:defRPr></a:lvl5pPr>' +
            '  <a:lvl6pPr marL="2286000" algn="l" defTabSz="914400" rtl="0" eaLnBrk="1" latinLnBrk="0" hangingPunct="1"><a:defRPr sz="1800" kern="1200"><a:solidFill><a:schemeClr val="tx1"/></a:solidFill><a:latin typeface="+mn-lt"/><a:ea typeface="+mn-ea"/><a:cs typeface="+mn-cs"/></a:defRPr></a:lvl6pPr>' +
            '  <a:lvl7pPr marL="2743200" algn="l" defTabSz="914400" rtl="0" eaLnBrk="1" latinLnBrk="0" hangingPunct="1"><a:defRPr sz="1800" kern="1200"><a:solidFill><a:schemeClr val="tx1"/></a:solidFill><a:latin typeface="+mn-lt"/><a:ea typeface="+mn-ea"/><a:cs typeface="+mn-cs"/></a:defRPr></a:lvl7pPr>' +
            '  <a:lvl8pPr marL="3200400" algn="l" defTabSz="914400" rtl="0" eaLnBrk="1" latinLnBrk="0" hangingPunct="1"><a:defRPr sz="1800" kern="1200"><a:solidFill><a:schemeClr val="tx1"/></a:solidFill><a:latin typeface="+mn-lt"/><a:ea typeface="+mn-ea"/><a:cs typeface="+mn-cs"/></a:defRPr></a:lvl8pPr>' +
            '  <a:lvl9pPr marL="3657600" algn="l" defTabSz="914400" rtl="0" eaLnBrk="1" latinLnBrk="0" hangingPunct="1"><a:defRPr sz="1800" kern="1200"><a:solidFill><a:schemeClr val="tx1"/></a:solidFill><a:latin typeface="+mn-lt"/><a:ea typeface="+mn-ea"/><a:cs typeface="+mn-cs"/></a:defRPr></a:lvl9pPr>' +
            ' </p:otherStyle>' +
            '</p:txStyles>';
    strXml += '</p:sldMaster>';
    return strXml;
}
/**
 * Generates XML string for a slide layout relation file
 * @param {number} layoutNumber - 1-indexed number of a layout that relations are generated for
 * @param {SlideLayout[]} slideLayouts - Slide Layouts
 * @return {string} XML
 */
function makeXmlSlideLayoutRel(layoutNumber, slideLayouts) {
    return slideObjectRelationsToXml(slideLayouts[layoutNumber - 1], [
        {
            target: '../slideMasters/slideMaster1.xml',
            type: 'http://schemas.openxmlformats.org/officeDocument/2006/relationships/slideMaster',
        },
    ]);
}
/**
 * Creates `ppt/_rels/slide*.xml.rels`
 * @param {PresSlide[]} slides
 * @param {SlideLayout[]} slideLayouts - Slide Layout(s)
 * @param {number} `slideNumber` 1-indexed number of a layout that relations are generated for
 * @return {string} XML
 */
function makeXmlSlideRel(slides, slideLayouts, slideNumber) {
    return slideObjectRelationsToXml(slides[slideNumber - 1], [
        {
            target: '../slideLayouts/slideLayout' + getLayoutIdxForSlide(slides, slideLayouts, slideNumber) + '.xml',
            type: 'http://schemas.openxmlformats.org/officeDocument/2006/relationships/slideLayout',
        },
        {
            target: '../notesSlides/notesSlide' + slideNumber + '.xml',
            type: 'http://schemas.openxmlformats.org/officeDocument/2006/relationships/notesSlide',
        },
    ]);
}
/**
 * Generates XML string for a slide relation file.
 * @param {number} slideNumber - 1-indexed number of a layout that relations are generated for
 * @return {string} XML
 */
function makeXmlNotesSlideRel(slideNumber) {
    return "<?xml version=\"1.0\" encoding=\"UTF-8\" standalone=\"yes\"?>\n\t\t<Relationships xmlns=\"http://schemas.openxmlformats.org/package/2006/relationships\">\n\t\t\t<Relationship Id=\"rId1\" Type=\"http://schemas.openxmlformats.org/officeDocument/2006/relationships/notesMaster\" Target=\"../notesMasters/notesMaster1.xml\"/>\n\t\t\t<Relationship Id=\"rId2\" Type=\"http://schemas.openxmlformats.org/officeDocument/2006/relationships/slide\" Target=\"../slides/slide" + slideNumber + ".xml\"/>\n\t\t</Relationships>";
}
/**
 * Creates `ppt/slideMasters/_rels/slideMaster1.xml.rels`
 * @param {PresSlide} masterSlide - Slide object
 * @param {SlideLayout[]} slideLayouts - Slide Layouts
 * @return {string} XML
 */
function makeXmlMasterRel(masterSlide, slideLayouts) {
    var defaultRels = slideLayouts.map(function (_layoutDef, idx) { return ({
        target: "../slideLayouts/slideLayout" + (idx + 1) + ".xml",
        type: 'http://schemas.openxmlformats.org/officeDocument/2006/relationships/slideLayout',
    }); });
    defaultRels.push({ target: '../theme/theme1.xml', type: 'http://schemas.openxmlformats.org/officeDocument/2006/relationships/theme' });
    return slideObjectRelationsToXml(masterSlide, defaultRels);
}
/**
 * Creates `ppt/notesMasters/_rels/notesMaster1.xml.rels`
 * @return {string} XML
 */
function makeXmlNotesMasterRel() {
    return "<?xml version=\"1.0\" encoding=\"UTF-8\" standalone=\"yes\"?>" + CRLF + "<Relationships xmlns=\"http://schemas.openxmlformats.org/package/2006/relationships\">\n\t\t<Relationship Id=\"rId1\" Type=\"http://schemas.openxmlformats.org/officeDocument/2006/relationships/theme\" Target=\"../theme/theme1.xml\"/>\n\t\t</Relationships>";
}
/**
 * For the passed slide number, resolves name of a layout that is used for.
 * @param {PresSlide[]} slides - srray of slides
 * @param {SlideLayout[]} slideLayouts - array of slideLayouts
 * @param {number} slideNumber
 * @return {number} slide number
 */
function getLayoutIdxForSlide(slides, slideLayouts, slideNumber) {
    for (var i = 0; i < slideLayouts.length; i++) {
        if (slideLayouts[i]._name === slides[slideNumber - 1]._slideLayout._name) {
            return i + 1;
        }
    }
    // IMPORTANT: Return 1 (for `slideLayout1.xml`) when no def is found
    // So all objects are in Layout1 and every slide that references it uses this layout.
    return 1;
}
// XML-GEN: Last 5 functions create root /ppt files
/**
 * Creates `ppt/theme/theme1.xml`
 * @return {string} XML
 */
function makeXmlTheme() {
    return "<?xml version=\"1.0\" encoding=\"UTF-8\" standalone=\"yes\"?>" + CRLF + "<a:theme xmlns:a=\"http://schemas.openxmlformats.org/drawingml/2006/main\" name=\"Office Theme\"><a:themeElements><a:clrScheme name=\"Office\"><a:dk1><a:sysClr val=\"windowText\" lastClr=\"000000\"/></a:dk1><a:lt1><a:sysClr val=\"window\" lastClr=\"FFFFFF\"/></a:lt1><a:dk2><a:srgbClr val=\"44546A\"/></a:dk2><a:lt2><a:srgbClr val=\"E7E6E6\"/></a:lt2><a:accent1><a:srgbClr val=\"4472C4\"/></a:accent1><a:accent2><a:srgbClr val=\"ED7D31\"/></a:accent2><a:accent3><a:srgbClr val=\"A5A5A5\"/></a:accent3><a:accent4><a:srgbClr val=\"FFC000\"/></a:accent4><a:accent5><a:srgbClr val=\"5B9BD5\"/></a:accent5><a:accent6><a:srgbClr val=\"70AD47\"/></a:accent6><a:hlink><a:srgbClr val=\"0563C1\"/></a:hlink><a:folHlink><a:srgbClr val=\"954F72\"/></a:folHlink></a:clrScheme><a:fontScheme name=\"Office\"><a:majorFont><a:latin typeface=\"Calibri Light\" panose=\"020F0302020204030204\"/><a:ea typeface=\"\"/><a:cs typeface=\"\"/><a:font script=\"Jpan\" typeface=\"\u6E38\u30B4\u30B7\u30C3\u30AF Light\"/><a:font script=\"Hang\" typeface=\"\uB9D1\uC740 \uACE0\uB515\"/><a:font script=\"Hans\" typeface=\"\u7B49\u7EBF Light\"/><a:font script=\"Hant\" typeface=\"\u65B0\u7D30\u660E\u9AD4\"/><a:font script=\"Arab\" typeface=\"Times New Roman\"/><a:font script=\"Hebr\" typeface=\"Times New Roman\"/><a:font script=\"Thai\" typeface=\"Angsana New\"/><a:font script=\"Ethi\" typeface=\"Nyala\"/><a:font script=\"Beng\" typeface=\"Vrinda\"/><a:font script=\"Gujr\" typeface=\"Shruti\"/><a:font script=\"Khmr\" typeface=\"MoolBoran\"/><a:font script=\"Knda\" typeface=\"Tunga\"/><a:font script=\"Guru\" typeface=\"Raavi\"/><a:font script=\"Cans\" typeface=\"Euphemia\"/><a:font script=\"Cher\" typeface=\"Plantagenet Cherokee\"/><a:font script=\"Yiii\" typeface=\"Microsoft Yi Baiti\"/><a:font script=\"Tibt\" typeface=\"Microsoft Himalaya\"/><a:font script=\"Thaa\" typeface=\"MV Boli\"/><a:font script=\"Deva\" typeface=\"Mangal\"/><a:font script=\"Telu\" typeface=\"Gautami\"/><a:font script=\"Taml\" typeface=\"Latha\"/><a:font script=\"Syrc\" typeface=\"Estrangelo Edessa\"/><a:font script=\"Orya\" typeface=\"Kalinga\"/><a:font script=\"Mlym\" typeface=\"Kartika\"/><a:font script=\"Laoo\" typeface=\"DokChampa\"/><a:font script=\"Sinh\" typeface=\"Iskoola Pota\"/><a:font script=\"Mong\" typeface=\"Mongolian Baiti\"/><a:font script=\"Viet\" typeface=\"Times New Roman\"/><a:font script=\"Uigh\" typeface=\"Microsoft Uighur\"/><a:font script=\"Geor\" typeface=\"Sylfaen\"/><a:font script=\"Armn\" typeface=\"Arial\"/><a:font script=\"Bugi\" typeface=\"Leelawadee UI\"/><a:font script=\"Bopo\" typeface=\"Microsoft JhengHei\"/><a:font script=\"Java\" typeface=\"Javanese Text\"/><a:font script=\"Lisu\" typeface=\"Segoe UI\"/><a:font script=\"Mymr\" typeface=\"Myanmar Text\"/><a:font script=\"Nkoo\" typeface=\"Ebrima\"/><a:font script=\"Olck\" typeface=\"Nirmala UI\"/><a:font script=\"Osma\" typeface=\"Ebrima\"/><a:font script=\"Phag\" typeface=\"Phagspa\"/><a:font script=\"Syrn\" typeface=\"Estrangelo Edessa\"/><a:font script=\"Syrj\" typeface=\"Estrangelo Edessa\"/><a:font script=\"Syre\" typeface=\"Estrangelo Edessa\"/><a:font script=\"Sora\" typeface=\"Nirmala UI\"/><a:font script=\"Tale\" typeface=\"Microsoft Tai Le\"/><a:font script=\"Talu\" typeface=\"Microsoft New Tai Lue\"/><a:font script=\"Tfng\" typeface=\"Ebrima\"/></a:majorFont><a:minorFont><a:latin typeface=\"Calibri\" panose=\"020F0502020204030204\"/><a:ea typeface=\"\"/><a:cs typeface=\"\"/><a:font script=\"Jpan\" typeface=\"\u6E38\u30B4\u30B7\u30C3\u30AF\"/><a:font script=\"Hang\" typeface=\"\uB9D1\uC740 \uACE0\uB515\"/><a:font script=\"Hans\" typeface=\"\u7B49\u7EBF\"/><a:font script=\"Hant\" typeface=\"\u65B0\u7D30\u660E\u9AD4\"/><a:font script=\"Arab\" typeface=\"Arial\"/><a:font script=\"Hebr\" typeface=\"Arial\"/><a:font script=\"Thai\" typeface=\"Cordia New\"/><a:font script=\"Ethi\" typeface=\"Nyala\"/><a:font script=\"Beng\" typeface=\"Vrinda\"/><a:font script=\"Gujr\" typeface=\"Shruti\"/><a:font script=\"Khmr\" typeface=\"DaunPenh\"/><a:font script=\"Knda\" typeface=\"Tunga\"/><a:font script=\"Guru\" typeface=\"Raavi\"/><a:font script=\"Cans\" typeface=\"Euphemia\"/><a:font script=\"Cher\" typeface=\"Plantagenet Cherokee\"/><a:font script=\"Yiii\" typeface=\"Microsoft Yi Baiti\"/><a:font script=\"Tibt\" typeface=\"Microsoft Himalaya\"/><a:font script=\"Thaa\" typeface=\"MV Boli\"/><a:font script=\"Deva\" typeface=\"Mangal\"/><a:font script=\"Telu\" typeface=\"Gautami\"/><a:font script=\"Taml\" typeface=\"Latha\"/><a:font script=\"Syrc\" typeface=\"Estrangelo Edessa\"/><a:font script=\"Orya\" typeface=\"Kalinga\"/><a:font script=\"Mlym\" typeface=\"Kartika\"/><a:font script=\"Laoo\" typeface=\"DokChampa\"/><a:font script=\"Sinh\" typeface=\"Iskoola Pota\"/><a:font script=\"Mong\" typeface=\"Mongolian Baiti\"/><a:font script=\"Viet\" typeface=\"Arial\"/><a:font script=\"Uigh\" typeface=\"Microsoft Uighur\"/><a:font script=\"Geor\" typeface=\"Sylfaen\"/><a:font script=\"Armn\" typeface=\"Arial\"/><a:font script=\"Bugi\" typeface=\"Leelawadee UI\"/><a:font script=\"Bopo\" typeface=\"Microsoft JhengHei\"/><a:font script=\"Java\" typeface=\"Javanese Text\"/><a:font script=\"Lisu\" typeface=\"Segoe UI\"/><a:font script=\"Mymr\" typeface=\"Myanmar Text\"/><a:font script=\"Nkoo\" typeface=\"Ebrima\"/><a:font script=\"Olck\" typeface=\"Nirmala UI\"/><a:font script=\"Osma\" typeface=\"Ebrima\"/><a:font script=\"Phag\" typeface=\"Phagspa\"/><a:font script=\"Syrn\" typeface=\"Estrangelo Edessa\"/><a:font script=\"Syrj\" typeface=\"Estrangelo Edessa\"/><a:font script=\"Syre\" typeface=\"Estrangelo Edessa\"/><a:font script=\"Sora\" typeface=\"Nirmala UI\"/><a:font script=\"Tale\" typeface=\"Microsoft Tai Le\"/><a:font script=\"Talu\" typeface=\"Microsoft New Tai Lue\"/><a:font script=\"Tfng\" typeface=\"Ebrima\"/></a:minorFont></a:fontScheme><a:fmtScheme name=\"Office\"><a:fillStyleLst><a:solidFill><a:schemeClr val=\"phClr\"/></a:solidFill><a:gradFill rotWithShape=\"1\"><a:gsLst><a:gs pos=\"0\"><a:schemeClr val=\"phClr\"><a:lumMod val=\"110000\"/><a:satMod val=\"105000\"/><a:tint val=\"67000\"/></a:schemeClr></a:gs><a:gs pos=\"50000\"><a:schemeClr val=\"phClr\"><a:lumMod val=\"105000\"/><a:satMod val=\"103000\"/><a:tint val=\"73000\"/></a:schemeClr></a:gs><a:gs pos=\"100000\"><a:schemeClr val=\"phClr\"><a:lumMod val=\"105000\"/><a:satMod val=\"109000\"/><a:tint val=\"81000\"/></a:schemeClr></a:gs></a:gsLst><a:lin ang=\"5400000\" scaled=\"0\"/></a:gradFill><a:gradFill rotWithShape=\"1\"><a:gsLst><a:gs pos=\"0\"><a:schemeClr val=\"phClr\"><a:satMod val=\"103000\"/><a:lumMod val=\"102000\"/><a:tint val=\"94000\"/></a:schemeClr></a:gs><a:gs pos=\"50000\"><a:schemeClr val=\"phClr\"><a:satMod val=\"110000\"/><a:lumMod val=\"100000\"/><a:shade val=\"100000\"/></a:schemeClr></a:gs><a:gs pos=\"100000\"><a:schemeClr val=\"phClr\"><a:lumMod val=\"99000\"/><a:satMod val=\"120000\"/><a:shade val=\"78000\"/></a:schemeClr></a:gs></a:gsLst><a:lin ang=\"5400000\" scaled=\"0\"/></a:gradFill></a:fillStyleLst><a:lnStyleLst><a:ln w=\"6350\" cap=\"flat\" cmpd=\"sng\" algn=\"ctr\"><a:solidFill><a:schemeClr val=\"phClr\"/></a:solidFill><a:prstDash val=\"solid\"/><a:miter lim=\"800000\"/></a:ln><a:ln w=\"12700\" cap=\"flat\" cmpd=\"sng\" algn=\"ctr\"><a:solidFill><a:schemeClr val=\"phClr\"/></a:solidFill><a:prstDash val=\"solid\"/><a:miter lim=\"800000\"/></a:ln><a:ln w=\"19050\" cap=\"flat\" cmpd=\"sng\" algn=\"ctr\"><a:solidFill><a:schemeClr val=\"phClr\"/></a:solidFill><a:prstDash val=\"solid\"/><a:miter lim=\"800000\"/></a:ln></a:lnStyleLst><a:effectStyleLst><a:effectStyle><a:effectLst/></a:effectStyle><a:effectStyle><a:effectLst/></a:effectStyle><a:effectStyle><a:effectLst><a:outerShdw blurRad=\"57150\" dist=\"19050\" dir=\"5400000\" algn=\"ctr\" rotWithShape=\"0\"><a:srgbClr val=\"000000\"><a:alpha val=\"63000\"/></a:srgbClr></a:outerShdw></a:effectLst></a:effectStyle></a:effectStyleLst><a:bgFillStyleLst><a:solidFill><a:schemeClr val=\"phClr\"/></a:solidFill><a:solidFill><a:schemeClr val=\"phClr\"><a:tint val=\"95000\"/><a:satMod val=\"170000\"/></a:schemeClr></a:solidFill><a:gradFill rotWithShape=\"1\"><a:gsLst><a:gs pos=\"0\"><a:schemeClr val=\"phClr\"><a:tint val=\"93000\"/><a:satMod val=\"150000\"/><a:shade val=\"98000\"/><a:lumMod val=\"102000\"/></a:schemeClr></a:gs><a:gs pos=\"50000\"><a:schemeClr val=\"phClr\"><a:tint val=\"98000\"/><a:satMod val=\"130000\"/><a:shade val=\"90000\"/><a:lumMod val=\"103000\"/></a:schemeClr></a:gs><a:gs pos=\"100000\"><a:schemeClr val=\"phClr\"><a:shade val=\"63000\"/><a:satMod val=\"120000\"/></a:schemeClr></a:gs></a:gsLst><a:lin ang=\"5400000\" scaled=\"0\"/></a:gradFill></a:bgFillStyleLst></a:fmtScheme></a:themeElements><a:objectDefaults/><a:extraClrSchemeLst/><a:extLst><a:ext uri=\"{05A4C25C-085E-4340-85A3-A5531E510DB2}\"><thm15:themeFamily xmlns:thm15=\"http://schemas.microsoft.com/office/thememl/2012/main\" name=\"Office Theme\" id=\"{62F939B6-93AF-4DB8-9C6B-D6C7DFDC589F}\" vid=\"{4A3C46E8-61CC-4603-A589-7422A47A8E4A}\"/></a:ext></a:extLst></a:theme>";
}
/**
 * Create presentation file (`ppt/presentation.xml`)
 * @see https://docs.microsoft.com/en-us/office/open-xml/structure-of-a-presentationml-document
 * @see http://www.datypic.com/sc/ooxml/t-p_CT_Presentation.html
 * @param {IPresentationProps} pres - presentation
 * @return {string} XML
 */
function makeXmlPresentation(pres) {
    var strXml = "<?xml version=\"1.0\" encoding=\"UTF-8\" standalone=\"yes\"?>" + CRLF +
        "<p:presentation xmlns:a=\"http://schemas.openxmlformats.org/drawingml/2006/main\" xmlns:r=\"http://schemas.openxmlformats.org/officeDocument/2006/relationships\" " +
        ("xmlns:p=\"http://schemas.openxmlformats.org/presentationml/2006/main\" " + (pres.rtlMode ? 'rtl="1"' : '') + " saveSubsetFonts=\"1\" autoCompressPictures=\"0\">");
    // STEP 1: Add slide master (SPEC: tag 1 under <presentation>)
    strXml += '<p:sldMasterIdLst><p:sldMasterId id="2147483648" r:id="rId1"/></p:sldMasterIdLst>';
    // STEP 2: Add all Slides (SPEC: tag 3 under <presentation>)
    strXml += '<p:sldIdLst>';
    pres.slides.forEach(function (slide) { return (strXml += "<p:sldId id=\"" + slide._slideId + "\" r:id=\"rId" + slide._rId + "\"/>"); });
    strXml += '</p:sldIdLst>';
    // STEP 3: Add Notes Master (SPEC: tag 2 under <presentation>)
    // (NOTE: length+2 is from `presentation.xml.rels` func (since we have to match this rId, we just use same logic))
    // IMPORTANT: In this order (matches PPT2019) PPT will give corruption message on open!
    // IMPORTANT: Placing this before `<p:sldIdLst>` causes warning in modern powerpoint!
    // IMPORTANT: Presentations open without warning Without this line, however, the pres isnt preview in Finder anymore or viewable in iOS!
    strXml += "<p:notesMasterIdLst><p:notesMasterId r:id=\"rId" + (pres.slides.length + 2) + "\"/></p:notesMasterIdLst>";
    // STEP 4: Add sizes
    strXml += "<p:sldSz cx=\"" + pres.presLayout.width + "\" cy=\"" + pres.presLayout.height + "\"/>";
    strXml += "<p:notesSz cx=\"" + pres.presLayout.height + "\" cy=\"" + pres.presLayout.width + "\"/>";
    // STEP 5: Add text styles
    strXml += '<p:defaultTextStyle>';
    for (var idy = 1; idy < 10; idy++) {
        strXml +=
            "<a:lvl" + idy + "pPr marL=\"" + (idy - 1) * 457200 + "\" algn=\"l\" defTabSz=\"914400\" rtl=\"0\" eaLnBrk=\"1\" latinLnBrk=\"0\" hangingPunct=\"1\">" +
                "<a:defRPr sz=\"1800\" kern=\"1200\"><a:solidFill><a:schemeClr val=\"tx1\"/></a:solidFill><a:latin typeface=\"+mn-lt\"/><a:ea typeface=\"+mn-ea\"/><a:cs typeface=\"+mn-cs\"/>" +
                ("</a:defRPr></a:lvl" + idy + "pPr>");
    }
    strXml += '</p:defaultTextStyle>';
    // STEP 6: Add Sections (if any)
    if (pres.sections && pres.sections.length > 0) {
        strXml += '<p:extLst><p:ext uri="{521415D9-36F7-43E2-AB2F-B90AF26B5E84}">';
        strXml += '<p14:sectionLst xmlns:p14="http://schemas.microsoft.com/office/powerpoint/2010/main">';
        pres.sections.forEach(function (sect) {
            strXml += "<p14:section name=\"" + encodeXmlEntities(sect.title) + "\" id=\"{" + getUuid('xxxxxxxx-xxxx-xxxx-xxxx-xxxxxxxxxxxx') + "}\"><p14:sldIdLst>";
            sect._slides.forEach(function (slide) { return (strXml += "<p14:sldId id=\"" + slide._slideId + "\"/>"); });
            strXml += "</p14:sldIdLst></p14:section>";
        });
        strXml += '</p14:sectionLst></p:ext>';
        strXml += '<p:ext uri="{EFAFB233-063F-42B5-8137-9DF3F51BA10A}"><p15:sldGuideLst xmlns:p15="http://schemas.microsoft.com/office/powerpoint/2012/main"/></p:ext>';
        strXml += '</p:extLst>';
    }
    // Done
    strXml += '</p:presentation>';
    return strXml;
}
/**
 * Create `ppt/presProps.xml`
 * @return {string} XML
 */
function makeXmlPresProps() {
    return "<?xml version=\"1.0\" encoding=\"UTF-8\" standalone=\"yes\"?>" + CRLF + "<p:presentationPr xmlns:a=\"http://schemas.openxmlformats.org/drawingml/2006/main\" xmlns:r=\"http://schemas.openxmlformats.org/officeDocument/2006/relationships\" xmlns:p=\"http://schemas.openxmlformats.org/presentationml/2006/main\"/>";
}
/**
 * Create `ppt/tableStyles.xml`
 * @see: http://openxmldeveloper.org/discussions/formats/f/13/p/2398/8107.aspx
 * @return {string} XML
 */
function makeXmlTableStyles() {
    return "<?xml version=\"1.0\" encoding=\"UTF-8\" standalone=\"yes\"?>" + CRLF + "<a:tblStyleLst xmlns:a=\"http://schemas.openxmlformats.org/drawingml/2006/main\" def=\"{5C22544A-7EE6-4342-B048-85BDC9FD1C3A}\"/>";
}
/**
 * Creates `ppt/viewProps.xml`
 * @return {string} XML
 */
function makeXmlViewProps() {
    return "<?xml version=\"1.0\" encoding=\"UTF-8\" standalone=\"yes\"?>" + CRLF + "<p:viewPr xmlns:a=\"http://schemas.openxmlformats.org/drawingml/2006/main\" xmlns:r=\"http://schemas.openxmlformats.org/officeDocument/2006/relationships\" xmlns:p=\"http://schemas.openxmlformats.org/presentationml/2006/main\"><p:normalViewPr horzBarState=\"maximized\"><p:restoredLeft sz=\"15611\"/><p:restoredTop sz=\"94610\"/></p:normalViewPr><p:slideViewPr><p:cSldViewPr snapToGrid=\"0\" snapToObjects=\"1\"><p:cViewPr varScale=\"1\"><p:scale><a:sx n=\"136\" d=\"100\"/><a:sy n=\"136\" d=\"100\"/></p:scale><p:origin x=\"216\" y=\"312\"/></p:cViewPr><p:guideLst/></p:cSldViewPr></p:slideViewPr><p:notesTextViewPr><p:cViewPr><p:scale><a:sx n=\"1\" d=\"1\"/><a:sy n=\"1\" d=\"1\"/></p:scale><p:origin x=\"0\" y=\"0\"/></p:cViewPr></p:notesTextViewPr><p:gridSpacing cx=\"76200\" cy=\"76200\"/></p:viewPr>";
}
/**
 * Checks shadow options passed by user and performs corrections if needed.
 * @param {ShadowProps} ShadowProps - shadow options
 */
function correctShadowOptions(ShadowProps) {
    if (!ShadowProps || typeof ShadowProps !== 'object') {
        //console.warn("`shadow` options must be an object. Ex: `{shadow: {type:'none'}}`")
        return;
    }
    // OPT: `type`
    if (ShadowProps.type !== 'outer' && ShadowProps.type !== 'inner' && ShadowProps.type !== 'none') {
        console.warn('Warning: shadow.type options are `outer`, `inner` or `none`.');
        ShadowProps.type = 'outer';
    }
    // OPT: `angle`
    if (ShadowProps.angle) {
        // A: REALITY-CHECK
        if (isNaN(Number(ShadowProps.angle)) || ShadowProps.angle < 0 || ShadowProps.angle > 359) {
            console.warn('Warning: shadow.angle can only be 0-359');
            ShadowProps.angle = 270;
        }
        // B: ROBUST: Cast any type of valid arg to int: '12', 12.3, etc. -> 12
        ShadowProps.angle = Math.round(Number(ShadowProps.angle));
    }
    // OPT: `opacity`
    if (ShadowProps.opacity) {
        // A: REALITY-CHECK
        if (isNaN(Number(ShadowProps.opacity)) || ShadowProps.opacity < 0 || ShadowProps.opacity > 1) {
            console.warn('Warning: shadow.opacity can only be 0-1');
            ShadowProps.opacity = 0.75;
        }
        // B: ROBUST: Cast any type of valid arg to int: '12', 12.3, etc. -> 12
        ShadowProps.opacity = Number(ShadowProps.opacity);
    }
}

/**
 * PptxGenJS: Slide Object Generators
 */
/** counter for included charts (used for index in their filenames) */
var _chartCounter = 0;
/**
 * Transforms a slide definition to a slide object that is then passed to the XML transformation process.
 * @param {SlideMasterProps} slideDef - slide definition
 * @param {PresSlide|SlideLayout} target - empty slide object that should be updated by the passed definition
 */
function createSlideObject(slideDef, target) {
    // STEP 1: Add background
    if (slideDef.background)
        addBackgroundDefinition(slideDef.background, target);
    // STEP 2: Add all Slide Master objects in the order they were given
    if (slideDef.objects && Array.isArray(slideDef.objects) && slideDef.objects.length > 0) {
        slideDef.objects.forEach(function (object, idx) {
            var key = Object.keys(object)[0];
            var tgt = target;
            if (MASTER_OBJECTS[key] && key === 'chart')
                addChartDefinition(tgt, object[key].type, object[key].data, object[key].opts);
            else if (MASTER_OBJECTS[key] && key === 'image')
                addImageDefinition(tgt, object[key]);
            else if (MASTER_OBJECTS[key] && key === 'line')
                addShapeDefinition(tgt, SHAPE_TYPE.LINE, object[key]);
            else if (MASTER_OBJECTS[key] && key === 'rect')
                addShapeDefinition(tgt, SHAPE_TYPE.RECTANGLE, object[key]);
            else if (MASTER_OBJECTS[key] && key === 'text')
                addTextDefinition(tgt, object[key].text, object[key].options, false);
            else if (MASTER_OBJECTS[key] && key === 'placeholder') {
                // TODO: 20180820: Check for existing `name`?
                object[key].options.placeholder = object[key].options.name;
                delete object[key].options.name; // remap name for earier handling internally
                object[key].options._placeholderType = object[key].options.type;
                delete object[key].options.type; // remap name for earier handling internally
                object[key].options._placeholderIdx = 100 + idx;
                addTextDefinition(tgt, object[key].text, object[key].options, true);
                // TODO: ISSUE#599 - only text is suported now (add more below)
                //else if (object[key].image) addImageDefinition(tgt, object[key].image)
                /* 20200120: So... image placeholders go into the "slideLayoutN.xml" file and addImage doesnt do this yet...
                    <p:sp>
                  <p:nvSpPr>
                    <p:cNvPr id="7" name="Picture Placeholder 6">
                      <a:extLst>
                        <a:ext uri="{FF2B5EF4-FFF2-40B4-BE49-F238E27FC236}">
                          <a16:creationId xmlns:a16="http://schemas.microsoft.com/office/drawing/2014/main" id="{CE1AE45D-8641-0F4F-BDB5-080E69CCB034}"/>
                        </a:ext>
                      </a:extLst>
                    </p:cNvPr>
                    <p:cNvSpPr>
                */
            }
        });
    }
    // STEP 3: Add Slide Numbers (NOTE: Do this last so numbers are not covered by objects!)
    if (slideDef.slideNumber && typeof slideDef.slideNumber === 'object') {
        target._slideNumberProps = slideDef.slideNumber;
    }
}
/**
 * Generate the chart based on input data.
 * OOXML Chart Spec: ISO/IEC 29500-1:2016(E)
 *
 * @param {CHART_NAME | IChartMulti[]} `type` should belong to: 'column', 'pie'
 * @param {[]} `data` a JSON object with follow the following format
 * @param {IChartOptsLib} `opt` chart options
 * @param {PresSlide} `target` slide object that the chart will be added to
 * @return {object} chart object
 * {
 *   title: 'eSurvey chart',
 *   data: [
 *		{
 *			name: 'Income',
 *			labels: ['2005', '2006', '2007', '2008', '2009'],
 *			values: [23.5, 26.2, 30.1, 29.5, 24.6]
 *		},
 *		{
 *			name: 'Expense',
 *			labels: ['2005', '2006', '2007', '2008', '2009'],
 *			values: [18.1, 22.8, 23.9, 25.1, 25]
 *		}
 *	 ]
 *	}
 */
function addChartDefinition(target, type, data, opt) {
    function correctGridLineOptions(glOpts) {
        if (!glOpts || glOpts.style === 'none')
            return;
        if (glOpts.size !== undefined && (isNaN(Number(glOpts.size)) || glOpts.size <= 0)) {
            console.warn('Warning: chart.gridLine.size must be greater than 0.');
            delete glOpts.size; // delete prop to used defaults
        }
        if (glOpts.style && ['solid', 'dash', 'dot'].indexOf(glOpts.style) < 0) {
            console.warn('Warning: chart.gridLine.style options: `solid`, `dash`, `dot`.');
            delete glOpts.style;
        }
    }
    var chartId = ++_chartCounter;
    var resultObject = {
        _type: null,
        text: null,
        options: null,
        chartRid: null,
    };
    // DESIGN: `type` can an object (ex: `pptx.charts.DOUGHNUT`) or an array of chart objects
    // EX: addChartDefinition([ { type:pptx.charts.BAR, data:{name:'', labels:[], values[]} }, {<etc>} ])
    // Multi-Type Charts
    var tmpOpt;
    var tmpData = [], options;
    if (Array.isArray(type)) {
        // For multi-type charts there needs to be data for each type,
        // as well as a single data source for non-series operations.
        // The data is indexed below to keep the data in order when segmented
        // into types.
        type.forEach(function (obj) {
            tmpData = tmpData.concat(obj.data);
        });
        tmpOpt = data || opt;
    }
    else {
        tmpData = data;
        tmpOpt = opt;
    }
    tmpData.forEach(function (item, i) {
        item.index = i;
    });
    options = tmpOpt && typeof tmpOpt === 'object' ? tmpOpt : {};
    // STEP 1: TODO: check for reqd fields, correct type, etc
    // `type` exists in CHART_TYPE
    // Array.isArray(data)
    /*
        if ( Array.isArray(rel.data) && rel.data.length > 0 && typeof rel.data[0] === 'object'
            && rel.data[0].labels && Array.isArray(rel.data[0].labels)
            && rel.data[0].values && Array.isArray(rel.data[0].values) ) {
            obj = rel.data[0];
        }
        else {
            console.warn("USAGE: addChart( 'pie', [ {name:'Sales', labels:['Jan','Feb'], values:[10,20]} ], {x:1, y:1} )");
            return;
        }
        */
    // STEP 2: Set default options/decode user options
    // A: Core
    options._type = type;
    options.x = typeof options.x !== 'undefined' && options.x != null && !isNaN(Number(options.x)) ? options.x : 1;
    options.y = typeof options.y !== 'undefined' && options.y != null && !isNaN(Number(options.y)) ? options.y : 1;
    options.w = options.w || '50%';
    options.h = options.h || '50%';
    // B: Options: misc
    if (['bar', 'col'].indexOf(options.barDir || '') < 0)
        options.barDir = 'col';
    // IMPORTANT: 'bestFit' will cause issues with PPT-Online in some cases, so defualt to 'ctr'!
    if (['bestFit', 'b', 'ctr', 'inBase', 'inEnd', 'l', 'outEnd', 'r', 't'].indexOf(options.dataLabelPosition || '') < 0)
        options.dataLabelPosition = options._type === CHART_TYPE.PIE || options._type === CHART_TYPE.DOUGHNUT ? 'bestFit' : 'ctr';
    options.dataLabelBkgrdColors = options.dataLabelBkgrdColors === true || options.dataLabelBkgrdColors === false ? options.dataLabelBkgrdColors : false;
    if (['b', 'l', 'r', 't', 'tr'].indexOf(options.legendPos || '') < 0)
        options.legendPos = 'r';
    // barGrouping: "21.2.3.17 ST_Grouping (Grouping)"
    if (['clustered', 'standard', 'stacked', 'percentStacked'].indexOf(options.barGrouping || '') < 0)
        options.barGrouping = 'standard';
    if (options.barGrouping.indexOf('tacked') > -1) {
        options.dataLabelPosition = 'ctr'; // IMPORTANT: PPT-Online will not open Presentation when 'outEnd' etc is used on stacked!
        if (!options.barGapWidthPct)
            options.barGapWidthPct = 50;
    }
    // 3D bar: ST_Shape
    if (['cone', 'coneToMax', 'box', 'cylinder', 'pyramid', 'pyramidToMax'].indexOf(options.bar3DShape || '') < 0)
        options.bar3DShape = 'box';
    // lineDataSymbol: http://www.datypic.com/sc/ooxml/a-val-32.html
    // Spec has [plus,star,x] however neither PPT2013 nor PPT-Online support them
    if (['circle', 'dash', 'diamond', 'dot', 'none', 'square', 'triangle'].indexOf(options.lineDataSymbol || '') < 0)
        options.lineDataSymbol = 'circle';
    if (['gap', 'span'].indexOf(options.displayBlanksAs || '') < 0)
        options.displayBlanksAs = 'span';
    if (['standard', 'marker', 'filled'].indexOf(options.radarStyle || '') < 0)
        options.radarStyle = 'standard';
    options.lineDataSymbolSize = options.lineDataSymbolSize && !isNaN(options.lineDataSymbolSize) ? options.lineDataSymbolSize : 6;
    options.lineDataSymbolLineSize = options.lineDataSymbolLineSize && !isNaN(options.lineDataSymbolLineSize) ? valToPts(options.lineDataSymbolLineSize) : valToPts(0.75);
    // `layout` allows the override of PPT defaults to maximize space
    if (options.layout) {
        ['x', 'y', 'w', 'h'].forEach(function (key) {
            var val = options.layout[key];
            if (isNaN(Number(val)) || val < 0 || val > 1) {
                console.warn('Warning: chart.layout.' + key + ' can only be 0-1');
                delete options.layout[key]; // remove invalid value so that default will be used
            }
        });
    }
    // Set gridline defaults
    options.catGridLine = options.catGridLine || (options._type === CHART_TYPE.SCATTER ? { color: 'D9D9D9', size: 1 } : { style: 'none' });
    options.valGridLine = options.valGridLine || (options._type === CHART_TYPE.SCATTER ? { color: 'D9D9D9', size: 1 } : {});
    options.serGridLine = options.serGridLine || (options._type === CHART_TYPE.SCATTER ? { color: 'D9D9D9', size: 1 } : { style: 'none' });
    correctGridLineOptions(options.catGridLine);
    correctGridLineOptions(options.valGridLine);
    correctGridLineOptions(options.serGridLine);
    correctShadowOptions(options.shadow);
    // C: Options: plotArea
    options.showDataTable = options.showDataTable === true || options.showDataTable === false ? options.showDataTable : false;
    options.showDataTableHorzBorder = options.showDataTableHorzBorder === true || options.showDataTableHorzBorder === false ? options.showDataTableHorzBorder : true;
    options.showDataTableVertBorder = options.showDataTableVertBorder === true || options.showDataTableVertBorder === false ? options.showDataTableVertBorder : true;
    options.showDataTableOutline = options.showDataTableOutline === true || options.showDataTableOutline === false ? options.showDataTableOutline : true;
    options.showDataTableKeys = options.showDataTableKeys === true || options.showDataTableKeys === false ? options.showDataTableKeys : true;
    options.showLabel = options.showLabel === true || options.showLabel === false ? options.showLabel : false;
    options.showLegend = options.showLegend === true || options.showLegend === false ? options.showLegend : false;
    options.showPercent = options.showPercent === true || options.showPercent === false ? options.showPercent : true;
    options.showTitle = options.showTitle === true || options.showTitle === false ? options.showTitle : false;
    options.showValue = options.showValue === true || options.showValue === false ? options.showValue : false;
    options.showLeaderLines = options.showLeaderLines === true || options.showLeaderLines === false ? options.showLeaderLines : false;
    options.catAxisLineShow = typeof options.catAxisLineShow !== 'undefined' ? options.catAxisLineShow : true;
    options.valAxisLineShow = typeof options.valAxisLineShow !== 'undefined' ? options.valAxisLineShow : true;
    options.serAxisLineShow = typeof options.serAxisLineShow !== 'undefined' ? options.serAxisLineShow : true;
    options.v3DRotX = !isNaN(options.v3DRotX) && options.v3DRotX >= -90 && options.v3DRotX <= 90 ? options.v3DRotX : 30;
    options.v3DRotY = !isNaN(options.v3DRotY) && options.v3DRotY >= 0 && options.v3DRotY <= 360 ? options.v3DRotY : 30;
    options.v3DRAngAx = options.v3DRAngAx === true || options.v3DRAngAx === false ? options.v3DRAngAx : true;
    options.v3DPerspective = !isNaN(options.v3DPerspective) && options.v3DPerspective >= 0 && options.v3DPerspective <= 240 ? options.v3DPerspective : 30;
    // D: Options: chart
    options.barGapWidthPct = !isNaN(options.barGapWidthPct) && options.barGapWidthPct >= 0 && options.barGapWidthPct <= 1000 ? options.barGapWidthPct : 150;
    options.barGapDepthPct = !isNaN(options.barGapDepthPct) && options.barGapDepthPct >= 0 && options.barGapDepthPct <= 1000 ? options.barGapDepthPct : 150;
    options.chartColors = Array.isArray(options.chartColors)
        ? options.chartColors
        : options._type === CHART_TYPE.PIE || options._type === CHART_TYPE.DOUGHNUT
            ? PIECHART_COLORS
            : BARCHART_COLORS;
    options.chartColorsOpacity = options.chartColorsOpacity && !isNaN(options.chartColorsOpacity) ? options.chartColorsOpacity : null;
    //
    options.border = options.border && typeof options.border === 'object' ? options.border : null;
    if (options.border && (!options.border.pt || isNaN(options.border.pt)))
        options.border.pt = 1;
    if (options.border && (!options.border.color || typeof options.border.color !== 'string' || options.border.color.length !== 6))
        options.border.color = '363636';
    //
    options.dataBorder = options.dataBorder && typeof options.dataBorder === 'object' ? options.dataBorder : null;
    if (options.dataBorder && (!options.dataBorder.pt || isNaN(options.dataBorder.pt)))
        options.dataBorder.pt = 0.75;
    if (options.dataBorder && (!options.dataBorder.color || typeof options.dataBorder.color !== 'string' || options.dataBorder.color.length !== 6))
        options.dataBorder.color = 'F9F9F9';
    //
    if (!options.dataLabelFormatCode && options._type === CHART_TYPE.SCATTER)
        options.dataLabelFormatCode = 'General';
    options.dataLabelFormatCode = options.dataLabelFormatCode && typeof options.dataLabelFormatCode === 'string' ? options.dataLabelFormatCode : '#,##0';
    if (options._type === CHART_TYPE.PIE || options._type === CHART_TYPE.DOUGHNUT)
        options.dataLabelFormatCode = options.showPercent ? '0%' : 'General';
    //
    // Set default format for Scatter chart labels to custom string if not defined
    if (!options.dataLabelFormatScatter && options._type === CHART_TYPE.SCATTER)
        options.dataLabelFormatScatter = 'custom';
    //
    options.lineSize = typeof options.lineSize === 'number' ? options.lineSize : 2;
    options.valAxisMajorUnit = typeof options.valAxisMajorUnit === 'number' ? options.valAxisMajorUnit : null;
    options.valAxisCrossesAt = options.valAxisCrossesAt || 'autoZero';
    // STEP 4: Set props
    resultObject._type = 'chart';
    resultObject.options = options;
    resultObject.chartRid = getNewRelId(target);
    // STEP 5: Add this chart to this Slide Rels (rId/rels count spans all slides! Count all images to get next rId)
    target._relsChart.push({
        rId: getNewRelId(target),
        data: tmpData,
        opts: options,
        type: options._type,
        globalId: chartId,
        fileName: 'chart' + chartId + '.xml',
        Target: '/ppt/charts/chart' + chartId + '.xml',
    });
    target._slideObjects.push(resultObject);
    return resultObject;
}
/**
 * Adds an image object to a slide definition.
 * This method can be called with only two args (opt, target) - this is supposed to be the only way in future.
 * @param {ImageProps} `opt` - object containing `path`/`data`, `x`, `y`, etc.
 * @param {PresSlide} `target` - slide that the image should be added to (if not specified as the 2nd arg)
 * @note: Remote images (eg: "http://whatev.com/blah"/from web and/or remote server arent supported yet - we'd need to create an <img>, load it, then send to canvas
 * @see: https://stackoverflow.com/questions/164181/how-to-fetch-a-remote-image-to-display-in-a-canvas)
 */
function addImageDefinition(target, opt) {
    var newObject = {
        _type: null,
        text: null,
        options: null,
        image: null,
        imageRid: null,
        hyperlink: null,
    };
    // FIRST: Set vars for this image (object param replaces positional args in 1.1.0)
    var intPosX = opt.x || 0;
    var intPosY = opt.y || 0;
    var intWidth = opt.w || 0;
    var intHeight = opt.h || 0;
    var sizing = opt.sizing || null;
    var objHyperlink = opt.hyperlink || '';
    var strImageData = opt.data || '';
    var strImagePath = opt.path || '';
    var imageRelId = getNewRelId(target);
    // REALITY-CHECK:
    if (!strImagePath && !strImageData) {
        console.error("ERROR: addImage() requires either 'data' or 'path' parameter!");
        return null;
    }
    else if (strImagePath && typeof strImagePath !== 'string') {
        console.error("ERROR: addImage() 'path' should be a string, ex: {path:'/img/sample.png'} - you sent " + strImagePath);
        return null;
    }
    else if (strImageData && typeof strImageData !== 'string') {
        console.error("ERROR: addImage() 'data' should be a string, ex: {data:'image/png;base64,NMP[...]'} - you sent " + strImageData);
        return null;
    }
    else if (strImageData && typeof strImageData === 'string' && strImageData.toLowerCase().indexOf('base64,') === -1) {
        console.error("ERROR: Image `data` value lacks a base64 header! Ex: 'image/png;base64,NMP[...]')");
        return null;
    }
    // STEP 1: Set extension
    // NOTE: Split to address URLs with params (eg: `path/brent.jpg?someParam=true`)
    var strImgExtn = strImagePath
        .substring(strImagePath.lastIndexOf('/') + 1)
        .split('?')[0]
        .split('.')
        .pop()
        .split('#')[0] || 'png';
    // However, pre-encoded images can be whatever mime-type they want (and good for them!)
    if (strImageData && /image\/(\w+);/.exec(strImageData) && /image\/(\w+);/.exec(strImageData).length > 0) {
        strImgExtn = /image\/(\w+);/.exec(strImageData)[1];
    }
    else if (strImageData && strImageData.toLowerCase().indexOf('image/svg+xml') > -1) {
        strImgExtn = 'svg';
    }
    // STEP 2: Set type/path
    newObject._type = SLIDE_OBJECT_TYPES.image;
    newObject.image = strImagePath || 'preencoded.png';
    // STEP 3: Set image properties & options
    // FIXME: Measure actual image when no intWidth/intHeight params passed
    // ....: This is an async process: we need to make getSizeFromImage use callback, then set H/W...
    // if ( !intWidth || !intHeight ) { var imgObj = getSizeFromImage(strImagePath);
    newObject.options = {
        x: intPosX || 0,
        y: intPosY || 0,
        w: intWidth || 1,
        h: intHeight || 1,
        rounding: typeof opt.rounding === 'boolean' ? opt.rounding : false,
        sizing: sizing,
        placeholder: opt.placeholder,
        rotate: opt.rotate || 0,
        flipV: opt.flipV || false,
        flipH: opt.flipH || false
    };
    // STEP 4: Add this image to this Slide Rels (rId/rels count spans all slides! Count all images to get next rId)
    if (strImgExtn === 'svg') {
        // SVG files consume *TWO* rId's: (a png version and the svg image)
        // <Relationship Id="rId3" Type="http://schemas.openxmlformats.org/officeDocument/2006/relationships/image" Target="../media/image1.png"/>
        // <Relationship Id="rId4" Type="http://schemas.openxmlformats.org/officeDocument/2006/relationships/image" Target="../media/image2.svg"/>
        target._relsMedia.push({
            path: strImagePath || strImageData + 'png',
            type: 'image/png',
            extn: 'png',
            data: strImageData || '',
            rId: imageRelId,
            Target: '../media/image-' + target._slideNum + '-' + (target._relsMedia.length + 1) + '.png',
            isSvgPng: true,
            svgSize: { w: getSmartParseNumber(newObject.options.w, 'X', target._presLayout), h: getSmartParseNumber(newObject.options.h, 'Y', target._presLayout) },
        });
        newObject.imageRid = imageRelId;
        target._relsMedia.push({
            path: strImagePath || strImageData,
            type: 'image/svg+xml',
            extn: strImgExtn,
            data: strImageData || '',
            rId: imageRelId + 1,
            Target: '../media/image-' + target._slideNum + '-' + (target._relsMedia.length + 1) + '.' + strImgExtn,
        });
        newObject.imageRid = imageRelId + 1;
    }
    else {
        target._relsMedia.push({
            path: strImagePath || 'preencoded.' + strImgExtn,
            type: 'image/' + strImgExtn,
            extn: strImgExtn,
            data: strImageData || '',
            rId: imageRelId,
            Target: '../media/image-' + target._slideNum + '-' + (target._relsMedia.length + 1) + '.' + strImgExtn,
        });
        newObject.imageRid = imageRelId;
    }
    // STEP 5: Hyperlink support
    if (typeof objHyperlink === 'object') {
        if (!objHyperlink.url && !objHyperlink.slide)
            throw new Error('ERROR: `hyperlink` option requires either: `url` or `slide`');
        else {
            imageRelId++;
            target._rels.push({
                type: SLIDE_OBJECT_TYPES.hyperlink,
                data: objHyperlink.slide ? 'slide' : 'dummy',
                rId: imageRelId,
                Target: objHyperlink.url || objHyperlink.slide.toString(),
            });
            objHyperlink._rId = imageRelId;
            newObject.hyperlink = objHyperlink;
        }
    }
    // STEP 6: Add object to slide
    target._slideObjects.push(newObject);
}
/**
 * Adds a media object to a slide definition.
 * @param {PresSlide} `target` - slide object that the text will be added to
 * @param {MediaProps} `opt` - media options
 */
function addMediaDefinition(target, opt) {
    var intRels = target._relsMedia.length + 1;
    var intPosX = opt.x || 0;
    var intPosY = opt.y || 0;
    var intSizeX = opt.w || 2;
    var intSizeY = opt.h || 2;
    var strData = opt.data || '';
    var strLink = opt.link || '';
    var strPath = opt.path || '';
    var strType = opt.type || 'audio';
    var strExtn = 'mp3';
    var slideData = {
        _type: SLIDE_OBJECT_TYPES.media,
    };
    // STEP 1: REALITY-CHECK
    if (!strPath && !strData && strType !== 'online') {
        throw new Error("addMedia() error: either 'data' or 'path' are required!");
    }
    else if (strData && strData.toLowerCase().indexOf('base64,') === -1) {
        throw new Error("addMedia() error: `data` value lacks a base64 header! Ex: 'video/mpeg;base64,NMP[...]')");
    }
    // Online Video: requires `link`
    if (strType === 'online' && !strLink) {
        throw new Error('addMedia() error: online videos require `link` value');
    }
    // FIXME: 20190707
    //strType = strData ? strData.split(';')[0].split('/')[0] : strType
    strExtn = strData ? strData.split(';')[0].split('/')[1] : strPath.split('.').pop();
    // STEP 2: Set type, media
    slideData.mtype = strType;
    slideData.media = strPath || 'preencoded.mov';
    slideData.options = {};
    // STEP 3: Set media properties & options
    slideData.options.x = intPosX;
    slideData.options.y = intPosY;
    slideData.options.w = intSizeX;
    slideData.options.h = intSizeY;
    // STEP 4: Add this media to this Slide Rels (rId/rels count spans all slides! Count all media to get next rId)
    // NOTE: rId starts at 2 (hence the intRels+1 below) as slideLayout.xml is rId=1!
    if (strType === 'online') {
        // A: Add video
        target._relsMedia.push({
            path: strPath || 'preencoded' + strExtn,
            data: 'dummy',
            type: 'online',
            extn: strExtn,
            rId: intRels + 1,
            Target: strLink,
        });
        slideData.mediaRid = target._relsMedia[target._relsMedia.length - 1].rId;
        // B: Add preview/overlay image
        target._relsMedia.push({
            path: 'preencoded.png',
            data: IMG_PLAYBTN,
            type: 'image/png',
            extn: 'png',
            rId: intRels + 2,
            Target: '../media/image-' + target._slideNum + '-' + (target._relsMedia.length + 1) + '.png',
        });
    }
    else {
        /* NOTE: Audio/Video files consume *TWO* rId's:
         * <Relationship Id="rId2" Target="../media/media1.mov" Type="http://schemas.openxmlformats.org/officeDocument/2006/relationships/video"/>
         * <Relationship Id="rId3" Target="../media/media1.mov" Type="http://schemas.microsoft.com/office/2007/relationships/media"/>
         */
        // A: "relationships/video"
        target._relsMedia.push({
            path: strPath || 'preencoded' + strExtn,
            type: strType + '/' + strExtn,
            extn: strExtn,
            data: strData || '',
            rId: intRels + 0,
            Target: '../media/media-' + target._slideNum + '-' + (target._relsMedia.length + 1) + '.' + strExtn,
        });
        slideData.mediaRid = target._relsMedia[target._relsMedia.length - 1].rId;
        // B: "relationships/media"
        target._relsMedia.push({
            path: strPath || 'preencoded' + strExtn,
            type: strType + '/' + strExtn,
            extn: strExtn,
            data: strData || '',
            rId: intRels + 1,
            Target: '../media/media-' + target._slideNum + '-' + (target._relsMedia.length + 0) + '.' + strExtn,
        });
        // C: Add preview/overlay image
        target._relsMedia.push({
            data: IMG_PLAYBTN,
            path: 'preencoded.png',
            type: 'image/png',
            extn: 'png',
            rId: intRels + 2,
            Target: '../media/image-' + target._slideNum + '-' + (target._relsMedia.length + 1) + '.png',
        });
    }
    // LAST
    target._slideObjects.push(slideData);
}
/**
 * Adds Notes to a slide.
 * @param {String} `notes`
 * @param {Object} opt (*unused*)
 * @param {PresSlide} `target` slide object
 * @since 2.3.0
 */
function addNotesDefinition(target, notes) {
    target._slideObjects.push({
        _type: SLIDE_OBJECT_TYPES.notes,
        text: notes,
    });
}
/**
 * Adds a shape object to a slide definition.
 * @param {PresSlide} target slide object that the shape should be added to
 * @param {SHAPE_NAME} shapeName shape name
 * @param {ShapeProps} opts shape options
 */
function addShapeDefinition(target, shapeName, opts) {
    var options = typeof opts === 'object' ? opts : {};
    options.line = options.line || { type: 'none' };
    var newObject = {
        _type: SLIDE_OBJECT_TYPES.text,
        shape: shapeName || SHAPE_TYPE.RECTANGLE,
        options: options,
        text: null,
    };
    // Reality check
    if (!shapeName)
        throw new Error('Missing/Invalid shape parameter! Example: `addShape(pptxgen.shapes.LINE, {x:1, y:1, w:1, h:1});`');
    // 1: ShapeLineProps defaults
    var newLineOpts = {
        type: options.line.type || 'solid',
        color: options.line.color || DEF_SHAPE_LINE_COLOR,
        transparency: options.line.transparency || 0,
        width: options.line.width || 1,
        dashType: options.line.dashType || 'solid',
        beginArrowType: options.line.beginArrowType || null,
        endArrowType: options.line.endArrowType || null,
    };
    if (typeof options.line === 'object' && options.line.type !== 'none')
        options.line = newLineOpts;
    // 2: Set options defaults
    options.x = options.x || (options.x === 0 ? 0 : 1);
    options.y = options.y || (options.y === 0 ? 0 : 1);
    options.w = options.w || (options.w === 0 ? 0 : 1);
    options.h = options.h || (options.h === 0 ? 0 : 1);
    // 3: Handle line (lots of deprecated opts)
    if (typeof options.line === 'string') {
        var tmpOpts = newLineOpts;
        tmpOpts.color = options.line.toString(); // @deprecated `options.line` string (was line color)
        options.line = tmpOpts;
    }
    if (typeof options.lineSize === 'number')
        options.line.width = options.lineSize; // @deprecated (part of `ShapeLineProps` now)
    if (typeof options.lineDash === 'string')
        options.line.dashType = options.lineDash; // @deprecated (part of `ShapeLineProps` now)
    if (typeof options.lineHead === 'string')
        options.line.beginArrowType = options.lineHead; // @deprecated (part of `ShapeLineProps` now)
    if (typeof options.lineTail === 'string')
        options.line.endArrowType = options.lineTail; // @deprecated (part of `ShapeLineProps` now)
    // 4: Create hyperlink rels
    createHyperlinkRels(target, newObject);
    // LAST: Add object to slide
    target._slideObjects.push(newObject);
}
/**
 * Adds a table object to a slide definition.
 * @param {PresSlide} target - slide object that the table should be added to
 * @param {TableRow[]} tableRows - table data
 * @param {TableProps} options - table options
 * @param {SlideLayout} slideLayout - Slide layout
 * @param {PresLayout} presLayout - Presentation layout
 * @param {Function} addSlide - method
 * @param {Function} getSlide - method
 */
function addTableDefinition(target, tableRows, options, slideLayout, presLayout, addSlide, getSlide) {
    var opt = options && typeof options === 'object' ? options : {};
    var slides = [target]; // Create array of Slides as more may be added by auto-paging
    // STEP 1: REALITY-CHECK
    {
        // A: check for empty
        if (tableRows === null || tableRows.length === 0 || !Array.isArray(tableRows)) {
            throw new Error("addTable: Array expected! EX: 'slide.addTable( [rows], {options} );' (https://gitbrent.github.io/PptxGenJS/docs/api-tables.html)");
        }
        // B: check for non-well-formatted array (ex: rows=['a','b'] instead of [['a','b']])
        if (!tableRows[0] || !Array.isArray(tableRows[0])) {
            throw new Error("addTable: 'rows' should be an array of cells! EX: 'slide.addTable( [ ['A'], ['B'], {text:'C',options:{align:'center'}} ] );' (https://gitbrent.github.io/PptxGenJS/docs/api-tables.html)");
        }
        // TODO: FUTURE: This is wacky and wont function right (shows .w value when there is none from demo.js?!) 20191219
        /*
        if (opt.w && opt.colW) {
            console.warn('addTable: please use either `colW` or `w` - not both (table will use `colW` and ignore `w`)')
            console.log(`${opt.w} ${opt.colW}`)
        }
        */
    }
    // STEP 2: Transform `tableRows` into well-formatted TableCell's
    // tableRows can be object or plain text array: `[{text:'cell 1'}, {text:'cell 2', options:{color:'ff0000'}}]` | `["cell 1", "cell 2"]`
    var arrRows = [];
    tableRows.forEach(function (row) {
        var newRow = [];
        if (Array.isArray(row)) {
            row.forEach(function (cell) {
                // A:
                var newCell = {
                    _type: SLIDE_OBJECT_TYPES.tablecell,
                    text: '',
                    options: typeof cell === 'object' && cell.options ? cell.options : {},
                };
                // B:
                if (typeof cell === 'string' || typeof cell === 'number')
                    newCell.text = cell.toString();
                else if (cell.text) {
                    // Cell can contain complex text type, or string, or number
                    if (typeof cell.text === 'string' || typeof cell.text === 'number')
                        newCell.text = cell.text.toString();
                    else if (cell.text)
                        newCell.text = cell.text;
                    // Capture options
                    if (cell.options && typeof cell.options === 'object')
                        newCell.options = cell.options;
                }
                // C: Set cell borders
                newCell.options.border = newCell.options.border || opt.border || [{ type: 'none' }, { type: 'none' }, { type: 'none' }, { type: 'none' }];
                var cellBorder = newCell.options.border;
                // CASE 1: border interface is: BorderOptions | [BorderOptions, BorderOptions, BorderOptions, BorderOptions]
                if (!Array.isArray(cellBorder) && typeof cellBorder === 'object')
                    newCell.options.border = [cellBorder, cellBorder, cellBorder, cellBorder];
                // Handle: [null, null, {type:'solid'}, null]
                if (!newCell.options.border[0])
                    newCell.options.border[0] = { type: 'none' };
                if (!newCell.options.border[1])
                    newCell.options.border[1] = { type: 'none' };
                if (!newCell.options.border[2])
                    newCell.options.border[2] = { type: 'none' };
                if (!newCell.options.border[3])
                    newCell.options.border[3] = { type: 'none' };
                // set complete BorderOptions for all sides
                var arrSides = [0, 1, 2, 3];
                arrSides.forEach(function (idx) {
                    newCell.options.border[idx] = {
                        type: newCell.options.border[idx].type || DEF_CELL_BORDER.type,
                        color: newCell.options.border[idx].color || DEF_CELL_BORDER.color,
                        pt: typeof newCell.options.border[idx].pt === 'number' ? newCell.options.border[idx].pt : DEF_CELL_BORDER.pt,
                    };
                });
                // LAST:
                newRow.push(newCell);
            });
        }
        else {
            console.log('addTable: tableRows has a bad row. A row should be an array of cells. You provided:');
            console.log(row);
        }
        arrRows.push(newRow);
    });
    // STEP 3: Set options
    opt.x = getSmartParseNumber(opt.x || (opt.x === 0 ? 0 : EMU / 2), 'X', presLayout);
    opt.y = getSmartParseNumber(opt.y || (opt.y === 0 ? 0 : EMU / 2), 'Y', presLayout);
    if (opt.h)
        opt.h = getSmartParseNumber(opt.h, 'Y', presLayout); // NOTE: Dont set default `h` - leaving it null triggers auto-rowH in `makeXMLSlide()`
    opt.fontSize = opt.fontSize || DEF_FONT_SIZE;
    opt.margin = opt.margin === 0 || opt.margin ? opt.margin : DEF_CELL_MARGIN_PT;
    if (typeof opt.margin === 'number')
        opt.margin = [Number(opt.margin), Number(opt.margin), Number(opt.margin), Number(opt.margin)];
    if (!opt.color)
        opt.color = opt.color || DEF_FONT_COLOR; // Set default color if needed (table option > inherit from Slide > default to black)
    if (typeof opt.border === 'string') {
        console.warn("addTable `border` option must be an object. Ex: `{border: {type:'none'}}`");
        opt.border = null;
    }
    else if (Array.isArray(opt.border)) {
        [0, 1, 2, 3].forEach(function (idx) {
            opt.border[idx] = opt.border[idx]
                ? { type: opt.border[idx].type || DEF_CELL_BORDER.type, color: opt.border[idx].color || DEF_CELL_BORDER.color, pt: opt.border[idx].pt || DEF_CELL_BORDER.pt }
                : { type: 'none' };
        });
    }
    opt.autoPage = typeof opt.autoPage === 'boolean' ? opt.autoPage : false;
    opt.autoPageRepeatHeader = typeof opt.autoPageRepeatHeader === 'boolean' ? opt.autoPageRepeatHeader : false;
    opt.autoPageHeaderRows = typeof opt.autoPageHeaderRows !== 'undefined' && !isNaN(Number(opt.autoPageHeaderRows)) ? Number(opt.autoPageHeaderRows) : 1;
    opt.autoPageLineWeight = typeof opt.autoPageLineWeight !== 'undefined' && !isNaN(Number(opt.autoPageLineWeight)) ? Number(opt.autoPageLineWeight) : 0;
    if (opt.autoPageLineWeight) {
        if (opt.autoPageLineWeight > 1)
            opt.autoPageLineWeight = 1;
        else if (opt.autoPageLineWeight < -1)
            opt.autoPageLineWeight = -1;
    }
    // autoPage ^^^
    // Set/Calc table width
    // Get slide margins - start with default values, then adjust if master or slide margins exist
    var arrTableMargin = DEF_SLIDE_MARGIN_IN;
    // Case 1: Master margins
    if (slideLayout && typeof slideLayout._margin !== 'undefined') {
        if (Array.isArray(slideLayout._margin))
            arrTableMargin = slideLayout._margin;
        else if (!isNaN(Number(slideLayout._margin)))
            arrTableMargin = [Number(slideLayout._margin), Number(slideLayout._margin), Number(slideLayout._margin), Number(slideLayout._margin)];
    }
    // Case 2: Table margins
    /* FIXME: add `_margin` option to slide options
        else if ( addNewSlide._margin ) {
            if ( Array.isArray(addNewSlide._margin) ) arrTableMargin = addNewSlide._margin;
            else if ( !isNaN(Number(addNewSlide._margin)) ) arrTableMargin = [Number(addNewSlide._margin), Number(addNewSlide._margin), Number(addNewSlide._margin), Number(addNewSlide._margin)];
        }
    */
    /**
     * Calc table width depending upon what data we have - several scenarios exist (including bad data, eg: colW doesnt match col count)
     * The API does not require a `w` value, but XML generation does, hence, code to calc a width below using colW value(s)
     */
    if (opt.colW) {
        var firstRowColCnt = arrRows[0].reduce(function (totalLen, c) {
            if (c && c.options && c.options.colspan && typeof c.options.colspan === 'number') {
                totalLen += c.options.colspan;
            }
            else {
                totalLen += 1;
            }
            return totalLen;
        }, 0);
        // Ex: `colW = 3` or `colW = '3'`
        if (typeof opt.colW === 'string' || typeof opt.colW === 'number') {
            opt.w = Math.floor(Number(opt.colW) * firstRowColCnt);
            opt.colW = null; // IMPORTANT: Unset `colW` so table is created using `opt.w`, which will evenly divide cols
        }
        // Ex: `colW=[3]` but with >1 cols (same as above, user is saying "use this width for all")
        else if (opt.colW && Array.isArray(opt.colW) && opt.colW.length === 1 && firstRowColCnt > 1) {
            opt.w = Math.floor(Number(opt.colW) * firstRowColCnt);
            opt.colW = null; // IMPORTANT: Unset `colW` so table is created using `opt.w`, which will evenly divide cols
        }
        // Err: Mismatched colW and cols count
        else if (opt.colW && Array.isArray(opt.colW) && opt.colW.length !== firstRowColCnt) {
            console.warn('addTable: mismatch: (colW.length != data.length) Therefore, defaulting to evenly distributed col widths.');
            opt.colW = null;
        }
    }
    else if (opt.w) {
        opt.w = getSmartParseNumber(opt.w, 'X', presLayout);
    }
    else {
        opt.w = Math.floor(presLayout._sizeW / EMU - arrTableMargin[1] - arrTableMargin[3]);
    }
    // STEP 4: Convert units to EMU now (we use different logic in makeSlide->table - smartCalc is not used)
    if (opt.x && opt.x < 20)
        opt.x = inch2Emu(opt.x);
    if (opt.y && opt.y < 20)
        opt.y = inch2Emu(opt.y);
    if (opt.w && opt.w < 20)
        opt.w = inch2Emu(opt.w);
    if (opt.h && opt.h < 20)
        opt.h = inch2Emu(opt.h);
    // STEP 5: Loop over cells: transform each to ITableCell; check to see whether to skip autopaging while here
    arrRows.forEach(function (row) {
        row.forEach(function (cell, idy) {
            // A: Transform cell data if needed
            /* Table rows can be an object or plain text - transform into object when needed
                // EX:
                var arrTabRows1 = [
                    [ { text:'A1\nA2', options:{rowspan:2, fill:'99FFCC'} } ]
                    ,[ 'B2', 'C2', 'D2', 'E2' ]
                ]
            */
            if (typeof cell === 'number' || typeof cell === 'string') {
                // Grab table formatting `opts` to use here so text style/format inherits as it should
                row[idy] = { _type: SLIDE_OBJECT_TYPES.tablecell, text: row[idy].toString(), options: opt };
            }
            else if (typeof cell === 'object') {
                // ARG0: `text`
                if (typeof cell.text === 'number')
                    row[idy].text = row[idy].text.toString();
                else if (typeof cell.text === 'undefined' || cell.text === null)
                    row[idy].text = '';
                // ARG1: `options`: ensure options exists
                row[idy].options = cell.options || {};
                // Set type to tabelcell
                row[idy]._type = SLIDE_OBJECT_TYPES.tablecell;
            }
            // B: Check for fine-grained formatting, disable auto-page when found
            // Since genXmlTextBody already checks for text array ( text:[{},..{}] ) we're done!
            // Text in individual cells will be formatted as they are added by calls to genXmlTextBody within table builder
            if (cell.text && Array.isArray(cell.text))
                opt.autoPage = false;
        });
    });
    // STEP 6: Auto-Paging: (via {options} and used internally)
    // (used internally by `tableToSlides()` to not engage recursion - we've already paged the table data, just add this one)
    if (opt && opt.autoPage === false) {
        // Create hyperlink rels (IMPORTANT: Wait until table has been shredded across Slides or all rels will end-up on Slide 1!)
        createHyperlinkRels(target, arrRows);
        // Add slideObjects (NOTE: Use `extend` to avoid mutation)
        target._slideObjects.push({
            _type: SLIDE_OBJECT_TYPES.table,
            arrTabRows: arrRows,
            options: Object.assign({}, opt),
        });
    }
    else {
        if (opt.autoPageRepeatHeader)
            opt._arrObjTabHeadRows = arrRows.filter(function (_row, idx) { return idx < opt.autoPageHeaderRows; });
        // Loop over rows and create 1-N tables as needed (ISSUE#21)
        getSlidesForTableRows(arrRows, opt, presLayout, slideLayout).forEach(function (slide, idx) {
            // A: Create new Slide when needed, otherwise, use existing (NOTE: More than 1 table can be on a Slide, so we will go up AND down the Slide chain)
            if (!getSlide(target._slideNum + idx))
                slides.push(addSlide(slideLayout ? slideLayout._name : null));
            // B: Reset opt.y to `option`/`margin` after first Slide (ISSUE#43, ISSUE#47, ISSUE#48)
            if (idx > 0)
                opt.y = inch2Emu(opt.autoPageSlideStartY || opt.newSlideStartY || arrTableMargin[0]);
            // C: Add this table to new Slide
            {
                var newSlide = getSlide(target._slideNum + idx);
                opt.autoPage = false;
                // Create hyperlink rels (IMPORTANT: Wait until table has been shredded across Slides or all rels will end-up on Slide 1!)
                createHyperlinkRels(newSlide, slide.rows);
                // Add rows to new slide
                newSlide.addTable(slide.rows, Object.assign({}, opt));
            }
        });
    }
}
/**
 * Adds a text object to a slide definition.
 * @param {PresSlide} target - slide object that the text should be added to
 * @param {string|TextProps[]} text text string or object
 * @param {TextPropsOptions} opts text options
 * @param {boolean} isPlaceholder` is this a placeholder object
 * @since: 1.0.0
 */
function addTextDefinition(target, text, opts, isPlaceholder) {
    var opt = opts || {};
    opt.line = opt.line || {};
    if (!opt._bodyProp)
        opt._bodyProp = {};
    var newObject = {
        _type: isPlaceholder ? SLIDE_OBJECT_TYPES.placeholder : SLIDE_OBJECT_TYPES.text,
        shape: opt.shape || SHAPE_TYPE.RECTANGLE,
        text: (Array.isArray(text) && text.length === 0 ? '' : text || '') || '',
        options: opt,
    };
    // TODO: copy "newLineOpts" from addShape above! 20200609
    // STEP 1: Set some options
    {
        // A.1: Placeholders should inherit their colors or override them, so don't default them
        if (!opt.placeholder) {
            opt.color = opt.color || target.color || DEF_FONT_COLOR; // Set color (options > inherit from Slide > default to black)
        }
        // A.2: Placeholder should inherit their bullets or override them, so don't default them
        if (opt.placeholder || isPlaceholder) {
            opt.bullet = opt.bullet || false;
        }
        // B
        if (opt.shape === SHAPE_TYPE.LINE) {
            // ShapeLineProps defaults
            var newLineOpts = {
                type: opt.line.type || 'solid',
                color: opt.line.color || DEF_SHAPE_LINE_COLOR,
                transparency: opt.line.transparency || 0,
                width: opt.line.width || 1,
                dashType: opt.line.dashType || 'solid',
                beginArrowType: opt.line.beginArrowType || null,
                endArrowType: opt.line.endArrowType || null,
            };
            if (typeof opt.line === 'object')
                opt.line = newLineOpts;
            // 3: Handle line (lots of deprecated opts)
            if (typeof opt.line === 'string') {
                var tmpOpts = newLineOpts;
                tmpOpts.color = opt.line.toString(); // @deprecated `opt.line` string (was line color)
                opt.line = tmpOpts;
            }
            if (typeof opt.lineSize === 'number')
                opt.line.width = opt.lineSize; // @deprecated (part of `ShapeLineProps` now)
            if (typeof opt.lineDash === 'string')
                opt.line.dashType = opt.lineDash; // @deprecated (part of `ShapeLineProps` now)
            if (typeof opt.lineHead === 'string')
                opt.line.beginArrowType = opt.lineHead; // @deprecated (part of `ShapeLineProps` now)
            if (typeof opt.lineTail === 'string')
                opt.line.endArrowType = opt.lineTail; // @deprecated (part of `ShapeLineProps` now)
        }
        // C
        newObject.options.lineSpacing = opt.lineSpacing && !isNaN(opt.lineSpacing) ? opt.lineSpacing : null;
        // D: Transform text options to bodyProperties as thats how we build XML
        newObject.options._bodyProp.autoFit = opt.autoFit || false; // @deprecated (3.3.0) If true, shape will collapse to text size (Fit To shape)
        newObject.options._bodyProp.anchor = !opt.placeholder ? TEXT_VALIGN.ctr : null; // VALS: [t,ctr,b]
        newObject.options._bodyProp.vert = opt.vert || null; // VALS: [eaVert,horz,mongolianVert,vert,vert270,wordArtVert,wordArtVertRtl]
        if ((opt.inset && !isNaN(Number(opt.inset))) || opt.inset === 0) {
            newObject.options._bodyProp.lIns = inch2Emu(opt.inset);
            newObject.options._bodyProp.rIns = inch2Emu(opt.inset);
            newObject.options._bodyProp.tIns = inch2Emu(opt.inset);
            newObject.options._bodyProp.bIns = inch2Emu(opt.inset);
        }
    }
    // STEP 2: Transform `align`/`valign` to XML values, store in _bodyProp for XML gen
    {
        if ((newObject.options.align || '').toLowerCase().indexOf('c') === 0)
            newObject.options._bodyProp.align = TEXT_HALIGN.center;
        else if ((newObject.options.align || '').toLowerCase().indexOf('l') === 0)
            newObject.options._bodyProp.align = TEXT_HALIGN.left;
        else if ((newObject.options.align || '').toLowerCase().indexOf('r') === 0)
            newObject.options._bodyProp.align = TEXT_HALIGN.right;
        else if ((newObject.options.align || '').toLowerCase().indexOf('j') === 0)
            newObject.options._bodyProp.align = TEXT_HALIGN.justify;
        if ((newObject.options.valign || '').toLowerCase().indexOf('b') === 0)
            newObject.options._bodyProp.anchor = TEXT_VALIGN.b;
        else if ((newObject.options.valign || '').toLowerCase().indexOf('m') === 0)
            newObject.options._bodyProp.anchor = TEXT_VALIGN.ctr;
        else if ((newObject.options.valign || '').toLowerCase().indexOf('t') === 0)
            newObject.options._bodyProp.anchor = TEXT_VALIGN.t;
    }
    // STEP 3: ROBUST: Set rational values for some shadow props if needed
    correctShadowOptions(opt.shadow);
    // STEP 4: Create hyperlinks
    if (typeof text === 'string' || typeof text === 'number')
        newObject.text = [{ text: text, options: newObject.options }];
    createHyperlinkRels(target, newObject.text || '');
    // LAST: Add object to Slide
    target._slideObjects.push(newObject);
}
/**
 * Adds placeholder objects to slide
 * @param {PresSlide} slide - slide object containing layouts
 */
function addPlaceholdersToSlideLayouts(slide) {
    (slide._slideLayout._slideObjects || []).forEach(function (slideLayoutObj) {
        if (slideLayoutObj._type === SLIDE_OBJECT_TYPES.placeholder) {
            // A: Search for this placeholder on Slide before we add
            // NOTE: Check to ensure a placeholder does not already exist on the Slide
            // They are created when they have been populated with text (ex: `slide.addText('Hi', { placeholder:'title' });`)
            if (slide._slideObjects.filter(function (slideObj) { return slideObj.options && slideObj.options.placeholder === slideLayoutObj.options.placeholder; }).length === 0) {
                addTextDefinition(slide, '', { placeholder: slideLayoutObj.options.placeholder }, false);
            }
        }
    });
}
/* -------------------------------------------------------------------------------- */
/**
 * Adds a background image or color to a slide definition.
 * @param {BackgroundProps} bkg - color string or an object with image definition
 * @param {PresSlide} target - slide object that the background is set to
 */
function addBackgroundDefinition(bkg, target) {
    if (typeof bkg === 'object' && (bkg.path || bkg.data)) {
        // Allow the use of only the data key (`path` isnt reqd)
        bkg.path = bkg.path || 'preencoded.png';
        var strImgExtn = (bkg.path.split('.').pop() || 'png').split('?')[0]; // Handle "blah.jpg?width=540" etc.
        if (strImgExtn === 'jpg')
            strImgExtn = 'jpeg'; // base64-encoded jpg's come out as "data:image/jpeg;base64,/9j/[...]", so correct exttnesion to avoid content warnings at PPT startup
        target._relsMedia = target._relsMedia || [];
        var intRels = target._relsMedia.length + 1;
        // NOTE: `Target` cannot have spaces (eg:"Slide 1-image-1.jpg") or a "presentation is corrupt" warning comes up
        target._relsMedia.push({
            path: bkg.path,
            type: SLIDE_OBJECT_TYPES.image,
            extn: strImgExtn,
            data: bkg.data || null,
            rId: intRels,
            Target: "../media/" + (target._name || '').replace(/\s+/gi, '-') + "-image-" + (target._relsMedia.length + 1) + "." + strImgExtn,
        });
        target._bkgdImgRid = intRels;
    }
    else if (bkg && bkg.fill && typeof bkg.fill === 'string') {
        target.bkgd = bkg.fill;
    }
}
/**
 * Parses text/text-objects from `addText()` and `addTable()` methods; creates 'hyperlink'-type Slide Rels for each hyperlink found
 * @param {PresSlide} target - slide object that any hyperlinks will be be added to
 * @param {number | string | TextProps | TextProps[] | ITableCell[][]} text - text to parse
 */
function createHyperlinkRels(target, text) {
    var textObjs = [];
    // Only text objects can have hyperlinks, bail when text param is plain text
    if (typeof text === 'string' || typeof text === 'number')
        return;
    // IMPORTANT: "else if" Array.isArray must come before typeof===object! Otherwise, code will exhaust recursion!
    else if (Array.isArray(text))
        textObjs = text;
    else if (typeof text === 'object')
        textObjs = [text];
    textObjs.forEach(function (text) {
        // `text` can be an array of other `text` objects (table cell word-level formatting), continue parsing using recursion
        if (Array.isArray(text))
            createHyperlinkRels(target, text);
        else if (text && typeof text === 'object' && text.options && text.options.hyperlink && !text.options.hyperlink._rId) {
            if (typeof text.options.hyperlink !== 'object')
                console.log("ERROR: text `hyperlink` option should be an object. Ex: `hyperlink: {url:'https://github.com'}` ");
            else if (!text.options.hyperlink.url && !text.options.hyperlink.slide)
                console.log("ERROR: 'hyperlink requires either: `url` or `slide`'");
            else {
                var relId = getNewRelId(target);
                target._rels.push({
                    type: SLIDE_OBJECT_TYPES.hyperlink,
                    data: text.options.hyperlink.slide ? 'slide' : 'dummy',
                    rId: relId,
                    Target: encodeXmlEntities(text.options.hyperlink.url) || text.options.hyperlink.slide.toString(),
                });
                text.options.hyperlink._rId = relId;
            }
        }
    });
}

/**
 * PptxGenJS: Slide Class
 */
var Slide = /** @class */ (function () {
    function Slide(params) {
        this.addSlide = params.addSlide;
        this.getSlide = params.getSlide;
        this._name = 'Slide ' + params.slideNumber;
        this._presLayout = params.presLayout;
        this._rId = params.slideRId;
        this._rels = [];
        this._relsChart = [];
        this._relsMedia = [];
        this._setSlideNum = params.setSlideNum;
        this._slideId = params.slideId;
        this._slideLayout = params.slideLayout || null;
        this._slideNum = params.slideNumber;
        this._slideObjects = [];
        /** NOTE: Slide Numbers: In order for Slide Numbers to function they need to be in all 3 files: master/layout/slide
         * `defineSlideMaster` and `addNewSlide.slideNumber` will add {slideNumber} to `this.masterSlide` and `this.slideLayouts`
         * so, lastly, add to the Slide now.
         */
        this._slideNumberProps = this._slideLayout && this._slideLayout._slideNumberProps ? this._slideLayout._slideNumberProps : null;
    }
    Object.defineProperty(Slide.prototype, "bkgd", {
        get: function () {
            return this._bkgd;
        },
        set: function (value) {
            this._bkgd = value;
        },
        enumerable: false,
        configurable: true
    });
    Object.defineProperty(Slide.prototype, "background", {
        get: function () {
            return this._background;
        },
        set: function (value) {
            addBackgroundDefinition(value, this);
        },
        enumerable: false,
        configurable: true
    });
    Object.defineProperty(Slide.prototype, "color", {
        get: function () {
            return this._color;
        },
        set: function (value) {
            this._color = value;
        },
        enumerable: false,
        configurable: true
    });
    Object.defineProperty(Slide.prototype, "hidden", {
        get: function () {
            return this._hidden;
        },
        set: function (value) {
            this._hidden = value;
        },
        enumerable: false,
        configurable: true
    });
    Object.defineProperty(Slide.prototype, "slideNumber", {
        get: function () {
            return this._slideNumberProps;
        },
        /**
         * @type {SlideNumberProps}
         */
        set: function (value) {
            // NOTE: Slide Numbers: In order for Slide Numbers to function they need to be in all 3 files: master/layout/slide
            this._slideNumberProps = value;
            this._setSlideNum(value);
        },
        enumerable: false,
        configurable: true
    });
    /**
     * Add chart to Slide
     * @param {CHART_NAME|IChartMulti[]} type - chart type
     * @param {object[]} data - data object
     * @param {IChartOpts} options - chart options
     * @return {Slide} this Slide
     */
    Slide.prototype.addChart = function (type, data, options) {
        // FUTURE: TODO-VERSION-4: Remove first arg - only take data and opts, with "type" required on opts
        // Set `_type` on IChartOptsLib as its what is used as object is passed around
        var optionsWithType = options || {};
        optionsWithType._type = type;
        addChartDefinition(this, type, data, options);
        return this;
    };
    /**
     * Add image to Slide
     * @param {ImageProps} options - image options
     * @return {Slide} this Slide
     */
    Slide.prototype.addImage = function (options) {
        addImageDefinition(this, options);
        return this;
    };
    /**
     * Add media (audio/video) to Slide
     * @param {MediaProps} options - media options
     * @return {Slide} this Slide
     */
    Slide.prototype.addMedia = function (options) {
        addMediaDefinition(this, options);
        return this;
    };
    /**
     * Add speaker notes to Slide
     * @docs https://gitbrent.github.io/PptxGenJS/docs/speaker-notes.html
     * @param {string} notes - notes to add to slide
     * @return {Slide} this Slide
     */
    Slide.prototype.addNotes = function (notes) {
        addNotesDefinition(this, notes);
        return this;
    };
    /**
     * Add shape to Slide
     * @param {SHAPE_NAME} shapeName - shape name
     * @param {ShapeProps} options - shape options
     * @return {Slide} this Slide
     */
    Slide.prototype.addShape = function (shapeName, options) {
        // NOTE: As of v3.1.0, <script> users are passing the old shape object from the shapes file (orig to the project)
        // But React/TypeScript users are passing the shapeName from an enum, which is a simple string, so lets cast
        // <script./> => `pptx.shapes.RECTANGLE` [string] "rect" ... shapeName['name'] = 'rect'
        // TypeScript => `pptxgen.shapes.RECTANGLE` [string] "rect" ... shapeName = 'rect'
        //let shapeNameDecode = typeof shapeName === 'object' && shapeName['name'] ? shapeName['name'] : shapeName
        addShapeDefinition(this, shapeName, options);
        return this;
    };
    /**
     * Add table to Slide
     * @param {TableRow[]} tableRows - table rows
     * @param {TableProps} options - table options
     * @return {Slide} this Slide
     */
    Slide.prototype.addTable = function (tableRows, options) {
        // FUTURE: we pass `this` - we dont need to pass layouts - they can be read from this!
        addTableDefinition(this, tableRows, options, this._slideLayout, this._presLayout, this.addSlide, this.getSlide);
        return this;
    };
    /**
     * Add text to Slide
     * @param {string|TextProps[]} text - text string or complex object
     * @param {TextPropsOptions} options - text options
     * @return {Slide} this Slide
     */
    Slide.prototype.addText = function (text, options) {
        addTextDefinition(this, text, options, false);
        return this;
    };
    return Slide;
}());

/**
 * PptxGenJS: Chart Generation
 */
/**
 * Based on passed data, creates Excel Worksheet that is used as a data source for a chart.
 * @param {ISlideRelChart} chartObject - chart object
 * @param {JSZip} zip - file that the resulting XLSX should be added to
 * @return {Promise} promise of generating the XLSX file
 */
function createExcelWorksheet(chartObject, zip) {
    var data = chartObject.data;
    return new Promise(function (resolve, reject) {
        var zipExcel = new JSZip();
        var intBubbleCols = (data.length - 1) * 2 + 1; // 1 for "X-Values", then 2 for every Y-Axis
        // A: Add folders
        zipExcel.folder('_rels');
        zipExcel.folder('docProps');
        zipExcel.folder('xl/_rels');
        zipExcel.folder('xl/tables');
        zipExcel.folder('xl/theme');
        zipExcel.folder('xl/worksheets');
        zipExcel.folder('xl/worksheets/_rels');
        // B: Add core contents
        {
            zipExcel.file('[Content_Types].xml', '<?xml version="1.0" encoding="UTF-8" standalone="yes"?><Types xmlns="http://schemas.openxmlformats.org/package/2006/content-types">' +
                '  <Default Extension="xml" ContentType="application/xml"/>' +
                '  <Default Extension="rels" ContentType="application/vnd.openxmlformats-package.relationships+xml"/>' +
                //+ '  <Default Extension="jpeg" ContentType="image/jpg"/><Default Extension="png" ContentType="image/png"/>'
                //+ '  <Default Extension="bmp" ContentType="image/bmp"/><Default Extension="gif" ContentType="image/gif"/><Default Extension="tif" ContentType="image/tif"/><Default Extension="pdf" ContentType="application/pdf"/><Default Extension="mov" ContentType="application/movie"/><Default Extension="vml" ContentType="application/vnd.openxmlformats-officedocument.vmlDrawing"/>'
                //+ '  <Default Extension="xlsx" ContentType="application/vnd.openxmlformats-officedocument.spreadsheetml.sheet"/>'
                '  <Override PartName="/xl/workbook.xml" ContentType="application/vnd.openxmlformats-officedocument.spreadsheetml.sheet.main+xml"/>' +
                '  <Override PartName="/xl/worksheets/sheet1.xml" ContentType="application/vnd.openxmlformats-officedocument.spreadsheetml.worksheet+xml"/>' +
                '  <Override PartName="/xl/theme/theme1.xml" ContentType="application/vnd.openxmlformats-officedocument.theme+xml"/>' +
                '  <Override PartName="/xl/styles.xml" ContentType="application/vnd.openxmlformats-officedocument.spreadsheetml.styles+xml"/>' +
                '  <Override PartName="/xl/sharedStrings.xml" ContentType="application/vnd.openxmlformats-officedocument.spreadsheetml.sharedStrings+xml"/>' +
                '  <Override PartName="/xl/tables/table1.xml" ContentType="application/vnd.openxmlformats-officedocument.spreadsheetml.table+xml"/>' +
                '  <Override PartName="/docProps/core.xml" ContentType="application/vnd.openxmlformats-package.core-properties+xml"/>' +
                '  <Override PartName="/docProps/app.xml" ContentType="application/vnd.openxmlformats-officedocument.extended-properties+xml"/>' +
                '</Types>\n');
            zipExcel.file('_rels/.rels', '<?xml version="1.0" encoding="UTF-8" standalone="yes"?><Relationships xmlns="http://schemas.openxmlformats.org/package/2006/relationships">' +
                '<Relationship Id="rId1" Type="http://schemas.openxmlformats.org/package/2006/relationships/metadata/core-properties" Target="docProps/core.xml"/>' +
                '<Relationship Id="rId2" Type="http://schemas.openxmlformats.org/officeDocument/2006/relationships/extended-properties" Target="docProps/app.xml"/>' +
                '<Relationship Id="rId3" Type="http://schemas.openxmlformats.org/officeDocument/2006/relationships/officeDocument" Target="xl/workbook.xml"/>' +
                '</Relationships>\n');
            zipExcel.file('docProps/app.xml', '<?xml version="1.0" encoding="UTF-8" standalone="yes"?><Properties xmlns="http://schemas.openxmlformats.org/officeDocument/2006/extended-properties" xmlns:vt="http://schemas.openxmlformats.org/officeDocument/2006/docPropsVTypes">' +
                '<Application>Microsoft Excel</Application>' +
                '<DocSecurity>0</DocSecurity>' +
                '<ScaleCrop>false</ScaleCrop>' +
                '<HeadingPairs><vt:vector size="2" baseType="variant"><vt:variant><vt:lpstr>Worksheets</vt:lpstr></vt:variant><vt:variant><vt:i4>1</vt:i4></vt:variant></vt:vector></HeadingPairs><TitlesOfParts><vt:vector size="1" baseType="lpstr"><vt:lpstr>Sheet1</vt:lpstr></vt:vector></TitlesOfParts>' +
                '</Properties>\n');
            zipExcel.file('docProps/core.xml', '<?xml version="1.0" encoding="UTF-8"?><cp:coreProperties xmlns:cp="http://schemas.openxmlformats.org/package/2006/metadata/core-properties" xmlns:dc="http://purl.org/dc/elements/1.1/" xmlns:dcterms="http://purl.org/dc/terms/" xmlns:dcmitype="http://purl.org/dc/dcmitype/" xmlns:xsi="http://www.w3.org/2001/XMLSchema-instance">' +
                '<dc:creator>PptxGenJS</dc:creator>' +
                '<cp:lastModifiedBy>Ely, Brent</cp:lastModifiedBy>' +
                '<dcterms:created xsi:type="dcterms:W3CDTF">' +
                new Date().toISOString() +
                '</dcterms:created>' +
                '<dcterms:modified xsi:type="dcterms:W3CDTF">' +
                new Date().toISOString() +
                '</dcterms:modified>' +
                '</cp:coreProperties>\n');
            zipExcel.file('xl/_rels/workbook.xml.rels', '<?xml version="1.0" encoding="UTF-8" standalone="yes"?>' +
                '<Relationships xmlns="http://schemas.openxmlformats.org/package/2006/relationships">' +
                '<Relationship Id="rId3" Type="http://schemas.openxmlformats.org/officeDocument/2006/relationships/styles" Target="styles.xml"/>' +
                '<Relationship Id="rId4" Type="http://schemas.openxmlformats.org/officeDocument/2006/relationships/sharedStrings" Target="sharedStrings.xml"/>' +
                '<Relationship Id="rId1" Type="http://schemas.openxmlformats.org/officeDocument/2006/relationships/worksheet" Target="worksheets/sheet1.xml"/>' +
                '<Relationship Id="rId2" Type="http://schemas.openxmlformats.org/officeDocument/2006/relationships/theme" Target="theme/theme1.xml"/>' +
                '</Relationships>\n');
            zipExcel.file('xl/styles.xml', '<?xml version="1.0" encoding="UTF-8" standalone="yes"?><styleSheet xmlns="http://schemas.openxmlformats.org/spreadsheetml/2006/main"><numFmts count="1"><numFmt numFmtId="0" formatCode="General"/></numFmts><fonts count="4"><font><sz val="9"/><color indexed="8"/><name val="Geneva"/></font><font><sz val="9"/><color indexed="8"/><name val="Geneva"/></font><font><sz val="10"/><color indexed="8"/><name val="Geneva"/></font><font><sz val="18"/><color indexed="8"/>' +
                '<name val="Arial"/></font></fonts><fills count="2"><fill><patternFill patternType="none"/></fill><fill><patternFill patternType="gray125"/></fill></fills><borders count="1"><border><left/><right/><top/><bottom/><diagonal/></border></borders><dxfs count="0"/><tableStyles count="0"/><colors><indexedColors><rgbColor rgb="ff000000"/><rgbColor rgb="ffffffff"/><rgbColor rgb="ffff0000"/><rgbColor rgb="ff00ff00"/><rgbColor rgb="ff0000ff"/>' +
                '<rgbColor rgb="ffffff00"/><rgbColor rgb="ffff00ff"/><rgbColor rgb="ff00ffff"/><rgbColor rgb="ff000000"/><rgbColor rgb="ffffffff"/><rgbColor rgb="ff878787"/><rgbColor rgb="fff9f9f9"/></indexedColors></colors></styleSheet>\n');
            zipExcel.file('xl/theme/theme1.xml', '<?xml version="1.0" encoding="UTF-8" standalone="yes"?><a:theme xmlns:a="http://schemas.openxmlformats.org/drawingml/2006/main" name="Office Theme"><a:themeElements><a:clrScheme name="Office"><a:dk1><a:sysClr val="windowText" lastClr="000000"/></a:dk1><a:lt1><a:sysClr val="window" lastClr="FFFFFF"/></a:lt1><a:dk2><a:srgbClr val="44546A"/></a:dk2><a:lt2><a:srgbClr val="E7E6E6"/></a:lt2><a:accent1><a:srgbClr val="4472C4"/></a:accent1><a:accent2><a:srgbClr val="ED7D31"/></a:accent2><a:accent3><a:srgbClr val="A5A5A5"/></a:accent3><a:accent4><a:srgbClr val="FFC000"/></a:accent4><a:accent5><a:srgbClr val="5B9BD5"/></a:accent5><a:accent6><a:srgbClr val="70AD47"/></a:accent6><a:hlink><a:srgbClr val="0563C1"/></a:hlink><a:folHlink><a:srgbClr val="954F72"/></a:folHlink></a:clrScheme><a:fontScheme name="Office"><a:majorFont><a:latin typeface="Calibri Light" panose="020F0302020204030204"/><a:ea typeface=""/><a:cs typeface=""/><a:font script="Jpan" typeface="Yu Gothic Light"/><a:font script="Hang" typeface="맑은 고딕"/><a:font script="Hans" typeface="DengXian Light"/><a:font script="Hant" typeface="新細明體"/><a:font script="Arab" typeface="Times New Roman"/><a:font script="Hebr" typeface="Times New Roman"/><a:font script="Thai" typeface="Tahoma"/><a:font script="Ethi" typeface="Nyala"/><a:font script="Beng" typeface="Vrinda"/><a:font script="Gujr" typeface="Shruti"/><a:font script="Khmr" typeface="MoolBoran"/><a:font script="Knda" typeface="Tunga"/><a:font script="Guru" typeface="Raavi"/><a:font script="Cans" typeface="Euphemia"/><a:font script="Cher" typeface="Plantagenet Cherokee"/><a:font script="Yiii" typeface="Microsoft Yi Baiti"/><a:font script="Tibt" typeface="Microsoft Himalaya"/><a:font script="Thaa" typeface="MV Boli"/><a:font script="Deva" typeface="Mangal"/><a:font script="Telu" typeface="Gautami"/><a:font script="Taml" typeface="Latha"/><a:font script="Syrc" typeface="Estrangelo Edessa"/><a:font script="Orya" typeface="Kalinga"/><a:font script="Mlym" typeface="Kartika"/><a:font script="Laoo" typeface="DokChampa"/><a:font script="Sinh" typeface="Iskoola Pota"/><a:font script="Mong" typeface="Mongolian Baiti"/><a:font script="Viet" typeface="Times New Roman"/><a:font script="Uigh" typeface="Microsoft Uighur"/><a:font script="Geor" typeface="Sylfaen"/></a:majorFont><a:minorFont><a:latin typeface="Calibri" panose="020F0502020204030204"/><a:ea typeface=""/><a:cs typeface=""/><a:font script="Jpan" typeface="Yu Gothic"/><a:font script="Hang" typeface="맑은 고딕"/><a:font script="Hans" typeface="DengXian"/><a:font script="Hant" typeface="新細明體"/><a:font script="Arab" typeface="Arial"/><a:font script="Hebr" typeface="Arial"/><a:font script="Thai" typeface="Tahoma"/><a:font script="Ethi" typeface="Nyala"/><a:font script="Beng" typeface="Vrinda"/><a:font script="Gujr" typeface="Shruti"/><a:font script="Khmr" typeface="DaunPenh"/><a:font script="Knda" typeface="Tunga"/><a:font script="Guru" typeface="Raavi"/><a:font script="Cans" typeface="Euphemia"/><a:font script="Cher" typeface="Plantagenet Cherokee"/><a:font script="Yiii" typeface="Microsoft Yi Baiti"/><a:font script="Tibt" typeface="Microsoft Himalaya"/><a:font script="Thaa" typeface="MV Boli"/><a:font script="Deva" typeface="Mangal"/><a:font script="Telu" typeface="Gautami"/><a:font script="Taml" typeface="Latha"/><a:font script="Syrc" typeface="Estrangelo Edessa"/><a:font script="Orya" typeface="Kalinga"/><a:font script="Mlym" typeface="Kartika"/><a:font script="Laoo" typeface="DokChampa"/><a:font script="Sinh" typeface="Iskoola Pota"/><a:font script="Mong" typeface="Mongolian Baiti"/><a:font script="Viet" typeface="Arial"/><a:font script="Uigh" typeface="Microsoft Uighur"/><a:font script="Geor" typeface="Sylfaen"/></a:minorFont></a:fontScheme><a:fmtScheme name="Office"><a:fillStyleLst><a:solidFill><a:schemeClr val="phClr"/></a:solidFill><a:gradFill rotWithShape="1"><a:gsLst><a:gs pos="0"><a:schemeClr val="phClr"><a:lumMod val="110000"/><a:satMod val="105000"/><a:tint val="67000"/></a:schemeClr></a:gs><a:gs pos="50000"><a:schemeClr val="phClr"><a:lumMod val="105000"/><a:satMod val="103000"/><a:tint val="73000"/></a:schemeClr></a:gs><a:gs pos="100000"><a:schemeClr val="phClr"><a:lumMod val="105000"/><a:satMod val="109000"/><a:tint val="81000"/></a:schemeClr></a:gs></a:gsLst><a:lin ang="5400000" scaled="0"/></a:gradFill><a:gradFill rotWithShape="1"><a:gsLst><a:gs pos="0"><a:schemeClr val="phClr"><a:satMod val="103000"/><a:lumMod val="102000"/><a:tint val="94000"/></a:schemeClr></a:gs><a:gs pos="50000"><a:schemeClr val="phClr"><a:satMod val="110000"/><a:lumMod val="100000"/><a:shade val="100000"/></a:schemeClr></a:gs><a:gs pos="100000"><a:schemeClr val="phClr"><a:lumMod val="99000"/><a:satMod val="120000"/><a:shade val="78000"/></a:schemeClr></a:gs></a:gsLst><a:lin ang="5400000" scaled="0"/></a:gradFill></a:fillStyleLst><a:lnStyleLst><a:ln w="6350" cap="flat" cmpd="sng" algn="ctr"><a:solidFill><a:schemeClr val="phClr"/></a:solidFill><a:prstDash val="solid"/><a:miter lim="800000"/></a:ln><a:ln w="12700" cap="flat" cmpd="sng" algn="ctr"><a:solidFill><a:schemeClr val="phClr"/></a:solidFill><a:prstDash val="solid"/><a:miter lim="800000"/></a:ln><a:ln w="19050" cap="flat" cmpd="sng" algn="ctr"><a:solidFill><a:schemeClr val="phClr"/></a:solidFill><a:prstDash val="solid"/><a:miter lim="800000"/></a:ln></a:lnStyleLst><a:effectStyleLst><a:effectStyle><a:effectLst/></a:effectStyle><a:effectStyle><a:effectLst/></a:effectStyle><a:effectStyle><a:effectLst><a:outerShdw blurRad="57150" dist="19050" dir="5400000" algn="ctr" rotWithShape="0"><a:srgbClr val="000000"><a:alpha val="63000"/></a:srgbClr></a:outerShdw></a:effectLst></a:effectStyle></a:effectStyleLst><a:bgFillStyleLst><a:solidFill><a:schemeClr val="phClr"/></a:solidFill><a:solidFill><a:schemeClr val="phClr"><a:tint val="95000"/><a:satMod val="170000"/></a:schemeClr></a:solidFill><a:gradFill rotWithShape="1"><a:gsLst><a:gs pos="0"><a:schemeClr val="phClr"><a:tint val="93000"/><a:satMod val="150000"/><a:shade val="98000"/><a:lumMod val="102000"/></a:schemeClr></a:gs><a:gs pos="50000"><a:schemeClr val="phClr"><a:tint val="98000"/><a:satMod val="130000"/><a:shade val="90000"/><a:lumMod val="103000"/></a:schemeClr></a:gs><a:gs pos="100000"><a:schemeClr val="phClr"><a:shade val="63000"/><a:satMod val="120000"/></a:schemeClr></a:gs></a:gsLst><a:lin ang="5400000" scaled="0"/></a:gradFill></a:bgFillStyleLst></a:fmtScheme></a:themeElements><a:objectDefaults/><a:extraClrSchemeLst/><a:extLst><a:ext uri="{05A4C25C-085E-4340-85A3-A5531E510DB2}"><thm15:themeFamily xmlns:thm15="http://schemas.microsoft.com/office/thememl/2012/main" name="Office Theme" id="{62F939B6-93AF-4DB8-9C6B-D6C7DFDC589F}" vid="{4A3C46E8-61CC-4603-A589-7422A47A8E4A}"/></a:ext></a:extLst></a:theme>');
            zipExcel.file('xl/workbook.xml', '<?xml version="1.0" encoding="UTF-8"?>' +
                '<workbook xmlns="http://schemas.openxmlformats.org/spreadsheetml/2006/main" xmlns:r="http://schemas.openxmlformats.org/officeDocument/2006/relationships" xmlns:mc="http://schemas.openxmlformats.org/markup-compatibility/2006" mc:Ignorable="x15" xmlns:x15="http://schemas.microsoft.com/office/spreadsheetml/2010/11/main">' +
                '<fileVersion appName="xl" lastEdited="6" lowestEdited="6" rupBuild="14420"/>' +
                '<workbookPr />' +
                '<bookViews><workbookView xWindow="0" yWindow="0" windowWidth="15960" windowHeight="18080"/></bookViews>' +
                '<sheets><sheet name="Sheet1" sheetId="1" r:id="rId1" /></sheets>' +
                '<calcPr calcId="171026" concurrentCalc="0"/>' +
                '</workbook>\n');
            zipExcel.file('xl/worksheets/_rels/sheet1.xml.rels', '<?xml version="1.0" encoding="UTF-8" standalone="yes"?>' +
                '<Relationships xmlns="http://schemas.openxmlformats.org/package/2006/relationships">' +
                '<Relationship Id="rId1" Type="http://schemas.openxmlformats.org/officeDocument/2006/relationships/table" Target="../tables/table1.xml"/>' +
                '</Relationships>\n');
        }
        // sharedStrings.xml
        {
            // A: Start XML
            var strSharedStrings_1 = '<?xml version="1.0" encoding="UTF-8" standalone="yes"?>';
            if (chartObject.opts._type === CHART_TYPE.BUBBLE) {
                strSharedStrings_1 +=
                    '<sst xmlns="http://schemas.openxmlformats.org/spreadsheetml/2006/main" count="' + (intBubbleCols + 1) + '" uniqueCount="' + (intBubbleCols + 1) + '">';
            }
            else if (chartObject.opts._type === CHART_TYPE.SCATTER) {
                strSharedStrings_1 +=
                    '<sst xmlns="http://schemas.openxmlformats.org/spreadsheetml/2006/main" count="' + (data.length + 1) + '" uniqueCount="' + (data.length + 1) + '">';
            }
            else {
                strSharedStrings_1 +=
                    '<sst xmlns="http://schemas.openxmlformats.org/spreadsheetml/2006/main" count="' +
                        (data[0].labels.length + data.length + 1) +
                        '" uniqueCount="' +
                        (data[0].labels.length + data.length + 1) +
                        '">';
                // B: Add 'blank' for A1
                strSharedStrings_1 += '<si><t xml:space="preserve"></t></si>';
            }
            // C: Add `name`/Series
            if (chartObject.opts._type === CHART_TYPE.BUBBLE) {
                data.forEach(function (objData, idx) {
                    if (idx === 0)
                        strSharedStrings_1 += '<si><t>X-Axis</t></si>';
                    else {
                        strSharedStrings_1 += '<si><t>' + encodeXmlEntities(objData.name || ' ') + '</t></si>';
                        strSharedStrings_1 += '<si><t>' + encodeXmlEntities('Size ' + idx) + '</t></si>';
                    }
                });
            }
            else {
                data.forEach(function (objData) {
                    strSharedStrings_1 += '<si><t>' + encodeXmlEntities((objData.name || ' ').replace('X-Axis', 'X-Values')) + '</t></si>';
                });
            }
            // D: Add `labels`/Categories
            if (chartObject.opts._type !== CHART_TYPE.BUBBLE && chartObject.opts._type !== CHART_TYPE.SCATTER) {
                data[0].labels.forEach(function (label) {
                    strSharedStrings_1 += '<si><t>' + encodeXmlEntities(label) + '</t></si>';
                });
            }
            strSharedStrings_1 += '</sst>\n';
            zipExcel.file('xl/sharedStrings.xml', strSharedStrings_1);
        }
        // tables/table1.xml
        {
            var strTableXml_1 = '<?xml version="1.0" encoding="UTF-8" standalone="yes"?>';
            if (chartObject.opts._type === CHART_TYPE.BUBBLE) ;
            else if (chartObject.opts._type === CHART_TYPE.SCATTER) {
                strTableXml_1 +=
                    '<table xmlns="http://schemas.openxmlformats.org/spreadsheetml/2006/main" id="1" name="Table1" displayName="Table1" ref="A1:' +
                        LETTERS[data.length - 1] +
                        (data[0].values.length + 1) +
                        '" totalsRowShown="0">';
                strTableXml_1 += '<tableColumns count="' + data.length + '">';
                data.forEach(function (_obj, idx) {
                    strTableXml_1 += '<tableColumn id="' + (idx + 1) + '" name="' + (idx === 0 ? 'X-Values' : 'Y-Value ' + idx) + '" />';
                });
            }
            else {
                strTableXml_1 +=
                    '<table xmlns="http://schemas.openxmlformats.org/spreadsheetml/2006/main" id="1" name="Table1" displayName="Table1" ref="A1:' +
                        LETTERS[data.length] +
                        (data[0].labels.length + 1) +
                        '" totalsRowShown="0">';
                strTableXml_1 += '<tableColumns count="' + (data.length + 1) + '">';
                strTableXml_1 += '<tableColumn id="1" name=" " />';
                data.forEach(function (obj, idx) {
                    strTableXml_1 += '<tableColumn id="' + (idx + 2) + '" name="' + encodeXmlEntities(obj.name) + '" />';
                });
            }
            strTableXml_1 += '</tableColumns>';
            strTableXml_1 += '<tableStyleInfo showFirstColumn="0" showLastColumn="0" showRowStripes="1" showColumnStripes="0" />';
            strTableXml_1 += '</table>';
            zipExcel.file('xl/tables/table1.xml', strTableXml_1);
        }
        // worksheets/sheet1.xml
        {
            var strSheetXml_1 = '<?xml version="1.0" encoding="UTF-8" standalone="yes"?>';
            strSheetXml_1 +=
                '<worksheet xmlns="http://schemas.openxmlformats.org/spreadsheetml/2006/main" xmlns:r="http://schemas.openxmlformats.org/officeDocument/2006/relationships" xmlns:mc="http://schemas.openxmlformats.org/markup-compatibility/2006" mc:Ignorable="x14ac" xmlns:x14ac="http://schemas.microsoft.com/office/spreadsheetml/2009/9/ac">';
            if (chartObject.opts._type === CHART_TYPE.BUBBLE) {
                strSheetXml_1 += '<dimension ref="A1:' + LETTERS[intBubbleCols - 1] + (data[0].values.length + 1) + '" />';
            }
            else if (chartObject.opts._type === CHART_TYPE.SCATTER) {
                strSheetXml_1 += '<dimension ref="A1:' + LETTERS[data.length - 1] + (data[0].values.length + 1) + '" />';
            }
            else {
                strSheetXml_1 += '<dimension ref="A1:' + LETTERS[data.length] + (data[0].labels.length + 1) + '" />';
            }
            strSheetXml_1 += '<sheetViews><sheetView tabSelected="1" workbookViewId="0"><selection activeCell="B1" sqref="B1" /></sheetView></sheetViews>';
            strSheetXml_1 += '<sheetFormatPr baseColWidth="10" defaultColWidth="11.5" defaultRowHeight="12" />';
            if (chartObject.opts._type === CHART_TYPE.BUBBLE) {
                strSheetXml_1 += '<cols>';
                strSheetXml_1 += '<col min="1" max="' + data.length + '" width="11" customWidth="1" />';
                strSheetXml_1 += '</cols>';
                /* EX: INPUT: `data`
                [
                    { name:'X-Axis'  , values:[10,11,12,13,14,15,16,17,18,19,20] },
                    { name:'Y-Axis 1', values:[ 1, 6, 7, 8, 9], sizes:[ 4, 5, 6, 7, 8] },
                    { name:'Y-Axis 2', values:[33,32,42,53,63], sizes:[11,12,13,14,15] }
                ];
                */
                /* EX: OUTPUT: bubbleChart Worksheet:
                    -|----A-----|------B-----|------C-----|------D-----|------E-----|
                    1| X-Values | Y-Values 1 | Y-Sizes 1  | Y-Values 2 | Y-Sizes 2  |
                    2|    11    |     22     |      4     |     33     |      8     |
                    -|----------|------------|------------|------------|------------|
                */
                strSheetXml_1 += '<sheetData>';
                // A: Create header row first (NOTE: Start at index=1 as headers cols start with 'B')
                strSheetXml_1 += '<row r="1" spans="1:' + intBubbleCols + '">';
                strSheetXml_1 += '<c r="A1" t="s"><v>0</v></c>';
                for (var idxBc = 1; idxBc < intBubbleCols; idxBc++) {
                    strSheetXml_1 += '<c r="' + (idxBc < 26 ? LETTERS[idxBc] : 'A' + LETTERS[idxBc % LETTERS.length]) + '1" t="s">'; // NOTE: use `t="s"` for label cols!
                    strSheetXml_1 += '<v>' + idxBc + '</v>';
                    strSheetXml_1 += '</c>';
                }
                strSheetXml_1 += '</row>';
                // B: Add row for each X-Axis value (Y-Axis* value is optional)
                data[0].values.forEach(function (val, idx) {
                    // Leading col is reserved for the 'X-Axis' value, so hard-code it, then loop over col values
                    strSheetXml_1 += '<row r="' + (idx + 2) + '" spans="1:' + intBubbleCols + '">';
                    strSheetXml_1 += '<c r="A' + (idx + 2) + '"><v>' + val + '</v></c>';
                    // Add Y-Axis 1->N (idy=0 = Xaxis)
                    var idxColLtr = 1;
                    for (var idy = 1; idy < data.length; idy++) {
                        // y-value
                        strSheetXml_1 += '<c r="' + (idxColLtr < 26 ? LETTERS[idxColLtr] : 'A' + LETTERS[idxColLtr % LETTERS.length]) + '' + (idx + 2) + '">';
                        strSheetXml_1 += '<v>' + (data[idy].values[idx] || '') + '</v>';
                        strSheetXml_1 += '</c>';
                        idxColLtr++;
                        // y-size
                        strSheetXml_1 += '<c r="' + (idxColLtr < 26 ? LETTERS[idxColLtr] : 'A' + LETTERS[idxColLtr % LETTERS.length]) + '' + (idx + 2) + '">';
                        strSheetXml_1 += '<v>' + (data[idy].sizes[idx] || '') + '</v>';
                        strSheetXml_1 += '</c>';
                        idxColLtr++;
                    }
                    strSheetXml_1 += '</row>';
                });
            }
            else if (chartObject.opts._type === CHART_TYPE.SCATTER) {
                strSheetXml_1 += '<cols>';
                strSheetXml_1 += '<col min="1" max="' + data.length + '" width="11" customWidth="1" />';
                //data.forEach((obj,idx)=>{ strSheetXml += '<col min="'+(idx+1)+'" max="'+(idx+1)+'" width="11" customWidth="1" />' });
                strSheetXml_1 += '</cols>';
                /* EX: INPUT: `data`
                [
                    { name:'X-Axis'  , values:[10,11,12,13,14,15,16,17,18,19,20] },
                    { name:'Y-Axis 1', values:[ 1, 6, 7, 8, 9] },
                    { name:'Y-Axis 2', values:[33,32,42,53,63] }
                ];
                */
                /* EX: OUTPUT: scatterChart Worksheet:
                    -|----A-----|------B-----|
                    1| X-Values | Y-Values 1 |
                    2|    11    |     22     |
                    -|----------|------------|
                */
                strSheetXml_1 += '<sheetData>';
                // A: Create header row first (NOTE: Start at index=1 as headers cols start with 'B')
                strSheetXml_1 += '<row r="1" spans="1:' + data.length + '">';
                strSheetXml_1 += '<c r="A1" t="s"><v>0</v></c>';
                for (var idxSd = 1; idxSd < data.length; idxSd++) {
                    strSheetXml_1 += '<c r="' + (idxSd < 26 ? LETTERS[idxSd] : 'A' + LETTERS[idxSd % LETTERS.length]) + '1" t="s">'; // NOTE: use `t="s"` for label cols!
                    strSheetXml_1 += '<v>' + idxSd + '</v>';
                    strSheetXml_1 += '</c>';
                }
                strSheetXml_1 += '</row>';
                // B: Add row for each X-Axis value (Y-Axis* value is optional)
                data[0].values.forEach(function (val, idx) {
                    // Leading col is reserved for the 'X-Axis' value, so hard-code it, then loop over col values
                    strSheetXml_1 += '<row r="' + (idx + 2) + '" spans="1:' + data.length + '">';
                    strSheetXml_1 += '<c r="A' + (idx + 2) + '"><v>' + val + '</v></c>';
                    // Add Y-Axis 1->N
                    for (var idy = 1; idy < data.length; idy++) {
                        strSheetXml_1 += '<c r="' + (idy < 26 ? LETTERS[idy] : 'A' + LETTERS[idy % LETTERS.length]) + '' + (idx + 2) + '">';
                        strSheetXml_1 += '<v>' + (data[idy].values[idx] || data[idy].values[idx] === 0 ? data[idy].values[idx] : '') + '</v>';
                        strSheetXml_1 += '</c>';
                    }
                    strSheetXml_1 += '</row>';
                });
            }
            else {
                strSheetXml_1 += '<cols>';
                strSheetXml_1 += '<col min="1" max="1" width="11" customWidth="1" />';
                //data.forEach(function(){ strSheetXml += '<col min="10" max="100" width="10" customWidth="1" />' });
                strSheetXml_1 += '</cols>';
                strSheetXml_1 += '<sheetData>';
                /* EX: INPUT: `data`
                [
                    { name:'Red', labels:['Jan..May-17'], values:[11,13,14,15,16] },
                    { name:'Amb', labels:['Jan..May-17'], values:[22, 6, 7, 8, 9] },
                    { name:'Grn', labels:['Jan..May-17'], values:[33,32,42,53,63] }
                ];
                */
                /* EX: OUTPUT: lineChart Worksheet:
                    -|---A---|--B--|--C--|--D--|
                    1|       | Red | Amb | Grn |
                    2|Jan-17 |   11|   22|   33|
                    3|Feb-17 |   55|   43|   70|
                    4|Mar-17 |   56|  143|   99|
                    5|Apr-17 |   65|    3|  120|
                    6|May-17 |   75|   93|  170|
                    -|-------|-----|-----|-----|
                */
                // A: Create header row first (NOTE: Start at index=1 as headers cols start with 'B')
                strSheetXml_1 += '<row r="1" spans="1:' + (data.length + 1) + '">';
                strSheetXml_1 += '<c r="A1" t="s"><v>0</v></c>';
                for (var idx = 1; idx <= data.length; idx++) {
                    // FIXME: Max cols is 52
                    strSheetXml_1 += '<c r="' + (idx < 26 ? LETTERS[idx] : 'A' + LETTERS[idx % LETTERS.length]) + '1" t="s">'; // NOTE: use `t="s"` for label cols!
                    strSheetXml_1 += '<v>' + idx + '</v>';
                    strSheetXml_1 += '</c>';
                }
                strSheetXml_1 += '</row>';
                // B: Add data row(s) for each category
                data[0].labels.forEach(function (_cat, idx) {
                    // Leading col is reserved for the label, so hard-code it, then loop over col values
                    strSheetXml_1 += '<row r="' + (idx + 2) + '" spans="1:' + (data.length + 1) + '">';
                    strSheetXml_1 += '<c r="A' + (idx + 2) + '" t="s">';
                    strSheetXml_1 += '<v>' + (data.length + idx + 1) + '</v>';
                    strSheetXml_1 += '</c>';
                    for (var idy = 0; idy < data.length; idy++) {
                        strSheetXml_1 += '<c r="' + (idy + 1 < 26 ? LETTERS[idy + 1] : 'A' + LETTERS[(idy + 1) % LETTERS.length]) + '' + (idx + 2) + '">';
                        strSheetXml_1 += '<v>' + (data[idy].values[idx] || '') + '</v>';
                        strSheetXml_1 += '</c>';
                    }
                    strSheetXml_1 += '</row>';
                });
            }
            strSheetXml_1 += '</sheetData>';
            strSheetXml_1 += '<pageMargins left="0.7" right="0.7" top="0.75" bottom="0.75" header="0.3" footer="0.3" />';
            // Link the `table1.xml` file to define an actual Table in Excel
            // NOTE: This only works with scatter charts - all others give a "cannot find linked file" error
            // ....: Since we dont need the table anyway (chart data can be edited/range selected, etc.), just dont use this
            // ....: Leaving this so nobody foolishly attempts to add this in the future
            // strSheetXml += '<tableParts count="1"><tablePart r:id="rId1" /></tableParts>';
            strSheetXml_1 += '</worksheet>\n';
            zipExcel.file('xl/worksheets/sheet1.xml', strSheetXml_1);
        }
        // C: Add XLSX to PPTX export
        zipExcel
            .generateAsync({ type: 'base64' })
            .then(function (content) {
            // 1: Create the embedded Excel worksheet with labels and data
            zip.file('ppt/embeddings/Microsoft_Excel_Worksheet' + chartObject.globalId + '.xlsx', content, { base64: true });
            // 2: Create the chart.xml and rel files
            zip.file('ppt/charts/_rels/' + chartObject.fileName + '.rels', '<?xml version="1.0" encoding="UTF-8" standalone="yes"?>' +
                '<Relationships xmlns="http://schemas.openxmlformats.org/package/2006/relationships">' +
                '<Relationship Id="rId1" Type="http://schemas.openxmlformats.org/officeDocument/2006/relationships/package" Target="../embeddings/Microsoft_Excel_Worksheet' +
                chartObject.globalId +
                '.xlsx"/>' +
                '</Relationships>');
            zip.file('ppt/charts/' + chartObject.fileName, makeXmlCharts(chartObject));
            // 3: Done
            resolve(null);
        })
            .catch(function (strErr) {
            reject(strErr);
        });
    });
}
/**
 * Main entry point method for create charts
 * @see: http://www.datypic.com/sc/ooxml/s-dml-chart.xsd.html
 * @param {ISlideRelChart} rel - chart object
 * @return {string} XML
 */
function makeXmlCharts(rel) {
    var strXml = '<?xml version="1.0" encoding="UTF-8" standalone="yes"?>';
    var usesSecondaryValAxis = false;
    // STEP 1: Create chart
    {
        // CHARTSPACE: BEGIN vvv
        strXml +=
            '<c:chartSpace xmlns:c="http://schemas.openxmlformats.org/drawingml/2006/chart" xmlns:a="http://schemas.openxmlformats.org/drawingml/2006/main" xmlns:r="http://schemas.openxmlformats.org/officeDocument/2006/relationships">';
        strXml += '<c:date1904 val="0"/>'; // ppt defaults to 1904 dates, excel to 1900
        strXml += '<c:chart>';
        // OPTION: Title
        if (rel.opts.showTitle) {
            strXml += genXmlTitle({
                title: rel.opts.title || 'Chart Title',
                fontSize: rel.opts.titleFontSize || DEF_FONT_TITLE_SIZE,
                color: rel.opts.titleColor,
                fontFace: rel.opts.titleFontFace,
                rotate: rel.opts.titleRotate,
                titleAlign: rel.opts.titleAlign,
                titlePos: rel.opts.titlePos,
                bold: rel.opts.titleBold
            });
            strXml += '<c:autoTitleDeleted val="0"/>';
        }
        else {
            // NOTE: Add autoTitleDeleted tag in else to prevent default creation of chart title even when showTitle is set to false
            strXml += '<c:autoTitleDeleted val="1"/>';
        }
        /** Add 3D view tag
         * @see: https://c-rex.net/projects/samples/ooxml/e1/Part4/OOXML_P4_DOCX_perspective_topic_ID0E6BUQB.html
         */
        if (rel.opts._type === CHART_TYPE.BAR3D) {
            strXml += '<c:view3D>';
            strXml += ' <c:rotX val="' + rel.opts.v3DRotX + '"/>';
            strXml += ' <c:rotY val="' + rel.opts.v3DRotY + '"/>';
            strXml += ' <c:rAngAx val="' + (rel.opts.v3DRAngAx === false ? 0 : 1) + '"/>';
            strXml += ' <c:perspective val="' + rel.opts.v3DPerspective + '"/>';
            strXml += '</c:view3D>';
        }
        strXml += '<c:plotArea>';
        // IMPORTANT: Dont specify layout to enable auto-fit: PPT does a great job maximizing space with all 4 TRBL locations
        if (rel.opts.layout) {
            strXml += '<c:layout>';
            strXml += ' <c:manualLayout>';
            strXml += '  <c:layoutTarget val="inner" />';
            strXml += '  <c:xMode val="edge" />';
            strXml += '  <c:yMode val="edge" />';
            strXml += '  <c:x val="' + (rel.opts.layout.x || 0) + '" />';
            strXml += '  <c:y val="' + (rel.opts.layout.y || 0) + '" />';
            strXml += '  <c:w val="' + (rel.opts.layout.w || 1) + '" />';
            strXml += '  <c:h val="' + (rel.opts.layout.h || 1) + '" />';
            strXml += ' </c:manualLayout>';
            strXml += '</c:layout>';
        }
        else {
            strXml += '<c:layout/>';
        }
    }
    // A: Create Chart XML -----------------------------------------------------------
    if (Array.isArray(rel.opts._type)) {
        rel.opts._type.forEach(function (type) {
            // TODO: FIXME: theres `options` on chart rels??
            var options = getMix(rel.opts, type.options);
            //let options: IChartOptsLib = { type: type.type, }
            var valAxisId = options['secondaryValAxis'] ? AXIS_ID_VALUE_SECONDARY : AXIS_ID_VALUE_PRIMARY;
            var catAxisId = options['secondaryCatAxis'] ? AXIS_ID_CATEGORY_SECONDARY : AXIS_ID_CATEGORY_PRIMARY;
            usesSecondaryValAxis = usesSecondaryValAxis || options.secondaryValAxis;
            strXml += makeChartType(type.type, type.data, options, valAxisId, catAxisId, true);
        });
    }
    else {
        strXml += makeChartType(rel.opts._type, rel.data, rel.opts, AXIS_ID_VALUE_PRIMARY, AXIS_ID_CATEGORY_PRIMARY, false);
    }
    // B: Axes -----------------------------------------------------------
    if (rel.opts._type !== CHART_TYPE.PIE && rel.opts._type !== CHART_TYPE.DOUGHNUT) {
        // Param check
        if (rel.opts.valAxes && rel.opts.valAxes.length > 1 && !usesSecondaryValAxis) {
            throw new Error('Secondary axis must be used by one of the multiple charts');
        }
        if (rel.opts.catAxes) {
            if (!rel.opts.valAxes || rel.opts.valAxes.length !== rel.opts.catAxes.length) {
                throw new Error('There must be the same number of value and category axes.');
            }
            strXml += makeCatAxis(getMix(rel.opts, rel.opts.catAxes[0]), AXIS_ID_CATEGORY_PRIMARY, AXIS_ID_VALUE_PRIMARY);
            if (rel.opts.catAxes[1]) {
                strXml += makeCatAxis(getMix(rel.opts, rel.opts.catAxes[1]), AXIS_ID_CATEGORY_SECONDARY, AXIS_ID_VALUE_PRIMARY);
            }
        }
        else {
            strXml += makeCatAxis(rel.opts, AXIS_ID_CATEGORY_PRIMARY, AXIS_ID_VALUE_PRIMARY);
        }
        if (rel.opts.valAxes) {
            strXml += makeValAxis(getMix(rel.opts, rel.opts.valAxes[0]), AXIS_ID_VALUE_PRIMARY);
            if (rel.opts.valAxes[1]) {
                strXml += makeValAxis(getMix(rel.opts, rel.opts.valAxes[1]), AXIS_ID_VALUE_SECONDARY);
            }
        }
        else {
            strXml += makeValAxis(rel.opts, AXIS_ID_VALUE_PRIMARY);
            // Add series axis for 3D bar
            if (rel.opts._type === CHART_TYPE.BAR3D) {
                strXml += makeSerAxis(rel.opts, AXIS_ID_SERIES_PRIMARY, AXIS_ID_VALUE_PRIMARY);
            }
        }
    }
    // C: Chart Properties and plotArea Options: Border, Data Table, Fill, Legend
    {
        // NOTE: DataTable goes between '</c:valAx>' and '<c:spPr>'
        if (rel.opts.showDataTable) {
            strXml += '<c:dTable>';
            strXml += '  <c:showHorzBorder val="' + (rel.opts.showDataTableHorzBorder === false ? 0 : 1) + '"/>';
            strXml += '  <c:showVertBorder val="' + (rel.opts.showDataTableVertBorder === false ? 0 : 1) + '"/>';
            strXml += '  <c:showOutline    val="' + (rel.opts.showDataTableOutline === false ? 0 : 1) + '"/>';
            strXml += '  <c:showKeys       val="' + (rel.opts.showDataTableKeys === false ? 0 : 1) + '"/>';
            strXml += '  <c:spPr>';
            strXml += '    <a:noFill/>';
            strXml +=
                '    <a:ln w="9525" cap="flat" cmpd="sng" algn="ctr"><a:solidFill><a:schemeClr val="tx1"><a:lumMod val="15000"/><a:lumOff val="85000"/></a:schemeClr></a:solidFill><a:round/></a:ln>';
            strXml += '    <a:effectLst/>';
            strXml += '  </c:spPr>';
            strXml += '  <c:txPr>';
            strXml += '	  <a:bodyPr rot="0" spcFirstLastPara="1" vertOverflow="ellipsis" vert="horz" wrap="square" anchor="ctr" anchorCtr="1"/>';
            strXml += '	  <a:lstStyle/>';
            strXml += '	  <a:p>';
            strXml += '		<a:pPr rtl="0">';
            strXml += "       <a:defRPr sz=\"" + Math.round((rel.opts.dataTableFontSize || DEF_FONT_SIZE) * 100) + "\" b=\"0\" i=\"0\" u=\"none\" strike=\"noStrike\" kern=\"1200\" baseline=\"0\">";
            strXml += '			<a:solidFill><a:schemeClr val="tx1"><a:lumMod val="65000"/><a:lumOff val="35000"/></a:schemeClr></a:solidFill>';
            strXml += '			<a:latin typeface="+mn-lt"/>';
            strXml += '			<a:ea typeface="+mn-ea"/>';
            strXml += '			<a:cs typeface="+mn-cs"/>';
            strXml += '		  </a:defRPr>';
            strXml += '		</a:pPr>';
            strXml += '		<a:endParaRPr lang="en-US"/>';
            strXml += '	  </a:p>';
            strXml += '	</c:txPr>';
            strXml += '</c:dTable>';
        }
        strXml += '  <c:spPr>';
        // OPTION: Fill
        strXml += rel.opts.fill ? genXmlColorSelection(rel.opts.fill) : '<a:noFill/>';
        // OPTION: Border
        strXml += rel.opts.border ? "<a:ln w=\"" + valToPts(rel.opts.border.pt) + "\" cap=\"flat\">" + genXmlColorSelection(rel.opts.border.color) + "</a:ln>" : '<a:ln><a:noFill/></a:ln>';
        // Close shapeProp/plotArea before Legend
        strXml += '    <a:effectLst/>';
        strXml += '  </c:spPr>';
        strXml += '</c:plotArea>';
        // OPTION: Legend
        // IMPORTANT: Dont specify layout to enable auto-fit: PPT does a great job maximizing space with all 4 TRBL locations
        if (rel.opts.showLegend) {
            strXml += '<c:legend>';
            strXml += '<c:legendPos val="' + rel.opts.legendPos + '"/>';
            //strXml += '<c:layout/>'
            strXml += '<c:overlay val="0"/>';
            if (rel.opts.legendFontFace || rel.opts.legendFontSize || rel.opts.legendColor) {
                strXml += '<c:txPr>';
                strXml += '  <a:bodyPr/>';
                strXml += '  <a:lstStyle/>';
                strXml += '  <a:p>';
                strXml += '    <a:pPr>';
                strXml += rel.opts.legendFontSize ? '<a:defRPr sz="' + Math.round(Number(rel.opts.legendFontSize) * 100) + '">' : '<a:defRPr>';
                if (rel.opts.legendColor)
                    strXml += genXmlColorSelection(rel.opts.legendColor);
                if (rel.opts.legendFontFace)
                    strXml += '<a:latin typeface="' + rel.opts.legendFontFace + '"/>';
                if (rel.opts.legendFontFace)
                    strXml += '<a:cs    typeface="' + rel.opts.legendFontFace + '"/>';
                strXml += '      </a:defRPr>';
                strXml += '    </a:pPr>';
                strXml += '    <a:endParaRPr lang="en-US"/>';
                strXml += '  </a:p>';
                strXml += '</c:txPr>';
            }
            strXml += '</c:legend>';
        }
    }
    strXml += '  <c:plotVisOnly val="1"/>';
    strXml += '  <c:dispBlanksAs val="' + rel.opts.displayBlanksAs + '"/>';
    if (rel.opts._type === CHART_TYPE.SCATTER)
        strXml += '<c:showDLblsOverMax val="1"/>';
    strXml += '</c:chart>';
    // D: CHARTSPACE SHAPE PROPS
    strXml += '<c:spPr>';
    strXml += '  <a:noFill/>';
    strXml += '  <a:ln w="12700" cap="flat"><a:noFill/><a:miter lim="400000"/></a:ln>';
    strXml += '  <a:effectLst/>';
    strXml += '</c:spPr>';
    // E: DATA (Add relID)
    strXml += '<c:externalData r:id="rId1"><c:autoUpdate val="0"/></c:externalData>';
    // LAST: chartSpace end
    strXml += '</c:chartSpace>';
    return strXml;
}
/**
 * Create XML string for any given chart type
 * @param {CHART_NAME} `chartType` chart type name
 * @param {OptsChartData[]} `data` chart data
 * @param {IChartOptsLib} `opts` chart options
 * @param {string} `valAxisId`
 * @param {string} `catAxisId`
 * @param {boolean} `isMultiTypeChart`
 * @example '<c:bubbleChart>'
 * @example '<c:lineChart>'
 * @return {string} XML
 */
function makeChartType(chartType, data, opts, valAxisId, catAxisId, isMultiTypeChart) {
    // NOTE: "Chart Range" (as shown in "select Chart Area dialog") is calculated.
    // ....: Ensure each X/Y Axis/Col has same row height (esp. applicable to XY Scatter where X can often be larger than Y's)
    var strXml = '';
    switch (chartType) {
        case CHART_TYPE.AREA:
        case CHART_TYPE.BAR:
        case CHART_TYPE.BAR3D:
        case CHART_TYPE.LINE:
        case CHART_TYPE.RADAR:
            // 1: Start Chart
            strXml += '<c:' + chartType + 'Chart>';
            if (chartType === CHART_TYPE.AREA && opts.barGrouping === 'stacked') {
                strXml += '<c:grouping val="' + opts.barGrouping + '"/>';
            }
            if (chartType === CHART_TYPE.BAR || chartType === CHART_TYPE.BAR3D) {
                strXml += '<c:barDir val="' + opts.barDir + '"/>';
                strXml += '<c:grouping val="' + opts.barGrouping + '"/>';
            }
            if (chartType === CHART_TYPE.RADAR) {
                strXml += '<c:radarStyle val="' + opts.radarStyle + '"/>';
            }
            strXml += '<c:varyColors val="0"/>';
            // 2: "Series" block for every data row
            /* EX:
                data: [
                 {
                   name: 'Region 1',
                   labels: ['April', 'May', 'June', 'July'],
                   values: [17, 26, 53, 96]
                 },
                 {
                   name: 'Region 2',
                   labels: ['April', 'May', 'June', 'July'],
                   values: [55, 43, 70, 58]
                 }
                ]
            */
            var colorIndex_1 = -1; // Maintain the color index by region
            data.forEach(function (obj) {
                colorIndex_1++;
                var idx = obj.index;
                strXml += '<c:ser>';
                strXml += '  <c:idx val="' + idx + '"/>';
                strXml += '  <c:order val="' + idx + '"/>';
                strXml += '  <c:tx>';
                strXml += '    <c:strRef>';
                strXml += '      <c:f>Sheet1!$' + getExcelColName(idx + 1) + '$1</c:f>';
                strXml += '      <c:strCache><c:ptCount val="1"/><c:pt idx="0"><c:v>' + encodeXmlEntities(obj.name) + '</c:v></c:pt></c:strCache>';
                strXml += '    </c:strRef>';
                strXml += '  </c:tx>';
                strXml += '  <c:invertIfNegative val="0"/>';
                // Fill and Border
                // TODO: CURRENT: Pull#727
                // WIP: let seriesColor = obj.color ? obj.color : opts.chartColors ? opts.chartColors[colorIndex % opts.chartColors.length] : null
                var seriesColor = opts.chartColors ? opts.chartColors[colorIndex_1 % opts.chartColors.length] : null;
                strXml += '  <c:spPr>';
                if (seriesColor === 'transparent') {
                    strXml += '<a:noFill/>';
                }
                else if (opts.chartColorsOpacity) {
                    strXml += '<a:solidFill>' + createColorElement(seriesColor, "<a:alpha val=\"" + Math.round(opts.chartColorsOpacity * 1000) + "\"/>") + '</a:solidFill>';
                }
                else {
                    strXml += '<a:solidFill>' + createColorElement(seriesColor) + '</a:solidFill>';
                }
                if (chartType === CHART_TYPE.LINE) {
                    if (opts.lineSize === 0) {
                        strXml += '<a:ln><a:noFill/></a:ln>';
                    }
                    else {
                        strXml += '<a:ln w="' + valToPts(opts.lineSize) + '" cap="flat"><a:solidFill>' + createColorElement(seriesColor) + '</a:solidFill>';
                        strXml += '<a:prstDash val="' + (opts.lineDash || 'solid') + '"/><a:round/></a:ln>';
                    }
                }
                else if (opts.dataBorder) {
                    strXml +=
                        '<a:ln w="' +
                            valToPts(opts.dataBorder.pt) +
                            '" cap="flat"><a:solidFill>' +
                            createColorElement(opts.dataBorder.color) +
                            '</a:solidFill><a:prstDash val="solid"/><a:round/></a:ln>';
                }
                strXml += createShadowElement(opts.shadow, DEF_SHAPE_SHADOW);
                strXml += '  </c:spPr>';
                // Data Labels per series
                // [20190117] NOTE: Adding these to RADAR chart causes unrecoverable corruption!
                if (chartType !== CHART_TYPE.RADAR) {
                    strXml += '  <c:dLbls>';
                    strXml += '    <c:numFmt formatCode="' + opts.dataLabelFormatCode + '" sourceLinked="0"/>';
                    if (opts.dataLabelBkgrdColors) {
                        strXml += '    <c:spPr>';
                        strXml += '       <a:solidFill>' + createColorElement(seriesColor) + '</a:solidFill>';
                        strXml += '    </c:spPr>';
                    }
                    strXml += '    <c:txPr>';
                    strXml += '      <a:bodyPr/>';
                    strXml += '      <a:lstStyle/>';
                    strXml += '      <a:p><a:pPr>';
                    strXml += '        <a:defRPr b="0" i="0" strike="noStrike" sz="' + Math.round((opts.dataLabelFontSize || DEF_FONT_SIZE) * 100) + '" u="none">';
                    strXml += '          <a:solidFill>' + createColorElement(opts.dataLabelColor || DEF_FONT_COLOR) + '</a:solidFill>';
                    strXml += '          <a:latin typeface="' + (opts.dataLabelFontFace || 'Arial') + '"/>';
                    strXml += '        </a:defRPr>';
                    strXml += '      </a:pPr></a:p>';
                    strXml += '    </c:txPr>';
                    // Setting dLblPos tag for bar3D seems to break the generated chart
                    if (chartType !== CHART_TYPE.AREA && chartType !== CHART_TYPE.BAR3D) {
                        if (opts.dataLabelPosition)
                            strXml += ' <c:dLblPos val="' + opts.dataLabelPosition + '"/>';
                    }
                    strXml += '    <c:showLegendKey val="0"/>';
                    strXml += '    <c:showVal val="' + (opts.showValue ? '1' : '0') + '"/>';
                    strXml += '    <c:showCatName val="0"/>';
                    strXml += '    <c:showSerName val="0"/>';
                    strXml += '    <c:showPercent val="0"/>';
                    strXml += '    <c:showBubbleSize val="0"/>';
                    strXml += "    <c:showLeaderLines val=\"" + (opts.showLeaderLines ? '1' : '0') + "\"/>";
                    strXml += '  </c:dLbls>';
                }
                // 'c:marker' tag: `lineDataSymbol`
                if (chartType === CHART_TYPE.LINE || chartType === CHART_TYPE.RADAR) {
                    strXml += '<c:marker>';
                    strXml += '  <c:symbol val="' + opts.lineDataSymbol + '"/>';
                    if (opts.lineDataSymbolSize) {
                        // Defaults to "auto" otherwise (but this is usually too small, so there is a default)
                        strXml += '  <c:size val="' + opts.lineDataSymbolSize + '"/>';
                    }
                    strXml += '  <c:spPr>';
                    strXml +=
                        '    <a:solidFill>' +
                            createColorElement(opts.chartColors[idx + 1 > opts.chartColors.length ? Math.floor(Math.random() * opts.chartColors.length) : idx]) +
                            '</a:solidFill>';
                    strXml +=
                        '    <a:ln w="' +
                            opts.lineDataSymbolLineSize +
                            '" cap="flat"><a:solidFill>' +
                            createColorElement(opts.lineDataSymbolLineColor || seriesColor) +
                            '</a:solidFill><a:prstDash val="solid"/><a:round/></a:ln>';
                    strXml += '    <a:effectLst/>';
                    strXml += '  </c:spPr>';
                    strXml += '</c:marker>';
                }
                // Color chart bars various colors
                // Allow users with a single data set to pass their own array of colors (check for this using != ours)
                if ((chartType === CHART_TYPE.BAR || chartType === CHART_TYPE.BAR3D) && (data.length === 1 || opts.valueBarColors) && opts.chartColors !== BARCHART_COLORS) {
                    // Series Data Point colors
                    obj.values.forEach(function (value, index) {
                        var arrColors = value < 0 ? opts.invertedColors || opts.chartColors || BARCHART_COLORS : opts.chartColors || [];
                        strXml += '  <c:dPt>';
                        strXml += '    <c:idx val="' + index + '"/>';
                        strXml += '      <c:invertIfNegative val="0"/>';
                        strXml += '    <c:bubble3D val="0"/>';
                        strXml += '    <c:spPr>';
                        if (opts.lineSize === 0) {
                            strXml += '<a:ln><a:noFill/></a:ln>';
                        }
                        else if (chartType === CHART_TYPE.BAR) {
                            strXml += '<a:solidFill>';
                            strXml += '  <a:srgbClr val="' + arrColors[index % arrColors.length] + '"/>';
                            strXml += '</a:solidFill>';
                        }
                        else {
                            strXml += '<a:ln>';
                            strXml += '  <a:solidFill>';
                            strXml += '   <a:srgbClr val="' + arrColors[index % arrColors.length] + '"/>';
                            strXml += '  </a:solidFill>';
                            strXml += '</a:ln>';
                        }
                        strXml += createShadowElement(opts.shadow, DEF_SHAPE_SHADOW);
                        strXml += '    </c:spPr>';
                        strXml += '  </c:dPt>';
                    });
                }
                // 2: "Categories"
                {
                    strXml += '<c:cat>';
                    if (opts.catLabelFormatCode) {
                        // Use 'numRef' as catLabelFormatCode implies that we are expecting numbers here
                        strXml += '  <c:numRef>';
                        strXml += '    <c:f>Sheet1!$A$2:$A$' + (obj.labels.length + 1) + '</c:f>';
                        strXml += '    <c:numCache>';
                        strXml += '      <c:formatCode>' + (opts.catLabelFormatCode || 'General') + '</c:formatCode>';
                        strXml += '      <c:ptCount val="' + obj.labels.length + '"/>';
                        obj.labels.forEach(function (label, idx) {
                            strXml += '<c:pt idx="' + idx + '"><c:v>' + encodeXmlEntities(label) + '</c:v></c:pt>';
                        });
                        strXml += '    </c:numCache>';
                        strXml += '  </c:numRef>';
                    }
                    else {
                        strXml += '  <c:strRef>';
                        strXml += '    <c:f>Sheet1!$A$2:$A$' + (obj.labels.length + 1) + '</c:f>';
                        strXml += '    <c:strCache>';
                        strXml += '	     <c:ptCount val="' + obj.labels.length + '"/>';
                        obj.labels.forEach(function (label, idx) {
                            strXml += '<c:pt idx="' + idx + '"><c:v>' + encodeXmlEntities(label) + '</c:v></c:pt>';
                        });
                        strXml += '    </c:strCache>';
                        strXml += '  </c:strRef>';
                    }
                    strXml += '</c:cat>';
                }
                // 3: "Values"
                {
                    strXml += '<c:val>';
                    strXml += '  <c:numRef>';
                    strXml += '    <c:f>Sheet1!$' + getExcelColName(idx + 1) + '$2:$' + getExcelColName(idx + 1) + '$' + (obj.labels.length + 1) + '</c:f>';
                    strXml += '    <c:numCache>';
                    strXml += '      <c:formatCode>' + (opts.valLabelFormatCode || opts.dataTableFormatCode || 'General') + '</c:formatCode>';
                    strXml += '      <c:ptCount val="' + obj.labels.length + '"/>';
                    obj.values.forEach(function (value, idx) {
                        strXml += '<c:pt idx="' + idx + '"><c:v>' + (value || value === 0 ? value : '') + '</c:v></c:pt>';
                    });
                    strXml += '    </c:numCache>';
                    strXml += '  </c:numRef>';
                    strXml += '</c:val>';
                }
                // Option: `smooth`
                if (chartType === CHART_TYPE.LINE)
                    strXml += '<c:smooth val="' + (opts.lineSmooth ? '1' : '0') + '"/>';
                // 4: Close "SERIES"
                strXml += '</c:ser>';
            });
            // 3: "Data Labels"
            {
                strXml += '  <c:dLbls>';
                strXml += '    <c:numFmt formatCode="' + opts.dataLabelFormatCode + '" sourceLinked="0"/>';
                strXml += '    <c:txPr>';
                strXml += '      <a:bodyPr/>';
                strXml += '      <a:lstStyle/>';
                strXml += '      <a:p><a:pPr>';
                strXml +=
                    '        <a:defRPr b="' +
                        (opts.dataLabelFontBold ? 1 : 0) +
                        '" i="0" strike="noStrike" sz="' +
                        Math.round((opts.dataLabelFontSize || DEF_FONT_SIZE) * 100) +
                        '" u="none">';
                strXml += '          <a:solidFill>' + createColorElement(opts.dataLabelColor || DEF_FONT_COLOR) + '</a:solidFill>';
                strXml += '          <a:latin typeface="' + (opts.dataLabelFontFace || 'Arial') + '"/>';
                strXml += '        </a:defRPr>';
                strXml += '      </a:pPr></a:p>';
                strXml += '    </c:txPr>';
                // NOTE: Throwing an error while creating a multi type chart which contains area chart as the below line appears for the other chart type.
                // Either the given change can be made or the below line can be removed to stop the slide containing multi type chart with area to crash.
                if (opts._type !== CHART_TYPE.AREA && opts._type !== CHART_TYPE.RADAR && !isMultiTypeChart)
                    if (opts.dataLabelPosition)
                        strXml += ' <c:dLblPos val="' + opts.dataLabelPosition + '"/>';
                strXml += '    <c:showLegendKey val="0"/>';
                strXml += '    <c:showVal val="' + (opts.showValue ? '1' : '0') + '"/>';
                strXml += '    <c:showCatName val="0"/>';
                strXml += '    <c:showSerName val="0"/>';
                strXml += '    <c:showPercent val="0"/>';
                strXml += '    <c:showBubbleSize val="0"/>';
                strXml += "    <c:showLeaderLines val=\"" + (opts.showLeaderLines ? '1' : '0') + "\"/>";
                strXml += '  </c:dLbls>';
            }
            // 4: Add more chart options (gapWidth, line Marker, etc.)
            if (chartType === CHART_TYPE.BAR) {
                strXml += '  <c:gapWidth val="' + opts.barGapWidthPct + '"/>';
                strXml += '  <c:overlap val="' + ((opts.barGrouping || '').indexOf('tacked') > -1 ? 100 : 0) + '"/>';
            }
            else if (chartType === CHART_TYPE.BAR3D) {
                strXml += '  <c:gapWidth val="' + opts.barGapWidthPct + '"/>';
                strXml += '  <c:gapDepth val="' + opts.barGapDepthPct + '"/>';
                strXml += '  <c:shape val="' + opts.bar3DShape + '"/>';
            }
            else if (chartType === CHART_TYPE.LINE) {
                strXml += '  <c:marker val="1"/>';
            }
            // 5: Add axisId (NOTE: order matters! (category comes first))
            strXml += '  <c:axId val="' + catAxisId + '"/>';
            strXml += '  <c:axId val="' + valAxisId + '"/>';
            strXml += '  <c:axId val="' + AXIS_ID_SERIES_PRIMARY + '"/>';
            // 6: Close Chart tag
            strXml += '</c:' + chartType + 'Chart>';
            // end switch
            break;
        case CHART_TYPE.SCATTER:
            /*
                `data` = [
                    { name:'X-Axis',    values:[1,2,3,4,5,6,7,8,9,10,11,12] },
                    { name:'Y-Value 1', values:[13, 20, 21, 25] },
                    { name:'Y-Value 2', values:[ 1,  2,  5,  9] }
                ];
            */
            // 1: Start Chart
            strXml += '<c:' + chartType + 'Chart>';
            strXml += '<c:scatterStyle val="lineMarker"/>';
            strXml += '<c:varyColors val="0"/>';
            // 2: Series: (One for each Y-Axis)
            colorIndex_1 = -1;
            data.filter(function (_obj, idx) { return idx > 0; }).forEach(function (obj, idx) {
                colorIndex_1++;
                strXml += '<c:ser>';
                strXml += '  <c:idx val="' + idx + '"/>';
                strXml += '  <c:order val="' + idx + '"/>';
                strXml += '  <c:tx>';
                strXml += '    <c:strRef>';
                strXml += '      <c:f>Sheet1!$' + LETTERS[idx + 1] + '$1</c:f>';
                strXml += '      <c:strCache><c:ptCount val="1"/><c:pt idx="0"><c:v>' + obj.name + '</c:v></c:pt></c:strCache>';
                strXml += '    </c:strRef>';
                strXml += '  </c:tx>';
                // 'c:spPr': Fill, Border, Line, LineStyle (dash, etc.), Shadow
                strXml += '  <c:spPr>';
                {
                    var tmpSerColor = opts.chartColors[colorIndex_1 % opts.chartColors.length];
                    if (tmpSerColor === 'transparent') {
                        strXml += '<a:noFill/>';
                    }
                    else if (opts.chartColorsOpacity) {
                        strXml += '<a:solidFill>' + createColorElement(tmpSerColor, '<a:alpha val="' + Math.round(opts.chartColorsOpacity * 1000) + '"/>') + '</a:solidFill>';
                    }
                    else {
                        strXml += '<a:solidFill>' + createColorElement(tmpSerColor) + '</a:solidFill>';
                    }
                    if (opts.lineSize === 0) {
                        strXml += '<a:ln><a:noFill/></a:ln>';
                    }
                    else {
                        strXml += '<a:ln w="' + valToPts(opts.lineSize) + '" cap="flat"><a:solidFill>' + createColorElement(tmpSerColor) + '</a:solidFill>';
                        strXml += '<a:prstDash val="' + (opts.lineDash || 'solid') + '"/><a:round/></a:ln>';
                    }
                    // Shadow
                    strXml += createShadowElement(opts.shadow, DEF_SHAPE_SHADOW);
                }
                strXml += '  </c:spPr>';
                // 'c:marker' tag: `lineDataSymbol`
                {
                    strXml += '<c:marker>';
                    strXml += '  <c:symbol val="' + opts.lineDataSymbol + '"/>';
                    if (opts.lineDataSymbolSize) {
                        // Defaults to "auto" otherwise (but this is usually too small, so there is a default)
                        strXml += '  <c:size val="' + opts.lineDataSymbolSize + '"/>';
                    }
                    strXml += '  <c:spPr>';
                    strXml +=
                        '    <a:solidFill>' +
                            createColorElement(opts.chartColors[idx + 1 > opts.chartColors.length ? Math.floor(Math.random() * opts.chartColors.length) : idx]) +
                            '</a:solidFill>';
                    strXml +=
                        '    <a:ln w="' +
                            opts.lineDataSymbolLineSize +
                            '" cap="flat"><a:solidFill>' +
                            createColorElement(opts.lineDataSymbolLineColor || opts.chartColors[colorIndex_1 % opts.chartColors.length]) +
                            '</a:solidFill><a:prstDash val="solid"/><a:round/></a:ln>';
                    strXml += '    <a:effectLst/>';
                    strXml += '  </c:spPr>';
                    strXml += '</c:marker>';
                }
                // Option: scatter data point labels
                if (opts.showLabel) {
                    var chartUuid_1 = getUuid('-xxxx-xxxx-xxxx-xxxxxxxxxxxx');
                    if (obj.labels && (opts.dataLabelFormatScatter === 'custom' || opts.dataLabelFormatScatter === 'customXY')) {
                        strXml += '<c:dLbls>';
                        obj.labels.forEach(function (label, idx) {
                            if (opts.dataLabelFormatScatter === 'custom' || opts.dataLabelFormatScatter === 'customXY') {
                                strXml += '  <c:dLbl>';
                                strXml += '    <c:idx val="' + idx + '"/>';
                                strXml += '    <c:tx>';
                                strXml += '      <c:rich>';
                                strXml += '			<a:bodyPr>';
                                strXml += '				<a:spAutoFit/>';
                                strXml += '			</a:bodyPr>';
                                strXml += '        	<a:lstStyle/>';
                                strXml += '        	<a:p>';
                                strXml += '				<a:pPr>';
                                strXml += '					<a:defRPr/>';
                                strXml += '				</a:pPr>';
                                strXml += '          	<a:r>';
                                strXml += '            		<a:rPr lang="' + (opts.lang || 'en-US') + '" dirty="0"/>';
                                strXml += '            		<a:t>' + encodeXmlEntities(label) + '</a:t>';
                                strXml += '          	</a:r>';
                                // Apply XY values at end of custom label
                                // Do not apply the values if the label was empty or just spaces
                                // This allows for selective labelling where required
                                if (opts.dataLabelFormatScatter === 'customXY' && !/^ *$/.test(label)) {
                                    strXml += '          	<a:r>';
                                    strXml += '          		<a:rPr lang="' + (opts.lang || 'en-US') + '" baseline="0" dirty="0"/>';
                                    strXml += '          		<a:t> (</a:t>';
                                    strXml += '          	</a:r>';
                                    strXml += '          	<a:fld id="{' + getUuid('xxxxxxxx-xxxx-xxxx-xxxx-xxxxxxxxxxxx') + '}" type="XVALUE">';
                                    strXml += '          		<a:rPr lang="' + (opts.lang || 'en-US') + '" baseline="0"/>';
                                    strXml += '          		<a:pPr>';
                                    strXml += '          			<a:defRPr/>';
                                    strXml += '          		</a:pPr>';
                                    strXml += '          		<a:t>[' + encodeXmlEntities(obj.name) + '</a:t>';
                                    strXml += '          	</a:fld>';
                                    strXml += '          	<a:r>';
                                    strXml += '          		<a:rPr lang="' + (opts.lang || 'en-US') + '" baseline="0" dirty="0"/>';
                                    strXml += '          		<a:t>, </a:t>';
                                    strXml += '          	</a:r>';
                                    strXml += '          	<a:fld id="{' + getUuid('xxxxxxxx-xxxx-xxxx-xxxx-xxxxxxxxxxxx') + '}" type="YVALUE">';
                                    strXml += '          		<a:rPr lang="' + (opts.lang || 'en-US') + '" baseline="0"/>';
                                    strXml += '          		<a:pPr>';
                                    strXml += '          			<a:defRPr/>';
                                    strXml += '          		</a:pPr>';
                                    strXml += '          		<a:t>[' + encodeXmlEntities(obj.name) + ']</a:t>';
                                    strXml += '          	</a:fld>';
                                    strXml += '          	<a:r>';
                                    strXml += '          		<a:rPr lang="' + (opts.lang || 'en-US') + '" baseline="0" dirty="0"/>';
                                    strXml += '          		<a:t>)</a:t>';
                                    strXml += '          	</a:r>';
                                    strXml += '          	<a:endParaRPr lang="' + (opts.lang || 'en-US') + '" dirty="0"/>';
                                }
                                strXml += '        	</a:p>';
                                strXml += '      </c:rich>';
                                strXml += '    </c:tx>';
                                strXml += '    <c:spPr>';
                                strXml += '    	<a:noFill/>';
                                strXml += '    	<a:ln>';
                                strXml += '    		<a:noFill/>';
                                strXml += '    	</a:ln>';
                                strXml += '    	<a:effectLst/>';
                                strXml += '    </c:spPr>';
                                if (opts.dataLabelPosition)
                                    strXml += ' <c:dLblPos val="' + opts.dataLabelPosition + '"/>';
                                strXml += '    <c:showLegendKey val="0"/>';
                                strXml += '    <c:showVal val="0"/>';
                                strXml += '    <c:showCatName val="0"/>';
                                strXml += '    <c:showSerName val="0"/>';
                                strXml += '    <c:showPercent val="0"/>';
                                strXml += '    <c:showBubbleSize val="0"/>';
                                strXml += '	   <c:showLeaderLines val="1"/>';
                                strXml += '    <c:extLst>';
                                strXml += '      <c:ext uri="{CE6537A1-D6FC-4f65-9D91-7224C49458BB}" xmlns:c15="http://schemas.microsoft.com/office/drawing/2012/chart"/>';
                                strXml += '      <c:ext uri="{C3380CC4-5D6E-409C-BE32-E72D297353CC}" xmlns:c16="http://schemas.microsoft.com/office/drawing/2014/chart">';
                                strXml += '			<c16:uniqueId val="{' + '00000000'.substring(0, 8 - (idx + 1).toString().length).toString() + (idx + 1) + chartUuid_1 + '}"/>';
                                strXml += '      </c:ext>';
                                strXml += '		</c:extLst>';
                                strXml += '</c:dLbl>';
                            }
                        });
                        strXml += '</c:dLbls>';
                    }
                    if (opts.dataLabelFormatScatter === 'XY') {
                        strXml += '<c:dLbls>';
                        strXml += '	<c:spPr>';
                        strXml += '		<a:noFill/>';
                        strXml += '		<a:ln>';
                        strXml += '			<a:noFill/>';
                        strXml += '		</a:ln>';
                        strXml += '	  	<a:effectLst/>';
                        strXml += '	</c:spPr>';
                        strXml += '	<c:txPr>';
                        strXml += '		<a:bodyPr>';
                        strXml += '			<a:spAutoFit/>';
                        strXml += '		</a:bodyPr>';
                        strXml += '		<a:lstStyle/>';
                        strXml += '		<a:p>';
                        strXml += '	    	<a:pPr>';
                        strXml += '        		<a:defRPr/>';
                        strXml += '	    	</a:pPr>';
                        strXml += '	    	<a:endParaRPr lang="en-US"/>';
                        strXml += '		</a:p>';
                        strXml += '	</c:txPr>';
                        if (opts.dataLabelPosition)
                            strXml += ' <c:dLblPos val="' + opts.dataLabelPosition + '"/>';
                        strXml += '	<c:showLegendKey val="0"/>';
                        strXml += " <c:showVal val=\"" + (opts.showLabel ? '1' : '0') + "\"/>";
                        strXml += " <c:showCatName val=\"" + (opts.showLabel ? '1' : '0') + "\"/>";
                        strXml += '	<c:showSerName val="0"/>';
                        strXml += '	<c:showPercent val="0"/>';
                        strXml += '	<c:showBubbleSize val="0"/>';
                        strXml += '	<c:extLst>';
                        strXml += '		<c:ext uri="{CE6537A1-D6FC-4f65-9D91-7224C49458BB}" xmlns:c15="http://schemas.microsoft.com/office/drawing/2012/chart">';
                        strXml += '			<c15:showLeaderLines val="1"/>';
                        strXml += '		</c:ext>';
                        strXml += '	</c:extLst>';
                        strXml += '</c:dLbls>';
                    }
                }
                // Color bar chart bars various colors
                // Allow users with a single data set to pass their own array of colors (check for this using != ours)
                if ((data.length === 1 || opts.valueBarColors) && opts.chartColors !== BARCHART_COLORS) {
                    // Series Data Point colors
                    obj.values.forEach(function (value, index) {
                        var arrColors = value < 0 ? opts.invertedColors || BARCHART_COLORS : opts.chartColors || [];
                        strXml += '  <c:dPt>';
                        strXml += '    <c:idx val="' + index + '"/>';
                        strXml += '      <c:invertIfNegative val="0"/>';
                        strXml += '    <c:bubble3D val="0"/>';
                        strXml += '    <c:spPr>';
                        if (opts.lineSize === 0) {
                            strXml += '<a:ln><a:noFill/></a:ln>';
                        }
                        else {
                            strXml += '<a:solidFill>';
                            strXml += ' <a:srgbClr val="' + arrColors[index % arrColors.length] + '"/>';
                            strXml += '</a:solidFill>';
                        }
                        strXml += createShadowElement(opts.shadow, DEF_SHAPE_SHADOW);
                        strXml += '    </c:spPr>';
                        strXml += '  </c:dPt>';
                    });
                }
                // 3: "Values": Scatter Chart has 2: `xVal` and `yVal`
                {
                    // X-Axis is always the same
                    strXml += '<c:xVal>';
                    strXml += '  <c:numRef>';
                    strXml += '    <c:f>Sheet1!$A$2:$A$' + (data[0].values.length + 1) + '</c:f>';
                    strXml += '    <c:numCache>';
                    strXml += '      <c:formatCode>General</c:formatCode>';
                    strXml += '      <c:ptCount val="' + data[0].values.length + '"/>';
                    data[0].values.forEach(function (value, idx) {
                        strXml += '<c:pt idx="' + idx + '"><c:v>' + (value || value === 0 ? value : '') + '</c:v></c:pt>';
                    });
                    strXml += '    </c:numCache>';
                    strXml += '  </c:numRef>';
                    strXml += '</c:xVal>';
                    // Y-Axis vals are this object's `values`
                    strXml += '<c:yVal>';
                    strXml += '  <c:numRef>';
                    strXml += '    <c:f>Sheet1!$' + getExcelColName(idx + 1) + '$2:$' + getExcelColName(idx + 1) + '$' + (data[0].values.length + 1) + '</c:f>';
                    strXml += '    <c:numCache>';
                    strXml += '      <c:formatCode>General</c:formatCode>';
                    // NOTE: Use pt count and iterate over data[0] (X-Axis) as user can have more values than data (eg: timeline where only first few months are populated)
                    strXml += '      <c:ptCount val="' + data[0].values.length + '"/>';
                    data[0].values.forEach(function (_value, idx) {
                        strXml += '<c:pt idx="' + idx + '"><c:v>' + (obj.values[idx] || obj.values[idx] === 0 ? obj.values[idx] : '') + '</c:v></c:pt>';
                    });
                    strXml += '    </c:numCache>';
                    strXml += '  </c:numRef>';
                    strXml += '</c:yVal>';
                }
                // Option: `smooth`
                strXml += '<c:smooth val="' + (opts.lineSmooth ? '1' : '0') + '"/>';
                // 4: Close "SERIES"
                strXml += '</c:ser>';
            });
            // 3: Data Labels
            {
                strXml += '  <c:dLbls>';
                strXml += '    <c:numFmt formatCode="' + opts.dataLabelFormatCode + '" sourceLinked="0"/>';
                strXml += '    <c:txPr>';
                strXml += '      <a:bodyPr/>';
                strXml += '      <a:lstStyle/>';
                strXml += '      <a:p><a:pPr>';
                strXml += '        <a:defRPr b="0" i="0" strike="noStrike" sz="' + Math.round((opts.dataLabelFontSize || DEF_FONT_SIZE) * 100) + '" u="none">';
                strXml += '          <a:solidFill>' + createColorElement(opts.dataLabelColor || DEF_FONT_COLOR) + '</a:solidFill>';
                strXml += '          <a:latin typeface="' + (opts.dataLabelFontFace || 'Arial') + '"/>';
                strXml += '        </a:defRPr>';
                strXml += '      </a:pPr></a:p>';
                strXml += '    </c:txPr>';
                if (opts.dataLabelPosition)
                    strXml += ' <c:dLblPos val="' + opts.dataLabelPosition + '"/>';
                strXml += '    <c:showLegendKey val="0"/>';
                strXml += '    <c:showVal val="' + (opts.showValue ? '1' : '0') + '"/>';
                strXml += '    <c:showCatName val="0"/>';
                strXml += '    <c:showSerName val="0"/>';
                strXml += '    <c:showPercent val="0"/>';
                strXml += '    <c:showBubbleSize val="0"/>';
                strXml += '  </c:dLbls>';
            }
            // 4: Add axisId (NOTE: order matters! (category comes first))
            strXml += '  <c:axId val="' + catAxisId + '"/>';
            strXml += '  <c:axId val="' + valAxisId + '"/>';
            // 5: Close Chart tag
            strXml += '</c:' + chartType + 'Chart>';
            // end switch
            break;
        case CHART_TYPE.BUBBLE:
            /*
                `data` = [
                    { name:'X-Axis',     values:[1,2,3,4,5,6,7,8,9,10,11,12] },
                    { name:'Y-Values 1', values:[13, 20, 21, 25], sizes:[10, 5, 20, 15] },
                    { name:'Y-Values 2', values:[ 1,  2,  5,  9], sizes:[ 5, 3,  9,  3] }
                ];
            */
            // 1: Start Chart
            strXml += '<c:' + chartType + 'Chart>';
            strXml += '<c:varyColors val="0"/>';
            // 2: Series: (One for each Y-Axis)
            colorIndex_1 = -1;
            var idxColLtr_1 = 1;
            data.filter(function (_obj, idx) { return idx > 0; }).forEach(function (obj, idx) {
                colorIndex_1++;
                strXml += '<c:ser>';
                strXml += '  <c:idx val="' + idx + '"/>';
                strXml += '  <c:order val="' + idx + '"/>';
                // A: `<c:tx>`
                strXml += '  <c:tx>';
                strXml += '    <c:strRef>';
                strXml += '      <c:f>Sheet1!$' + LETTERS[idxColLtr_1] + '$1</c:f>';
                strXml += '      <c:strCache><c:ptCount val="1"/><c:pt idx="0"><c:v>' + obj.name + '</c:v></c:pt></c:strCache>';
                strXml += '    </c:strRef>';
                strXml += '  </c:tx>';
                // B: '<c:spPr>': Fill, Border, Line, LineStyle (dash, etc.), Shadow
                {
                    strXml += '<c:spPr>';
                    var tmpSerColor = opts.chartColors[colorIndex_1 % opts.chartColors.length];
                    if (tmpSerColor === 'transparent') {
                        strXml += '<a:noFill/>';
                    }
                    else if (opts.chartColorsOpacity) {
                        strXml += '<a:solidFill>' + createColorElement(tmpSerColor, '<a:alpha val="' + Math.round(opts.chartColorsOpacity * 1000) + '"/>') + '</a:solidFill>';
                    }
                    else {
                        strXml += '<a:solidFill>' + createColorElement(tmpSerColor) + '</a:solidFill>';
                    }
                    if (opts.lineSize === 0) {
                        strXml += '<a:ln><a:noFill/></a:ln>';
                    }
                    else if (opts.dataBorder) {
                        strXml +=
                            '<a:ln w="' +
                                valToPts(opts.dataBorder.pt) +
                                '" cap="flat"><a:solidFill>' +
                                createColorElement(opts.dataBorder.color) +
                                '</a:solidFill><a:prstDash val="solid"/><a:round/></a:ln>';
                    }
                    else {
                        strXml += '<a:ln w="' + valToPts(opts.lineSize) + '" cap="flat"><a:solidFill>' + createColorElement(tmpSerColor) + '</a:solidFill>';
                        strXml += '<a:prstDash val="' + (opts.lineDash || 'solid') + '"/><a:round/></a:ln>';
                    }
                    // Shadow
                    strXml += createShadowElement(opts.shadow, DEF_SHAPE_SHADOW);
                    strXml += '</c:spPr>';
                }
                // C: '<c:dLbls>' "Data Labels"
                // Let it be defaulted for now
                // D: '<c:xVal>'/'<c:yVal>' "Values": Scatter Chart has 2: `xVal` and `yVal`
                {
                    // X-Axis is always the same
                    strXml += '<c:xVal>';
                    strXml += '  <c:numRef>';
                    strXml += '    <c:f>Sheet1!$A$2:$A$' + (data[0].values.length + 1) + '</c:f>';
                    strXml += '    <c:numCache>';
                    strXml += '      <c:formatCode>General</c:formatCode>';
                    strXml += '      <c:ptCount val="' + data[0].values.length + '"/>';
                    data[0].values.forEach(function (value, idx) {
                        strXml += '<c:pt idx="' + idx + '"><c:v>' + (value || value === 0 ? value : '') + '</c:v></c:pt>';
                    });
                    strXml += '    </c:numCache>';
                    strXml += '  </c:numRef>';
                    strXml += '</c:xVal>';
                    // Y-Axis vals are this object's `values`
                    strXml += '<c:yVal>';
                    strXml += '  <c:numRef>';
                    strXml += '    <c:f>Sheet1!$' + getExcelColName(idxColLtr_1) + '$2:$' + getExcelColName(idxColLtr_1) + '$' + (data[0].values.length + 1) + '</c:f>';
                    idxColLtr_1++;
                    strXml += '    <c:numCache>';
                    strXml += '      <c:formatCode>General</c:formatCode>';
                    // NOTE: Use pt count and iterate over data[0] (X-Axis) as user can have more values than data (eg: timeline where only first few months are populated)
                    strXml += '      <c:ptCount val="' + data[0].values.length + '"/>';
                    data[0].values.forEach(function (_value, idx) {
                        strXml += '<c:pt idx="' + idx + '"><c:v>' + (obj.values[idx] || obj.values[idx] === 0 ? obj.values[idx] : '') + '</c:v></c:pt>';
                    });
                    strXml += '    </c:numCache>';
                    strXml += '  </c:numRef>';
                    strXml += '</c:yVal>';
                }
                // E: '<c:bubbleSize>'
                strXml += '  <c:bubbleSize>';
                strXml += '    <c:numRef>';
                strXml += '      <c:f>Sheet1!$' + getExcelColName(idxColLtr_1) + '$2:$' + getExcelColName(idx + 2) + '$' + (obj.sizes.length + 1) + '</c:f>';
                idxColLtr_1++;
                strXml += '      <c:numCache>';
                strXml += '        <c:formatCode>General</c:formatCode>';
                strXml += '	       <c:ptCount val="' + obj.sizes.length + '"/>';
                obj.sizes.forEach(function (value, idx) {
                    strXml += '<c:pt idx="' + idx + '"><c:v>' + (value || '') + '</c:v></c:pt>';
                });
                strXml += '      </c:numCache>';
                strXml += '    </c:numRef>';
                strXml += '  </c:bubbleSize>';
                strXml += '  <c:bubble3D val="0"/>';
                // F: Close "SERIES"
                strXml += '</c:ser>';
            });
            // 3: Data Labels
            {
                strXml += '  <c:dLbls>';
                strXml += '    <c:numFmt formatCode="' + opts.dataLabelFormatCode + '" sourceLinked="0"/>';
                strXml += '    <c:txPr>';
                strXml += '      <a:bodyPr/>';
                strXml += '      <a:lstStyle/>';
                strXml += '      <a:p><a:pPr>';
                strXml += '        <a:defRPr b="0" i="0" strike="noStrike" sz="' + Math.round((opts.dataLabelFontSize || DEF_FONT_SIZE) * 100) + '" u="none">';
                strXml += '          <a:solidFill>' + createColorElement(opts.dataLabelColor || DEF_FONT_COLOR) + '</a:solidFill>';
                strXml += '          <a:latin typeface="' + (opts.dataLabelFontFace || 'Arial') + '"/>';
                strXml += '        </a:defRPr>';
                strXml += '      </a:pPr></a:p>';
                strXml += '    </c:txPr>';
                if (opts.dataLabelPosition)
                    strXml += ' <c:dLblPos val="' + opts.dataLabelPosition + '"/>';
                strXml += '    <c:showLegendKey val="0"/>';
                strXml += '    <c:showVal val="' + (opts.showValue ? '1' : '0') + '"/>';
                strXml += '    <c:showCatName val="0"/>';
                strXml += '    <c:showSerName val="0"/>';
                strXml += '    <c:showPercent val="0"/>';
                strXml += '    <c:showBubbleSize val="0"/>';
                strXml += '  </c:dLbls>';
            }
            // 4: Add bubble options
            //strXml += '  <c:bubbleScale val="100"/>';
            //strXml += '  <c:showNegBubbles val="0"/>';
            // Commented out to let it default to PPT until we create options
            // 5: Add axisId (NOTE: order matters! (category comes first))
            strXml += '  <c:axId val="' + catAxisId + '"/>';
            strXml += '  <c:axId val="' + valAxisId + '"/>';
            // 6: Close Chart tag
            strXml += '</c:' + chartType + 'Chart>';
            // end switch
            break;
        case CHART_TYPE.DOUGHNUT:
        case CHART_TYPE.PIE:
            // Use the same let name so code blocks from barChart are interchangeable
            var obj = data[0];
            /* EX:
                data: [
                 {
                   name: 'Project Status',
                   labels: ['Red', 'Amber', 'Green', 'Unknown'],
                   values: [10, 20, 38, 2]
                 }
                ]
            */
            // 1: Start Chart
            strXml += '<c:' + chartType + 'Chart>';
            strXml += '  <c:varyColors val="0"/>';
            strXml += '<c:ser>';
            strXml += '  <c:idx val="0"/>';
            strXml += '  <c:order val="0"/>';
            strXml += '  <c:tx>';
            strXml += '    <c:strRef>';
            strXml += '      <c:f>Sheet1!$B$1</c:f>';
            strXml += '      <c:strCache>';
            strXml += '        <c:ptCount val="1"/>';
            strXml += '        <c:pt idx="0"><c:v>' + encodeXmlEntities(obj.name) + '</c:v></c:pt>';
            strXml += '      </c:strCache>';
            strXml += '    </c:strRef>';
            strXml += '  </c:tx>';
            strXml += '  <c:spPr>';
            strXml += '    <a:solidFill><a:schemeClr val="accent1"/></a:solidFill>';
            strXml += '    <a:ln w="9525" cap="flat"><a:solidFill><a:srgbClr val="F9F9F9"/></a:solidFill><a:prstDash val="solid"/><a:round/></a:ln>';
            if (opts.dataNoEffects) {
                strXml += '<a:effectLst/>';
            }
            else {
                strXml += createShadowElement(opts.shadow, DEF_SHAPE_SHADOW);
            }
            strXml += '  </c:spPr>';
            //strXml += '<c:explosion val="0"/>'
            // 2: "Data Point" block for every data row
            obj.labels.forEach(function (_label, idx) {
                strXml += '<c:dPt>';
                strXml += " <c:idx val=\"" + idx + "\"/>";
                strXml += ' <c:bubble3D val="0"/>';
                strXml += ' <c:spPr>';
                strXml += "<a:solidFill>" + createColorElement(opts.chartColors[idx + 1 > opts.chartColors.length ? Math.floor(Math.random() * opts.chartColors.length) : idx]) + "</a:solidFill>";
                if (opts.dataBorder) {
                    strXml += "<a:ln w=\"" + valToPts(opts.dataBorder.pt) + "\" cap=\"flat\"><a:solidFill>" + createColorElement(opts.dataBorder.color) + "</a:solidFill><a:prstDash val=\"solid\"/><a:round/></a:ln>";
                }
                strXml += createShadowElement(opts.shadow, DEF_SHAPE_SHADOW);
                strXml += '  </c:spPr>';
                strXml += '</c:dPt>';
            });
            // 3: "Data Label" block for every data Label
            strXml += '<c:dLbls>';
            obj.labels.forEach(function (_label, idx) {
                strXml += '<c:dLbl>';
                strXml += " <c:idx val=\"" + idx + "\"/>";
                strXml += "  <c:numFmt formatCode=\"" + (opts.dataLabelFormatCode || 'General') + "\" sourceLinked=\"0\"/>";
                strXml += '  <c:spPr/><c:txPr>';
                strXml += '   <a:bodyPr/><a:lstStyle/>';
                strXml += '   <a:p><a:pPr>';
                strXml += "   <a:defRPr sz=\"" + Math.round((opts.dataLabelFontSize || DEF_FONT_SIZE) * 100) + "\" b=\"" + (opts.dataLabelFontBold ? 1 : 0) + "\" i=\"0\" u=\"none\" strike=\"noStrike\">";
                strXml += '    <a:solidFill>' + createColorElement(opts.dataLabelColor || DEF_FONT_COLOR) + '</a:solidFill>';
                strXml += "    <a:latin typeface=\"" + (opts.dataLabelFontFace || 'Arial') + "\"/>";
                strXml += '   </a:defRPr>';
                strXml += '      </a:pPr></a:p>';
                strXml += '    </c:txPr>';
                if (chartType === CHART_TYPE.PIE)
                    "<c:dLblPos val=\"" + (opts.dataLabelPosition || 'inEnd') + "\"/>";
                strXml += '    <c:showLegendKey val="0"/>';
                strXml += '    <c:showVal val="' + (opts.showValue ? '1' : '0') + '"/>';
                strXml += '    <c:showCatName val="' + (opts.showLabel ? '1' : '0') + '"/>';
                strXml += '    <c:showSerName val="0"/>';
                strXml += '    <c:showPercent val="' + (opts.showPercent ? '1' : '0') + '"/>';
                strXml += '    <c:showBubbleSize val="0"/>';
                strXml += '  </c:dLbl>';
            });
            strXml += " <c:numFmt formatCode=\"" + (opts.dataLabelFormatCode || 'General') + "\" sourceLinked=\"0\"/>";
            strXml += '	<c:txPr>';
            strXml += '	  <a:bodyPr/>';
            strXml += '	  <a:lstStyle/>';
            strXml += '	  <a:p>';
            strXml += '		<a:pPr>';
            strXml += '		  <a:defRPr sz="1800" b="0" i="0" u="none" strike="noStrike">';
            strXml += '			<a:solidFill><a:srgbClr val="000000"/></a:solidFill><a:latin typeface="Arial"/>';
            strXml += '		  </a:defRPr>';
            strXml += '		</a:pPr>';
            strXml += '	  </a:p>';
            strXml += '	</c:txPr>';
            strXml += chartType === CHART_TYPE.PIE ? '<c:dLblPos val="ctr"/>' : '';
            strXml += '	<c:showLegendKey val="0"/>';
            strXml += '	<c:showVal val="0"/>';
            strXml += '	<c:showCatName val="1"/>';
            strXml += '	<c:showSerName val="0"/>';
            strXml += '	<c:showPercent val="1"/>';
            strXml += '	<c:showBubbleSize val="0"/>';
            strXml += " <c:showLeaderLines val=\"" + (opts.showLeaderLines ? '1' : '0') + "\"/>";
            strXml += '</c:dLbls>';
            // 2: "Categories"
            strXml += '<c:cat>';
            strXml += '  <c:strRef>';
            strXml += '    <c:f>Sheet1!$A$2:$A$' + (obj.labels.length + 1) + '</c:f>';
            strXml += '    <c:strCache>';
            strXml += '	     <c:ptCount val="' + obj.labels.length + '"/>';
            obj.labels.forEach(function (label, idx) {
                strXml += '<c:pt idx="' + idx + '"><c:v>' + encodeXmlEntities(label) + '</c:v></c:pt>';
            });
            strXml += '    </c:strCache>';
            strXml += '  </c:strRef>';
            strXml += '</c:cat>';
            // 3: Create vals
            strXml += '  <c:val>';
            strXml += '    <c:numRef>';
            strXml += '      <c:f>Sheet1!$B$2:$B$' + (obj.labels.length + 1) + '</c:f>';
            strXml += '      <c:numCache>';
            strXml += '	       <c:ptCount val="' + obj.labels.length + '"/>';
            obj.values.forEach(function (value, idx) {
                strXml += '<c:pt idx="' + idx + '"><c:v>' + (value || value === 0 ? value : '') + '</c:v></c:pt>';
            });
            strXml += '      </c:numCache>';
            strXml += '    </c:numRef>';
            strXml += '  </c:val>';
            // 4: Close "SERIES"
            strXml += '  </c:ser>';
            strXml += "  <c:firstSliceAng val=\"" + (opts.firstSliceAng ? opts.firstSliceAng : 0) + "\"/>";
            if (chartType === CHART_TYPE.DOUGHNUT)
                strXml += '  <c:holeSize val="' + (opts.holeSize || 50) + '"/>';
            strXml += '</c:' + chartType + 'Chart>';
            // Done with Doughnut/Pie
            break;
        default:
            strXml += '';
            break;
    }
    return strXml;
}
/**
 * Create Category axis
 * @param {IChartOptsLib} opts - chart options
 * @param {string} axisId - value
 * @param {string} valAxisId - value
 * @return {string} XML
 */
function makeCatAxis(opts, axisId, valAxisId) {
    var strXml = '';
    // Build cat axis tag
    // NOTE: Scatter and Bubble chart need two Val axises as they display numbers on x axis
    if (opts._type === CHART_TYPE.SCATTER || opts._type === CHART_TYPE.BUBBLE) {
        strXml += '<c:valAx>';
    }
    else {
        strXml += '<c:' + (opts.catLabelFormatCode ? 'dateAx' : 'catAx') + '>';
    }
    strXml += '  <c:axId val="' + axisId + '"/>';
    strXml += '  <c:scaling>';
    strXml += '<c:orientation val="' + (opts.catAxisOrientation || (opts.barDir === 'col' ? 'minMax' : 'minMax')) + '"/>';
    if (opts.catAxisMaxVal || opts.catAxisMaxVal === 0)
        strXml += '<c:max val="' + opts.catAxisMaxVal + '"/>';
    if (opts.catAxisMinVal || opts.catAxisMinVal === 0)
        strXml += '<c:min val="' + opts.catAxisMinVal + '"/>';
    strXml += '</c:scaling>';
    strXml += '  <c:delete val="' + (opts.catAxisHidden ? 1 : 0) + '"/>';
    strXml += '  <c:axPos val="' + (opts.barDir === 'col' ? 'b' : 'l') + '"/>';
    strXml += opts.catGridLine.style !== 'none' ? createGridLineElement(opts.catGridLine) : '';
    // '<c:title>' comes between '</c:majorGridlines>' and '<c:numFmt>'
    if (opts.showCatAxisTitle) {
        strXml += genXmlTitle({
            color: opts.catAxisTitleColor,
            fontFace: opts.catAxisTitleFontFace,
            fontSize: opts.catAxisTitleFontSize,
            rotate: opts.catAxisTitleRotate,
            title: opts.catAxisTitle || 'Axis Title',
        });
    }
    // NOTE: Adding Val Axis Formatting if scatter or bubble charts
    if (opts._type === CHART_TYPE.SCATTER || opts._type === CHART_TYPE.BUBBLE) {
        strXml += '  <c:numFmt formatCode="' + (opts.valAxisLabelFormatCode ? opts.valAxisLabelFormatCode : 'General') + '" sourceLinked="0"/>';
    }
    else {
        strXml += '  <c:numFmt formatCode="' + (opts.catLabelFormatCode || 'General') + '" sourceLinked="0"/>';
    }
    if (opts._type === CHART_TYPE.SCATTER) {
        strXml += '  <c:majorTickMark val="none"/>';
        strXml += '  <c:minorTickMark val="none"/>';
        strXml += '  <c:tickLblPos val="nextTo"/>';
    }
    else {
        strXml += '  <c:majorTickMark val="' + (opts.catAxisMajorTickMark || 'out') + '"/>';
        strXml += '  <c:minorTickMark val="' + (opts.catAxisMajorTickMark || 'none') + '"/>';
        strXml += '  <c:tickLblPos val="' + (opts.catAxisLabelPos || (opts.barDir === 'col' ? 'low' : 'nextTo')) + '"/>';
    }
    strXml += '  <c:spPr>';
    strXml += '    <a:ln w="12700" cap="flat">';
    strXml += opts.catAxisLineShow === false ? '<a:noFill/>' : '<a:solidFill><a:srgbClr val="' + DEF_CHART_GRIDLINE.color + '"/></a:solidFill>';
    strXml += '      <a:prstDash val="solid"/>';
    strXml += '      <a:round/>';
    strXml += '    </a:ln>';
    strXml += '  </c:spPr>';
    strXml += '  <c:txPr>';
    strXml += '    <a:bodyPr' + (opts.catAxisLabelRotate ? ' rot="' + convertRotationDegrees(opts.catAxisLabelRotate) + '"' : '') + '/>'; // don't specify rot 0 so we get the auto behavior
    strXml += '    <a:lstStyle/>';
    strXml += '    <a:p>';
    strXml += '    <a:pPr>';
    strXml +=
        '    <a:defRPr sz="' +
            Math.round((opts.catAxisLabelFontSize || DEF_FONT_SIZE) * 100) +
            '" b="' +
            (opts.catAxisLabelFontBold ? 1 : 0) +
            '" i="0" u="none" strike="noStrike">';
    strXml += '      <a:solidFill><a:srgbClr val="' + (opts.catAxisLabelColor || DEF_FONT_COLOR) + '"/></a:solidFill>';
    strXml += '      <a:latin typeface="' + (opts.catAxisLabelFontFace || 'Arial') + '"/>';
    strXml += '   </a:defRPr>';
    strXml += '  </a:pPr>';
    strXml += '  <a:endParaRPr lang="' + (opts.lang || 'en-US') + '"/>';
    strXml += '  </a:p>';
    strXml += ' </c:txPr>';
    strXml += ' <c:crossAx val="' + valAxisId + '"/>';
    strXml += ' <c:' + (typeof opts.valAxisCrossesAt === 'number' ? 'crossesAt' : 'crosses') + ' val="' + opts.valAxisCrossesAt + '"/>';
    strXml += ' <c:auto val="1"/>';
    strXml += ' <c:lblAlgn val="ctr"/>';
    strXml += ' <c:noMultiLvlLbl val="1"/>';
    if (opts.catAxisLabelFrequency)
        strXml += ' <c:tickLblSkip val="' + opts.catAxisLabelFrequency + '"/>';
    // Issue#149: PPT will auto-adjust these as needed after calcing the date bounds, so we only include them when specified by user
    if (opts.catLabelFormatCode) {
        ['catAxisBaseTimeUnit', 'catAxisMajorTimeUnit', 'catAxisMinorTimeUnit'].forEach(function (opt) {
            // Validate input as poorly chosen/garbage options will cause chart corruption and it wont render at all!
            if (opts[opt] && (typeof opts[opt] !== 'string' || ['days', 'months', 'years'].indexOf(opts[opt].toLowerCase()) === -1)) {
                console.warn('`' + opt + "` must be one of: 'days','months','years' !");
                opts[opt] = null;
            }
        });
        if (opts.catAxisBaseTimeUnit)
            strXml += '<c:baseTimeUnit val="' + opts.catAxisBaseTimeUnit.toLowerCase() + '"/>';
        if (opts.catAxisMajorTimeUnit)
            strXml += '<c:majorTimeUnit val="' + opts.catAxisMajorTimeUnit.toLowerCase() + '"/>';
        if (opts.catAxisMinorTimeUnit)
            strXml += '<c:minorTimeUnit val="' + opts.catAxisMinorTimeUnit.toLowerCase() + '"/>';
        if (opts.catAxisMajorUnit)
            strXml += '<c:majorUnit val="' + opts.catAxisMajorUnit + '"/>';
        if (opts.catAxisMinorUnit)
            strXml += '<c:minorUnit val="' + opts.catAxisMinorUnit + '"/>';
    }
    // Close cat axis tag
    // NOTE: Added closing tag of val or cat axis based on chart type
    if (opts._type === CHART_TYPE.SCATTER || opts._type === CHART_TYPE.BUBBLE) {
        strXml += '</c:valAx>';
    }
    else {
        strXml += '</c:' + (opts.catLabelFormatCode ? 'dateAx' : 'catAx') + '>';
    }
    return strXml;
}
/**
 * Create Value Axis (Used by `bar3D`)
 * @param {IChartOptsLib} opts - chart options
 * @param {string} valAxisId - value
 * @return {string} XML
 */
function makeValAxis(opts, valAxisId) {
    var axisPos = valAxisId === AXIS_ID_VALUE_PRIMARY ? (opts.barDir === 'col' ? 'l' : 'b') : opts.barDir !== 'col' ? 'r' : 't';
    var strXml = '';
    var isRight = axisPos === 'r' || axisPos === 't';
    var crosses = isRight ? 'max' : 'autoZero';
    var crossAxId = valAxisId === AXIS_ID_VALUE_PRIMARY ? AXIS_ID_CATEGORY_PRIMARY : AXIS_ID_CATEGORY_SECONDARY;
    strXml += '<c:valAx>';
    strXml += '  <c:axId val="' + valAxisId + '"/>';
    strXml += '  <c:scaling>';
    strXml += '    <c:orientation val="' + (opts.valAxisOrientation || (opts.barDir === 'col' ? 'minMax' : 'minMax')) + '"/>';
    if (opts.valAxisMaxVal || opts.valAxisMaxVal === 0)
        strXml += '<c:max val="' + opts.valAxisMaxVal + '"/>';
    if (opts.valAxisMinVal || opts.valAxisMinVal === 0)
        strXml += '<c:min val="' + opts.valAxisMinVal + '"/>';
    strXml += '  </c:scaling>';
    strXml += '  <c:delete val="' + (opts.valAxisHidden ? 1 : 0) + '"/>';
    strXml += '  <c:axPos val="' + axisPos + '"/>';
    if (opts.valGridLine.style !== 'none')
        strXml += createGridLineElement(opts.valGridLine);
    // '<c:title>' comes between '</c:majorGridlines>' and '<c:numFmt>'
    if (opts.showValAxisTitle) {
        strXml += genXmlTitle({
            color: opts.valAxisTitleColor,
            fontFace: opts.valAxisTitleFontFace,
            fontSize: opts.valAxisTitleFontSize,
            rotate: opts.valAxisTitleRotate,
            title: opts.valAxisTitle || 'Axis Title',
        });
    }
    strXml += ' <c:numFmt formatCode="' + (opts.valAxisLabelFormatCode ? opts.valAxisLabelFormatCode : 'General') + '" sourceLinked="0"/>';
    if (opts._type === CHART_TYPE.SCATTER) {
        strXml += '  <c:majorTickMark val="none"/>';
        strXml += '  <c:minorTickMark val="none"/>';
        strXml += '  <c:tickLblPos val="nextTo"/>';
    }
    else {
        strXml += ' <c:majorTickMark val="' + (opts.valAxisMajorTickMark || 'out') + '"/>';
        strXml += ' <c:minorTickMark val="' + (opts.valAxisMinorTickMark || 'none') + '"/>';
        strXml += ' <c:tickLblPos val="' + (opts.valAxisLabelPos || (opts.barDir === 'col' ? 'nextTo' : 'low')) + '"/>';
    }
    strXml += ' <c:spPr>';
    strXml += '   <a:ln w="12700" cap="flat">';
    strXml += opts.valAxisLineShow === false ? '<a:noFill/>' : '<a:solidFill><a:srgbClr val="' + DEF_CHART_GRIDLINE.color + '"/></a:solidFill>';
    strXml += '     <a:prstDash val="solid"/>';
    strXml += '     <a:round/>';
    strXml += '   </a:ln>';
    strXml += ' </c:spPr>';
    strXml += ' <c:txPr>';
    strXml += '  <a:bodyPr ' + (opts.valAxisLabelRotate ? 'rot="' + convertRotationDegrees(opts.valAxisLabelRotate) + '"' : '') + '/>'; // don't specify rot 0 so we get the auto behavior
    strXml += '  <a:lstStyle/>';
    strXml += '  <a:p>';
    strXml += '    <a:pPr>';
    strXml +=
        '      <a:defRPr sz="' +
            Math.round((opts.valAxisLabelFontSize || DEF_FONT_SIZE) * 100) +
            '" b="' +
            (opts.valAxisLabelFontBold ? 1 : 0) +
            '" i="0" u="none" strike="noStrike">';
    strXml += '        <a:solidFill><a:srgbClr val="' + (opts.valAxisLabelColor || DEF_FONT_COLOR) + '"/></a:solidFill>';
    strXml += '        <a:latin typeface="' + (opts.valAxisLabelFontFace || 'Arial') + '"/>';
    strXml += '      </a:defRPr>';
    strXml += '    </a:pPr>';
    strXml += '  <a:endParaRPr lang="' + (opts.lang || 'en-US') + '"/>';
    strXml += '  </a:p>';
    strXml += ' </c:txPr>';
    strXml += ' <c:crossAx val="' + crossAxId + '"/>';
    strXml += ' <c:crosses val="' + crosses + '"/>';
    strXml +=
        ' <c:crossBetween val="' +
            (opts._type === CHART_TYPE.SCATTER || (Array.isArray(opts._type) && opts._type.filter(function (type) { return type.type === CHART_TYPE.AREA; }).length > 0 ? true : false)
                ? 'midCat'
                : 'between') +
            '"/>';
    if (opts.valAxisMajorUnit)
        strXml += ' <c:majorUnit val="' + opts.valAxisMajorUnit + '"/>';
    if (opts.valAxisDisplayUnit)
        strXml += "<c:dispUnits><c:builtInUnit val=\"" + opts.valAxisDisplayUnit + "\"/>" + (opts.valAxisDisplayUnitLabel ? '<c:dispUnitsLbl/>' : '') + "</c:dispUnits>";
    strXml += '</c:valAx>';
    return strXml;
}
/**
 * Create Series Axis (Used by `bar3D`)
 * @param {IChartOptsLib} opts - chart options
 * @param {string} axisId - axis ID
 * @param {string} valAxisId - value
 * @return {string} XML
 */
function makeSerAxis(opts, axisId, valAxisId) {
    var strXml = '';
    // Build ser axis tag
    strXml += '<c:serAx>';
    strXml += '  <c:axId val="' + axisId + '"/>';
    strXml += '  <c:scaling><c:orientation val="' + (opts.serAxisOrientation || (opts.barDir === 'col' ? 'minMax' : 'minMax')) + '"/></c:scaling>';
    strXml += '  <c:delete val="' + (opts.serAxisHidden ? 1 : 0) + '"/>';
    strXml += '  <c:axPos val="' + (opts.barDir === 'col' ? 'b' : 'l') + '"/>';
    strXml += opts.serGridLine.style !== 'none' ? createGridLineElement(opts.serGridLine) : '';
    // '<c:title>' comes between '</c:majorGridlines>' and '<c:numFmt>'
    if (opts.showSerAxisTitle) {
        strXml += genXmlTitle({
            color: opts.serAxisTitleColor,
            fontFace: opts.serAxisTitleFontFace,
            fontSize: opts.serAxisTitleFontSize,
            rotate: opts.serAxisTitleRotate,
            title: opts.serAxisTitle || 'Axis Title',
        });
    }
    strXml += '  <c:numFmt formatCode="' + (opts.serLabelFormatCode || 'General') + '" sourceLinked="0"/>';
    strXml += '  <c:majorTickMark val="out"/>';
    strXml += '  <c:minorTickMark val="none"/>';
    strXml += '  <c:tickLblPos val="' + (opts.serAxisLabelPos || opts.barDir === 'col' ? 'low' : 'nextTo') + '"/>';
    strXml += '  <c:spPr>';
    strXml += '    <a:ln w="12700" cap="flat">';
    strXml += opts.serAxisLineShow === false ? '<a:noFill/>' : '<a:solidFill><a:srgbClr val="' + DEF_CHART_GRIDLINE.color + '"/></a:solidFill>';
    strXml += '      <a:prstDash val="solid"/>';
    strXml += '      <a:round/>';
    strXml += '    </a:ln>';
    strXml += '  </c:spPr>';
    strXml += '  <c:txPr>';
    strXml += '    <a:bodyPr/>'; // don't specify rot 0 so we get the auto behavior
    strXml += '    <a:lstStyle/>';
    strXml += '    <a:p>';
    strXml += '    <a:pPr>';
    strXml += "    <a:defRPr sz=\"" + Math.round((opts.serAxisLabelFontSize || DEF_FONT_SIZE) * 100) + "\" b=\"0\" i=\"0\" u=\"none\" strike=\"noStrike\">";
    strXml += '      <a:solidFill><a:srgbClr val="' + (opts.serAxisLabelColor || DEF_FONT_COLOR) + '"/></a:solidFill>';
    strXml += '      <a:latin typeface="' + (opts.serAxisLabelFontFace || 'Arial') + '"/>';
    strXml += '   </a:defRPr>';
    strXml += '  </a:pPr>';
    strXml += '  <a:endParaRPr lang="' + (opts.lang || 'en-US') + '"/>';
    strXml += '  </a:p>';
    strXml += ' </c:txPr>';
    strXml += ' <c:crossAx val="' + valAxisId + '"/>';
    strXml += ' <c:crosses val="autoZero"/>';
    if (opts.serAxisLabelFrequency)
        strXml += ' <c:tickLblSkip val="' + opts.serAxisLabelFrequency + '"/>';
    // Issue#149: PPT will auto-adjust these as needed after calcing the date bounds, so we only include them when specified by user
    if (opts.serLabelFormatCode) {
        ['serAxisBaseTimeUnit', 'serAxisMajorTimeUnit', 'serAxisMinorTimeUnit'].forEach(function (opt) {
            // Validate input as poorly chosen/garbage options will cause chart corruption and it wont render at all!
            if (opts[opt] && (typeof opts[opt] !== 'string' || ['days', 'months', 'years'].indexOf(opt.toLowerCase()) === -1)) {
                console.warn('`' + opt + "` must be one of: 'days','months','years' !");
                opts[opt] = null;
            }
        });
        if (opts.serAxisBaseTimeUnit)
            strXml += ' <c:baseTimeUnit  val="' + opts.serAxisBaseTimeUnit.toLowerCase() + '"/>';
        if (opts.serAxisMajorTimeUnit)
            strXml += ' <c:majorTimeUnit val="' + opts.serAxisMajorTimeUnit.toLowerCase() + '"/>';
        if (opts.serAxisMinorTimeUnit)
            strXml += ' <c:minorTimeUnit val="' + opts.serAxisMinorTimeUnit.toLowerCase() + '"/>';
        if (opts.serAxisMajorUnit)
            strXml += ' <c:majorUnit     val="' + opts.serAxisMajorUnit + '"/>';
        if (opts.serAxisMinorUnit)
            strXml += ' <c:minorUnit     val="' + opts.serAxisMinorUnit + '"/>';
    }
    // Close ser axis tag
    strXml += '</c:serAx>';
    return strXml;
}
/**
 * Create char title elements
 * @param {IChartTitleOpts} opts - options
 * @return {string} XML `<c:title>`
 */
function genXmlTitle(opts) {
    var align = opts.titleAlign === 'left' || opts.titleAlign === 'right' ? "<a:pPr algn=\"" + opts.titleAlign.substring(0, 1) + "\">" : "<a:pPr>";
    var rotate = opts.rotate ? "<a:bodyPr rot=\"" + convertRotationDegrees(opts.rotate) + "\"/>" : "<a:bodyPr/>"; // don't specify rotation to get default (ex. vertical for cat axis)
<<<<<<< HEAD
    var sizeAttr = opts.fontSize ? 'sz="' + Math.round(opts.fontSize) + '00"' : ''; // only set the font size if specified.  Powerpoint will handle the default size
    var bold = opts.bold === true ? 1 : 0;
=======
    var sizeAttr = opts.fontSize ? 'sz="' + Math.round(opts.fontSize * 100) + '"' : ''; // only set the font size if specified.  Powerpoint will handle the default size
>>>>>>> 395da618
    var layout = opts.titlePos && opts.titlePos.x && opts.titlePos.y
        ? "<c:layout><c:manualLayout><c:xMode val=\"edge\"/><c:yMode val=\"edge\"/><c:x val=\"" + opts.titlePos.x + "\"/><c:y val=\"" + opts.titlePos.y + "\"/></c:manualLayout></c:layout>"
        : "<c:layout/>";
    return "<c:title>\n\t  <c:tx>\n\t    <c:rich>\n\t      " + rotate + "\n\t      <a:lstStyle/>\n\t      <a:p>\n\t        " + align + "\n\t        <a:defRPr " + sizeAttr + " b=\"" + bold + "\" i=\"0\" u=\"none\" strike=\"noStrike\">\n\t          <a:solidFill><a:srgbClr val=\"" + (opts.color || DEF_FONT_COLOR) + "\"/></a:solidFill>\n\t          <a:latin typeface=\"" + (opts.fontFace || 'Arial') + "\"/>\n\t        </a:defRPr>\n\t      </a:pPr>\n\t      <a:r>\n\t        <a:rPr " + sizeAttr + " b=\"" + bold + "\" i=\"0\" u=\"none\" strike=\"noStrike\">\n\t          <a:solidFill><a:srgbClr val=\"" + (opts.color || DEF_FONT_COLOR) + "\"/></a:solidFill>\n\t          <a:latin typeface=\"" + (opts.fontFace || 'Arial') + "\"/>\n\t        </a:rPr>\n\t        <a:t>" + (encodeXmlEntities(opts.title) || '') + "</a:t>\n\t      </a:r>\n\t    </a:p>\n\t    </c:rich>\n\t  </c:tx>\n\t  " + layout + "\n\t  <c:overlay val=\"0\"/>\n\t</c:title>";
}
/**
 * Calc and return excel column name for a given column length
 * @param {number} length - col length
 * @return {string} column name (ex: 'A2')
 */
function getExcelColName(length) {
    var strName = '';
    if (length <= 26) {
        strName = LETTERS[length];
    }
    else {
        strName += LETTERS[Math.floor(length / LETTERS.length) - 1];
        strName += LETTERS[length % LETTERS.length];
    }
    return strName;
}
/**
 * Creates `a:innerShdw` or `a:outerShdw` depending on pass options `opts`.
 * @param {Object} opts optional shadow properties
 * @param {Object} defaults defaults for unspecified properties in `opts`
 * @see http://officeopenxml.com/drwSp-effects.php
 * @example { type: 'outer', blur: 3, offset: (23000 / 12700), angle: 90, color: '000000', opacity: 0.35, rotateWithShape: true };
 * @return {string} XML
 */
function createShadowElement(options, defaults) {
    if (!options) {
        return '<a:effectLst/>';
    }
    else if (typeof options !== 'object') {
        console.warn("`shadow` options must be an object. Ex: `{shadow: {type:'none'}}`");
        return '<a:effectLst/>';
    }
    var strXml = '<a:effectLst>', opts = getMix(defaults, options), type = opts['type'] || 'outer', blur = valToPts(opts['blur']), offset = valToPts(opts['offset']), angle = Math.round(opts['angle'] * 60000), color = opts['color'], opacity = Math.round(opts['opacity'] * 100000), rotateWithShape = opts['rotateWithShape'] ? 1 : 0;
    strXml += '<a:' + type + 'Shdw sx="100000" sy="100000" kx="0" ky="0"  algn="bl" blurRad="' + blur + '" ';
    strXml += 'rotWithShape="' + +rotateWithShape + '"';
    strXml += ' dist="' + offset + '" dir="' + angle + '">';
    strXml += '<a:srgbClr val="' + color + '">';
    strXml += '<a:alpha val="' + opacity + '"/></a:srgbClr>';
    strXml += '</a:' + type + 'Shdw>';
    strXml += '</a:effectLst>';
    return strXml;
}
/**
 * Create Grid Line Element
 * @param {OptsChartGridLine} glOpts {size, color, style}
 * @return {string} XML
 */
function createGridLineElement(glOpts) {
    var strXml = '<c:majorGridlines>';
    strXml += ' <c:spPr>';
    strXml += '  <a:ln w="' + valToPts(glOpts.size || DEF_CHART_GRIDLINE.size) + '" cap="flat">';
    strXml += '  <a:solidFill><a:srgbClr val="' + (glOpts.color || DEF_CHART_GRIDLINE.color) + '"/></a:solidFill>'; // should accept scheme colors as implemented in [Pull #135]
    strXml += '   <a:prstDash val="' + (glOpts.style || DEF_CHART_GRIDLINE.style) + '"/><a:round/>';
    strXml += '  </a:ln>';
    strXml += ' </c:spPr>';
    strXml += '</c:majorGridlines>';
    return strXml;
}

/**
 * PptxGenJS: Media Methods
 */
/**
 * Encode Image/Audio/Video into base64
 * @param {PresSlide | SlideLayout} layout - slide layout
 * @return {Promise} promise
 */
function encodeSlideMediaRels(layout) {
    var fs = typeof require !== 'undefined' && typeof window === 'undefined' ? require('fs') : null; // NodeJS
    var https = typeof require !== 'undefined' && typeof window === 'undefined' ? require('https') : null; // NodeJS
    var imageProms = [];
    // A: Read/Encode each audio/image/video thats not already encoded (eg: base64 provided by user)
    layout._relsMedia
        .filter(function (rel) { return rel.type !== 'online' && !rel.data && (!rel.path || (rel.path && rel.path.indexOf('preencoded') === -1)); })
        .forEach(function (rel) {
        imageProms.push(new Promise(function (resolve, reject) {
            if (fs && rel.path.indexOf('http') !== 0) {
                // DESIGN: Node local-file encoding is syncronous, so we can load all images here, then call export with a callback (if any)
                try {
                    var bitmap = fs.readFileSync(rel.path);
                    rel.data = Buffer.from(bitmap).toString('base64');
                    resolve('done');
                }
                catch (ex) {
                    rel.data = IMG_BROKEN;
                    reject('ERROR: Unable to read media: "' + rel.path + '"\n' + ex.toString());
                }
            }
            else if (fs && https && rel.path.indexOf('http') === 0) {
                https.get(rel.path, function (res) {
                    var rawData = '';
                    res.setEncoding('binary'); // IMPORTANT: Only binary encoding works
                    res.on('data', function (chunk) { return (rawData += chunk); });
                    res.on('end', function () {
                        rel.data = Buffer.from(rawData, 'binary').toString('base64');
                        resolve('done');
                    });
                    res.on('error', function (ex) {
                        rel.data = IMG_BROKEN;
                        reject("ERROR! Unable to load image (https.get): " + rel.path);
                    });
                });
            }
            else {
                // A: Declare XHR and onload/onerror handlers
                // DESIGN: `XMLHttpRequest()` plus `FileReader()` = Ablity to read any file into base64!
                var xhr_1 = new XMLHttpRequest();
                xhr_1.onload = function () {
                    var reader = new FileReader();
                    reader.onloadend = function () {
                        rel.data = reader.result;
                        if (!rel.isSvgPng) {
                            resolve('done');
                        }
                        else {
                            createSvgPngPreview(rel)
                                .then(function () {
                                resolve('done');
                            })
                                .catch(function (ex) {
                                reject(ex);
                            });
                        }
                    };
                    reader.readAsDataURL(xhr_1.response);
                };
                xhr_1.onerror = function (ex) {
                    rel.data = IMG_BROKEN;
                    reject("ERROR! Unable to load image (xhr.onerror): " + rel.path);
                };
                // B: Execute request
                xhr_1.open('GET', rel.path);
                xhr_1.responseType = 'blob';
                xhr_1.send();
            }
        }));
    });
    // B: SVG: base64 data still requires a png to be generated (`isSvgPng` flag this as the preview image, not the SVG itself)
    layout._relsMedia
        .filter(function (rel) { return rel.isSvgPng && rel.data; })
        .forEach(function (rel) {
        if (fs) {
            //console.log('Sorry, SVG is not supported in Node (more info: https://github.com/gitbrent/PptxGenJS/issues/401)')
            rel.data = IMG_BROKEN;
            imageProms.push(Promise.resolve().then(function () { return 'done'; }));
        }
        else {
            imageProms.push(createSvgPngPreview(rel));
        }
    });
    return imageProms;
}
/**
 * Create SVG preview image
 * @param {ISlideRelMedia} rel - slide rel
 * @return {Promise} promise
 */
function createSvgPngPreview(rel) {
    return new Promise(function (resolve, reject) {
        // A: Create
        var image = new Image();
        // B: Set onload event
        image.onload = function () {
            // First: Check for any errors: This is the best method (try/catch wont work, etc.)
            if (image.width + image.height === 0) {
                image.onerror('h/w=0');
            }
            var canvas = document.createElement('CANVAS');
            var ctx = canvas.getContext('2d');
            canvas.width = image.width;
            canvas.height = image.height;
            ctx.drawImage(image, 0, 0);
            // Users running on local machine will get the following error:
            // "SecurityError: Failed to execute 'toDataURL' on 'HTMLCanvasElement': Tainted canvases may not be exported."
            // when the canvas.toDataURL call executes below.
            try {
                rel.data = canvas.toDataURL(rel.type);
                resolve('done');
            }
            catch (ex) {
                image.onerror(ex);
            }
            canvas = null;
        };
        image.onerror = function (ex) {
            rel.data = IMG_BROKEN;
            reject("ERROR! Unable to load image (image.onerror): " + rel.path);
        };
        // C: Load image
        image.src = typeof rel.data === 'string' ? rel.data : IMG_BROKEN;
    });
}

/*\
|*|  :: pptxgen.ts ::
|*|
|*|  JavaScript framework that creates PowerPoint (pptx) presentations
|*|  https://github.com/gitbrent/PptxGenJS
|*|
|*|  This framework is released under the MIT Public License (MIT)
|*|
|*|  PptxGenJS (C) 2015-2020 Brent Ely -- https://github.com/gitbrent
|*|
|*|  Some code derived from the OfficeGen project:
|*|  github.com/Ziv-Barber/officegen/ (Copyright 2013 Ziv Barber)
|*|
|*|  Permission is hereby granted, free of charge, to any person obtaining a copy
|*|  of this software and associated documentation files (the "Software"), to deal
|*|  in the Software without restriction, including without limitation the rights
|*|  to use, copy, modify, merge, publish, distribute, sublicense, and/or sell
|*|  copies of the Software, and to permit persons to whom the Software is
|*|  furnished to do so, subject to the following conditions:
|*|
|*|  The above copyright notice and this permission notice shall be included in all
|*|  copies or substantial portions of the Software.
|*|
|*|  THE SOFTWARE IS PROVIDED "AS IS", WITHOUT WARRANTY OF ANY KIND, EXPRESS OR
|*|  IMPLIED, INCLUDING BUT NOT LIMITED TO THE WARRANTIES OF MERCHANTABILITY,
|*|  FITNESS FOR A PARTICULAR PURPOSE AND NONINFRINGEMENT. IN NO EVENT SHALL THE
|*|  AUTHORS OR COPYRIGHT HOLDERS BE LIABLE FOR ANY CLAIM, DAMAGES OR OTHER
|*|  LIABILITY, WHETHER IN AN ACTION OF CONTRACT, TORT OR OTHERWISE, ARISING FROM,
|*|  OUT OF OR IN CONNECTION WITH THE SOFTWARE OR THE USE OR OTHER DEALINGS IN THE
|*|  SOFTWARE.
\*/
var VERSION = '3.4.0-beta-20201223-1610';
var PptxGenJS = /** @class */ (function () {
    function PptxGenJS() {
        var _this = this;
        /**
         * PptxGenJS Library Version
         */
        this._version = VERSION;
        // Exposed class props
        this._alignH = AlignH;
        this._alignV = AlignV;
        this._chartType = ChartType;
        this._outputType = OutputType;
        this._schemeColor = SchemeColor;
        this._shapeType = ShapeType;
        /**
         * @depricated use `ChartType`
         */
        this._charts = CHART_TYPE;
        /**
         * @depricated use `SchemeColor`
         */
        this._colors = SCHEME_COLOR_NAMES;
        /**
         * @depricated use `ShapeType`
         */
        this._shapes = SHAPE_TYPE;
        /**
         * Provides an API for `addTableDefinition` to create slides as needed for auto-paging
         * @param {string} masterName - slide master name
         * @return {PresSlide} new Slide
         */
        this.addNewSlide = function (masterName) {
            // Continue using sections if the first slide using auto-paging has a Section
            var sectAlreadyInUse = _this.sections.length > 0 &&
                _this.sections[_this.sections.length - 1]._slides.filter(function (slide) { return slide._slideNum === _this.slides[_this.slides.length - 1]._slideNum; }).length > 0;
            return _this.addSlide({
                masterName: masterName,
                sectionTitle: sectAlreadyInUse ? _this.sections[_this.sections.length - 1].title : null,
            });
        };
        /**
         * Provides an API for `addTableDefinition` to get slide reference by number
         * @param {number} slideNum - slide number
         * @return {PresSlide} Slide
         * @since 3.0.0
         */
        this.getSlide = function (slideNum) { return _this.slides.filter(function (slide) { return slide._slideNum === slideNum; })[0]; };
        /**
         * Enables the `Slide` class to set PptxGenJS [Presentation] master/layout slidenumbers
         * @param {SlideNumberProps} slideNum - slide number config
         */
        this.setSlideNumber = function (slideNum) {
            // 1: Add slideNumber to slideMaster1.xml
            _this.masterSlide._slideNumberProps = slideNum;
            // 2: Add slideNumber to DEF_PRES_LAYOUT_NAME layout
            _this.slideLayouts.filter(function (layout) { return layout._name === DEF_PRES_LAYOUT_NAME; })[0]._slideNumberProps = slideNum;
        };
        /**
         * Create all chart and media rels for this Presentation
         * @param {PresSlide | SlideLayout} slide - slide with rels
         * @param {JSZip} zip - JSZip instance
         * @param {Promise<any>[]} chartPromises - promise array
         */
        this.createChartMediaRels = function (slide, zip, chartPromises) {
            slide._relsChart.forEach(function (rel) { return chartPromises.push(createExcelWorksheet(rel, zip)); });
            slide._relsMedia.forEach(function (rel) {
                if (rel.type !== 'online' && rel.type !== 'hyperlink') {
                    // A: Loop vars
                    var data = rel.data && typeof rel.data === 'string' ? rel.data : '';
                    // B: Users will undoubtedly pass various string formats, so correct prefixes as needed
                    if (data.indexOf(',') === -1 && data.indexOf(';') === -1)
                        data = 'image/png;base64,' + data;
                    else if (data.indexOf(',') === -1)
                        data = 'image/png;base64,' + data;
                    else if (data.indexOf(';') === -1)
                        data = 'image/png;' + data;
                    // C: Add media
                    zip.file(rel.Target.replace('..', 'ppt'), data.split(',').pop(), { base64: true });
                }
            });
        };
        /**
         * Create and export the .pptx file
         * @param {string} exportName - output file type
         * @param {Blob} blobContent - Blob content
         * @return {Promise<string>} Promise with file name
         */
        this.writeFileToBrowser = function (exportName, blobContent) {
            // STEP 1: Create element
            var eleLink = document.createElement('a');
            eleLink.setAttribute('style', 'display:none;');
            eleLink.dataset.interception = 'off'; // @see https://docs.microsoft.com/en-us/sharepoint/dev/spfx/hyperlinking
            document.body.appendChild(eleLink);
            // STEP 2: Download file to browser
            // DESIGN: Use `createObjectURL()` (or MS-specific func for IE11) to D/L files in client browsers (FYI: synchronously executed)
            if (window.navigator.msSaveOrOpenBlob) {
                // @see https://docs.microsoft.com/en-us/microsoft-edge/dev-guide/html5/file-api/blob
                var blob_1 = new Blob([blobContent], { type: 'application/vnd.openxmlformats-officedocument.presentationml.presentation' });
                eleLink.onclick = function () {
                    window.navigator.msSaveOrOpenBlob(blob_1, exportName);
                };
                eleLink.click();
                // Clean-up
                document.body.removeChild(eleLink);
                // Done
                return Promise.resolve(exportName);
            }
            else if (window.URL.createObjectURL) {
                var url_1 = window.URL.createObjectURL(new Blob([blobContent], { type: 'application/vnd.openxmlformats-officedocument.presentationml.presentation' }));
                eleLink.href = url_1;
                eleLink.download = exportName;
                eleLink.click();
                // Clean-up (NOTE: Add a slight delay before removing to avoid 'blob:null' error in Firefox Issue#81)
                setTimeout(function () {
                    window.URL.revokeObjectURL(url_1);
                    document.body.removeChild(eleLink);
                }, 100);
                // Done
                return Promise.resolve(exportName);
            }
        };
        /**
         * Create and export the .pptx file
         * @param {WRITE_OUTPUT_TYPE} outputType - output file type
         * @return {Promise<string | ArrayBuffer | Blob | Buffer | Uint8Array>} Promise with data or stream (node) or filename (browser)
         */
        this.exportPresentation = function (outputType) {
            var arrChartPromises = [];
            var arrMediaPromises = [];
            var zip = new JSZip();
            // STEP 1: Read/Encode all Media before zip as base64 content, etc. is required
            _this.slides.forEach(function (slide) {
                arrMediaPromises = arrMediaPromises.concat(encodeSlideMediaRels(slide));
            });
            _this.slideLayouts.forEach(function (layout) {
                arrMediaPromises = arrMediaPromises.concat(encodeSlideMediaRels(layout));
            });
            arrMediaPromises = arrMediaPromises.concat(encodeSlideMediaRels(_this.masterSlide));
            // STEP 2: Wait for Promises (if any) then generate the PPTX file
            return Promise.all(arrMediaPromises).then(function () {
                // A: Add empty placeholder objects to slides that don't already have them
                _this.slides.forEach(function (slide) {
                    if (slide._slideLayout)
                        addPlaceholdersToSlideLayouts(slide);
                });
                // B: Add all required folders and files
                zip.folder('_rels');
                zip.folder('docProps');
                zip.folder('ppt').folder('_rels');
                zip.folder('ppt/charts').folder('_rels');
                zip.folder('ppt/embeddings');
                zip.folder('ppt/media');
                zip.folder('ppt/slideLayouts').folder('_rels');
                zip.folder('ppt/slideMasters').folder('_rels');
                zip.folder('ppt/slides').folder('_rels');
                zip.folder('ppt/theme');
                zip.folder('ppt/notesMasters').folder('_rels');
                zip.folder('ppt/notesSlides').folder('_rels');
                zip.file('[Content_Types].xml', makeXmlContTypes(_this.slides, _this.slideLayouts, _this.masterSlide)); // TODO: pass only `this` like below! 20200206
                zip.file('_rels/.rels', makeXmlRootRels());
                zip.file('docProps/app.xml', makeXmlApp(_this.slides, _this.company)); // TODO: pass only `this` like below! 20200206
                zip.file('docProps/core.xml', makeXmlCore(_this.title, _this.subject, _this.author, _this.revision)); // TODO: pass only `this` like below! 20200206
                zip.file('ppt/_rels/presentation.xml.rels', makeXmlPresentationRels(_this.slides));
                zip.file('ppt/theme/theme1.xml', makeXmlTheme());
                zip.file('ppt/presentation.xml', makeXmlPresentation(_this));
                zip.file('ppt/presProps.xml', makeXmlPresProps());
                zip.file('ppt/tableStyles.xml', makeXmlTableStyles());
                zip.file('ppt/viewProps.xml', makeXmlViewProps());
                // C: Create a Layout/Master/Rel/Slide file for each SlideLayout and Slide
                _this.slideLayouts.forEach(function (layout, idx) {
                    zip.file('ppt/slideLayouts/slideLayout' + (idx + 1) + '.xml', makeXmlLayout(layout));
                    zip.file('ppt/slideLayouts/_rels/slideLayout' + (idx + 1) + '.xml.rels', makeXmlSlideLayoutRel(idx + 1, _this.slideLayouts));
                });
                _this.slides.forEach(function (slide, idx) {
                    zip.file('ppt/slides/slide' + (idx + 1) + '.xml', makeXmlSlide(slide));
                    zip.file('ppt/slides/_rels/slide' + (idx + 1) + '.xml.rels', makeXmlSlideRel(_this.slides, _this.slideLayouts, idx + 1));
                    // Create all slide notes related items. Notes of empty strings are created for slides which do not have notes specified, to keep track of _rels.
                    zip.file('ppt/notesSlides/notesSlide' + (idx + 1) + '.xml', makeXmlNotesSlide(slide));
                    zip.file('ppt/notesSlides/_rels/notesSlide' + (idx + 1) + '.xml.rels', makeXmlNotesSlideRel(idx + 1));
                });
                zip.file('ppt/slideMasters/slideMaster1.xml', makeXmlMaster(_this.masterSlide, _this.slideLayouts));
                zip.file('ppt/slideMasters/_rels/slideMaster1.xml.rels', makeXmlMasterRel(_this.masterSlide, _this.slideLayouts));
                zip.file('ppt/notesMasters/notesMaster1.xml', makeXmlNotesMaster());
                zip.file('ppt/notesMasters/_rels/notesMaster1.xml.rels', makeXmlNotesMasterRel());
                // D: Create all Rels (images, media, chart data)
                _this.slideLayouts.forEach(function (layout) {
                    _this.createChartMediaRels(layout, zip, arrChartPromises);
                });
                _this.slides.forEach(function (slide) {
                    _this.createChartMediaRels(slide, zip, arrChartPromises);
                });
                _this.createChartMediaRels(_this.masterSlide, zip, arrChartPromises);
                // E: Wait for Promises (if any) then generate the PPTX file
                return Promise.all(arrChartPromises).then(function () {
                    if (outputType === 'STREAM') {
                        // A: stream file
                        return zip.generateAsync({ type: 'nodebuffer' });
                    }
                    else if (outputType) {
                        // B: Node [fs]: Output type user option or default
                        return zip.generateAsync({ type: outputType });
                    }
                    else {
                        // C: Browser: Output blob as app/ms-pptx
                        return zip.generateAsync({ type: 'blob' });
                    }
                });
            });
        };
        // Set available layouts
        this.LAYOUTS = {
            LAYOUT_4x3: { name: 'screen4x3', width: 9144000, height: 6858000 },
            LAYOUT_16x9: { name: 'screen16x9', width: 9144000, height: 5143500 },
            LAYOUT_16x10: { name: 'screen16x10', width: 9144000, height: 5715000 },
            LAYOUT_WIDE: { name: 'custom', width: 12192000, height: 6858000 },
        };
        // Core
        this._author = 'PptxGenJS';
        this._company = 'PptxGenJS';
        this._revision = '1'; // Note: Must be a whole number
        this._subject = 'PptxGenJS Presentation';
        this._title = 'PptxGenJS Presentation';
        // PptxGenJS props
        this._presLayout = {
            name: this.LAYOUTS[DEF_PRES_LAYOUT].name,
            _sizeW: this.LAYOUTS[DEF_PRES_LAYOUT].width,
            _sizeH: this.LAYOUTS[DEF_PRES_LAYOUT].height,
            width: this.LAYOUTS[DEF_PRES_LAYOUT].width,
            height: this.LAYOUTS[DEF_PRES_LAYOUT].height,
        };
        this._rtlMode = false;
        //
        this._slideLayouts = [
            {
                _margin: DEF_SLIDE_MARGIN_IN,
                _name: DEF_PRES_LAYOUT_NAME,
                _presLayout: this._presLayout,
                _rels: [],
                _relsChart: [],
                _relsMedia: [],
                _slide: null,
                _slideNum: 1000,
                _slideNumberProps: null,
                _slideObjects: [],
            },
        ];
        this._slides = [];
        this._sections = [];
        this._masterSlide = {
            addChart: null,
            addImage: null,
            addMedia: null,
            addNotes: null,
            addShape: null,
            addTable: null,
            addText: null,
            //
            _name: null,
            _presLayout: this._presLayout,
            _rId: null,
            _rels: [],
            _relsChart: [],
            _relsMedia: [],
            _slideId: null,
            _slideLayout: null,
            _slideNum: null,
            _slideNumberProps: null,
            _slideObjects: [],
        };
    }
    Object.defineProperty(PptxGenJS.prototype, "layout", {
        get: function () {
            return this._layout;
        },
        set: function (value) {
            var newLayout = this.LAYOUTS[value];
            if (newLayout) {
                this._layout = value;
                this._presLayout = newLayout;
            }
            else {
                throw new Error('UNKNOWN-LAYOUT');
            }
        },
        enumerable: false,
        configurable: true
    });
    Object.defineProperty(PptxGenJS.prototype, "version", {
        get: function () {
            return this._version;
        },
        enumerable: false,
        configurable: true
    });
    Object.defineProperty(PptxGenJS.prototype, "author", {
        get: function () {
            return this._author;
        },
        set: function (value) {
            this._author = value;
        },
        enumerable: false,
        configurable: true
    });
    Object.defineProperty(PptxGenJS.prototype, "company", {
        get: function () {
            return this._company;
        },
        set: function (value) {
            this._company = value;
        },
        enumerable: false,
        configurable: true
    });
    Object.defineProperty(PptxGenJS.prototype, "revision", {
        get: function () {
            return this._revision;
        },
        set: function (value) {
            this._revision = value;
        },
        enumerable: false,
        configurable: true
    });
    Object.defineProperty(PptxGenJS.prototype, "subject", {
        get: function () {
            return this._subject;
        },
        set: function (value) {
            this._subject = value;
        },
        enumerable: false,
        configurable: true
    });
    Object.defineProperty(PptxGenJS.prototype, "title", {
        get: function () {
            return this._title;
        },
        set: function (value) {
            this._title = value;
        },
        enumerable: false,
        configurable: true
    });
    Object.defineProperty(PptxGenJS.prototype, "rtlMode", {
        get: function () {
            return this._rtlMode;
        },
        set: function (value) {
            this._rtlMode = value;
        },
        enumerable: false,
        configurable: true
    });
    Object.defineProperty(PptxGenJS.prototype, "masterSlide", {
        get: function () {
            return this._masterSlide;
        },
        enumerable: false,
        configurable: true
    });
    Object.defineProperty(PptxGenJS.prototype, "slides", {
        get: function () {
            return this._slides;
        },
        enumerable: false,
        configurable: true
    });
    Object.defineProperty(PptxGenJS.prototype, "sections", {
        get: function () {
            return this._sections;
        },
        enumerable: false,
        configurable: true
    });
    Object.defineProperty(PptxGenJS.prototype, "slideLayouts", {
        get: function () {
            return this._slideLayouts;
        },
        enumerable: false,
        configurable: true
    });
    Object.defineProperty(PptxGenJS.prototype, "AlignH", {
        get: function () {
            return this._alignH;
        },
        enumerable: false,
        configurable: true
    });
    Object.defineProperty(PptxGenJS.prototype, "AlignV", {
        get: function () {
            return this._alignV;
        },
        enumerable: false,
        configurable: true
    });
    Object.defineProperty(PptxGenJS.prototype, "ChartType", {
        get: function () {
            return this._chartType;
        },
        enumerable: false,
        configurable: true
    });
    Object.defineProperty(PptxGenJS.prototype, "OutputType", {
        get: function () {
            return this._outputType;
        },
        enumerable: false,
        configurable: true
    });
    Object.defineProperty(PptxGenJS.prototype, "presLayout", {
        get: function () {
            return this._presLayout;
        },
        enumerable: false,
        configurable: true
    });
    Object.defineProperty(PptxGenJS.prototype, "SchemeColor", {
        get: function () {
            return this._schemeColor;
        },
        enumerable: false,
        configurable: true
    });
    Object.defineProperty(PptxGenJS.prototype, "ShapeType", {
        get: function () {
            return this._shapeType;
        },
        enumerable: false,
        configurable: true
    });
    Object.defineProperty(PptxGenJS.prototype, "charts", {
        get: function () {
            return this._charts;
        },
        enumerable: false,
        configurable: true
    });
    Object.defineProperty(PptxGenJS.prototype, "colors", {
        get: function () {
            return this._colors;
        },
        enumerable: false,
        configurable: true
    });
    Object.defineProperty(PptxGenJS.prototype, "shapes", {
        get: function () {
            return this._shapes;
        },
        enumerable: false,
        configurable: true
    });
    // EXPORT METHODS
    /**
     * Export the current Presentation to stream
     * @returns {Promise<string | ArrayBuffer | Blob | Buffer | Uint8Array>} file stream
     */
    PptxGenJS.prototype.stream = function () {
        return this.exportPresentation('STREAM');
    };
    /**
     * Export the current Presentation as JSZip content with the selected type
     * @param {JSZIP_OUTPUT_TYPE} outputType - 'arraybuffer' | 'base64' | 'binarystring' | 'blob' | 'nodebuffer' | 'uint8array'
     * @returns {Promise<string | ArrayBuffer | Blob | Buffer | Uint8Array>} file content in selected type
     */
    PptxGenJS.prototype.write = function (outputType) {
        return this.exportPresentation(outputType);
    };
    /**
     * Export the current Presentation. Writes file to local file system if `fs` exists, otherwise, initiates download in browsers
     * @param {string} exportName - file name
     * @returns {Promise<string>} the presentation name
     */
    PptxGenJS.prototype.writeFile = function (exportName) {
        var _this = this;
        var fs = typeof require !== 'undefined' && typeof window === 'undefined' ? require('fs') : null; // NodeJS
        var fileName = exportName ? (exportName.toString().toLowerCase().endsWith('.pptx') ? exportName : exportName + '.pptx') : 'Presentation.pptx';
        return this.exportPresentation(fs ? 'nodebuffer' : null).then(function (content) {
            if (fs) {
                // Node: Output
                return new Promise(function (resolve, reject) {
                    fs.writeFile(fileName, content, function (err) {
                        if (err) {
                            reject(err);
                        }
                        else {
                            resolve(fileName);
                        }
                    });
                });
            }
            else {
                // Browser: Output blob as app/ms-pptx
                return _this.writeFileToBrowser(fileName, content);
            }
        });
    };
    // PRESENTATION METHODS
    /**
     * Add a new Section to Presentation
     * @param {ISectionProps} section - section properties
     * @example pptx.addSection({ title:'Charts' });
     */
    PptxGenJS.prototype.addSection = function (section) {
        if (!section)
            console.warn('addSection requires an argument');
        else if (!section.title)
            console.warn('addSection requires a title');
        var newSection = {
            _type: 'user',
            _slides: [],
            title: section.title,
        };
        if (section.order)
            this.sections.splice(section.order, 0, newSection);
        else
            this._sections.push(newSection);
    };
    /**
     * Add a new Slide to Presentation
     * @param {AddSlideProps} options - slide options
     * @returns {PresSlide} the new Slide
     */
    PptxGenJS.prototype.addSlide = function (options) {
        // TODO: DEPRECATED: arg0 string "masterSlideName" dep as of 3.2.0
        var masterSlideName = typeof options === 'string' ? options : options && options.masterName ? options.masterName : '';
        var slideLayout = {
            _name: this.LAYOUTS[DEF_PRES_LAYOUT].name,
            _presLayout: this.presLayout,
            _rels: [],
            _relsChart: [],
            _relsMedia: [],
            _slideNum: this.slides.length + 1,
        };
        if (masterSlideName) {
            var tmpLayout = this.slideLayouts.filter(function (layout) { return layout._name === masterSlideName; })[0];
            if (tmpLayout)
                slideLayout = tmpLayout;
        }
        var newSlide = new Slide({
            addSlide: this.addNewSlide,
            getSlide: this.getSlide,
            presLayout: this.presLayout,
            setSlideNum: this.setSlideNumber,
            slideId: this.slides.length + 256,
            slideRId: this.slides.length + 2,
            slideNumber: this.slides.length + 1,
            slideLayout: slideLayout,
        });
        // A: Add slide to pres
        this._slides.push(newSlide);
        // B: Sections
        // B-1: Add slide to section (if any provided)
        if (options && options.sectionTitle) {
            var sect = this.sections.filter(function (section) { return section.title === options.sectionTitle; })[0];
            if (!sect)
                console.warn("addSlide: unable to find section with title: \"" + options.sectionTitle + "\"");
            else
                sect._slides.push(newSlide);
        }
        // B-2: Handle slides without a section when sections are already is use ("loose" slides arent allowed, they all need a section)
        else if (this.sections && this.sections.length > 0 && (!options || !options.sectionTitle)) {
            var lastSect = this._sections[this.sections.length - 1];
            // CASE 1: The latest section is a default type - just add this one
            if (lastSect._type === 'default')
                lastSect._slides.push(newSlide);
            // CASE 2: There latest section is NOT a default type - create the defualt, add this slide
            else
                this._sections.push({
                    title: "Default-" + (this.sections.filter(function (sect) { return sect._type === 'default'; }).length + 1),
                    _type: 'default',
                    _slides: [newSlide],
                });
        }
        return newSlide;
    };
    /**
     * Create a custom Slide Layout in any size
     * @param {PresLayout} layout - layout properties
     * @example pptx.defineLayout({ name:'A3', width:16.5, height:11.7 });
     */
    PptxGenJS.prototype.defineLayout = function (layout) {
        // @see https://support.office.com/en-us/article/Change-the-size-of-your-slides-040a811c-be43-40b9-8d04-0de5ed79987e
        if (!layout)
            console.warn('defineLayout requires `{name, width, height}`');
        else if (!layout.name)
            console.warn('defineLayout requires `name`');
        else if (!layout.width)
            console.warn('defineLayout requires `width`');
        else if (!layout.height)
            console.warn('defineLayout requires `height`');
        else if (typeof layout.height !== 'number')
            console.warn('defineLayout `height` should be a number (inches)');
        else if (typeof layout.width !== 'number')
            console.warn('defineLayout `width` should be a number (inches)');
        this.LAYOUTS[layout.name] = {
            name: layout.name,
            _sizeW: Math.round(Number(layout.width) * EMU),
            _sizeH: Math.round(Number(layout.height) * EMU),
            width: Math.round(Number(layout.width) * EMU),
            height: Math.round(Number(layout.height) * EMU),
        };
    };
    /**
     * Create a new slide master [layout] for the Presentation
     * @param {SlideMasterProps} props - layout properties
     */
    PptxGenJS.prototype.defineSlideMaster = function (props) {
        if (!props.title)
            throw Error('defineSlideMaster() object argument requires a `title` value. (https://gitbrent.github.io/PptxGenJS/docs/masters.html)');
        var newLayout = {
            _margin: props.margin || DEF_SLIDE_MARGIN_IN,
            _name: props.title,
            _presLayout: this.presLayout,
            _rels: [],
            _relsChart: [],
            _relsMedia: [],
            _slide: null,
            _slideNum: 1000 + this.slideLayouts.length + 1,
            _slideNumberProps: props.slideNumber || null,
            _slideObjects: [],
        };
        // DEPRECATED:
        if (props.bkgd && !props.background) {
            props.background = {};
            if (typeof props.bkgd === 'string')
                props.background.fill = props.bkgd;
            else {
                if (props.bkgd.data)
                    props.background.data = props.bkgd.data;
                if (props.bkgd.path)
                    props.background.path = props.bkgd.path;
                if (props.bkgd['src'])
                    props.background.path = props.bkgd['src']; // @deprecated (drop in 4.x)
            }
            delete props.bkgd;
        }
        // STEP 1: Create the Slide Master/Layout
        createSlideObject(props, newLayout);
        // STEP 2: Add it to layout defs
        this.slideLayouts.push(newLayout);
        // STEP 3: Add slideNumber to master slide (if any)
        if (newLayout._slideNumberProps && !this.masterSlide._slideNumberProps)
            this.masterSlide._slideNumberProps = newLayout._slideNumberProps;
    };
    // HTML-TO-SLIDES METHODS
    /**
     * Reproduces an HTML table as a PowerPoint table - including column widths, style, etc. - creates 1 or more slides as needed
     * @param {string} eleId - table HTML element ID
     * @param {TableToSlidesProps} options - generation options
     */
    PptxGenJS.prototype.tableToSlides = function (eleId, options) {
        if (options === void 0) { options = {}; }
        // @note `verbose` option is undocumented; used for verbose output of layout process
        genTableToSlides(this, eleId, options, options && options.masterSlideName ? this.slideLayouts.filter(function (layout) { return layout._name === options.masterSlideName; })[0] : null);
    };
    return PptxGenJS;
}());

export default PptxGenJS;<|MERGE_RESOLUTION|>--- conflicted
+++ resolved
@@ -1,6733 +1,6724 @@
-<<<<<<< HEAD
-/* PptxGenJS 3.4.0-beta @ 2020-08-24T16:12:37.580Z */
-import * as JSZip from 'jszip';
-=======
-/* PptxGenJS 3.4.0-beta @ 2020-12-23T22:27:55.110Z */
+/* PptxGenJS 3.4.0-beta @ 2020-12-24T03:07:41.297Z */
 import JSZip from 'jszip';
->>>>>>> 395da618
 
-/**
- * PptxGenJS Enums
- * NOTE: `enum` wont work for objects, so use `Object.freeze`
- */
-// CONST
-var EMU = 914400; // One (1) inch (OfficeXML measures in EMU (English Metric Units))
-var ONEPT = 12700; // One (1) point (pt)
-var CRLF = '\r\n'; // AKA: Chr(13) & Chr(10)
-var LAYOUT_IDX_SERIES_BASE = 2147483649;
-var REGEX_HEX_COLOR = /^[0-9a-fA-F]{6}$/;
-var LINEH_MODIFIER = 1.67; // AKA: Golden Ratio Typography
-var DEF_BULLET_MARGIN = 27;
-var DEF_CELL_BORDER = { type: 'solid', color: '666666', pt: 1 };
-var DEF_CELL_MARGIN_PT = [3, 3, 3, 3]; // TRBL-style
-var DEF_CHART_GRIDLINE = { color: '888888', style: 'solid', size: 1 };
-var DEF_FONT_COLOR = '000000';
-var DEF_FONT_SIZE = 12;
-var DEF_FONT_TITLE_SIZE = 18;
-var DEF_PRES_LAYOUT = 'LAYOUT_16x9';
-var DEF_PRES_LAYOUT_NAME = 'DEFAULT';
-var DEF_SHAPE_LINE_COLOR = '333333';
-var DEF_SHAPE_SHADOW = { type: 'outer', blur: 3, offset: 23000 / 12700, angle: 90, color: '000000', opacity: 0.35, rotateWithShape: true };
-var DEF_SLIDE_MARGIN_IN = [0.5, 0.5, 0.5, 0.5]; // TRBL-style
-var DEF_TEXT_SHADOW = { type: 'outer', blur: 8, offset: 4, angle: 270, color: '000000', opacity: 0.75 };
-var DEF_TEXT_GLOW = { size: 8, color: 'FFFFFF', opacity: 0.75 };
-var AXIS_ID_VALUE_PRIMARY = '2094734552';
-var AXIS_ID_VALUE_SECONDARY = '2094734553';
-var AXIS_ID_CATEGORY_PRIMARY = '2094734554';
-var AXIS_ID_CATEGORY_SECONDARY = '2094734555';
-var AXIS_ID_SERIES_PRIMARY = '2094734556';
-var LETTERS = 'ABCDEFGHIJKLMNOPQRSTUVWXYZ'.split('');
-var BARCHART_COLORS = [
-    'C0504D',
-    '4F81BD',
-    '9BBB59',
-    '8064A2',
-    '4BACC6',
-    'F79646',
-    '628FC6',
-    'C86360',
-    'C0504D',
-    '4F81BD',
-    '9BBB59',
-    '8064A2',
-    '4BACC6',
-    'F79646',
-    '628FC6',
-    'C86360',
-];
-var PIECHART_COLORS = [
-    '5DA5DA',
-    'FAA43A',
-    '60BD68',
-    'F17CB0',
-    'B2912F',
-    'B276B2',
-    'DECF3F',
-    'F15854',
-    'A7A7A7',
-    '5DA5DA',
-    'FAA43A',
-    '60BD68',
-    'F17CB0',
-    'B2912F',
-    'B276B2',
-    'DECF3F',
-    'F15854',
-    'A7A7A7',
-];
-var TEXT_HALIGN;
-(function (TEXT_HALIGN) {
-    TEXT_HALIGN["left"] = "left";
-    TEXT_HALIGN["center"] = "center";
-    TEXT_HALIGN["right"] = "right";
-    TEXT_HALIGN["justify"] = "justify";
-})(TEXT_HALIGN || (TEXT_HALIGN = {}));
-var TEXT_VALIGN;
-(function (TEXT_VALIGN) {
-    TEXT_VALIGN["b"] = "b";
-    TEXT_VALIGN["ctr"] = "ctr";
-    TEXT_VALIGN["t"] = "t";
-})(TEXT_VALIGN || (TEXT_VALIGN = {}));
-var SLDNUMFLDID = '{F7021451-1387-4CA6-816F-3879F97B5CBC}';
-// ENUM
-// TODO: 3.5 or v4.0: rationalize ts-def exported enum names/case!
-// NOTE: First tsdef enum named correctly (shapes -> 'Shape', colors -> 'Color'), etc.
-var OutputType;
-(function (OutputType) {
-    OutputType["arraybuffer"] = "arraybuffer";
-    OutputType["base64"] = "base64";
-    OutputType["binarystring"] = "binarystring";
-    OutputType["blob"] = "blob";
-    OutputType["nodebuffer"] = "nodebuffer";
-    OutputType["uint8array"] = "uint8array";
-})(OutputType || (OutputType = {}));
-var ChartType;
-(function (ChartType) {
-    ChartType["area"] = "area";
-    ChartType["bar"] = "bar";
-    ChartType["bar3d"] = "bar3D";
-    ChartType["bubble"] = "bubble";
-    ChartType["doughnut"] = "doughnut";
-    ChartType["line"] = "line";
-    ChartType["pie"] = "pie";
-    ChartType["radar"] = "radar";
-    ChartType["scatter"] = "scatter";
-})(ChartType || (ChartType = {}));
-var ShapeType;
-(function (ShapeType) {
-    ShapeType["accentBorderCallout1"] = "accentBorderCallout1";
-    ShapeType["accentBorderCallout2"] = "accentBorderCallout2";
-    ShapeType["accentBorderCallout3"] = "accentBorderCallout3";
-    ShapeType["accentCallout1"] = "accentCallout1";
-    ShapeType["accentCallout2"] = "accentCallout2";
-    ShapeType["accentCallout3"] = "accentCallout3";
-    ShapeType["actionButtonBackPrevious"] = "actionButtonBackPrevious";
-    ShapeType["actionButtonBeginning"] = "actionButtonBeginning";
-    ShapeType["actionButtonBlank"] = "actionButtonBlank";
-    ShapeType["actionButtonDocument"] = "actionButtonDocument";
-    ShapeType["actionButtonEnd"] = "actionButtonEnd";
-    ShapeType["actionButtonForwardNext"] = "actionButtonForwardNext";
-    ShapeType["actionButtonHelp"] = "actionButtonHelp";
-    ShapeType["actionButtonHome"] = "actionButtonHome";
-    ShapeType["actionButtonInformation"] = "actionButtonInformation";
-    ShapeType["actionButtonMovie"] = "actionButtonMovie";
-    ShapeType["actionButtonReturn"] = "actionButtonReturn";
-    ShapeType["actionButtonSound"] = "actionButtonSound";
-    ShapeType["arc"] = "arc";
-    ShapeType["bentArrow"] = "bentArrow";
-    ShapeType["bentUpArrow"] = "bentUpArrow";
-    ShapeType["bevel"] = "bevel";
-    ShapeType["blockArc"] = "blockArc";
-    ShapeType["borderCallout1"] = "borderCallout1";
-    ShapeType["borderCallout2"] = "borderCallout2";
-    ShapeType["borderCallout3"] = "borderCallout3";
-    ShapeType["bracePair"] = "bracePair";
-    ShapeType["bracketPair"] = "bracketPair";
-    ShapeType["callout1"] = "callout1";
-    ShapeType["callout2"] = "callout2";
-    ShapeType["callout3"] = "callout3";
-    ShapeType["can"] = "can";
-    ShapeType["chartPlus"] = "chartPlus";
-    ShapeType["chartStar"] = "chartStar";
-    ShapeType["chartX"] = "chartX";
-    ShapeType["chevron"] = "chevron";
-    ShapeType["chord"] = "chord";
-    ShapeType["circularArrow"] = "circularArrow";
-    ShapeType["cloud"] = "cloud";
-    ShapeType["cloudCallout"] = "cloudCallout";
-    ShapeType["corner"] = "corner";
-    ShapeType["cornerTabs"] = "cornerTabs";
-    ShapeType["cube"] = "cube";
-    ShapeType["curvedDownArrow"] = "curvedDownArrow";
-    ShapeType["curvedLeftArrow"] = "curvedLeftArrow";
-    ShapeType["curvedRightArrow"] = "curvedRightArrow";
-    ShapeType["curvedUpArrow"] = "curvedUpArrow";
-    ShapeType["decagon"] = "decagon";
-    ShapeType["diagStripe"] = "diagStripe";
-    ShapeType["diamond"] = "diamond";
-    ShapeType["dodecagon"] = "dodecagon";
-    ShapeType["donut"] = "donut";
-    ShapeType["doubleWave"] = "doubleWave";
-    ShapeType["downArrow"] = "downArrow";
-    ShapeType["downArrowCallout"] = "downArrowCallout";
-    ShapeType["ellipse"] = "ellipse";
-    ShapeType["ellipseRibbon"] = "ellipseRibbon";
-    ShapeType["ellipseRibbon2"] = "ellipseRibbon2";
-    ShapeType["flowChartAlternateProcess"] = "flowChartAlternateProcess";
-    ShapeType["flowChartCollate"] = "flowChartCollate";
-    ShapeType["flowChartConnector"] = "flowChartConnector";
-    ShapeType["flowChartDecision"] = "flowChartDecision";
-    ShapeType["flowChartDelay"] = "flowChartDelay";
-    ShapeType["flowChartDisplay"] = "flowChartDisplay";
-    ShapeType["flowChartDocument"] = "flowChartDocument";
-    ShapeType["flowChartExtract"] = "flowChartExtract";
-    ShapeType["flowChartInputOutput"] = "flowChartInputOutput";
-    ShapeType["flowChartInternalStorage"] = "flowChartInternalStorage";
-    ShapeType["flowChartMagneticDisk"] = "flowChartMagneticDisk";
-    ShapeType["flowChartMagneticDrum"] = "flowChartMagneticDrum";
-    ShapeType["flowChartMagneticTape"] = "flowChartMagneticTape";
-    ShapeType["flowChartManualInput"] = "flowChartManualInput";
-    ShapeType["flowChartManualOperation"] = "flowChartManualOperation";
-    ShapeType["flowChartMerge"] = "flowChartMerge";
-    ShapeType["flowChartMultidocument"] = "flowChartMultidocument";
-    ShapeType["flowChartOfflineStorage"] = "flowChartOfflineStorage";
-    ShapeType["flowChartOffpageConnector"] = "flowChartOffpageConnector";
-    ShapeType["flowChartOnlineStorage"] = "flowChartOnlineStorage";
-    ShapeType["flowChartOr"] = "flowChartOr";
-    ShapeType["flowChartPredefinedProcess"] = "flowChartPredefinedProcess";
-    ShapeType["flowChartPreparation"] = "flowChartPreparation";
-    ShapeType["flowChartProcess"] = "flowChartProcess";
-    ShapeType["flowChartPunchedCard"] = "flowChartPunchedCard";
-    ShapeType["flowChartPunchedTape"] = "flowChartPunchedTape";
-    ShapeType["flowChartSort"] = "flowChartSort";
-    ShapeType["flowChartSummingJunction"] = "flowChartSummingJunction";
-    ShapeType["flowChartTerminator"] = "flowChartTerminator";
-    ShapeType["folderCorner"] = "folderCorner";
-    ShapeType["frame"] = "frame";
-    ShapeType["funnel"] = "funnel";
-    ShapeType["gear6"] = "gear6";
-    ShapeType["gear9"] = "gear9";
-    ShapeType["halfFrame"] = "halfFrame";
-    ShapeType["heart"] = "heart";
-    ShapeType["heptagon"] = "heptagon";
-    ShapeType["hexagon"] = "hexagon";
-    ShapeType["homePlate"] = "homePlate";
-    ShapeType["horizontalScroll"] = "horizontalScroll";
-    ShapeType["irregularSeal1"] = "irregularSeal1";
-    ShapeType["irregularSeal2"] = "irregularSeal2";
-    ShapeType["leftArrow"] = "leftArrow";
-    ShapeType["leftArrowCallout"] = "leftArrowCallout";
-    ShapeType["leftBrace"] = "leftBrace";
-    ShapeType["leftBracket"] = "leftBracket";
-    ShapeType["leftCircularArrow"] = "leftCircularArrow";
-    ShapeType["leftRightArrow"] = "leftRightArrow";
-    ShapeType["leftRightArrowCallout"] = "leftRightArrowCallout";
-    ShapeType["leftRightCircularArrow"] = "leftRightCircularArrow";
-    ShapeType["leftRightRibbon"] = "leftRightRibbon";
-    ShapeType["leftRightUpArrow"] = "leftRightUpArrow";
-    ShapeType["leftUpArrow"] = "leftUpArrow";
-    ShapeType["lightningBolt"] = "lightningBolt";
-    ShapeType["line"] = "line";
-    ShapeType["lineInv"] = "lineInv";
-    ShapeType["mathDivide"] = "mathDivide";
-    ShapeType["mathEqual"] = "mathEqual";
-    ShapeType["mathMinus"] = "mathMinus";
-    ShapeType["mathMultiply"] = "mathMultiply";
-    ShapeType["mathNotEqual"] = "mathNotEqual";
-    ShapeType["mathPlus"] = "mathPlus";
-    ShapeType["moon"] = "moon";
-    ShapeType["nonIsoscelesTrapezoid"] = "nonIsoscelesTrapezoid";
-    ShapeType["noSmoking"] = "noSmoking";
-    ShapeType["notchedRightArrow"] = "notchedRightArrow";
-    ShapeType["octagon"] = "octagon";
-    ShapeType["parallelogram"] = "parallelogram";
-    ShapeType["pentagon"] = "pentagon";
-    ShapeType["pie"] = "pie";
-    ShapeType["pieWedge"] = "pieWedge";
-    ShapeType["plaque"] = "plaque";
-    ShapeType["plaqueTabs"] = "plaqueTabs";
-    ShapeType["plus"] = "plus";
-    ShapeType["quadArrow"] = "quadArrow";
-    ShapeType["quadArrowCallout"] = "quadArrowCallout";
-    ShapeType["rect"] = "rect";
-    ShapeType["ribbon"] = "ribbon";
-    ShapeType["ribbon2"] = "ribbon2";
-    ShapeType["rightArrow"] = "rightArrow";
-    ShapeType["rightArrowCallout"] = "rightArrowCallout";
-    ShapeType["rightBrace"] = "rightBrace";
-    ShapeType["rightBracket"] = "rightBracket";
-    ShapeType["round1Rect"] = "round1Rect";
-    ShapeType["round2DiagRect"] = "round2DiagRect";
-    ShapeType["round2SameRect"] = "round2SameRect";
-    ShapeType["roundRect"] = "roundRect";
-    ShapeType["rtTriangle"] = "rtTriangle";
-    ShapeType["smileyFace"] = "smileyFace";
-    ShapeType["snip1Rect"] = "snip1Rect";
-    ShapeType["snip2DiagRect"] = "snip2DiagRect";
-    ShapeType["snip2SameRect"] = "snip2SameRect";
-    ShapeType["snipRoundRect"] = "snipRoundRect";
-    ShapeType["squareTabs"] = "squareTabs";
-    ShapeType["star10"] = "star10";
-    ShapeType["star12"] = "star12";
-    ShapeType["star16"] = "star16";
-    ShapeType["star24"] = "star24";
-    ShapeType["star32"] = "star32";
-    ShapeType["star4"] = "star4";
-    ShapeType["star5"] = "star5";
-    ShapeType["star6"] = "star6";
-    ShapeType["star7"] = "star7";
-    ShapeType["star8"] = "star8";
-    ShapeType["stripedRightArrow"] = "stripedRightArrow";
-    ShapeType["sun"] = "sun";
-    ShapeType["swooshArrow"] = "swooshArrow";
-    ShapeType["teardrop"] = "teardrop";
-    ShapeType["trapezoid"] = "trapezoid";
-    ShapeType["triangle"] = "triangle";
-    ShapeType["upArrow"] = "upArrow";
-    ShapeType["upArrowCallout"] = "upArrowCallout";
-    ShapeType["upDownArrow"] = "upDownArrow";
-    ShapeType["upDownArrowCallout"] = "upDownArrowCallout";
-    ShapeType["uturnArrow"] = "uturnArrow";
-    ShapeType["verticalScroll"] = "verticalScroll";
-    ShapeType["wave"] = "wave";
-    ShapeType["wedgeEllipseCallout"] = "wedgeEllipseCallout";
-    ShapeType["wedgeRectCallout"] = "wedgeRectCallout";
-    ShapeType["wedgeRoundRectCallout"] = "wedgeRoundRectCallout";
-})(ShapeType || (ShapeType = {}));
-var SchemeColor;
-(function (SchemeColor) {
-    SchemeColor["text1"] = "tx1";
-    SchemeColor["text2"] = "tx2";
-    SchemeColor["background1"] = "bg1";
-    SchemeColor["background2"] = "bg2";
-    SchemeColor["accent1"] = "accent1";
-    SchemeColor["accent2"] = "accent2";
-    SchemeColor["accent3"] = "accent3";
-    SchemeColor["accent4"] = "accent4";
-    SchemeColor["accent5"] = "accent5";
-    SchemeColor["accent6"] = "accent6";
-})(SchemeColor || (SchemeColor = {}));
-var AlignH;
-(function (AlignH) {
-    AlignH["left"] = "left";
-    AlignH["center"] = "center";
-    AlignH["right"] = "right";
-    AlignH["justify"] = "justify";
-})(AlignH || (AlignH = {}));
-var AlignV;
-(function (AlignV) {
-    AlignV["top"] = "top";
-    AlignV["middle"] = "middle";
-    AlignV["bottom"] = "bottom";
-})(AlignV || (AlignV = {}));
-var SHAPE_TYPE;
-(function (SHAPE_TYPE) {
-    SHAPE_TYPE["ACTION_BUTTON_BACK_OR_PREVIOUS"] = "actionButtonBackPrevious";
-    SHAPE_TYPE["ACTION_BUTTON_BEGINNING"] = "actionButtonBeginning";
-    SHAPE_TYPE["ACTION_BUTTON_CUSTOM"] = "actionButtonBlank";
-    SHAPE_TYPE["ACTION_BUTTON_DOCUMENT"] = "actionButtonDocument";
-    SHAPE_TYPE["ACTION_BUTTON_END"] = "actionButtonEnd";
-    SHAPE_TYPE["ACTION_BUTTON_FORWARD_OR_NEXT"] = "actionButtonForwardNext";
-    SHAPE_TYPE["ACTION_BUTTON_HELP"] = "actionButtonHelp";
-    SHAPE_TYPE["ACTION_BUTTON_HOME"] = "actionButtonHome";
-    SHAPE_TYPE["ACTION_BUTTON_INFORMATION"] = "actionButtonInformation";
-    SHAPE_TYPE["ACTION_BUTTON_MOVIE"] = "actionButtonMovie";
-    SHAPE_TYPE["ACTION_BUTTON_RETURN"] = "actionButtonReturn";
-    SHAPE_TYPE["ACTION_BUTTON_SOUND"] = "actionButtonSound";
-    SHAPE_TYPE["ARC"] = "arc";
-    SHAPE_TYPE["BALLOON"] = "wedgeRoundRectCallout";
-    SHAPE_TYPE["BENT_ARROW"] = "bentArrow";
-    SHAPE_TYPE["BENT_UP_ARROW"] = "bentUpArrow";
-    SHAPE_TYPE["BEVEL"] = "bevel";
-    SHAPE_TYPE["BLOCK_ARC"] = "blockArc";
-    SHAPE_TYPE["CAN"] = "can";
-    SHAPE_TYPE["CHART_PLUS"] = "chartPlus";
-    SHAPE_TYPE["CHART_STAR"] = "chartStar";
-    SHAPE_TYPE["CHART_X"] = "chartX";
-    SHAPE_TYPE["CHEVRON"] = "chevron";
-    SHAPE_TYPE["CHORD"] = "chord";
-    SHAPE_TYPE["CIRCULAR_ARROW"] = "circularArrow";
-    SHAPE_TYPE["CLOUD"] = "cloud";
-    SHAPE_TYPE["CLOUD_CALLOUT"] = "cloudCallout";
-    SHAPE_TYPE["CORNER"] = "corner";
-    SHAPE_TYPE["CORNER_TABS"] = "cornerTabs";
-    SHAPE_TYPE["CROSS"] = "plus";
-    SHAPE_TYPE["CUBE"] = "cube";
-    SHAPE_TYPE["CURVED_DOWN_ARROW"] = "curvedDownArrow";
-    SHAPE_TYPE["CURVED_DOWN_RIBBON"] = "ellipseRibbon";
-    SHAPE_TYPE["CURVED_LEFT_ARROW"] = "curvedLeftArrow";
-    SHAPE_TYPE["CURVED_RIGHT_ARROW"] = "curvedRightArrow";
-    SHAPE_TYPE["CURVED_UP_ARROW"] = "curvedUpArrow";
-    SHAPE_TYPE["CURVED_UP_RIBBON"] = "ellipseRibbon2";
-    SHAPE_TYPE["DECAGON"] = "decagon";
-    SHAPE_TYPE["DIAGONAL_STRIPE"] = "diagStripe";
-    SHAPE_TYPE["DIAMOND"] = "diamond";
-    SHAPE_TYPE["DODECAGON"] = "dodecagon";
-    SHAPE_TYPE["DONUT"] = "donut";
-    SHAPE_TYPE["DOUBLE_BRACE"] = "bracePair";
-    SHAPE_TYPE["DOUBLE_BRACKET"] = "bracketPair";
-    SHAPE_TYPE["DOUBLE_WAVE"] = "doubleWave";
-    SHAPE_TYPE["DOWN_ARROW"] = "downArrow";
-    SHAPE_TYPE["DOWN_ARROW_CALLOUT"] = "downArrowCallout";
-    SHAPE_TYPE["DOWN_RIBBON"] = "ribbon";
-    SHAPE_TYPE["EXPLOSION1"] = "irregularSeal1";
-    SHAPE_TYPE["EXPLOSION2"] = "irregularSeal2";
-    SHAPE_TYPE["FLOWCHART_ALTERNATE_PROCESS"] = "flowChartAlternateProcess";
-    SHAPE_TYPE["FLOWCHART_CARD"] = "flowChartPunchedCard";
-    SHAPE_TYPE["FLOWCHART_COLLATE"] = "flowChartCollate";
-    SHAPE_TYPE["FLOWCHART_CONNECTOR"] = "flowChartConnector";
-    SHAPE_TYPE["FLOWCHART_DATA"] = "flowChartInputOutput";
-    SHAPE_TYPE["FLOWCHART_DECISION"] = "flowChartDecision";
-    SHAPE_TYPE["FLOWCHART_DELAY"] = "flowChartDelay";
-    SHAPE_TYPE["FLOWCHART_DIRECT_ACCESS_STORAGE"] = "flowChartMagneticDrum";
-    SHAPE_TYPE["FLOWCHART_DISPLAY"] = "flowChartDisplay";
-    SHAPE_TYPE["FLOWCHART_DOCUMENT"] = "flowChartDocument";
-    SHAPE_TYPE["FLOWCHART_EXTRACT"] = "flowChartExtract";
-    SHAPE_TYPE["FLOWCHART_INTERNAL_STORAGE"] = "flowChartInternalStorage";
-    SHAPE_TYPE["FLOWCHART_MAGNETIC_DISK"] = "flowChartMagneticDisk";
-    SHAPE_TYPE["FLOWCHART_MANUAL_INPUT"] = "flowChartManualInput";
-    SHAPE_TYPE["FLOWCHART_MANUAL_OPERATION"] = "flowChartManualOperation";
-    SHAPE_TYPE["FLOWCHART_MERGE"] = "flowChartMerge";
-    SHAPE_TYPE["FLOWCHART_MULTIDOCUMENT"] = "flowChartMultidocument";
-    SHAPE_TYPE["FLOWCHART_OFFLINE_STORAGE"] = "flowChartOfflineStorage";
-    SHAPE_TYPE["FLOWCHART_OFFPAGE_CONNECTOR"] = "flowChartOffpageConnector";
-    SHAPE_TYPE["FLOWCHART_OR"] = "flowChartOr";
-    SHAPE_TYPE["FLOWCHART_PREDEFINED_PROCESS"] = "flowChartPredefinedProcess";
-    SHAPE_TYPE["FLOWCHART_PREPARATION"] = "flowChartPreparation";
-    SHAPE_TYPE["FLOWCHART_PROCESS"] = "flowChartProcess";
-    SHAPE_TYPE["FLOWCHART_PUNCHED_TAPE"] = "flowChartPunchedTape";
-    SHAPE_TYPE["FLOWCHART_SEQUENTIAL_ACCESS_STORAGE"] = "flowChartMagneticTape";
-    SHAPE_TYPE["FLOWCHART_SORT"] = "flowChartSort";
-    SHAPE_TYPE["FLOWCHART_STORED_DATA"] = "flowChartOnlineStorage";
-    SHAPE_TYPE["FLOWCHART_SUMMING_JUNCTION"] = "flowChartSummingJunction";
-    SHAPE_TYPE["FLOWCHART_TERMINATOR"] = "flowChartTerminator";
-    SHAPE_TYPE["FOLDED_CORNER"] = "folderCorner";
-    SHAPE_TYPE["FRAME"] = "frame";
-    SHAPE_TYPE["FUNNEL"] = "funnel";
-    SHAPE_TYPE["GEAR_6"] = "gear6";
-    SHAPE_TYPE["GEAR_9"] = "gear9";
-    SHAPE_TYPE["HALF_FRAME"] = "halfFrame";
-    SHAPE_TYPE["HEART"] = "heart";
-    SHAPE_TYPE["HEPTAGON"] = "heptagon";
-    SHAPE_TYPE["HEXAGON"] = "hexagon";
-    SHAPE_TYPE["HORIZONTAL_SCROLL"] = "horizontalScroll";
-    SHAPE_TYPE["ISOSCELES_TRIANGLE"] = "triangle";
-    SHAPE_TYPE["LEFT_ARROW"] = "leftArrow";
-    SHAPE_TYPE["LEFT_ARROW_CALLOUT"] = "leftArrowCallout";
-    SHAPE_TYPE["LEFT_BRACE"] = "leftBrace";
-    SHAPE_TYPE["LEFT_BRACKET"] = "leftBracket";
-    SHAPE_TYPE["LEFT_CIRCULAR_ARROW"] = "leftCircularArrow";
-    SHAPE_TYPE["LEFT_RIGHT_ARROW"] = "leftRightArrow";
-    SHAPE_TYPE["LEFT_RIGHT_ARROW_CALLOUT"] = "leftRightArrowCallout";
-    SHAPE_TYPE["LEFT_RIGHT_CIRCULAR_ARROW"] = "leftRightCircularArrow";
-    SHAPE_TYPE["LEFT_RIGHT_RIBBON"] = "leftRightRibbon";
-    SHAPE_TYPE["LEFT_RIGHT_UP_ARROW"] = "leftRightUpArrow";
-    SHAPE_TYPE["LEFT_UP_ARROW"] = "leftUpArrow";
-    SHAPE_TYPE["LIGHTNING_BOLT"] = "lightningBolt";
-    SHAPE_TYPE["LINE_CALLOUT_1"] = "borderCallout1";
-    SHAPE_TYPE["LINE_CALLOUT_1_ACCENT_BAR"] = "accentCallout1";
-    SHAPE_TYPE["LINE_CALLOUT_1_BORDER_AND_ACCENT_BAR"] = "accentBorderCallout1";
-    SHAPE_TYPE["LINE_CALLOUT_1_NO_BORDER"] = "callout1";
-    SHAPE_TYPE["LINE_CALLOUT_2"] = "borderCallout2";
-    SHAPE_TYPE["LINE_CALLOUT_2_ACCENT_BAR"] = "accentCallout2";
-    SHAPE_TYPE["LINE_CALLOUT_2_BORDER_AND_ACCENT_BAR"] = "accentBorderCallout2";
-    SHAPE_TYPE["LINE_CALLOUT_2_NO_BORDER"] = "callout2";
-    SHAPE_TYPE["LINE_CALLOUT_3"] = "borderCallout3";
-    SHAPE_TYPE["LINE_CALLOUT_3_ACCENT_BAR"] = "accentCallout3";
-    SHAPE_TYPE["LINE_CALLOUT_3_BORDER_AND_ACCENT_BAR"] = "accentBorderCallout3";
-    SHAPE_TYPE["LINE_CALLOUT_3_NO_BORDER"] = "callout3";
-    SHAPE_TYPE["LINE_CALLOUT_4"] = "borderCallout3";
-    SHAPE_TYPE["LINE_CALLOUT_4_ACCENT_BAR"] = "accentCallout3";
-    SHAPE_TYPE["LINE_CALLOUT_4_BORDER_AND_ACCENT_BAR"] = "accentBorderCallout3";
-    SHAPE_TYPE["LINE_CALLOUT_4_NO_BORDER"] = "callout3";
-    SHAPE_TYPE["LINE"] = "line";
-    SHAPE_TYPE["LINE_INVERSE"] = "lineInv";
-    SHAPE_TYPE["MATH_DIVIDE"] = "mathDivide";
-    SHAPE_TYPE["MATH_EQUAL"] = "mathEqual";
-    SHAPE_TYPE["MATH_MINUS"] = "mathMinus";
-    SHAPE_TYPE["MATH_MULTIPLY"] = "mathMultiply";
-    SHAPE_TYPE["MATH_NOT_EQUAL"] = "mathNotEqual";
-    SHAPE_TYPE["MATH_PLUS"] = "mathPlus";
-    SHAPE_TYPE["MOON"] = "moon";
-    SHAPE_TYPE["NON_ISOSCELES_TRAPEZOID"] = "nonIsoscelesTrapezoid";
-    SHAPE_TYPE["NOTCHED_RIGHT_ARROW"] = "notchedRightArrow";
-    SHAPE_TYPE["NO_SYMBOL"] = "noSmoking";
-    SHAPE_TYPE["OCTAGON"] = "octagon";
-    SHAPE_TYPE["OVAL"] = "ellipse";
-    SHAPE_TYPE["OVAL_CALLOUT"] = "wedgeEllipseCallout";
-    SHAPE_TYPE["PARALLELOGRAM"] = "parallelogram";
-    SHAPE_TYPE["PENTAGON"] = "homePlate";
-    SHAPE_TYPE["PIE"] = "pie";
-    SHAPE_TYPE["PIE_WEDGE"] = "pieWedge";
-    SHAPE_TYPE["PLAQUE"] = "plaque";
-    SHAPE_TYPE["PLAQUE_TABS"] = "plaqueTabs";
-    SHAPE_TYPE["QUAD_ARROW"] = "quadArrow";
-    SHAPE_TYPE["QUAD_ARROW_CALLOUT"] = "quadArrowCallout";
-    SHAPE_TYPE["RECTANGLE"] = "rect";
-    SHAPE_TYPE["RECTANGULAR_CALLOUT"] = "wedgeRectCallout";
-    SHAPE_TYPE["REGULAR_PENTAGON"] = "pentagon";
-    SHAPE_TYPE["RIGHT_ARROW"] = "rightArrow";
-    SHAPE_TYPE["RIGHT_ARROW_CALLOUT"] = "rightArrowCallout";
-    SHAPE_TYPE["RIGHT_BRACE"] = "rightBrace";
-    SHAPE_TYPE["RIGHT_BRACKET"] = "rightBracket";
-    SHAPE_TYPE["RIGHT_TRIANGLE"] = "rtTriangle";
-    SHAPE_TYPE["ROUNDED_RECTANGLE"] = "roundRect";
-    SHAPE_TYPE["ROUNDED_RECTANGULAR_CALLOUT"] = "wedgeRoundRectCallout";
-    SHAPE_TYPE["ROUND_1_RECTANGLE"] = "round1Rect";
-    SHAPE_TYPE["ROUND_2_DIAG_RECTANGLE"] = "round2DiagRect";
-    SHAPE_TYPE["ROUND_2_SAME_RECTANGLE"] = "round2SameRect";
-    SHAPE_TYPE["SMILEY_FACE"] = "smileyFace";
-    SHAPE_TYPE["SNIP_1_RECTANGLE"] = "snip1Rect";
-    SHAPE_TYPE["SNIP_2_DIAG_RECTANGLE"] = "snip2DiagRect";
-    SHAPE_TYPE["SNIP_2_SAME_RECTANGLE"] = "snip2SameRect";
-    SHAPE_TYPE["SNIP_ROUND_RECTANGLE"] = "snipRoundRect";
-    SHAPE_TYPE["SQUARE_TABS"] = "squareTabs";
-    SHAPE_TYPE["STAR_10_POINT"] = "star10";
-    SHAPE_TYPE["STAR_12_POINT"] = "star12";
-    SHAPE_TYPE["STAR_16_POINT"] = "star16";
-    SHAPE_TYPE["STAR_24_POINT"] = "star24";
-    SHAPE_TYPE["STAR_32_POINT"] = "star32";
-    SHAPE_TYPE["STAR_4_POINT"] = "star4";
-    SHAPE_TYPE["STAR_5_POINT"] = "star5";
-    SHAPE_TYPE["STAR_6_POINT"] = "star6";
-    SHAPE_TYPE["STAR_7_POINT"] = "star7";
-    SHAPE_TYPE["STAR_8_POINT"] = "star8";
-    SHAPE_TYPE["STRIPED_RIGHT_ARROW"] = "stripedRightArrow";
-    SHAPE_TYPE["SUN"] = "sun";
-    SHAPE_TYPE["SWOOSH_ARROW"] = "swooshArrow";
-    SHAPE_TYPE["TEAR"] = "teardrop";
-    SHAPE_TYPE["TRAPEZOID"] = "trapezoid";
-    SHAPE_TYPE["UP_ARROW"] = "upArrow";
-    SHAPE_TYPE["UP_ARROW_CALLOUT"] = "upArrowCallout";
-    SHAPE_TYPE["UP_DOWN_ARROW"] = "upDownArrow";
-    SHAPE_TYPE["UP_DOWN_ARROW_CALLOUT"] = "upDownArrowCallout";
-    SHAPE_TYPE["UP_RIBBON"] = "ribbon2";
-    SHAPE_TYPE["U_TURN_ARROW"] = "uturnArrow";
-    SHAPE_TYPE["VERTICAL_SCROLL"] = "verticalScroll";
-    SHAPE_TYPE["WAVE"] = "wave";
-})(SHAPE_TYPE || (SHAPE_TYPE = {}));
-var CHART_TYPE;
-(function (CHART_TYPE) {
-    CHART_TYPE["AREA"] = "area";
-    CHART_TYPE["BAR"] = "bar";
-    CHART_TYPE["BAR3D"] = "bar3D";
-    CHART_TYPE["BUBBLE"] = "bubble";
-    CHART_TYPE["DOUGHNUT"] = "doughnut";
-    CHART_TYPE["LINE"] = "line";
-    CHART_TYPE["PIE"] = "pie";
-    CHART_TYPE["RADAR"] = "radar";
-    CHART_TYPE["SCATTER"] = "scatter";
-})(CHART_TYPE || (CHART_TYPE = {}));
-var SCHEME_COLOR_NAMES;
-(function (SCHEME_COLOR_NAMES) {
-    SCHEME_COLOR_NAMES["TEXT1"] = "tx1";
-    SCHEME_COLOR_NAMES["TEXT2"] = "tx2";
-    SCHEME_COLOR_NAMES["BACKGROUND1"] = "bg1";
-    SCHEME_COLOR_NAMES["BACKGROUND2"] = "bg2";
-    SCHEME_COLOR_NAMES["ACCENT1"] = "accent1";
-    SCHEME_COLOR_NAMES["ACCENT2"] = "accent2";
-    SCHEME_COLOR_NAMES["ACCENT3"] = "accent3";
-    SCHEME_COLOR_NAMES["ACCENT4"] = "accent4";
-    SCHEME_COLOR_NAMES["ACCENT5"] = "accent5";
-    SCHEME_COLOR_NAMES["ACCENT6"] = "accent6";
-})(SCHEME_COLOR_NAMES || (SCHEME_COLOR_NAMES = {}));
-var MASTER_OBJECTS;
-(function (MASTER_OBJECTS) {
-    MASTER_OBJECTS["chart"] = "chart";
-    MASTER_OBJECTS["image"] = "image";
-    MASTER_OBJECTS["line"] = "line";
-    MASTER_OBJECTS["rect"] = "rect";
-    MASTER_OBJECTS["text"] = "text";
-    MASTER_OBJECTS["placeholder"] = "placeholder";
-})(MASTER_OBJECTS || (MASTER_OBJECTS = {}));
-var SLIDE_OBJECT_TYPES;
-(function (SLIDE_OBJECT_TYPES) {
-    SLIDE_OBJECT_TYPES["chart"] = "chart";
-    SLIDE_OBJECT_TYPES["hyperlink"] = "hyperlink";
-    SLIDE_OBJECT_TYPES["image"] = "image";
-    SLIDE_OBJECT_TYPES["media"] = "media";
-    SLIDE_OBJECT_TYPES["online"] = "online";
-    SLIDE_OBJECT_TYPES["placeholder"] = "placeholder";
-    SLIDE_OBJECT_TYPES["table"] = "table";
-    SLIDE_OBJECT_TYPES["tablecell"] = "tablecell";
-    SLIDE_OBJECT_TYPES["text"] = "text";
-    SLIDE_OBJECT_TYPES["notes"] = "notes";
-})(SLIDE_OBJECT_TYPES || (SLIDE_OBJECT_TYPES = {}));
-var PLACEHOLDER_TYPES;
-(function (PLACEHOLDER_TYPES) {
-    PLACEHOLDER_TYPES["title"] = "title";
-    PLACEHOLDER_TYPES["body"] = "body";
-    PLACEHOLDER_TYPES["image"] = "pic";
-    PLACEHOLDER_TYPES["chart"] = "chart";
-    PLACEHOLDER_TYPES["table"] = "tbl";
-    PLACEHOLDER_TYPES["media"] = "media";
-})(PLACEHOLDER_TYPES || (PLACEHOLDER_TYPES = {}));
-/**
- * NOTE: 20170304: BULLET_TYPES: Only default is used so far. I'd like to combine the two pieces of code that use these before implementing these as options
- * Since we close <p> within the text object bullets, its slightly more difficult than combining into a func and calling to get the paraProp
- * and i'm not sure if anyone will even use these... so, skipping for now.
- */
-var BULLET_TYPES;
-(function (BULLET_TYPES) {
-    BULLET_TYPES["DEFAULT"] = "&#x2022;";
-    BULLET_TYPES["CHECK"] = "&#x2713;";
-    BULLET_TYPES["STAR"] = "&#x2605;";
-    BULLET_TYPES["TRIANGLE"] = "&#x25B6;";
-})(BULLET_TYPES || (BULLET_TYPES = {}));
-// IMAGES (base64)
-var IMG_BROKEN = 'data:image/png;base64,iVBORw0KGgoAAAANSUhEUgAAAGQAAAB3CAYAAAD1oOVhAAAGAUlEQVR4Xu2dT0xcRRzHf7tAYSsc0EBSIq2xEg8mtTGebVzEqOVIolz0siRE4gGTStqKwdpWsXoyGhMuyAVJOHBgqyvLNgonDkabeCBYW/8kTUr0wsJC+Wfm0bfuvn37Znbem9mR9303mJnf/Pb7ed95M7PDI5JIJPYJV5EC7e3t1N/fT62trdqViQCIu+bVgpIHEo/Hqbe3V/sdYVKHyWSSZmZm8ilVA0oeyNjYmEnaVC2Xvr6+qg5fAOJAz4DU1dURGzFSqZRVqtMpAFIGyMjICC0vL9PExIRWKADiAYTNshYWFrRCARAOEFZcCKWtrY0GBgaUTYkBRACIE4rKZwqACALR5RQAqQCIDqcASIVAVDsFQCSAqHQKgEgCUeUUAPEBRIVTAMQnEBvK5OQkbW9vk991CoAEAMQJxc86BUACAhKUUwAkQCBBOAVAAgbi1ykAogCIH6cAiCIgsk4BEIVAZJwCIIqBVLqiBxANQFgXS0tLND4+zl08AogmIG5OSSQS1gGKwgtANAIRcQqAaAbCe6YASBWA2E6xDyeyDUl7+AKQMkDYYevm5mZHabA/Li4uUiaTsYLau8QA4gLE/hU7wajyYtv1hReDAiAOxQcHBymbzark4BkbQKom/X8dp9Npmpqasn4BIAYAYSnYp+4BBEAMUcCwNOCQsAKZnp62NtQOw8WmwT09PUo+ijaHsOMx7GppaaH6+nolH0Z10K2tLVpdXbW6UfV3mNqBdHd3U1NTk2rtlMRfW1uj2dlZAFGirkRQAJEQTWUTAFGprkRsAJEQTWUTAFGprkRsAJEQTWUTAFGprkRsAJEQTWUTAFGprkRsAJEQTWUTAFGprkRsAJEQTWUTAGHqrm8caPzQ0WC1logbeiC7X3xJm0PvUmRzh45cuki1588FAmVn9BO6P3yF9utrqGH0MtW82S8UN9RA9v/4k7InjhcJFTs/TLVXLwmJV67S7vD7tHF5pKi46fYdosdOcOOGG8j1OcqefbFEJD9Q3GCwDhqT31HklS4A8VRgfYM2Op6k3bt/BQJl58J7lPvwg5JYNccepaMry0LPqFA7hCm39+NNyp2J0172b19QysGINj5CsRtpij57musOViH0QPJQXn6J9u7dlYJSFkbrMYolrwvDAJAC+WWdEpQz7FTgECeUCpzi6YxvvqXoM6eEhqnCSgDikEzUKUE7Aw7xuHctKB5OYU3dZlNR9syQdAaAcAYTC0pXF+39c09o2Ik+3EqxVKqiB7hbYAxZkk4pbBaEM+AQofv+wTrFwylBOQNABIGwavdfe4O2pg5elO+86l99nY58/VUF0byrYsjiSFluNlXYrOHcBar7+EogUADEQ0YRGHbzoKAASBkg2+9cpM1rV0tK2QOcXW7bLEFAARAXIF4w2DrDWoeUWaf4hQIgDiA8GPZ2iNfi0Q8UACkAIgrDbrJ385eDxaPLLrEsFAB5oG6lMPJQPLZZZKAACBGVhcG2Q+bmuLu2nk55e4jqPv1IeEoceiBeX7s2zCa5MAqdstl91vfXwaEGsv/rb5TtOFk6tWXOuJGh6KmnhO9sayrMninPx103JBtXblHkice58cINZP4Hyr5wpkgkdiChEmc4FWazLzenNKa/p0jncwDiqcD6BuWePk07t1asatZGoYQzSqA4nFJ7soNiP/+EUyfc25GI2GG53dHPrKo1g/1Cw4pIXLrzO+1c+/wg7tBbFDle/EbQcjFCPWQJCau5EoBoFpzXHYDwFNJcDiCaBed1ByA8hTSXA4hmwXndAQhPIc3lAKJZcF53AMJTSHM5gGgWnNcdgPAU0lwOIJoF53UHIDyFNJcfSiCdnZ0Ui8U0SxlMd7lcjubn561gh+Y1scFIU/0o/3sgeLO12E2k7UXKYumgFoAYdg8ACIAYpoBh6cAhAGKYAoalA4cAiGEKGJYOHAIghilgWDpwCIAYpoBh6cAhAGKYAoalA4cAiGEKGJYOHAIghilgWDpwCIAYpoBh6ZQ4JB6PKzviYthnNy4d9h+1M5mMlVckkUjsG5dhiBMCEMPg/wuOfrZZ/RSywQAAAABJRU5ErkJggg==';
+/**
+ * PptxGenJS Enums
+ * NOTE: `enum` wont work for objects, so use `Object.freeze`
+ */
+// CONST
+var EMU = 914400; // One (1) inch (OfficeXML measures in EMU (English Metric Units))
+var ONEPT = 12700; // One (1) point (pt)
+var CRLF = '\r\n'; // AKA: Chr(13) & Chr(10)
+var LAYOUT_IDX_SERIES_BASE = 2147483649;
+var REGEX_HEX_COLOR = /^[0-9a-fA-F]{6}$/;
+var LINEH_MODIFIER = 1.67; // AKA: Golden Ratio Typography
+var DEF_BULLET_MARGIN = 27;
+var DEF_CELL_BORDER = { type: 'solid', color: '666666', pt: 1 };
+var DEF_CELL_MARGIN_PT = [3, 3, 3, 3]; // TRBL-style
+var DEF_CHART_GRIDLINE = { color: '888888', style: 'solid', size: 1 };
+var DEF_FONT_COLOR = '000000';
+var DEF_FONT_SIZE = 12;
+var DEF_FONT_TITLE_SIZE = 18;
+var DEF_PRES_LAYOUT = 'LAYOUT_16x9';
+var DEF_PRES_LAYOUT_NAME = 'DEFAULT';
+var DEF_SHAPE_LINE_COLOR = '333333';
+var DEF_SHAPE_SHADOW = { type: 'outer', blur: 3, offset: 23000 / 12700, angle: 90, color: '000000', opacity: 0.35, rotateWithShape: true };
+var DEF_SLIDE_MARGIN_IN = [0.5, 0.5, 0.5, 0.5]; // TRBL-style
+var DEF_TEXT_SHADOW = { type: 'outer', blur: 8, offset: 4, angle: 270, color: '000000', opacity: 0.75 };
+var DEF_TEXT_GLOW = { size: 8, color: 'FFFFFF', opacity: 0.75 };
+var AXIS_ID_VALUE_PRIMARY = '2094734552';
+var AXIS_ID_VALUE_SECONDARY = '2094734553';
+var AXIS_ID_CATEGORY_PRIMARY = '2094734554';
+var AXIS_ID_CATEGORY_SECONDARY = '2094734555';
+var AXIS_ID_SERIES_PRIMARY = '2094734556';
+var LETTERS = 'ABCDEFGHIJKLMNOPQRSTUVWXYZ'.split('');
+var BARCHART_COLORS = [
+    'C0504D',
+    '4F81BD',
+    '9BBB59',
+    '8064A2',
+    '4BACC6',
+    'F79646',
+    '628FC6',
+    'C86360',
+    'C0504D',
+    '4F81BD',
+    '9BBB59',
+    '8064A2',
+    '4BACC6',
+    'F79646',
+    '628FC6',
+    'C86360',
+];
+var PIECHART_COLORS = [
+    '5DA5DA',
+    'FAA43A',
+    '60BD68',
+    'F17CB0',
+    'B2912F',
+    'B276B2',
+    'DECF3F',
+    'F15854',
+    'A7A7A7',
+    '5DA5DA',
+    'FAA43A',
+    '60BD68',
+    'F17CB0',
+    'B2912F',
+    'B276B2',
+    'DECF3F',
+    'F15854',
+    'A7A7A7',
+];
+var TEXT_HALIGN;
+(function (TEXT_HALIGN) {
+    TEXT_HALIGN["left"] = "left";
+    TEXT_HALIGN["center"] = "center";
+    TEXT_HALIGN["right"] = "right";
+    TEXT_HALIGN["justify"] = "justify";
+})(TEXT_HALIGN || (TEXT_HALIGN = {}));
+var TEXT_VALIGN;
+(function (TEXT_VALIGN) {
+    TEXT_VALIGN["b"] = "b";
+    TEXT_VALIGN["ctr"] = "ctr";
+    TEXT_VALIGN["t"] = "t";
+})(TEXT_VALIGN || (TEXT_VALIGN = {}));
+var SLDNUMFLDID = '{F7021451-1387-4CA6-816F-3879F97B5CBC}';
+// ENUM
+// TODO: 3.5 or v4.0: rationalize ts-def exported enum names/case!
+// NOTE: First tsdef enum named correctly (shapes -> 'Shape', colors -> 'Color'), etc.
+var OutputType;
+(function (OutputType) {
+    OutputType["arraybuffer"] = "arraybuffer";
+    OutputType["base64"] = "base64";
+    OutputType["binarystring"] = "binarystring";
+    OutputType["blob"] = "blob";
+    OutputType["nodebuffer"] = "nodebuffer";
+    OutputType["uint8array"] = "uint8array";
+})(OutputType || (OutputType = {}));
+var ChartType;
+(function (ChartType) {
+    ChartType["area"] = "area";
+    ChartType["bar"] = "bar";
+    ChartType["bar3d"] = "bar3D";
+    ChartType["bubble"] = "bubble";
+    ChartType["doughnut"] = "doughnut";
+    ChartType["line"] = "line";
+    ChartType["pie"] = "pie";
+    ChartType["radar"] = "radar";
+    ChartType["scatter"] = "scatter";
+})(ChartType || (ChartType = {}));
+var ShapeType;
+(function (ShapeType) {
+    ShapeType["accentBorderCallout1"] = "accentBorderCallout1";
+    ShapeType["accentBorderCallout2"] = "accentBorderCallout2";
+    ShapeType["accentBorderCallout3"] = "accentBorderCallout3";
+    ShapeType["accentCallout1"] = "accentCallout1";
+    ShapeType["accentCallout2"] = "accentCallout2";
+    ShapeType["accentCallout3"] = "accentCallout3";
+    ShapeType["actionButtonBackPrevious"] = "actionButtonBackPrevious";
+    ShapeType["actionButtonBeginning"] = "actionButtonBeginning";
+    ShapeType["actionButtonBlank"] = "actionButtonBlank";
+    ShapeType["actionButtonDocument"] = "actionButtonDocument";
+    ShapeType["actionButtonEnd"] = "actionButtonEnd";
+    ShapeType["actionButtonForwardNext"] = "actionButtonForwardNext";
+    ShapeType["actionButtonHelp"] = "actionButtonHelp";
+    ShapeType["actionButtonHome"] = "actionButtonHome";
+    ShapeType["actionButtonInformation"] = "actionButtonInformation";
+    ShapeType["actionButtonMovie"] = "actionButtonMovie";
+    ShapeType["actionButtonReturn"] = "actionButtonReturn";
+    ShapeType["actionButtonSound"] = "actionButtonSound";
+    ShapeType["arc"] = "arc";
+    ShapeType["bentArrow"] = "bentArrow";
+    ShapeType["bentUpArrow"] = "bentUpArrow";
+    ShapeType["bevel"] = "bevel";
+    ShapeType["blockArc"] = "blockArc";
+    ShapeType["borderCallout1"] = "borderCallout1";
+    ShapeType["borderCallout2"] = "borderCallout2";
+    ShapeType["borderCallout3"] = "borderCallout3";
+    ShapeType["bracePair"] = "bracePair";
+    ShapeType["bracketPair"] = "bracketPair";
+    ShapeType["callout1"] = "callout1";
+    ShapeType["callout2"] = "callout2";
+    ShapeType["callout3"] = "callout3";
+    ShapeType["can"] = "can";
+    ShapeType["chartPlus"] = "chartPlus";
+    ShapeType["chartStar"] = "chartStar";
+    ShapeType["chartX"] = "chartX";
+    ShapeType["chevron"] = "chevron";
+    ShapeType["chord"] = "chord";
+    ShapeType["circularArrow"] = "circularArrow";
+    ShapeType["cloud"] = "cloud";
+    ShapeType["cloudCallout"] = "cloudCallout";
+    ShapeType["corner"] = "corner";
+    ShapeType["cornerTabs"] = "cornerTabs";
+    ShapeType["cube"] = "cube";
+    ShapeType["curvedDownArrow"] = "curvedDownArrow";
+    ShapeType["curvedLeftArrow"] = "curvedLeftArrow";
+    ShapeType["curvedRightArrow"] = "curvedRightArrow";
+    ShapeType["curvedUpArrow"] = "curvedUpArrow";
+    ShapeType["decagon"] = "decagon";
+    ShapeType["diagStripe"] = "diagStripe";
+    ShapeType["diamond"] = "diamond";
+    ShapeType["dodecagon"] = "dodecagon";
+    ShapeType["donut"] = "donut";
+    ShapeType["doubleWave"] = "doubleWave";
+    ShapeType["downArrow"] = "downArrow";
+    ShapeType["downArrowCallout"] = "downArrowCallout";
+    ShapeType["ellipse"] = "ellipse";
+    ShapeType["ellipseRibbon"] = "ellipseRibbon";
+    ShapeType["ellipseRibbon2"] = "ellipseRibbon2";
+    ShapeType["flowChartAlternateProcess"] = "flowChartAlternateProcess";
+    ShapeType["flowChartCollate"] = "flowChartCollate";
+    ShapeType["flowChartConnector"] = "flowChartConnector";
+    ShapeType["flowChartDecision"] = "flowChartDecision";
+    ShapeType["flowChartDelay"] = "flowChartDelay";
+    ShapeType["flowChartDisplay"] = "flowChartDisplay";
+    ShapeType["flowChartDocument"] = "flowChartDocument";
+    ShapeType["flowChartExtract"] = "flowChartExtract";
+    ShapeType["flowChartInputOutput"] = "flowChartInputOutput";
+    ShapeType["flowChartInternalStorage"] = "flowChartInternalStorage";
+    ShapeType["flowChartMagneticDisk"] = "flowChartMagneticDisk";
+    ShapeType["flowChartMagneticDrum"] = "flowChartMagneticDrum";
+    ShapeType["flowChartMagneticTape"] = "flowChartMagneticTape";
+    ShapeType["flowChartManualInput"] = "flowChartManualInput";
+    ShapeType["flowChartManualOperation"] = "flowChartManualOperation";
+    ShapeType["flowChartMerge"] = "flowChartMerge";
+    ShapeType["flowChartMultidocument"] = "flowChartMultidocument";
+    ShapeType["flowChartOfflineStorage"] = "flowChartOfflineStorage";
+    ShapeType["flowChartOffpageConnector"] = "flowChartOffpageConnector";
+    ShapeType["flowChartOnlineStorage"] = "flowChartOnlineStorage";
+    ShapeType["flowChartOr"] = "flowChartOr";
+    ShapeType["flowChartPredefinedProcess"] = "flowChartPredefinedProcess";
+    ShapeType["flowChartPreparation"] = "flowChartPreparation";
+    ShapeType["flowChartProcess"] = "flowChartProcess";
+    ShapeType["flowChartPunchedCard"] = "flowChartPunchedCard";
+    ShapeType["flowChartPunchedTape"] = "flowChartPunchedTape";
+    ShapeType["flowChartSort"] = "flowChartSort";
+    ShapeType["flowChartSummingJunction"] = "flowChartSummingJunction";
+    ShapeType["flowChartTerminator"] = "flowChartTerminator";
+    ShapeType["folderCorner"] = "folderCorner";
+    ShapeType["frame"] = "frame";
+    ShapeType["funnel"] = "funnel";
+    ShapeType["gear6"] = "gear6";
+    ShapeType["gear9"] = "gear9";
+    ShapeType["halfFrame"] = "halfFrame";
+    ShapeType["heart"] = "heart";
+    ShapeType["heptagon"] = "heptagon";
+    ShapeType["hexagon"] = "hexagon";
+    ShapeType["homePlate"] = "homePlate";
+    ShapeType["horizontalScroll"] = "horizontalScroll";
+    ShapeType["irregularSeal1"] = "irregularSeal1";
+    ShapeType["irregularSeal2"] = "irregularSeal2";
+    ShapeType["leftArrow"] = "leftArrow";
+    ShapeType["leftArrowCallout"] = "leftArrowCallout";
+    ShapeType["leftBrace"] = "leftBrace";
+    ShapeType["leftBracket"] = "leftBracket";
+    ShapeType["leftCircularArrow"] = "leftCircularArrow";
+    ShapeType["leftRightArrow"] = "leftRightArrow";
+    ShapeType["leftRightArrowCallout"] = "leftRightArrowCallout";
+    ShapeType["leftRightCircularArrow"] = "leftRightCircularArrow";
+    ShapeType["leftRightRibbon"] = "leftRightRibbon";
+    ShapeType["leftRightUpArrow"] = "leftRightUpArrow";
+    ShapeType["leftUpArrow"] = "leftUpArrow";
+    ShapeType["lightningBolt"] = "lightningBolt";
+    ShapeType["line"] = "line";
+    ShapeType["lineInv"] = "lineInv";
+    ShapeType["mathDivide"] = "mathDivide";
+    ShapeType["mathEqual"] = "mathEqual";
+    ShapeType["mathMinus"] = "mathMinus";
+    ShapeType["mathMultiply"] = "mathMultiply";
+    ShapeType["mathNotEqual"] = "mathNotEqual";
+    ShapeType["mathPlus"] = "mathPlus";
+    ShapeType["moon"] = "moon";
+    ShapeType["nonIsoscelesTrapezoid"] = "nonIsoscelesTrapezoid";
+    ShapeType["noSmoking"] = "noSmoking";
+    ShapeType["notchedRightArrow"] = "notchedRightArrow";
+    ShapeType["octagon"] = "octagon";
+    ShapeType["parallelogram"] = "parallelogram";
+    ShapeType["pentagon"] = "pentagon";
+    ShapeType["pie"] = "pie";
+    ShapeType["pieWedge"] = "pieWedge";
+    ShapeType["plaque"] = "plaque";
+    ShapeType["plaqueTabs"] = "plaqueTabs";
+    ShapeType["plus"] = "plus";
+    ShapeType["quadArrow"] = "quadArrow";
+    ShapeType["quadArrowCallout"] = "quadArrowCallout";
+    ShapeType["rect"] = "rect";
+    ShapeType["ribbon"] = "ribbon";
+    ShapeType["ribbon2"] = "ribbon2";
+    ShapeType["rightArrow"] = "rightArrow";
+    ShapeType["rightArrowCallout"] = "rightArrowCallout";
+    ShapeType["rightBrace"] = "rightBrace";
+    ShapeType["rightBracket"] = "rightBracket";
+    ShapeType["round1Rect"] = "round1Rect";
+    ShapeType["round2DiagRect"] = "round2DiagRect";
+    ShapeType["round2SameRect"] = "round2SameRect";
+    ShapeType["roundRect"] = "roundRect";
+    ShapeType["rtTriangle"] = "rtTriangle";
+    ShapeType["smileyFace"] = "smileyFace";
+    ShapeType["snip1Rect"] = "snip1Rect";
+    ShapeType["snip2DiagRect"] = "snip2DiagRect";
+    ShapeType["snip2SameRect"] = "snip2SameRect";
+    ShapeType["snipRoundRect"] = "snipRoundRect";
+    ShapeType["squareTabs"] = "squareTabs";
+    ShapeType["star10"] = "star10";
+    ShapeType["star12"] = "star12";
+    ShapeType["star16"] = "star16";
+    ShapeType["star24"] = "star24";
+    ShapeType["star32"] = "star32";
+    ShapeType["star4"] = "star4";
+    ShapeType["star5"] = "star5";
+    ShapeType["star6"] = "star6";
+    ShapeType["star7"] = "star7";
+    ShapeType["star8"] = "star8";
+    ShapeType["stripedRightArrow"] = "stripedRightArrow";
+    ShapeType["sun"] = "sun";
+    ShapeType["swooshArrow"] = "swooshArrow";
+    ShapeType["teardrop"] = "teardrop";
+    ShapeType["trapezoid"] = "trapezoid";
+    ShapeType["triangle"] = "triangle";
+    ShapeType["upArrow"] = "upArrow";
+    ShapeType["upArrowCallout"] = "upArrowCallout";
+    ShapeType["upDownArrow"] = "upDownArrow";
+    ShapeType["upDownArrowCallout"] = "upDownArrowCallout";
+    ShapeType["uturnArrow"] = "uturnArrow";
+    ShapeType["verticalScroll"] = "verticalScroll";
+    ShapeType["wave"] = "wave";
+    ShapeType["wedgeEllipseCallout"] = "wedgeEllipseCallout";
+    ShapeType["wedgeRectCallout"] = "wedgeRectCallout";
+    ShapeType["wedgeRoundRectCallout"] = "wedgeRoundRectCallout";
+})(ShapeType || (ShapeType = {}));
+var SchemeColor;
+(function (SchemeColor) {
+    SchemeColor["text1"] = "tx1";
+    SchemeColor["text2"] = "tx2";
+    SchemeColor["background1"] = "bg1";
+    SchemeColor["background2"] = "bg2";
+    SchemeColor["accent1"] = "accent1";
+    SchemeColor["accent2"] = "accent2";
+    SchemeColor["accent3"] = "accent3";
+    SchemeColor["accent4"] = "accent4";
+    SchemeColor["accent5"] = "accent5";
+    SchemeColor["accent6"] = "accent6";
+})(SchemeColor || (SchemeColor = {}));
+var AlignH;
+(function (AlignH) {
+    AlignH["left"] = "left";
+    AlignH["center"] = "center";
+    AlignH["right"] = "right";
+    AlignH["justify"] = "justify";
+})(AlignH || (AlignH = {}));
+var AlignV;
+(function (AlignV) {
+    AlignV["top"] = "top";
+    AlignV["middle"] = "middle";
+    AlignV["bottom"] = "bottom";
+})(AlignV || (AlignV = {}));
+var SHAPE_TYPE;
+(function (SHAPE_TYPE) {
+    SHAPE_TYPE["ACTION_BUTTON_BACK_OR_PREVIOUS"] = "actionButtonBackPrevious";
+    SHAPE_TYPE["ACTION_BUTTON_BEGINNING"] = "actionButtonBeginning";
+    SHAPE_TYPE["ACTION_BUTTON_CUSTOM"] = "actionButtonBlank";
+    SHAPE_TYPE["ACTION_BUTTON_DOCUMENT"] = "actionButtonDocument";
+    SHAPE_TYPE["ACTION_BUTTON_END"] = "actionButtonEnd";
+    SHAPE_TYPE["ACTION_BUTTON_FORWARD_OR_NEXT"] = "actionButtonForwardNext";
+    SHAPE_TYPE["ACTION_BUTTON_HELP"] = "actionButtonHelp";
+    SHAPE_TYPE["ACTION_BUTTON_HOME"] = "actionButtonHome";
+    SHAPE_TYPE["ACTION_BUTTON_INFORMATION"] = "actionButtonInformation";
+    SHAPE_TYPE["ACTION_BUTTON_MOVIE"] = "actionButtonMovie";
+    SHAPE_TYPE["ACTION_BUTTON_RETURN"] = "actionButtonReturn";
+    SHAPE_TYPE["ACTION_BUTTON_SOUND"] = "actionButtonSound";
+    SHAPE_TYPE["ARC"] = "arc";
+    SHAPE_TYPE["BALLOON"] = "wedgeRoundRectCallout";
+    SHAPE_TYPE["BENT_ARROW"] = "bentArrow";
+    SHAPE_TYPE["BENT_UP_ARROW"] = "bentUpArrow";
+    SHAPE_TYPE["BEVEL"] = "bevel";
+    SHAPE_TYPE["BLOCK_ARC"] = "blockArc";
+    SHAPE_TYPE["CAN"] = "can";
+    SHAPE_TYPE["CHART_PLUS"] = "chartPlus";
+    SHAPE_TYPE["CHART_STAR"] = "chartStar";
+    SHAPE_TYPE["CHART_X"] = "chartX";
+    SHAPE_TYPE["CHEVRON"] = "chevron";
+    SHAPE_TYPE["CHORD"] = "chord";
+    SHAPE_TYPE["CIRCULAR_ARROW"] = "circularArrow";
+    SHAPE_TYPE["CLOUD"] = "cloud";
+    SHAPE_TYPE["CLOUD_CALLOUT"] = "cloudCallout";
+    SHAPE_TYPE["CORNER"] = "corner";
+    SHAPE_TYPE["CORNER_TABS"] = "cornerTabs";
+    SHAPE_TYPE["CROSS"] = "plus";
+    SHAPE_TYPE["CUBE"] = "cube";
+    SHAPE_TYPE["CURVED_DOWN_ARROW"] = "curvedDownArrow";
+    SHAPE_TYPE["CURVED_DOWN_RIBBON"] = "ellipseRibbon";
+    SHAPE_TYPE["CURVED_LEFT_ARROW"] = "curvedLeftArrow";
+    SHAPE_TYPE["CURVED_RIGHT_ARROW"] = "curvedRightArrow";
+    SHAPE_TYPE["CURVED_UP_ARROW"] = "curvedUpArrow";
+    SHAPE_TYPE["CURVED_UP_RIBBON"] = "ellipseRibbon2";
+    SHAPE_TYPE["DECAGON"] = "decagon";
+    SHAPE_TYPE["DIAGONAL_STRIPE"] = "diagStripe";
+    SHAPE_TYPE["DIAMOND"] = "diamond";
+    SHAPE_TYPE["DODECAGON"] = "dodecagon";
+    SHAPE_TYPE["DONUT"] = "donut";
+    SHAPE_TYPE["DOUBLE_BRACE"] = "bracePair";
+    SHAPE_TYPE["DOUBLE_BRACKET"] = "bracketPair";
+    SHAPE_TYPE["DOUBLE_WAVE"] = "doubleWave";
+    SHAPE_TYPE["DOWN_ARROW"] = "downArrow";
+    SHAPE_TYPE["DOWN_ARROW_CALLOUT"] = "downArrowCallout";
+    SHAPE_TYPE["DOWN_RIBBON"] = "ribbon";
+    SHAPE_TYPE["EXPLOSION1"] = "irregularSeal1";
+    SHAPE_TYPE["EXPLOSION2"] = "irregularSeal2";
+    SHAPE_TYPE["FLOWCHART_ALTERNATE_PROCESS"] = "flowChartAlternateProcess";
+    SHAPE_TYPE["FLOWCHART_CARD"] = "flowChartPunchedCard";
+    SHAPE_TYPE["FLOWCHART_COLLATE"] = "flowChartCollate";
+    SHAPE_TYPE["FLOWCHART_CONNECTOR"] = "flowChartConnector";
+    SHAPE_TYPE["FLOWCHART_DATA"] = "flowChartInputOutput";
+    SHAPE_TYPE["FLOWCHART_DECISION"] = "flowChartDecision";
+    SHAPE_TYPE["FLOWCHART_DELAY"] = "flowChartDelay";
+    SHAPE_TYPE["FLOWCHART_DIRECT_ACCESS_STORAGE"] = "flowChartMagneticDrum";
+    SHAPE_TYPE["FLOWCHART_DISPLAY"] = "flowChartDisplay";
+    SHAPE_TYPE["FLOWCHART_DOCUMENT"] = "flowChartDocument";
+    SHAPE_TYPE["FLOWCHART_EXTRACT"] = "flowChartExtract";
+    SHAPE_TYPE["FLOWCHART_INTERNAL_STORAGE"] = "flowChartInternalStorage";
+    SHAPE_TYPE["FLOWCHART_MAGNETIC_DISK"] = "flowChartMagneticDisk";
+    SHAPE_TYPE["FLOWCHART_MANUAL_INPUT"] = "flowChartManualInput";
+    SHAPE_TYPE["FLOWCHART_MANUAL_OPERATION"] = "flowChartManualOperation";
+    SHAPE_TYPE["FLOWCHART_MERGE"] = "flowChartMerge";
+    SHAPE_TYPE["FLOWCHART_MULTIDOCUMENT"] = "flowChartMultidocument";
+    SHAPE_TYPE["FLOWCHART_OFFLINE_STORAGE"] = "flowChartOfflineStorage";
+    SHAPE_TYPE["FLOWCHART_OFFPAGE_CONNECTOR"] = "flowChartOffpageConnector";
+    SHAPE_TYPE["FLOWCHART_OR"] = "flowChartOr";
+    SHAPE_TYPE["FLOWCHART_PREDEFINED_PROCESS"] = "flowChartPredefinedProcess";
+    SHAPE_TYPE["FLOWCHART_PREPARATION"] = "flowChartPreparation";
+    SHAPE_TYPE["FLOWCHART_PROCESS"] = "flowChartProcess";
+    SHAPE_TYPE["FLOWCHART_PUNCHED_TAPE"] = "flowChartPunchedTape";
+    SHAPE_TYPE["FLOWCHART_SEQUENTIAL_ACCESS_STORAGE"] = "flowChartMagneticTape";
+    SHAPE_TYPE["FLOWCHART_SORT"] = "flowChartSort";
+    SHAPE_TYPE["FLOWCHART_STORED_DATA"] = "flowChartOnlineStorage";
+    SHAPE_TYPE["FLOWCHART_SUMMING_JUNCTION"] = "flowChartSummingJunction";
+    SHAPE_TYPE["FLOWCHART_TERMINATOR"] = "flowChartTerminator";
+    SHAPE_TYPE["FOLDED_CORNER"] = "folderCorner";
+    SHAPE_TYPE["FRAME"] = "frame";
+    SHAPE_TYPE["FUNNEL"] = "funnel";
+    SHAPE_TYPE["GEAR_6"] = "gear6";
+    SHAPE_TYPE["GEAR_9"] = "gear9";
+    SHAPE_TYPE["HALF_FRAME"] = "halfFrame";
+    SHAPE_TYPE["HEART"] = "heart";
+    SHAPE_TYPE["HEPTAGON"] = "heptagon";
+    SHAPE_TYPE["HEXAGON"] = "hexagon";
+    SHAPE_TYPE["HORIZONTAL_SCROLL"] = "horizontalScroll";
+    SHAPE_TYPE["ISOSCELES_TRIANGLE"] = "triangle";
+    SHAPE_TYPE["LEFT_ARROW"] = "leftArrow";
+    SHAPE_TYPE["LEFT_ARROW_CALLOUT"] = "leftArrowCallout";
+    SHAPE_TYPE["LEFT_BRACE"] = "leftBrace";
+    SHAPE_TYPE["LEFT_BRACKET"] = "leftBracket";
+    SHAPE_TYPE["LEFT_CIRCULAR_ARROW"] = "leftCircularArrow";
+    SHAPE_TYPE["LEFT_RIGHT_ARROW"] = "leftRightArrow";
+    SHAPE_TYPE["LEFT_RIGHT_ARROW_CALLOUT"] = "leftRightArrowCallout";
+    SHAPE_TYPE["LEFT_RIGHT_CIRCULAR_ARROW"] = "leftRightCircularArrow";
+    SHAPE_TYPE["LEFT_RIGHT_RIBBON"] = "leftRightRibbon";
+    SHAPE_TYPE["LEFT_RIGHT_UP_ARROW"] = "leftRightUpArrow";
+    SHAPE_TYPE["LEFT_UP_ARROW"] = "leftUpArrow";
+    SHAPE_TYPE["LIGHTNING_BOLT"] = "lightningBolt";
+    SHAPE_TYPE["LINE_CALLOUT_1"] = "borderCallout1";
+    SHAPE_TYPE["LINE_CALLOUT_1_ACCENT_BAR"] = "accentCallout1";
+    SHAPE_TYPE["LINE_CALLOUT_1_BORDER_AND_ACCENT_BAR"] = "accentBorderCallout1";
+    SHAPE_TYPE["LINE_CALLOUT_1_NO_BORDER"] = "callout1";
+    SHAPE_TYPE["LINE_CALLOUT_2"] = "borderCallout2";
+    SHAPE_TYPE["LINE_CALLOUT_2_ACCENT_BAR"] = "accentCallout2";
+    SHAPE_TYPE["LINE_CALLOUT_2_BORDER_AND_ACCENT_BAR"] = "accentBorderCallout2";
+    SHAPE_TYPE["LINE_CALLOUT_2_NO_BORDER"] = "callout2";
+    SHAPE_TYPE["LINE_CALLOUT_3"] = "borderCallout3";
+    SHAPE_TYPE["LINE_CALLOUT_3_ACCENT_BAR"] = "accentCallout3";
+    SHAPE_TYPE["LINE_CALLOUT_3_BORDER_AND_ACCENT_BAR"] = "accentBorderCallout3";
+    SHAPE_TYPE["LINE_CALLOUT_3_NO_BORDER"] = "callout3";
+    SHAPE_TYPE["LINE_CALLOUT_4"] = "borderCallout3";
+    SHAPE_TYPE["LINE_CALLOUT_4_ACCENT_BAR"] = "accentCallout3";
+    SHAPE_TYPE["LINE_CALLOUT_4_BORDER_AND_ACCENT_BAR"] = "accentBorderCallout3";
+    SHAPE_TYPE["LINE_CALLOUT_4_NO_BORDER"] = "callout3";
+    SHAPE_TYPE["LINE"] = "line";
+    SHAPE_TYPE["LINE_INVERSE"] = "lineInv";
+    SHAPE_TYPE["MATH_DIVIDE"] = "mathDivide";
+    SHAPE_TYPE["MATH_EQUAL"] = "mathEqual";
+    SHAPE_TYPE["MATH_MINUS"] = "mathMinus";
+    SHAPE_TYPE["MATH_MULTIPLY"] = "mathMultiply";
+    SHAPE_TYPE["MATH_NOT_EQUAL"] = "mathNotEqual";
+    SHAPE_TYPE["MATH_PLUS"] = "mathPlus";
+    SHAPE_TYPE["MOON"] = "moon";
+    SHAPE_TYPE["NON_ISOSCELES_TRAPEZOID"] = "nonIsoscelesTrapezoid";
+    SHAPE_TYPE["NOTCHED_RIGHT_ARROW"] = "notchedRightArrow";
+    SHAPE_TYPE["NO_SYMBOL"] = "noSmoking";
+    SHAPE_TYPE["OCTAGON"] = "octagon";
+    SHAPE_TYPE["OVAL"] = "ellipse";
+    SHAPE_TYPE["OVAL_CALLOUT"] = "wedgeEllipseCallout";
+    SHAPE_TYPE["PARALLELOGRAM"] = "parallelogram";
+    SHAPE_TYPE["PENTAGON"] = "homePlate";
+    SHAPE_TYPE["PIE"] = "pie";
+    SHAPE_TYPE["PIE_WEDGE"] = "pieWedge";
+    SHAPE_TYPE["PLAQUE"] = "plaque";
+    SHAPE_TYPE["PLAQUE_TABS"] = "plaqueTabs";
+    SHAPE_TYPE["QUAD_ARROW"] = "quadArrow";
+    SHAPE_TYPE["QUAD_ARROW_CALLOUT"] = "quadArrowCallout";
+    SHAPE_TYPE["RECTANGLE"] = "rect";
+    SHAPE_TYPE["RECTANGULAR_CALLOUT"] = "wedgeRectCallout";
+    SHAPE_TYPE["REGULAR_PENTAGON"] = "pentagon";
+    SHAPE_TYPE["RIGHT_ARROW"] = "rightArrow";
+    SHAPE_TYPE["RIGHT_ARROW_CALLOUT"] = "rightArrowCallout";
+    SHAPE_TYPE["RIGHT_BRACE"] = "rightBrace";
+    SHAPE_TYPE["RIGHT_BRACKET"] = "rightBracket";
+    SHAPE_TYPE["RIGHT_TRIANGLE"] = "rtTriangle";
+    SHAPE_TYPE["ROUNDED_RECTANGLE"] = "roundRect";
+    SHAPE_TYPE["ROUNDED_RECTANGULAR_CALLOUT"] = "wedgeRoundRectCallout";
+    SHAPE_TYPE["ROUND_1_RECTANGLE"] = "round1Rect";
+    SHAPE_TYPE["ROUND_2_DIAG_RECTANGLE"] = "round2DiagRect";
+    SHAPE_TYPE["ROUND_2_SAME_RECTANGLE"] = "round2SameRect";
+    SHAPE_TYPE["SMILEY_FACE"] = "smileyFace";
+    SHAPE_TYPE["SNIP_1_RECTANGLE"] = "snip1Rect";
+    SHAPE_TYPE["SNIP_2_DIAG_RECTANGLE"] = "snip2DiagRect";
+    SHAPE_TYPE["SNIP_2_SAME_RECTANGLE"] = "snip2SameRect";
+    SHAPE_TYPE["SNIP_ROUND_RECTANGLE"] = "snipRoundRect";
+    SHAPE_TYPE["SQUARE_TABS"] = "squareTabs";
+    SHAPE_TYPE["STAR_10_POINT"] = "star10";
+    SHAPE_TYPE["STAR_12_POINT"] = "star12";
+    SHAPE_TYPE["STAR_16_POINT"] = "star16";
+    SHAPE_TYPE["STAR_24_POINT"] = "star24";
+    SHAPE_TYPE["STAR_32_POINT"] = "star32";
+    SHAPE_TYPE["STAR_4_POINT"] = "star4";
+    SHAPE_TYPE["STAR_5_POINT"] = "star5";
+    SHAPE_TYPE["STAR_6_POINT"] = "star6";
+    SHAPE_TYPE["STAR_7_POINT"] = "star7";
+    SHAPE_TYPE["STAR_8_POINT"] = "star8";
+    SHAPE_TYPE["STRIPED_RIGHT_ARROW"] = "stripedRightArrow";
+    SHAPE_TYPE["SUN"] = "sun";
+    SHAPE_TYPE["SWOOSH_ARROW"] = "swooshArrow";
+    SHAPE_TYPE["TEAR"] = "teardrop";
+    SHAPE_TYPE["TRAPEZOID"] = "trapezoid";
+    SHAPE_TYPE["UP_ARROW"] = "upArrow";
+    SHAPE_TYPE["UP_ARROW_CALLOUT"] = "upArrowCallout";
+    SHAPE_TYPE["UP_DOWN_ARROW"] = "upDownArrow";
+    SHAPE_TYPE["UP_DOWN_ARROW_CALLOUT"] = "upDownArrowCallout";
+    SHAPE_TYPE["UP_RIBBON"] = "ribbon2";
+    SHAPE_TYPE["U_TURN_ARROW"] = "uturnArrow";
+    SHAPE_TYPE["VERTICAL_SCROLL"] = "verticalScroll";
+    SHAPE_TYPE["WAVE"] = "wave";
+})(SHAPE_TYPE || (SHAPE_TYPE = {}));
+var CHART_TYPE;
+(function (CHART_TYPE) {
+    CHART_TYPE["AREA"] = "area";
+    CHART_TYPE["BAR"] = "bar";
+    CHART_TYPE["BAR3D"] = "bar3D";
+    CHART_TYPE["BUBBLE"] = "bubble";
+    CHART_TYPE["DOUGHNUT"] = "doughnut";
+    CHART_TYPE["LINE"] = "line";
+    CHART_TYPE["PIE"] = "pie";
+    CHART_TYPE["RADAR"] = "radar";
+    CHART_TYPE["SCATTER"] = "scatter";
+})(CHART_TYPE || (CHART_TYPE = {}));
+var SCHEME_COLOR_NAMES;
+(function (SCHEME_COLOR_NAMES) {
+    SCHEME_COLOR_NAMES["TEXT1"] = "tx1";
+    SCHEME_COLOR_NAMES["TEXT2"] = "tx2";
+    SCHEME_COLOR_NAMES["BACKGROUND1"] = "bg1";
+    SCHEME_COLOR_NAMES["BACKGROUND2"] = "bg2";
+    SCHEME_COLOR_NAMES["ACCENT1"] = "accent1";
+    SCHEME_COLOR_NAMES["ACCENT2"] = "accent2";
+    SCHEME_COLOR_NAMES["ACCENT3"] = "accent3";
+    SCHEME_COLOR_NAMES["ACCENT4"] = "accent4";
+    SCHEME_COLOR_NAMES["ACCENT5"] = "accent5";
+    SCHEME_COLOR_NAMES["ACCENT6"] = "accent6";
+})(SCHEME_COLOR_NAMES || (SCHEME_COLOR_NAMES = {}));
+var MASTER_OBJECTS;
+(function (MASTER_OBJECTS) {
+    MASTER_OBJECTS["chart"] = "chart";
+    MASTER_OBJECTS["image"] = "image";
+    MASTER_OBJECTS["line"] = "line";
+    MASTER_OBJECTS["rect"] = "rect";
+    MASTER_OBJECTS["text"] = "text";
+    MASTER_OBJECTS["placeholder"] = "placeholder";
+})(MASTER_OBJECTS || (MASTER_OBJECTS = {}));
+var SLIDE_OBJECT_TYPES;
+(function (SLIDE_OBJECT_TYPES) {
+    SLIDE_OBJECT_TYPES["chart"] = "chart";
+    SLIDE_OBJECT_TYPES["hyperlink"] = "hyperlink";
+    SLIDE_OBJECT_TYPES["image"] = "image";
+    SLIDE_OBJECT_TYPES["media"] = "media";
+    SLIDE_OBJECT_TYPES["online"] = "online";
+    SLIDE_OBJECT_TYPES["placeholder"] = "placeholder";
+    SLIDE_OBJECT_TYPES["table"] = "table";
+    SLIDE_OBJECT_TYPES["tablecell"] = "tablecell";
+    SLIDE_OBJECT_TYPES["text"] = "text";
+    SLIDE_OBJECT_TYPES["notes"] = "notes";
+})(SLIDE_OBJECT_TYPES || (SLIDE_OBJECT_TYPES = {}));
+var PLACEHOLDER_TYPES;
+(function (PLACEHOLDER_TYPES) {
+    PLACEHOLDER_TYPES["title"] = "title";
+    PLACEHOLDER_TYPES["body"] = "body";
+    PLACEHOLDER_TYPES["image"] = "pic";
+    PLACEHOLDER_TYPES["chart"] = "chart";
+    PLACEHOLDER_TYPES["table"] = "tbl";
+    PLACEHOLDER_TYPES["media"] = "media";
+})(PLACEHOLDER_TYPES || (PLACEHOLDER_TYPES = {}));
+/**
+ * NOTE: 20170304: BULLET_TYPES: Only default is used so far. I'd like to combine the two pieces of code that use these before implementing these as options
+ * Since we close <p> within the text object bullets, its slightly more difficult than combining into a func and calling to get the paraProp
+ * and i'm not sure if anyone will even use these... so, skipping for now.
+ */
+var BULLET_TYPES;
+(function (BULLET_TYPES) {
+    BULLET_TYPES["DEFAULT"] = "&#x2022;";
+    BULLET_TYPES["CHECK"] = "&#x2713;";
+    BULLET_TYPES["STAR"] = "&#x2605;";
+    BULLET_TYPES["TRIANGLE"] = "&#x25B6;";
+})(BULLET_TYPES || (BULLET_TYPES = {}));
+// IMAGES (base64)
+var IMG_BROKEN = 'data:image/png;base64,iVBORw0KGgoAAAANSUhEUgAAAGQAAAB3CAYAAAD1oOVhAAAGAUlEQVR4Xu2dT0xcRRzHf7tAYSsc0EBSIq2xEg8mtTGebVzEqOVIolz0siRE4gGTStqKwdpWsXoyGhMuyAVJOHBgqyvLNgonDkabeCBYW/8kTUr0wsJC+Wfm0bfuvn37Znbem9mR9303mJnf/Pb7ed95M7PDI5JIJPYJV5EC7e3t1N/fT62trdqViQCIu+bVgpIHEo/Hqbe3V/sdYVKHyWSSZmZm8ilVA0oeyNjYmEnaVC2Xvr6+qg5fAOJAz4DU1dURGzFSqZRVqtMpAFIGyMjICC0vL9PExIRWKADiAYTNshYWFrRCARAOEFZcCKWtrY0GBgaUTYkBRACIE4rKZwqACALR5RQAqQCIDqcASIVAVDsFQCSAqHQKgEgCUeUUAPEBRIVTAMQnEBvK5OQkbW9vk991CoAEAMQJxc86BUACAhKUUwAkQCBBOAVAAgbi1ykAogCIH6cAiCIgsk4BEIVAZJwCIIqBVLqiBxANQFgXS0tLND4+zl08AogmIG5OSSQS1gGKwgtANAIRcQqAaAbCe6YASBWA2E6xDyeyDUl7+AKQMkDYYevm5mZHabA/Li4uUiaTsYLau8QA4gLE/hU7wajyYtv1hReDAiAOxQcHBymbzark4BkbQKom/X8dp9Npmpqasn4BIAYAYSnYp+4BBEAMUcCwNOCQsAKZnp62NtQOw8WmwT09PUo+ijaHsOMx7GppaaH6+nolH0Z10K2tLVpdXbW6UfV3mNqBdHd3U1NTk2rtlMRfW1uj2dlZAFGirkRQAJEQTWUTAFGprkRsAJEQTWUTAFGprkRsAJEQTWUTAFGprkRsAJEQTWUTAFGprkRsAJEQTWUTAFGprkRsAJEQTWUTAGHqrm8caPzQ0WC1logbeiC7X3xJm0PvUmRzh45cuki1588FAmVn9BO6P3yF9utrqGH0MtW82S8UN9RA9v/4k7InjhcJFTs/TLVXLwmJV67S7vD7tHF5pKi46fYdosdOcOOGG8j1OcqefbFEJD9Q3GCwDhqT31HklS4A8VRgfYM2Op6k3bt/BQJl58J7lPvwg5JYNccepaMry0LPqFA7hCm39+NNyp2J0172b19QysGINj5CsRtpij57musOViH0QPJQXn6J9u7dlYJSFkbrMYolrwvDAJAC+WWdEpQz7FTgECeUCpzi6YxvvqXoM6eEhqnCSgDikEzUKUE7Aw7xuHctKB5OYU3dZlNR9syQdAaAcAYTC0pXF+39c09o2Ik+3EqxVKqiB7hbYAxZkk4pbBaEM+AQofv+wTrFwylBOQNABIGwavdfe4O2pg5elO+86l99nY58/VUF0byrYsjiSFluNlXYrOHcBar7+EogUADEQ0YRGHbzoKAASBkg2+9cpM1rV0tK2QOcXW7bLEFAARAXIF4w2DrDWoeUWaf4hQIgDiA8GPZ2iNfi0Q8UACkAIgrDbrJ385eDxaPLLrEsFAB5oG6lMPJQPLZZZKAACBGVhcG2Q+bmuLu2nk55e4jqPv1IeEoceiBeX7s2zCa5MAqdstl91vfXwaEGsv/rb5TtOFk6tWXOuJGh6KmnhO9sayrMninPx103JBtXblHkice58cINZP4Hyr5wpkgkdiChEmc4FWazLzenNKa/p0jncwDiqcD6BuWePk07t1asatZGoYQzSqA4nFJ7soNiP/+EUyfc25GI2GG53dHPrKo1g/1Cw4pIXLrzO+1c+/wg7tBbFDle/EbQcjFCPWQJCau5EoBoFpzXHYDwFNJcDiCaBed1ByA8hTSXA4hmwXndAQhPIc3lAKJZcF53AMJTSHM5gGgWnNcdgPAU0lwOIJoF53UHIDyFNJcfSiCdnZ0Ui8U0SxlMd7lcjubn561gh+Y1scFIU/0o/3sgeLO12E2k7UXKYumgFoAYdg8ACIAYpoBh6cAhAGKYAoalA4cAiGEKGJYOHAIghilgWDpwCIAYpoBh6cAhAGKYAoalA4cAiGEKGJYOHAIghilgWDpwCIAYpoBh6ZQ4JB6PKzviYthnNy4d9h+1M5mMlVckkUjsG5dhiBMCEMPg/wuOfrZZ/RSywQAAAABJRU5ErkJggg==';
 var IMG_PLAYBTN = 'data:image/png;base64,iVBORw0KGgoAAAANSUhEUgAAAyAAAAHCCAYAAAAXY63IAAAACXBIWXMAAAsTAAALEwEAmpwYAAAKT2lDQ1BQaG90b3Nob3AgSUNDIHByb2ZpbGUAAHjanVNnVFPpFj333vRCS4iAlEtvUhUIIFJCi4AUkSYqIQkQSoghodkVUcERRUUEG8igiAOOjoCMFVEsDIoK2AfkIaKOg6OIisr74Xuja9a89+bN/rXXPues852zzwfACAyWSDNRNYAMqUIeEeCDx8TG4eQuQIEKJHAAEAizZCFz/SMBAPh+PDwrIsAHvgABeNMLCADATZvAMByH/w/qQplcAYCEAcB0kThLCIAUAEB6jkKmAEBGAYCdmCZTAKAEAGDLY2LjAFAtAGAnf+bTAICd+Jl7AQBblCEVAaCRACATZYhEAGg7AKzPVopFAFgwABRmS8Q5ANgtADBJV2ZIALC3AMDOEAuyAAgMADBRiIUpAAR7AGDIIyN4AISZABRG8lc88SuuEOcqAAB4mbI8uSQ5RYFbCC1xB1dXLh4ozkkXKxQ2YQJhmkAuwnmZGTKBNA/g88wAAKCRFRHgg/P9eM4Ors7ONo62Dl8t6r8G/yJiYuP+5c+rcEAAAOF0ftH+LC+zGoA7BoBt/qIl7gRoXgugdfeLZrIPQLUAoOnaV/Nw+H48PEWhkLnZ2eXk5NhKxEJbYcpXff5nwl/AV/1s+X48/Pf14L7iJIEyXYFHBPjgwsz0TKUcz5IJhGLc5o9H/LcL//wd0yLESWK5WCoU41EScY5EmozzMqUiiUKSKcUl0v9k4t8s+wM+3zUAsGo+AXuRLahdYwP2SycQWHTA4vcAAPK7b8HUKAgDgGiD4c93/+8//UegJQCAZkmScQAAXkQkLlTKsz/HCAAARKCBKrBBG/TBGCzABhzBBdzBC/xgNoRCJMTCQhBCCmSAHHJgKayCQiiGzbAdKmAv1EAdNMBRaIaTcA4uwlW4Dj1wD/phCJ7BKLyBCQRByAgTYSHaiAFiilgjjggXmYX4IcFIBBKLJCDJiBRRIkuRNUgxUopUIFVIHfI9cgI5h1xGupE7yAAygvyGvEcxlIGyUT3UDLVDuag3GoRGogvQZHQxmo8WoJvQcrQaPYw2oefQq2gP2o8+Q8cwwOgYBzPEbDAuxsNCsTgsCZNjy7EirAyrxhqwVqwDu4n1Y8+xdwQSgUXACTYEd0IgYR5BSFhMWE7YSKggHCQ0EdoJNwkDhFHCJyKTqEu0JroR+cQYYjIxh1hILCPWEo8TLxB7iEPENyQSiUMyJ7mQAkmxpFTSEtJG0m5SI+ksqZs0SBojk8naZGuyBzmULCAryIXkneTD5DPkG+Qh8lsKnWJAcaT4U+IoUspqShnlEOU05QZlmDJBVaOaUt2ooVQRNY9aQq2htlKvUYeoEzR1mjnNgxZJS6WtopXTGmgXaPdpr+h0uhHdlR5Ol9BX0svpR+iX6AP0dwwNhhWDx4hnKBmbGAcYZxl3GK+YTKYZ04sZx1QwNzHrmOeZD5lvVVgqtip8FZHKCpVKlSaVGyovVKmqpqreqgtV81XLVI+pXlN9rkZVM1PjqQnUlqtVqp1Q61MbU2epO6iHqmeob1Q/pH5Z/YkGWcNMw09DpFGgsV/jvMYgC2MZs3gsIWsNq4Z1gTXEJrHN2Xx2KruY/R27iz2qqaE5QzNKM1ezUvOUZj8H45hx+Jx0TgnnKKeX836K3hTvKeIpG6Y0TLkxZVxrqpaXllirSKtRq0frvTau7aedpr1Fu1n7gQ5Bx0onXCdHZ4/OBZ3nU9lT3acKpxZNPTr1ri6qa6UbobtEd79up+6Ynr5egJ5Mb6feeb3n+hx9L/1U/W36p/VHDFgGswwkBtsMzhg8xTVxbzwdL8fb8VFDXcNAQ6VhlWGX4YSRudE8o9VGjUYPjGnGXOMk423GbcajJgYmISZLTepN7ppSTbmmKaY7TDtMx83MzaLN1pk1mz0x1zLnm+eb15vft2BaeFostqi2uGVJsuRaplnutrxuhVo5WaVYVVpds0atna0l1rutu6cRp7lOk06rntZnw7Dxtsm2qbcZsOXYBtuutm22fWFnYhdnt8Wuw+6TvZN9un2N/T0HDYfZDqsdWh1+c7RyFDpWOt6azpzuP33F9JbpL2dYzxDP2DPjthPLKcRpnVOb00dnF2e5c4PziIuJS4LLLpc+Lpsbxt3IveRKdPVxXeF60vWdm7Obwu2o26/uNu5p7ofcn8w0nymeWTNz0MPIQ+BR5dE/C5+VMGvfrH5PQ0+BZ7XnIy9jL5FXrdewt6V3qvdh7xc+9j5yn+M+4zw33jLeWV/MN8C3yLfLT8Nvnl+F30N/I/9k/3r/0QCngCUBZwOJgUGBWwL7+Hp8Ib+OPzrbZfay2e1BjKC5QRVBj4KtguXBrSFoyOyQrSH355jOkc5pDoVQfujW0Adh5mGLw34MJ4WHhVeGP45wiFga0TGXNXfR3ENz30T6RJZE3ptnMU85ry1KNSo+qi5qPNo3ujS6P8YuZlnM1VidWElsSxw5LiquNm5svt/87fOH4p3iC+N7F5gvyF1weaHOwvSFpxapLhIsOpZATIhOOJTwQRAqqBaMJfITdyWOCnnCHcJnIi/RNtGI2ENcKh5O8kgqTXqS7JG8NXkkxTOlLOW5hCepkLxMDUzdmzqeFpp2IG0yPTq9MYOSkZBxQqohTZO2Z+pn5mZ2y6xlhbL+xW6Lty8elQfJa7OQrAVZLQq2QqboVFoo1yoHsmdlV2a/zYnKOZarnivN7cyzytuQN5zvn//tEsIS4ZK2pYZLVy0dWOa9rGo5sjxxedsK4xUFK4ZWBqw8uIq2Km3VT6vtV5eufr0mek1rgV7ByoLBtQFr6wtVCuWFfevc1+1dT1gvWd+1YfqGnRs+FYmKrhTbF5cVf9go3HjlG4dvyr+Z3JS0qavEuWTPZtJm6ebeLZ5bDpaql+aXDm4N2dq0Dd9WtO319kXbL5fNKNu7g7ZDuaO/PLi8ZafJzs07P1SkVPRU+lQ27tLdtWHX+G7R7ht7vPY07NXbW7z3/T7JvttVAVVN1WbVZftJ+7P3P66Jqun4lvttXa1ObXHtxwPSA/0HIw6217nU1R3SPVRSj9Yr60cOxx++/p3vdy0NNg1VjZzG4iNwRHnk6fcJ3/ceDTradox7rOEH0x92HWcdL2pCmvKaRptTmvtbYlu6T8w+0dbq3nr8R9sfD5w0PFl5SvNUyWna6YLTk2fyz4ydlZ19fi753GDborZ752PO32oPb++6EHTh0kX/i+c7vDvOXPK4dPKy2+UTV7hXmq86X23qdOo8/pPTT8e7nLuarrlca7nuer21e2b36RueN87d9L158Rb/1tWeOT3dvfN6b/fF9/XfFt1+cif9zsu72Xcn7q28T7xf9EDtQdlD3YfVP1v+3Njv3H9qwHeg89HcR/cGhYPP/pH1jw9DBY+Zj8uGDYbrnjg+OTniP3L96fynQ89kzyaeF/6i/suuFxYvfvjV69fO0ZjRoZfyl5O/bXyl/erA6xmv28bCxh6+yXgzMV70VvvtwXfcdx3vo98PT+R8IH8o/2j5sfVT0Kf7kxmTk/8EA5jz/GMzLdsAAAAgY0hSTQAAeiUAAICDAAD5/wAAgOkAAHUwAADqYAAAOpgAABdvkl/FRgAAFRdJREFUeNrs3WFz2lbagOEnkiVLxsYQsP//z9uZZmMswJIlS3k/tPb23U3TOAUM6Lpm8qkzbXM4A7p1dI4+/etf//oWAAAAB3ARETGdTo0EAACwV1VVRWIYAACAQxEgAACAAAEAAAQIAACAAAEAAAQIAACAAAEAAAQIAAAgQAAAAAQIAAAgQAAAAAQIAAAgQAAAAAECAAAgQAAAAAECAAAgQAAAAAECAAAIEAAAAAECAAAIEAAAAAECAAAIEAAAQIAAAAAIEAAAQIAAAAAIEAAAQIAAAAACBAAAQIAAAAACBAAAQIAAAAACBAAAQIAAAAACBAAAECAAAAACBAAAECAAAAACBAAAECAAAIAAAQAAECAAAIAAAQAAECAAAIAAAQAABAgAAIAAAQAABAgAAIAAAQAABAgAACBAAAAABAgAACBAAAAABAgAACBAAAAAAQIAACBAAAAAAQIAACBAAAAAAQIAACBAAAAAAQIAAAgQAAAAAQIAAAgQAAAAAQIAAAgQAABAgAAAAAgQAABAgAAAAAgQAABAgAAAAAIEAABAgAAAAAIEAABAgAAAAAIEAAAQIAAAAAIEAAAQIAAAAAIEAAAQIAAAgAABAAAQIAAAgAABAAAQIAAAgAABAAAQIAAAgAABAAAECAAAgAABAAAECAAAgAABAAAECAAAIEAAAAAECAAAIEAAAAAECAAAIEAAAAABAgAAIEAAAAABAgAAIEAAAAABAgAACBAAAAABAgAACBAAAAABAgAACBAAAECAAAAACBAAAECAAAAACBAAAECAAAAAAgQAAECAAAAAAgQAAECAAAAAAgQAAECAAAAAAgQAABAgAAAAAgQAABAgAAAAAgQAABAgAACAAAEAABAgAACAAAEAABAgAACAAAEAAAQIAACAAAEAAAQIAACAAAEAAAQIAAAgQAAAAPbnwhAA8CuGYYiXl5fv/7hcXESSuMcFgAAB4G90XRffvn2L5+fniIho2zYiIvq+j77vf+nfmaZppGkaERF5nkdExOXlZXz69CmyLDPoAAIEgDFo2zaen5/j5eUl+r6Pruv28t/5c7y8Bs1ms3n751mWRZqmcXFxEZeXl2+RAoAAAeBEDcMQbdu+/dlXbPyKruve/n9ewyTLssjz/O2PR7oABAgAR67v+2iaJpqmeVt5OBWvUbLdbiPi90e3iqKIoijeHucCQIAAcATRsd1uo2maX96zcYxeV26qqoo0TaMoiphMJmIEQIAAcGjDMERd11HX9VE9WrXvyNput5FlWZRlGWVZekwLQIAAsE+vjyjVdT3qMei6LqqqirIsYzKZOFkLQIAAsEt1XcfT09PJ7es4xLjUdR15nsfV1VWUZWlQAAQIAP/kAnu9Xp/V3o59eN0vsl6v4+bmRogACBAAhMf+9X0fq9VKiAAIEAB+RtM0UVWV8NhhiEyn0yiKwqAACBAAXr1uqrbHY/ch8vDwEHmex3Q6tVkdQIAAjNswDLHZbN5evsd+tG0bX758iclkEtfX147vBRAgAOPTNE08Pj7GMAwG40BejzC+vb31WBaAAAEYh9f9CR63+hjDMLw9ljWfz62GAOyZb1mAD9Q0TXz58kV8HIG2beO3336LpmkMBsAeWQEB+ADDMERVVaN+g/mxfi4PDw9RlmVMp1OrIQACBOD0dV0XDw8PjtY9YnVdR9u2MZ/PnZQFsGNu7QAc+ML269ev4uME9H0fX79+tUoFsGNWQAAOZLVauZg9McMwxGq1iufn55jNZgYEQIAAnMZF7MPDg43mJ6yu6+j73ilZADvgWxRgj7qui69fv4qPM9C2rcfnAAQIwPHHR9d1BuOMPtMvX774TAEECMBxxoe3mp+fYRiEJYAAATgeryddiY/zjxAvLQQQIAAfHh+r1Up8jCRCHh4enGwGIEAAPkbTNLFarQzEyKxWKyshAAIE4LC6rovHx0cDMVKPj4/2hAAIEIDDxYc9H+NmYzqAAAEQH4gQAAECcF4XnI+Pj+IDcwJAgADs38PDg7vd/I+u6+Lh4cFAAAgQgN1ZrVbRtq2B4LvatnUiGoAAAdiNuq69+wHzBECAAOxf13VRVZWB4KdUVeUxPQABAvBrXt98bYMx5gyAAAHYu6qqou97A8G79H1v1QxAgAC8T9M0nufnl9V1HU3TGAgAAQLw9/q+j8fHx5P6f86yLMqy9OEdEe8HARAgAD9ltVqd3IXjp0+fYjabxWKxiDzPfYhH4HU/CIAAAeAvNU1z0u/7yPM8FotFzGazSBJf+R+tbVuPYgECxBAAfN8wDCf36NVfKcsy7u7u4vr62gf7wTyKBQgQAL5rs9mc1YVikiRxc3MT9/f3URSFD/gDw3az2RgIQIAA8B9d18V2uz3Lv1uapjGfz2OxWESWZT7sD7Ddbr2gEBAgAPzHGN7bkOd5LJfLmE6n9oeYYwACBOCjnPrG8/eaTCZxd3cXk8nEh39ANqQDAgSAiBjnnekkSWI6ncb9/b1je801AAECcCh1XUff96P9+6dpGovFIhaLRaRpakLsWd/3Ude1gQAECMBYrddrgxC/7w+5v7+P6+tr+0PMOQABArAPY1/9+J6bm5u4u7uLsiwNxp5YBQEECMBIuRP9Fz8USRKz2SyWy6X9IeYegAAB2AWrH38vy7JYLBYxn8/tD9kxqyCAAAEYmaenJ4Pwk4qiiOVyaX+IOQggQAB+Rdd1o3rvx05+PJIkbm5uYrlc2h+yI23bejs6IEAAxmC73RqEX5Smacxms1gsFpFlmQExFwEECMCPDMPg2fsdyPM8lstlzGYzj2X9A3VdxzAMBgIQIADnfMHH7pRlGXd3d3F9fW0wzEkAAQLgYu8APyx/7A+5v7+PoigMiDkJIEAAIn4/+tSm3/1J0zTm83ksFgvH9r5D13WOhAYECMA5suH3MPI8j/v7+5hOp/aHmJsAAgQYr6ZpDMIBTSaTuLu7i8lkYjDMTUCAAIxL3/cec/mIH50kiel0Gvf395HnuQExPwEBAjAO7jB/rDRNY7FYxHw+tz/EHAUECICLOw6jKIq4v7+P6+tr+0PMUUCAAJynYRiibVsDcURubm7i7u4uyrI0GH9o29ZLCQEBAnAuF3Yc4Q9SksRsNovlcml/iLkKCBAAF3UcRpZlsVgsYjabjX5/iLkKnKMLQwC4qOMYlWUZl5eXsd1u4+npaZSPI5mrwDmyAgKMjrefn9CPVJLEzc1NLJfLUe4PMVcBAQJw4txRPk1pmsZsNovFYhFZlpmzAAIE4DQ8Pz8bhBOW53ksl8uYzWajObbXnAXOjT0gwKi8vLwYhDPw5/0hm83GnAU4IVZAgFHp+94gnMsP2B/7Q+7v78/62F5zFhAgACfMpt7zk6ZpLBaLWCwWZ3lsrzkLCBAAF3IcoTzP4/7+PqbT6dntDzF3AQECcIK+fftmEEZgMpnE3d1dTCYTcxdAgAB8HKcJjejHLUliOp3Gcrk8i/0h5i4gQADgBGRZFovFIubz+VnuDwE4RY7hBUbDC93GqyiKKIoi1ut1PD09xTAM5i7AB7ECAsBo3NzcxN3dXZRlaTAABAjAfnmfAhG/7w+ZzWaxWCxOZn+IuQsIEAABwonL8zwWi0XMZrOj3x9i7gLnxB4QAEatLMu4vLyM7XZ7kvtDAE6NFRAA/BgmSdzc3MRyuYyiKAwIgAAB+Gfc1eZnpGka8/k8FotFZFlmDgMIEIBf8/LyYhD4aXmex3K5jNlsFkmSmMMAO2QPCAD8hT/vD9lsNgYEYAesgADAj34o/9gfcn9/fzLH9gIIEAAAgPAIFgD80DAMsdlsYrvdGgwAAQIA+/O698MJVAACBOB9X3YXvu74eW3bRlVV0XWdOQwgQADe71iOUuW49X0fVVVF0zTmMIAAAYD9GIbBUbsAAgQA9q+u61iv19H3vcEAECAAu5OmqYtM3rRtG+v1Otq2PYm5CyBAAAQIJ6jv+1iv11HX9UnNXQABAgAnZr1ex9PTk2N1AQQIwP7leX4Sj9uwe03TRFVVJ7sClue5DxEQIABw7Lqui6qqhCeAAAE4vMvLS8esjsQwDLHZbGK73Z7N3AUQIAAn5tOnTwZhBF7f53FO+zzMXUCAAJygLMsMwhlr2zZWq9VZnnRm7gICBOCEL+S6rjMQZ6Tv+1itVme7z0N8AAIE4ISlaSpAzsQwDG+PW537nAUQIACn+qV34WvvHNR1HVVVjeJ9HuYsIEAATpiTsE5b27ZRVdWoVrGcgAUIEIBT/tJzN/kk9X0fVVVF0zSj+7t7CSEgQABOWJIkNqKfkNd9Hk9PT6N43Oq/2YAOCBCAM5DnuQA5AXVdx3q9Pstjdd8zVwEECMAZXNSdyxuyz1HXdVFV1dkeqytAAAEC4KKOIzAMQ1RVFXVdGwxzFRAgAOcjSZLI89wd9iOyXq9Hu8/jR/GRJImBAAQIwDkoikKAHIGmaaKqqlHv8/jRHAUQIABndHFXVZWB+CB938dqtRKBAgQQIADjkKZppGnqzvuBDcMQm83GIQA/OT8BBAjAGSmKwoXwAW2329hsNvZ5/OTcBBAgAGdmMpkIkANo2zZWq5XVpnfOTQABAnBm0jT1VvQ96vs+qqqKpmkMxjtkWebxK0CAAJyrsiwFyI4Nw/D2uBW/NicBBAjAGV/sOQ1rd+q6jqqq7PMQIAACBOB7kiSJsiy9ffsfats2qqqymrSD+PDyQUCAAJy5q6srAfKL+r6P9Xpt/HY4FwEECMCZy/M88jz3Urx3eN3n8fT05HGrHc9DAAECMAJXV1cC5CfVdR3r9dqxunuYgwACBGAkyrJ0Uf03uq6LqqqE2h6kaWrzOSBAAMbm5uYmVquVgfgvwzBEVVX2eex57gEIEICRsQryv9brtX0ee2b1AxAgACNmFeR3bdvGarUSYweacwACBGCkxr4K0vd9rFYr+zwOxOoHIEAAGOUqyDAMsdlsYrvdmgAHnmsAAgRg5MqyjKenp9GsAmy329hsNvZ5HFie51Y/gFFKDAHA/xrDnem2bePLly9RVZX4MMcADsYKCMB3vN6dPsejZ/u+j6qqomkaH/QHKcvSW88BAQLA/zedTuP5+flsVgeGYXh73IqPkyRJTKdTAwGM93vQEAD89YXi7e3tWfxd6rqO3377TXwcgdvb20gSP7/AeFkBAfiBoigiz/OT3ZDetm2s12vH6h6JPM+jKAoDAYyaWzAAf2M2m53cHetv377FarWKf//73+LjWH5wkyRms5mBAHwfGgKAH0vT9OQexeq67iw30J+y29vbSNPUQAACxBAA/L2iKDw6g/kDIEAADscdbH7FKa6gAQgQgGP4wkySmM/nBoJ3mc/nTr0CECAAvybLMhuJ+Wmz2SyyLDMQAAIE4NeVZRllWRoIzBMAAQJwGO5s8yNWygAECMDOff78WYTw3fj4/PmzgQAQIAA7/gJNkri9vbXBGHMCQIAAHMbr3W4XnCRJYlUMQIAAiBDEB4AAATjDCJlOpwZipKbTqfgAECAAh1WWpZOPRmg2mzluF+AdLgwBwG4jJCKiqqoYhsGAnLEkSWI6nYoPgPd+fxoCgN1HiD0h5x8fnz9/Fh8AAgTgONiYfv7xYc8HgAABOMoIcaHqMwVAgAC4YOVd8jz3WQIIEIAT+KJNklgul/YLnLCyLGOxWHikDkCAAJyO2WzmmF6fG8DoOYYX4IDKsoyLi4t4eHiIvu8NyBFL0zTm87lHrgB2zAoIwIFlWRbL5TKKojAYR6ooilgul+IDYA+sgAB8gCRJYj6fR9M08fj46KWFR/S53N7eikMAAQJwnoqiiCzLYrVaRdu2BuQD5Xkes9ks0jQ1GAACBOB8pWkai8XCasgHseoBIEAARqkoisjzPKqqirquDcgBlGUZ0+nU8boAAgRgnJIkidlsFldXV7Ferz2WtSd5nsd0OrXJHECAAPB6gbxYLKKu61iv147s3ZE0TWM6nXrcCkCAAPA9ZVlGWZZCZAfhcXNz4230AAIEACEiPAAECABHHyJPT0/2iPyFPM/j6upKeAAIEAB2GSJt28bT05NTs/40LpPJxOZyAAECwD7kef52olNd11HXdXRdN6oxyLLsLcgcpwsgQAA4gCRJYjKZxGQyib7vY7vdRtM0Z7tXJE3TKIoiJpOJN5cDCBAAPvrifDqdxnQ6jb7vo2maaJrm5PeL5HkeRVFEURSiA0CAAHCsMfK6MjIMQ7Rt+/bn2B/VyrLs7RGzPM89XgUgQAA4JUmSvK0gvGrbNp6fn+Pl5SX6vv+wKMmyLNI0jYuLi7i8vIw8z31gAAIEgHPzurrwZ13Xxbdv3+L5+fktUiIi+r7/5T0laZq+PTb1+t+7vLyMT58+ObEKQIAAMGavQfB3qxDDMMTLy8v3f1wuLjwyBYAAAWB3kiTxqBQA7//9MAQAAIAAAQAABAgAAIAAAQAABAgAAIAAAQAABAgAACBAAAAABAgAACBAAAAABAgAACBAAAAAAQIAACBAAAAAAQIAACBAAAAAAQIAAAgQAAAAAQIAAAgQAAAAAQIAAAgQAABAgAAAAAgQAABAgAAAAAgQAABAgAAAAAIEAABAgAAAAAIEAABAgAAAAAIEAABAgAAAAAIEAAAQIAAAAAIEAAAQIAAAAAIEAAAQIAAAgAABAAAQIAAAgAABAAAQIAAAgAABAAAECAAAgAABAAAECAAAgAABAAAECAAAIEAAAAAECAAAIEAAAAAECAAAIEAAAAABAgAAIEAAAAABAgAAIEAAAAABAgAAIEAAAAABAgAACBAAAAABAgAACBAAAAABAgAACBAAAECAAAAACBAAAECAAAAACBAAAECAAAAAAgQAAECAAAAAAgQAAECAAAAAAgQAABAgAAAAAgQAABAgAAAAAgQAABAgAACAAAEAABAgAACAAAEAABAgAACAAAEAAASIIQAAAAQIAAAgQAAAAAQIAAAgQAAAAAQIAAAgQAAAAAECAAAgQAAAAAECAAAgQAAAAAECAAAIEAAAAAECAAAIEAAAAAECAAAIEAAAQIAAAAAIEAAAQIAAAAAIEAAAQIAAAAACBAAAQIAAAAACBAAAQIAAAAACBAAAECAAAAACBAAAECAAAAACBAAAECAAAAACBAAAECAAAIAAAQAAECAAAIAAAQAAECAAAIAAAQAABAgAAIAAAQAABAgAAIAAAQAABAgAACBAAAAAdu0iIqKqKiMBAADs3f8NAFFjCf5mB+leAAAAAElFTkSuQmCC';
 
-/*! *****************************************************************************
-Copyright (c) Microsoft Corporation.
-
-Permission to use, copy, modify, and/or distribute this software for any
-purpose with or without fee is hereby granted.
-
-THE SOFTWARE IS PROVIDED "AS IS" AND THE AUTHOR DISCLAIMS ALL WARRANTIES WITH
-REGARD TO THIS SOFTWARE INCLUDING ALL IMPLIED WARRANTIES OF MERCHANTABILITY
-AND FITNESS. IN NO EVENT SHALL THE AUTHOR BE LIABLE FOR ANY SPECIAL, DIRECT,
-INDIRECT, OR CONSEQUENTIAL DAMAGES OR ANY DAMAGES WHATSOEVER RESULTING FROM
-LOSS OF USE, DATA OR PROFITS, WHETHER IN AN ACTION OF CONTRACT, NEGLIGENCE OR
-OTHER TORTIOUS ACTION, ARISING OUT OF OR IN CONNECTION WITH THE USE OR
-PERFORMANCE OF THIS SOFTWARE.
-***************************************************************************** */
-
-function __spreadArrays() {
-    for (var s = 0, i = 0, il = arguments.length; i < il; i++) s += arguments[i].length;
-    for (var r = Array(s), k = 0, i = 0; i < il; i++)
-        for (var a = arguments[i], j = 0, jl = a.length; j < jl; j++, k++)
-            r[k] = a[j];
-    return r;
+/*! *****************************************************************************
+Copyright (c) Microsoft Corporation.
+
+Permission to use, copy, modify, and/or distribute this software for any
+purpose with or without fee is hereby granted.
+
+THE SOFTWARE IS PROVIDED "AS IS" AND THE AUTHOR DISCLAIMS ALL WARRANTIES WITH
+REGARD TO THIS SOFTWARE INCLUDING ALL IMPLIED WARRANTIES OF MERCHANTABILITY
+AND FITNESS. IN NO EVENT SHALL THE AUTHOR BE LIABLE FOR ANY SPECIAL, DIRECT,
+INDIRECT, OR CONSEQUENTIAL DAMAGES OR ANY DAMAGES WHATSOEVER RESULTING FROM
+LOSS OF USE, DATA OR PROFITS, WHETHER IN AN ACTION OF CONTRACT, NEGLIGENCE OR
+OTHER TORTIOUS ACTION, ARISING OUT OF OR IN CONNECTION WITH THE USE OR
+PERFORMANCE OF THIS SOFTWARE.
+***************************************************************************** */
+
+function __spreadArrays() {
+    for (var s = 0, i = 0, il = arguments.length; i < il; i++) s += arguments[i].length;
+    for (var r = Array(s), k = 0, i = 0; i < il; i++)
+        for (var a = arguments[i], j = 0, jl = a.length; j < jl; j++, k++)
+            r[k] = a[j];
+    return r;
 }
 
-/**
- * PptxGenJS: Utility Methods
- */
-/**
- * Convert string percentages to number relative to slide size
- * @param {number|string} size - numeric ("5.5") or percentage ("90%")
- * @param {'X' | 'Y'} xyDir - direction
- * @param {PresLayout} layout - presentation layout
- * @returns {number} calculated size
- */
-function getSmartParseNumber(size, xyDir, layout) {
-    // FIRST: Convert string numeric value if reqd
-    if (typeof size === 'string' && !isNaN(Number(size)))
-        size = Number(size);
-    // CASE 1: Number in inches
-    // Assume any number less than 100 is inches
-    if (typeof size === 'number' && size < 100)
-        return inch2Emu(size);
-    // CASE 2: Number is already converted to something other than inches
-    // Assume any number greater than 100 is not inches! Just return it (its EMU already i guess??)
-    if (typeof size === 'number' && size >= 100)
-        return size;
-    // CASE 3: Percentage (ex: '50%')
-    if (typeof size === 'string' && size.indexOf('%') > -1) {
-        if (xyDir && xyDir === 'X')
-            return Math.round((parseFloat(size) / 100) * layout.width);
-        if (xyDir && xyDir === 'Y')
-            return Math.round((parseFloat(size) / 100) * layout.height);
-        // Default: Assume width (x/cx)
-        return Math.round((parseFloat(size) / 100) * layout.width);
-    }
-    // LAST: Default value
-    return 0;
-}
-/**
- * Basic UUID Generator Adapted
- * @link https://stackoverflow.com/questions/105034/create-guid-uuid-in-javascript#answer-2117523
- * @param {string} uuidFormat - UUID format
- * @returns {string} UUID
- */
-function getUuid(uuidFormat) {
-    return uuidFormat.replace(/[xy]/g, function (c) {
-        var r = (Math.random() * 16) | 0, v = c === 'x' ? r : (r & 0x3) | 0x8;
-        return v.toString(16);
-    });
-}
-/**
- * TODO: What does this method do again??
- * shallow mix, returns new object
- */
-function getMix(o1, o2, etc) {
-    var objMix = {};
-    var _loop_1 = function (i) {
-        var oN = arguments_1[i];
-        if (oN)
-            Object.keys(oN).forEach(function (key) {
-                objMix[key] = oN[key];
-            });
-    };
-    var arguments_1 = arguments;
-    for (var i = 0; i <= arguments.length; i++) {
-        _loop_1(i);
-    }
-    return objMix;
-}
-/**
- * Replace special XML characters with HTML-encoded strings
- * @param {string} xml - XML string to encode
- * @returns {string} escaped XML
- */
-function encodeXmlEntities(xml) {
-    // NOTE: Dont use short-circuit eval here as value c/b "0" (zero) etc.!
-    if (typeof xml === 'undefined' || xml == null)
-        return '';
-    return xml.toString().replace(/&/g, '&amp;').replace(/</g, '&lt;').replace(/>/g, '&gt;').replace(/"/g, '&quot;').replace(/'/g, '&apos;');
-}
-/**
- * Convert inches into EMU
- * @param {number|string} inches - as string or number
- * @returns {number} EMU value
- */
-function inch2Emu(inches) {
-    // FIRST: Provide Caller Safety: Numbers may get conv<->conv during flight, so be kind and do some simple checks to ensure inches were passed
-    // Any value over 100 damn sure isnt inches, must be EMU already, so just return it
-    if (typeof inches === 'number' && inches > 100)
-        return inches;
-    if (typeof inches === 'string')
-        inches = Number(inches.replace(/in*/gi, ''));
-    return Math.round(EMU * inches);
-}
-/**
- * Convert `pt` into points (using `ONEPT`)
- *
- * @param {number|string} pt
- * @returns {number} value in points (`ONEPT`)
- */
-function valToPts(pt) {
-    var points = Number(pt) || 0;
-    return isNaN(points) ? 0 : Math.round(points * ONEPT);
-}
-/**
- * Convert degrees (0..360) to PowerPoint `rot` value
- *
- * @param {number} d - degrees
- * @returns {number} rot - value
- */
-function convertRotationDegrees(d) {
-    d = d || 0;
-    return Math.round((d > 360 ? d - 360 : d) * 60000);
-}
-/**
- * Converts component value to hex value
- * @param {number} c - component color
- * @returns {string} hex string
- */
-function componentToHex(c) {
-    var hex = c.toString(16);
-    return hex.length === 1 ? '0' + hex : hex;
-}
-/**
- * Converts RGB colors from css selectors to Hex for Presentation colors
- * @param {number} r - red value
- * @param {number} g - green value
- * @param {number} b - blue value
- * @returns {string} XML string
- */
-function rgbToHex(r, g, b) {
-    return (componentToHex(r) + componentToHex(g) + componentToHex(b)).toUpperCase();
-}
-/**
- * Create either a `a:schemeClr` - (scheme color) or `a:srgbClr` (hexa representation).
- * @param {string|SCHEME_COLORS} colorStr - hexa representation (eg. "FFFF00") or a scheme color constant (eg. pptx.SchemeColor.ACCENT1)
- * @param {string} innerElements - additional elements that adjust the color and are enclosed by the color element
- * @returns {string} XML string
- */
-function createColorElement(colorStr, innerElements) {
-    var colorVal = (colorStr || '').replace('#', '');
-    var isHexaRgb = REGEX_HEX_COLOR.test(colorVal);
-    if (!isHexaRgb &&
-        colorVal !== SchemeColor.background1 &&
-        colorVal !== SchemeColor.background2 &&
-        colorVal !== SchemeColor.text1 &&
-        colorVal !== SchemeColor.text2 &&
-        colorVal !== SchemeColor.accent1 &&
-        colorVal !== SchemeColor.accent2 &&
-        colorVal !== SchemeColor.accent3 &&
-        colorVal !== SchemeColor.accent4 &&
-        colorVal !== SchemeColor.accent5 &&
-        colorVal !== SchemeColor.accent6) {
-        console.warn("\"" + colorVal + "\" is not a valid scheme color or hexa RGB! \"" + DEF_FONT_COLOR + "\" is used as a fallback. Pass 6-digit RGB or 'pptx.SchemeColor' values");
-        colorVal = DEF_FONT_COLOR;
-    }
-    var tagName = isHexaRgb ? 'srgbClr' : 'schemeClr';
-    var colorAttr = 'val="' + (isHexaRgb ? colorVal.toUpperCase() : colorVal) + '"';
-    return innerElements ? "<a:" + tagName + " " + colorAttr + ">" + innerElements + "</a:" + tagName + ">" : "<a:" + tagName + " " + colorAttr + "/>";
-}
-/**
- * Creates `a:glow` element
- * @param {TextGlowProps} options glow properties
- * @param {TextGlowProps} defaults defaults for unspecified properties in `opts`
- * @see http://officeopenxml.com/drwSp-effects.php
- *	{ size: 8, color: 'FFFFFF', opacity: 0.75 };
- */
-function createGlowElement(options, defaults) {
-    var strXml = '', opts = getMix(defaults, options), size = Math.round(opts['size'] * ONEPT), color = opts['color'], opacity = Math.round(opts['opacity'] * 100000);
-    strXml += "<a:glow rad=\"" + size + "\">";
-    strXml += createColorElement(color, "<a:alpha val=\"" + opacity + "\"/>");
-    strXml += "</a:glow>";
-    return strXml;
-}
-/**
- * Create color selection
- * @param {shapeFill} ShapeFillProps - options
- * @param {string} backColor - color string
- * @returns {string} XML string
- */
-function genXmlColorSelection(shapeFill, backColor) {
-    var colorVal = '';
-    var fillType = 'solid';
-    var internalElements = '';
-    var outText = '';
-    if (backColor && typeof backColor === 'string') {
-        outText += "<p:bg><p:bgPr>" + genXmlColorSelection(backColor.replace('#', '')) + "<a:effectLst/></p:bgPr></p:bg>";
-    }
-    if (shapeFill) {
-        if (typeof shapeFill === 'string')
-            colorVal = shapeFill;
-        else {
-            if (shapeFill.type)
-                fillType = shapeFill.type;
-            if (shapeFill.color)
-                colorVal = shapeFill.color;
-            if (shapeFill.alpha)
-                internalElements += "<a:alpha val=\"" + Math.round((100 - shapeFill.alpha) * 1000) + "\"/>"; // @deprecated v3.3.0
-            if (shapeFill.transparency)
-                internalElements += "<a:alpha val=\"" + Math.round((100 - shapeFill.transparency) * 1000) + "\"/>";
-        }
-        switch (fillType) {
-            case 'solid':
-                outText += "<a:solidFill>" + createColorElement(colorVal, internalElements) + "</a:solidFill>";
-                break;
-            default:
-                outText += ''; // @note need a statement as having only "break" is removed by rollup, then tiggers "no-default" js-linter
-                break;
-        }
-    }
-    return outText;
-}
-/**
- * Get a new rel ID (rId) for charts, media, etc.
- * @param {PresSlide} target - the slide to use
- * @returns {number} count of all current rels plus 1 for the caller to use as its "rId"
- */
-function getNewRelId(target) {
-    return target._rels.length + target._relsChart.length + target._relsMedia.length + 1;
+/**
+ * PptxGenJS: Utility Methods
+ */
+/**
+ * Convert string percentages to number relative to slide size
+ * @param {number|string} size - numeric ("5.5") or percentage ("90%")
+ * @param {'X' | 'Y'} xyDir - direction
+ * @param {PresLayout} layout - presentation layout
+ * @returns {number} calculated size
+ */
+function getSmartParseNumber(size, xyDir, layout) {
+    // FIRST: Convert string numeric value if reqd
+    if (typeof size === 'string' && !isNaN(Number(size)))
+        size = Number(size);
+    // CASE 1: Number in inches
+    // Assume any number less than 100 is inches
+    if (typeof size === 'number' && size < 100)
+        return inch2Emu(size);
+    // CASE 2: Number is already converted to something other than inches
+    // Assume any number greater than 100 is not inches! Just return it (its EMU already i guess??)
+    if (typeof size === 'number' && size >= 100)
+        return size;
+    // CASE 3: Percentage (ex: '50%')
+    if (typeof size === 'string' && size.indexOf('%') > -1) {
+        if (xyDir && xyDir === 'X')
+            return Math.round((parseFloat(size) / 100) * layout.width);
+        if (xyDir && xyDir === 'Y')
+            return Math.round((parseFloat(size) / 100) * layout.height);
+        // Default: Assume width (x/cx)
+        return Math.round((parseFloat(size) / 100) * layout.width);
+    }
+    // LAST: Default value
+    return 0;
+}
+/**
+ * Basic UUID Generator Adapted
+ * @link https://stackoverflow.com/questions/105034/create-guid-uuid-in-javascript#answer-2117523
+ * @param {string} uuidFormat - UUID format
+ * @returns {string} UUID
+ */
+function getUuid(uuidFormat) {
+    return uuidFormat.replace(/[xy]/g, function (c) {
+        var r = (Math.random() * 16) | 0, v = c === 'x' ? r : (r & 0x3) | 0x8;
+        return v.toString(16);
+    });
+}
+/**
+ * TODO: What does this method do again??
+ * shallow mix, returns new object
+ */
+function getMix(o1, o2, etc) {
+    var objMix = {};
+    var _loop_1 = function (i) {
+        var oN = arguments_1[i];
+        if (oN)
+            Object.keys(oN).forEach(function (key) {
+                objMix[key] = oN[key];
+            });
+    };
+    var arguments_1 = arguments;
+    for (var i = 0; i <= arguments.length; i++) {
+        _loop_1(i);
+    }
+    return objMix;
+}
+/**
+ * Replace special XML characters with HTML-encoded strings
+ * @param {string} xml - XML string to encode
+ * @returns {string} escaped XML
+ */
+function encodeXmlEntities(xml) {
+    // NOTE: Dont use short-circuit eval here as value c/b "0" (zero) etc.!
+    if (typeof xml === 'undefined' || xml == null)
+        return '';
+    return xml.toString().replace(/&/g, '&amp;').replace(/</g, '&lt;').replace(/>/g, '&gt;').replace(/"/g, '&quot;').replace(/'/g, '&apos;');
+}
+/**
+ * Convert inches into EMU
+ * @param {number|string} inches - as string or number
+ * @returns {number} EMU value
+ */
+function inch2Emu(inches) {
+    // FIRST: Provide Caller Safety: Numbers may get conv<->conv during flight, so be kind and do some simple checks to ensure inches were passed
+    // Any value over 100 damn sure isnt inches, must be EMU already, so just return it
+    if (typeof inches === 'number' && inches > 100)
+        return inches;
+    if (typeof inches === 'string')
+        inches = Number(inches.replace(/in*/gi, ''));
+    return Math.round(EMU * inches);
+}
+/**
+ * Convert `pt` into points (using `ONEPT`)
+ *
+ * @param {number|string} pt
+ * @returns {number} value in points (`ONEPT`)
+ */
+function valToPts(pt) {
+    var points = Number(pt) || 0;
+    return isNaN(points) ? 0 : Math.round(points * ONEPT);
+}
+/**
+ * Convert degrees (0..360) to PowerPoint `rot` value
+ *
+ * @param {number} d - degrees
+ * @returns {number} rot - value
+ */
+function convertRotationDegrees(d) {
+    d = d || 0;
+    return Math.round((d > 360 ? d - 360 : d) * 60000);
+}
+/**
+ * Converts component value to hex value
+ * @param {number} c - component color
+ * @returns {string} hex string
+ */
+function componentToHex(c) {
+    var hex = c.toString(16);
+    return hex.length === 1 ? '0' + hex : hex;
+}
+/**
+ * Converts RGB colors from css selectors to Hex for Presentation colors
+ * @param {number} r - red value
+ * @param {number} g - green value
+ * @param {number} b - blue value
+ * @returns {string} XML string
+ */
+function rgbToHex(r, g, b) {
+    return (componentToHex(r) + componentToHex(g) + componentToHex(b)).toUpperCase();
+}
+/**
+ * Create either a `a:schemeClr` - (scheme color) or `a:srgbClr` (hexa representation).
+ * @param {string|SCHEME_COLORS} colorStr - hexa representation (eg. "FFFF00") or a scheme color constant (eg. pptx.SchemeColor.ACCENT1)
+ * @param {string} innerElements - additional elements that adjust the color and are enclosed by the color element
+ * @returns {string} XML string
+ */
+function createColorElement(colorStr, innerElements) {
+    var colorVal = (colorStr || '').replace('#', '');
+    var isHexaRgb = REGEX_HEX_COLOR.test(colorVal);
+    if (!isHexaRgb &&
+        colorVal !== SchemeColor.background1 &&
+        colorVal !== SchemeColor.background2 &&
+        colorVal !== SchemeColor.text1 &&
+        colorVal !== SchemeColor.text2 &&
+        colorVal !== SchemeColor.accent1 &&
+        colorVal !== SchemeColor.accent2 &&
+        colorVal !== SchemeColor.accent3 &&
+        colorVal !== SchemeColor.accent4 &&
+        colorVal !== SchemeColor.accent5 &&
+        colorVal !== SchemeColor.accent6) {
+        console.warn("\"" + colorVal + "\" is not a valid scheme color or hexa RGB! \"" + DEF_FONT_COLOR + "\" is used as a fallback. Pass 6-digit RGB or 'pptx.SchemeColor' values");
+        colorVal = DEF_FONT_COLOR;
+    }
+    var tagName = isHexaRgb ? 'srgbClr' : 'schemeClr';
+    var colorAttr = 'val="' + (isHexaRgb ? colorVal.toUpperCase() : colorVal) + '"';
+    return innerElements ? "<a:" + tagName + " " + colorAttr + ">" + innerElements + "</a:" + tagName + ">" : "<a:" + tagName + " " + colorAttr + "/>";
+}
+/**
+ * Creates `a:glow` element
+ * @param {TextGlowProps} options glow properties
+ * @param {TextGlowProps} defaults defaults for unspecified properties in `opts`
+ * @see http://officeopenxml.com/drwSp-effects.php
+ *	{ size: 8, color: 'FFFFFF', opacity: 0.75 };
+ */
+function createGlowElement(options, defaults) {
+    var strXml = '', opts = getMix(defaults, options), size = Math.round(opts['size'] * ONEPT), color = opts['color'], opacity = Math.round(opts['opacity'] * 100000);
+    strXml += "<a:glow rad=\"" + size + "\">";
+    strXml += createColorElement(color, "<a:alpha val=\"" + opacity + "\"/>");
+    strXml += "</a:glow>";
+    return strXml;
+}
+/**
+ * Create color selection
+ * @param {shapeFill} ShapeFillProps - options
+ * @param {string} backColor - color string
+ * @returns {string} XML string
+ */
+function genXmlColorSelection(shapeFill, backColor) {
+    var colorVal = '';
+    var fillType = 'solid';
+    var internalElements = '';
+    var outText = '';
+    if (backColor && typeof backColor === 'string') {
+        outText += "<p:bg><p:bgPr>" + genXmlColorSelection(backColor.replace('#', '')) + "<a:effectLst/></p:bgPr></p:bg>";
+    }
+    if (shapeFill) {
+        if (typeof shapeFill === 'string')
+            colorVal = shapeFill;
+        else {
+            if (shapeFill.type)
+                fillType = shapeFill.type;
+            if (shapeFill.color)
+                colorVal = shapeFill.color;
+            if (shapeFill.alpha)
+                internalElements += "<a:alpha val=\"" + Math.round((100 - shapeFill.alpha) * 1000) + "\"/>"; // @deprecated v3.3.0
+            if (shapeFill.transparency)
+                internalElements += "<a:alpha val=\"" + Math.round((100 - shapeFill.transparency) * 1000) + "\"/>";
+        }
+        switch (fillType) {
+            case 'solid':
+                outText += "<a:solidFill>" + createColorElement(colorVal, internalElements) + "</a:solidFill>";
+                break;
+            default:
+                outText += ''; // @note need a statement as having only "break" is removed by rollup, then tiggers "no-default" js-linter
+                break;
+        }
+    }
+    return outText;
+}
+/**
+ * Get a new rel ID (rId) for charts, media, etc.
+ * @param {PresSlide} target - the slide to use
+ * @returns {number} count of all current rels plus 1 for the caller to use as its "rId"
+ */
+function getNewRelId(target) {
+    return target._rels.length + target._relsChart.length + target._relsMedia.length + 1;
 }
 
-/**
- * PptxGenJS: Table Generation
- */
-/**
- * Break text paragraphs into lines based upon table column width (e.g.: Magic Happens Here(tm))
- * @param {TableCell} cell - table cell
- * @param {number} colWidth - table column width
- * @return {string[]} XML
- */
-function parseTextToLines(cell, colWidth) {
-    var CHAR = 2.2 + (cell.options && cell.options.autoPageCharWeight ? cell.options.autoPageCharWeight : 0); // Character Constant (An approximation of the Golden Ratio)
-    var CPL = (colWidth * EMU) / (((cell.options && cell.options.fontSize) || DEF_FONT_SIZE) / CHAR); // Chars-Per-Line
-    var arrLines = [];
-    var strCurrLine = '';
-    // A: Allow a single space/whitespace as cell text (user-requested feature)
-    if (cell.text && cell.text.toString().trim().length === 0)
-        return [' '];
-    // B: Remove leading/trailing spaces
-    var inStr = (cell.text || '').toString().trim();
-    // C: Build line array
-    inStr.split('\n').forEach(function (line) {
-        line.split(' ').forEach(function (word) {
-            if (strCurrLine.length + word.length + 1 < CPL) {
-                strCurrLine += word + ' ';
-            }
-            else {
-                if (strCurrLine)
-                    arrLines.push(strCurrLine);
-                strCurrLine = word + ' ';
-            }
-        });
-        // All words for this line have been exhausted, flush buffer to new line, clear line var
-        if (strCurrLine)
-            arrLines.push(strCurrLine.trim() + CRLF);
-        strCurrLine = '';
-    });
-    // D: Remove trailing linebreak
-    arrLines[arrLines.length - 1] = arrLines[arrLines.length - 1].trim();
-    return arrLines;
-}
-/**
- * Takes an array of table rows and breaks into an array of slides, which contain the calculated amount of table rows that fit on that slide
- * @param {TableCell[][]} tableRows - HTMLElementID of the table
- * @param {ITableToSlidesOpts} tabOpts - array of options (e.g.: tabsize)
- * @param {PresLayout} presLayout - Presentation layout
- * @param {SlideLayout} masterSlide - master slide (if any)
- * @return {TableRowSlide[]} array of table rows
- */
-function getSlidesForTableRows(tableRows, tabOpts, presLayout, masterSlide) {
-    if (tableRows === void 0) { tableRows = []; }
-    if (tabOpts === void 0) { tabOpts = {}; }
-    var arrInchMargins = DEF_SLIDE_MARGIN_IN, emuTabCurrH = 0, emuSlideTabW = EMU * 1, emuSlideTabH = EMU * 1, numCols = 0, tableRowSlides = [
-        {
-            rows: [],
-        },
-    ];
-    if (tabOpts.verbose) {
-        console.log("-- VERBOSE MODE ----------------------------------");
-        console.log(".. (PARAMETERS)");
-        console.log("presLayout.height ......... = " + presLayout.height / EMU);
-        console.log("tabOpts.h ................. = " + tabOpts.h);
-        console.log("tabOpts.w ................. = " + tabOpts.w);
-        console.log("tabOpts.colW .............. = " + tabOpts.colW);
-        console.log("tabOpts.slideMargin ....... = " + (tabOpts.slideMargin || ''));
-        console.log(".. (/PARAMETERS)");
-    }
-    // STEP 1: Calculate margins
-    {
-        // Important: Use default size as zero cell margin is causing our tables to be too large and touch bottom of slide!
-        if (!tabOpts.slideMargin && tabOpts.slideMargin !== 0)
-            tabOpts.slideMargin = DEF_SLIDE_MARGIN_IN[0];
-        if (masterSlide && typeof masterSlide._margin !== 'undefined') {
-            if (Array.isArray(masterSlide._margin))
-                arrInchMargins = masterSlide._margin;
-            else if (!isNaN(Number(masterSlide._margin)))
-                arrInchMargins = [Number(masterSlide._margin), Number(masterSlide._margin), Number(masterSlide._margin), Number(masterSlide._margin)];
-        }
-        else if (tabOpts.slideMargin || tabOpts.slideMargin === 0) {
-            if (Array.isArray(tabOpts.slideMargin))
-                arrInchMargins = tabOpts.slideMargin;
-            else if (!isNaN(tabOpts.slideMargin))
-                arrInchMargins = [tabOpts.slideMargin, tabOpts.slideMargin, tabOpts.slideMargin, tabOpts.slideMargin];
-        }
-        if (tabOpts.verbose)
-            console.log('arrInchMargins ......... = ' + arrInchMargins.toString());
-    }
-    // STEP 2: Calculate number of columns
-    {
-        // NOTE: Cells may have a colspan, so merely taking the length of the [0] (or any other) row is not
-        // ....: sufficient to determine column count. Therefore, check each cell for a colspan and total cols as reqd
-        var firstRow = tableRows[0] || [];
-        firstRow.forEach(function (cell) {
-            if (!cell)
-                cell = { _type: SLIDE_OBJECT_TYPES.tablecell };
-            var cellOpts = cell.options || null;
-            numCols += Number(cellOpts && cellOpts.colspan ? cellOpts.colspan : 1);
-        });
-        if (tabOpts.verbose)
-            console.log('numCols ................ = ' + numCols);
-    }
-    // STEP 3: Calculate tabOpts.w if tabOpts.colW was provided
-    if (!tabOpts.w && tabOpts.colW) {
-        if (Array.isArray(tabOpts.colW))
-            tabOpts.colW.forEach(function (val) {
-                typeof tabOpts.w !== 'number' ? (tabOpts.w = 0 + val) : (tabOpts.w += val);
-            });
-        else {
-            tabOpts.w = tabOpts.colW * numCols;
-        }
-    }
-    // STEP 4: Calculate usable space/table size (now that total usable space is known)
-    {
-        emuSlideTabW =
-            typeof tabOpts.w === 'number'
-                ? inch2Emu(tabOpts.w)
-                : presLayout.width - inch2Emu((typeof tabOpts.x === 'number' ? tabOpts.x : arrInchMargins[1]) + arrInchMargins[3]);
-        if (tabOpts.verbose)
-            console.log('emuSlideTabW (in) ...... = ' + (emuSlideTabW / EMU).toFixed(1));
-    }
-    // STEP 5: Calculate column widths if not provided (emuSlideTabW will be used below to determine lines-per-col)
-    if (!tabOpts.colW || !Array.isArray(tabOpts.colW)) {
-        if (tabOpts.colW && !isNaN(Number(tabOpts.colW))) {
-            var arrColW_1 = [];
-            var firstRow = tableRows[0] || [];
-            firstRow.forEach(function () { return arrColW_1.push(tabOpts.colW); });
-            tabOpts.colW = [];
-            arrColW_1.forEach(function (val) {
-                if (Array.isArray(tabOpts.colW))
-                    tabOpts.colW.push(val);
-            });
-        }
-        // No column widths provided? Then distribute cols.
-        else {
-            tabOpts.colW = [];
-            for (var iCol = 0; iCol < numCols; iCol++) {
-                tabOpts.colW.push(emuSlideTabW / EMU / numCols);
-            }
-        }
-    }
-    // STEP 6: **MAIN** Iterate over rows, add table content, create new slides as rows overflow
-    var iRow = 0;
-    var _loop_1 = function () {
-        var row = tableRows.shift();
-        iRow++;
-        // A: Row variables
-        var maxLineHeight = 0;
-        var linesRow = [];
-        var maxCellMarTopEmu = 0;
-        var maxCellMarBtmEmu = 0;
-        // B: Create new row in data model
-        var currSlide = tableRowSlides[tableRowSlides.length - 1];
-        var newRowSlide = [];
-        row.forEach(function (cell) {
-            newRowSlide.push({
-                type: SLIDE_OBJECT_TYPES.tablecell,
-                text: '',
-                options: cell.options,
-            });
-            if (cell.options.margin && cell.options.margin[0] && valToPts(cell.options.margin[0]) > maxCellMarTopEmu)
-                maxCellMarTopEmu = valToPts(cell.options.margin[0]);
-            else if (tabOpts.margin && tabOpts.margin[0] && valToPts(tabOpts.margin[0]) > maxCellMarTopEmu)
-                maxCellMarTopEmu = valToPts(tabOpts.margin[0]);
-            if (cell.options.margin && cell.options.margin[2] && valToPts(cell.options.margin[2]) > maxCellMarBtmEmu)
-                maxCellMarBtmEmu = valToPts(cell.options.margin[2]);
-            else if (tabOpts.margin && tabOpts.margin[2] && valToPts(tabOpts.margin[2]) > maxCellMarBtmEmu)
-                maxCellMarBtmEmu = valToPts(tabOpts.margin[2]);
-        });
-        // C: Calc usable vertical space/table height. Set default value first, adjust below when necessary.
-        emuSlideTabH =
-            tabOpts.h && typeof tabOpts.h === 'number'
-                ? tabOpts.h
-                : presLayout.height - inch2Emu(arrInchMargins[0] + arrInchMargins[2]) - (tabOpts.y && typeof tabOpts.y === 'number' ? tabOpts.y : 0);
-        if (tabOpts.verbose)
-            console.log('emuSlideTabH (in) ...... = ' + (emuSlideTabH / EMU).toFixed(1));
-        // D: RULE: Use margins for starting point after the initial Slide, not `opt.y` (ISSUE#43, ISSUE#47, ISSUE#48)
-        if (tableRowSlides.length > 1 && typeof tabOpts.autoPageSlideStartY === 'number') {
-            emuSlideTabH = tabOpts.h && typeof tabOpts.h === 'number' ? tabOpts.h : presLayout.height - inch2Emu(tabOpts.autoPageSlideStartY + arrInchMargins[2]);
-        }
-        else if (tableRowSlides.length > 1 && typeof tabOpts.newSlideStartY === 'number') {
-            // @deprecated v3.3.0
-            emuSlideTabH = tabOpts.h && typeof tabOpts.h === 'number' ? tabOpts.h : presLayout.height - inch2Emu(tabOpts.newSlideStartY + arrInchMargins[2]);
-        }
-        else if (tableRowSlides.length > 1 && typeof tabOpts.y === 'number') {
-            emuSlideTabH = presLayout.height - inch2Emu((tabOpts.y / EMU < arrInchMargins[0] ? tabOpts.y / EMU : arrInchMargins[0]) + arrInchMargins[2]);
-            // Use whichever is greater: area between margins or the table H provided (dont shrink usable area - the whole point of over-riding X on paging is to *increarse* usable space)
-            if (typeof tabOpts.h === 'number' && emuSlideTabH < tabOpts.h)
-                emuSlideTabH = tabOpts.h;
-        }
-        else if (typeof tabOpts.h === 'number' && typeof tabOpts.y === 'number')
-            emuSlideTabH = tabOpts.h ? tabOpts.h : presLayout.height - inch2Emu((tabOpts.y / EMU || arrInchMargins[0]) + arrInchMargins[2]);
-        //if (tabOpts.verbose) console.log(`- SLIDE [${tableRowSlides.length}]: emuSlideTabH .. = ${(emuSlideTabH / EMU).toFixed(1)}`)
-        // E: **BUILD DATA SET** | Iterate over cells: split text into lines[], set `lineHeight`
-        row.forEach(function (cell, iCell) {
-            var newCell = {
-                _type: SLIDE_OBJECT_TYPES.tablecell,
-                _lines: [],
-                _lineHeight: inch2Emu(((cell.options && cell.options.fontSize ? cell.options.fontSize : tabOpts.fontSize ? tabOpts.fontSize : DEF_FONT_SIZE) *
-                    (LINEH_MODIFIER + (tabOpts.autoPageLineWeight ? tabOpts.autoPageLineWeight : 0))) /
-                    100),
-                text: '',
-                options: cell.options,
-            };
-            //if (tabOpts.verbose) console.log(`- CELL [${iCell}]: newCell.lineHeight ..... = ${(newCell.lineHeight / EMU).toFixed(2)}`)
-            // 1: Exempt cells with `rowspan` from increasing lineHeight (or we could create a new slide when unecessary!)
-            if (newCell.options.rowspan)
-                newCell._lineHeight = 0;
-            // 2: The parseTextToLines method uses `autoPageCharWeight`, so inherit from table options
-            newCell.options.autoPageCharWeight = tabOpts.autoPageCharWeight ? tabOpts.autoPageCharWeight : null;
-            // 3: **MAIN** Parse cell contents into lines based upon col width, font, etc
-            var totalColW = tabOpts.colW[iCell];
-            if (cell.options.colspan && Array.isArray(tabOpts.colW)) {
-                totalColW = tabOpts.colW.filter(function (_cell, idx) { return idx >= iCell && idx < idx + cell.options.colspan; }).reduce(function (prev, curr) { return prev + curr; });
-            }
-            newCell._lines = parseTextToLines(cell, totalColW / ONEPT);
-            // 4: Add to array
-            linesRow.push(newCell);
-        });
-        // F: Start row height with margins
-        if (tabOpts.verbose)
-            console.log("- SLIDE [" + tableRowSlides.length + "]: ROW [" + iRow + "]: maxCellMarTopEmu=" + maxCellMarTopEmu + " / maxCellMarBtmEmu=" + maxCellMarBtmEmu);
-        emuTabCurrH += maxCellMarTopEmu + maxCellMarBtmEmu;
-        // G: Only create a new row if there is room, otherwise, it'll be an empty row as "A:" below will create a new Slide before loop can populate this row
-        if (emuTabCurrH + maxLineHeight <= emuSlideTabH)
-            currSlide.rows.push(newRowSlide);
-        /* H: **PAGE DATA SET**
-         * Add text one-line-a-time to this row's cells until: lines are exhausted OR table height limit is hit
-         * Design: Building cells L-to-R/loop style wont work as one could be 100 lines and another 1 line.
-         * Therefore, build the whole row, 1-line-at-a-time, spanning all columns.
-         * That way, when the vertical size limit is hit, all lines pick up where they need to on the subsequent slide.
-         */
-        if (tabOpts.verbose)
-            console.log("- SLIDE [" + tableRowSlides.length + "]: ROW [" + iRow + "]: START...");
-        var _loop_2 = function () {
-            // A: Add new Slide if there is no more space to fix 1 new line
-            if (emuTabCurrH + maxLineHeight > emuSlideTabH) {
-                if (tabOpts.verbose)
-                    console.log("** NEW SLIDE CREATED *****************************************" +
-                        (" (why?): " + (emuTabCurrH / EMU).toFixed(2) + "+" + (maxLineHeight / EMU).toFixed(2) + " > " + emuSlideTabH / EMU));
-                // 1: Add a new slide
-                tableRowSlides.push({
-                    rows: [],
-                });
-                // 2: Reset current table height for new Slide
-                emuTabCurrH = 0; // This row's emuRowH w/b added below
-                // 3: Handle repeat headers option /or/ Add new empty row to continue current lines into
-                if ((tabOpts.addHeaderToEach || tabOpts.autoPageRepeatHeader) && tabOpts._arrObjTabHeadRows) {
-                    // A: Add remaining cell lines
-                    var newRowSlide_1 = [];
-                    linesRow.forEach(function (cell) {
-                        newRowSlide_1.push({
-                            type: SLIDE_OBJECT_TYPES.tablecell,
-                            text: cell._lines.join(''),
-                            options: cell.options,
-                        });
-                    });
-                    tableRows.unshift(newRowSlide_1);
-                    // B: Add header row(s)
-                    var tableHeadRows_1 = [];
-                    tabOpts._arrObjTabHeadRows.forEach(function (row) {
-                        var newHeadRow = [];
-                        row.forEach(function (cell) { return newHeadRow.push(cell); });
-                        tableHeadRows_1.push(newHeadRow);
-                    });
-                    tableRows = __spreadArrays(tableHeadRows_1, tableRows);
-                    return "break";
-                }
-                else {
-                    // A: Add new row to new slide
-                    var currSlide_1 = tableRowSlides[tableRowSlides.length - 1];
-                    var newRowSlide_2 = [];
-                    row.forEach(function (cell) {
-                        newRowSlide_2.push({
-                            type: SLIDE_OBJECT_TYPES.tablecell,
-                            text: '',
-                            options: cell.options,
-                        });
-                    });
-                    currSlide_1.rows.push(newRowSlide_2);
-                }
-            }
-            // B: Add a line of text to 1-N cells that still have `lines`
-            linesRow.forEach(function (cell, idxR) {
-                if (cell._lines.length > 0) {
-                    // 1
-                    var currSlide_2 = tableRowSlides[tableRowSlides.length - 1];
-                    // NOTE: TableCell.text type c/b string|IText (for conversion in method that calls this one), but we can guarantee it always string b/c we craft it, hence this TS workaround
-                    var rowCell = currSlide_2.rows[currSlide_2.rows.length - 1][idxR];
-                    var currText = rowCell.text.toString();
-                    rowCell.text += (currText.length > 0 && !RegExp(/\n$/g).test(currText) ? CRLF : '').replace(/[\r\n]+$/g, CRLF) + cell._lines.shift();
-                    // 2
-                    if (cell._lineHeight > maxLineHeight)
-                        maxLineHeight = cell._lineHeight;
-                }
-            });
-            // C: Increase table height by one line height as 1-N cells below are
-            emuTabCurrH += maxLineHeight;
-            if (tabOpts.verbose)
-                console.log("- SLIDE [" + tableRowSlides.length + "]: ROW [" + iRow + "]: one line added ... emuTabCurrH = " + (emuTabCurrH / EMU).toFixed(2));
-        };
-        while (linesRow.filter(function (cell) { return cell._lines.length > 0; }).length > 0) {
-            var state_1 = _loop_2();
-            if (state_1 === "break")
-                break;
-        }
-        if (tabOpts.verbose)
-            console.log("- SLIDE [" + tableRowSlides.length + "]: ROW [" + iRow + "]: ...COMPLETE ...... emuTabCurrH = " + (emuTabCurrH / EMU).toFixed(2) + " ( emuSlideTabH = " + (emuSlideTabH / EMU).toFixed(2) + " )");
-    };
-    while (tableRows.length > 0) {
-        _loop_1();
-    }
-    if (tabOpts.verbose) {
-        console.log("\n|================================================|\n| FINAL: tableRowSlides.length = " + tableRowSlides.length);
-        console.log(tableRowSlides);
-        //console.log(JSON.stringify(tableRowSlides,null,2))
-        console.log("|================================================|\n\n");
-    }
-    return tableRowSlides;
-}
-/**
- * Reproduces an HTML table as a PowerPoint table - including column widths, style, etc. - creates 1 or more slides as needed
- * @param {PptxGenJS} pptx - pptxgenjs instance
- * @param {string} tabEleId - HTMLElementID of the table
- * @param {ITableToSlidesOpts} options - array of options (e.g.: tabsize)
- * @param {SlideLayout} masterSlide - masterSlide
- */
-function genTableToSlides(pptx, tabEleId, options, masterSlide) {
-    if (options === void 0) { options = {}; }
-    var opts = options || {};
-    opts.slideMargin = opts.slideMargin || opts.slideMargin === 0 ? opts.slideMargin : 0.5;
-    var emuSlideTabW = opts.w || pptx.presLayout.width;
-    var arrObjTabHeadRows = [];
-    var arrObjTabBodyRows = [];
-    var arrObjTabFootRows = [];
-    var arrColW = [];
-    var arrTabColW = [];
-    var arrInchMargins = [0.5, 0.5, 0.5, 0.5]; // TRBL-style
-    var intTabW = 0;
-    // REALITY-CHECK:
-    if (!document.getElementById(tabEleId))
-        throw new Error('tableToSlides: Table ID "' + tabEleId + '" does not exist!');
-    // STEP 1: Set margins
-    if (masterSlide && masterSlide._margin) {
-        if (Array.isArray(masterSlide._margin))
-            arrInchMargins = masterSlide._margin;
-        else if (!isNaN(masterSlide._margin))
-            arrInchMargins = [masterSlide._margin, masterSlide._margin, masterSlide._margin, masterSlide._margin];
-        opts.slideMargin = arrInchMargins;
-    }
-    else if (opts && opts.slideMargin) {
-        if (Array.isArray(opts.slideMargin))
-            arrInchMargins = opts.slideMargin;
-        else if (!isNaN(opts.slideMargin))
-            arrInchMargins = [opts.slideMargin, opts.slideMargin, opts.slideMargin, opts.slideMargin];
-    }
-    emuSlideTabW = (opts.w ? inch2Emu(opts.w) : pptx.presLayout.width) - inch2Emu(arrInchMargins[1] + arrInchMargins[3]);
-    if (opts.verbose)
-        console.log('-- VERBOSE MODE ----------------------------------');
-    if (opts.verbose)
-        console.log("opts.h ................. = " + opts.h);
-    if (opts.verbose)
-        console.log("opts.w ................. = " + opts.w);
-    if (opts.verbose)
-        console.log("pptx.presLayout.width .. = " + pptx.presLayout.width / EMU);
-    if (opts.verbose)
-        console.log("emuSlideTabW (in)....... = " + emuSlideTabW / EMU);
-    // STEP 2: Grab table col widths - just find the first availble row, either thead/tbody/tfoot, others may have colspsna,s who cares, we only need col widths from 1
-    var firstRowCells = document.querySelectorAll("#" + tabEleId + " tr:first-child th");
-    if (firstRowCells.length === 0)
-        firstRowCells = document.querySelectorAll("#" + tabEleId + " tr:first-child td");
-    firstRowCells.forEach(function (cell) {
-        if (cell.getAttribute('colspan')) {
-            // Guesstimate (divide evenly) col widths
-            // NOTE: both j$query and vanilla selectors return {0} when table is not visible)
-            for (var idxc = 0; idxc < Number(cell.getAttribute('colspan')); idxc++) {
-                arrTabColW.push(Math.round(cell.offsetWidth / Number(cell.getAttribute('colspan'))));
-            }
-        }
-        else {
-            arrTabColW.push(cell.offsetWidth);
-        }
-    });
-    arrTabColW.forEach(function (colW) {
-        intTabW += colW;
-    });
-    // STEP 3: Calc/Set column widths by using same column width percent from HTML table
-    arrTabColW.forEach(function (colW, idxW) {
-        var intCalcWidth = Number(((Number(emuSlideTabW) * ((colW / intTabW) * 100)) / 100 / EMU).toFixed(2));
-        var intMinWidth = 0;
-        var colSelectorMin = document.querySelector("#" + tabEleId + " thead tr:first-child th:nth-child(" + (idxW + 1) + ")");
-        if (colSelectorMin)
-            intMinWidth = Number(colSelectorMin.getAttribute('data-pptx-min-width'));
-        var colSelectorSet = document.querySelector("#" + tabEleId + " thead tr:first-child th:nth-child(" + (idxW + 1) + ")");
-        if (colSelectorSet)
-            intMinWidth = Number(colSelectorSet.getAttribute('data-pptx-width'));
-        arrColW.push( intMinWidth > intCalcWidth ? intMinWidth : intCalcWidth);
-    });
-    if (opts.verbose) {
-        console.log("arrColW ................ = " + arrColW.toString());
-    }
-    ['thead', 'tbody', 'tfoot'].forEach(function (part) {
-        document.querySelectorAll("#" + tabEleId + " " + part + " tr").forEach(function (row) {
-            var arrObjTabCells = [];
-            Array.from(row.cells).forEach(function (cell) {
-                // A: Get RGB text/bkgd colors
-                var arrRGB1 = window.getComputedStyle(cell).getPropertyValue('color').replace(/\s+/gi, '').replace('rgba(', '').replace('rgb(', '').replace(')', '').split(',');
-                var arrRGB2 = window
-                    .getComputedStyle(cell)
-                    .getPropertyValue('background-color')
-                    .replace(/\s+/gi, '')
-                    .replace('rgba(', '')
-                    .replace('rgb(', '')
-                    .replace(')', '')
-                    .split(',');
-                if (
-                // NOTE: (ISSUE#57): Default for unstyled tables is black bkgd, so use white instead
-                window.getComputedStyle(cell).getPropertyValue('background-color') === 'rgba(0, 0, 0, 0)' ||
-                    window.getComputedStyle(cell).getPropertyValue('transparent')) {
-                    arrRGB2 = ['255', '255', '255'];
-                }
-                // B: Create option object
-                var cellOpts = {
-                    align: null,
-                    bold: window.getComputedStyle(cell).getPropertyValue('font-weight') === 'bold' ||
-                        Number(window.getComputedStyle(cell).getPropertyValue('font-weight')) >= 500
-                        ? true
-                        : false,
-                    border: null,
-                    color: rgbToHex(Number(arrRGB1[0]), Number(arrRGB1[1]), Number(arrRGB1[2])),
-                    fill: { color: rgbToHex(Number(arrRGB2[0]), Number(arrRGB2[1]), Number(arrRGB2[2])) },
-                    fontFace: (window.getComputedStyle(cell).getPropertyValue('font-family') || '').split(',')[0].replace(/"/g, '').replace('inherit', '').replace('initial', '') ||
-                        null,
-                    fontSize: Number(window.getComputedStyle(cell).getPropertyValue('font-size').replace(/[a-z]/gi, '')),
-                    margin: null,
-                    colspan: Number(cell.getAttribute('colspan')) || null,
-                    rowspan: Number(cell.getAttribute('rowspan')) || null,
-                    valign: null,
-                };
-                if (['left', 'center', 'right', 'start', 'end'].indexOf(window.getComputedStyle(cell).getPropertyValue('text-align')) > -1) {
-                    var align = window.getComputedStyle(cell).getPropertyValue('text-align').replace('start', 'left').replace('end', 'right');
-                    cellOpts.align = align === 'center' ? 'center' : align === 'left' ? 'left' : align === 'right' ? 'right' : null;
-                }
-                if (['top', 'middle', 'bottom'].indexOf(window.getComputedStyle(cell).getPropertyValue('vertical-align')) > -1) {
-                    var valign = window.getComputedStyle(cell).getPropertyValue('vertical-align');
-                    cellOpts.valign = valign === 'top' ? 'top' : valign === 'middle' ? 'middle' : valign === 'bottom' ? 'bottom' : null;
-                }
-                // C: Add padding [margin] (if any)
-                // NOTE: Margins translate: px->pt 1:1 (e.g.: a 20px padded cell looks the same in PPTX as 20pt Text Inset/Padding)
-                if (window.getComputedStyle(cell).getPropertyValue('padding-left')) {
-                    cellOpts.margin = [0, 0, 0, 0];
-                    var sidesPad = ['padding-top', 'padding-right', 'padding-bottom', 'padding-left'];
-                    sidesPad.forEach(function (val, idxs) {
-                        cellOpts.margin[idxs] = Math.round(Number(window.getComputedStyle(cell).getPropertyValue(val).replace(/\D/gi, '')));
-                    });
-                }
-                // D: Add border (if any)
-                if (window.getComputedStyle(cell).getPropertyValue('border-top-width') ||
-                    window.getComputedStyle(cell).getPropertyValue('border-right-width') ||
-                    window.getComputedStyle(cell).getPropertyValue('border-bottom-width') ||
-                    window.getComputedStyle(cell).getPropertyValue('border-left-width')) {
-                    cellOpts.border = [null, null, null, null];
-                    var sidesBor = ['top', 'right', 'bottom', 'left'];
-                    sidesBor.forEach(function (val, idxb) {
-                        var intBorderW = Math.round(Number(window
-                            .getComputedStyle(cell)
-                            .getPropertyValue('border-' + val + '-width')
-                            .replace('px', '')));
-                        var arrRGB = [];
-                        arrRGB = window
-                            .getComputedStyle(cell)
-                            .getPropertyValue('border-' + val + '-color')
-                            .replace(/\s+/gi, '')
-                            .replace('rgba(', '')
-                            .replace('rgb(', '')
-                            .replace(')', '')
-                            .split(',');
-                        var strBorderC = rgbToHex(Number(arrRGB[0]), Number(arrRGB[1]), Number(arrRGB[2]));
-                        cellOpts.border[idxb] = { pt: intBorderW, color: strBorderC };
-                    });
-                }
-                // LAST: Add cell
-                arrObjTabCells.push({
-                    _type: SLIDE_OBJECT_TYPES.tablecell,
-                    text: cell.innerText,
-                    options: cellOpts,
-                });
-            });
-            switch (part) {
-                case 'thead':
-                    arrObjTabHeadRows.push(arrObjTabCells);
-                    break;
-                case 'tbody':
-                    arrObjTabBodyRows.push(arrObjTabCells);
-                    break;
-                case 'tfoot':
-                    arrObjTabFootRows.push(arrObjTabCells);
-                    break;
-                default:
-                    console.log("table parsing: unexpected table part: " + part);
-                    break;
-            }
-        });
-    });
-    // STEP 5: Break table into Slides as needed
-    // Pass head-rows as there is an option to add to each table and the parse func needs this data to fulfill that option
-    opts._arrObjTabHeadRows = arrObjTabHeadRows || null;
-    opts.colW = arrColW;
-    getSlidesForTableRows(__spreadArrays(arrObjTabHeadRows, arrObjTabBodyRows, arrObjTabFootRows), opts, pptx.presLayout, masterSlide).forEach(function (slide, idxTr) {
-        // A: Create new Slide
-        var newSlide = pptx.addSlide({ masterName: opts.masterSlideName || null });
-        // B: DESIGN: Reset `y` to startY or margin after first Slide (ISSUE#43, ISSUE#47, ISSUE#48)
-        if (idxTr === 0)
-            opts.y = opts.y || arrInchMargins[0];
-        if (idxTr > 0)
-            opts.y = opts.autoPageSlideStartY || opts.newSlideStartY || arrInchMargins[0];
-        if (opts.verbose)
-            console.log('opts.autoPageSlideStartY:' + opts.autoPageSlideStartY + ' / arrInchMargins[0]:' + arrInchMargins[0] + ' => opts.y = ' + opts.y);
-        // C: Add table to Slide
-        newSlide.addTable(slide.rows, { x: opts.x || arrInchMargins[3], y: opts.y, w: Number(emuSlideTabW) / EMU, colW: arrColW, autoPage: false });
-        // D: Add any additional objects
-        if (opts.addImage)
-            newSlide.addImage({ path: opts.addImage.url, x: opts.addImage.x, y: opts.addImage.y, w: opts.addImage.w, h: opts.addImage.h });
-        if (opts.addShape)
-            newSlide.addShape(opts.addShape.shape, opts.addShape.options || {});
-        if (opts.addTable)
-            newSlide.addTable(opts.addTable.rows, opts.addTable.options || {});
-        if (opts.addText)
-            newSlide.addText(opts.addText.text, opts.addText.options || {});
-    });
+/**
+ * PptxGenJS: Table Generation
+ */
+/**
+ * Break text paragraphs into lines based upon table column width (e.g.: Magic Happens Here(tm))
+ * @param {TableCell} cell - table cell
+ * @param {number} colWidth - table column width
+ * @return {string[]} XML
+ */
+function parseTextToLines(cell, colWidth) {
+    var CHAR = 2.2 + (cell.options && cell.options.autoPageCharWeight ? cell.options.autoPageCharWeight : 0); // Character Constant (An approximation of the Golden Ratio)
+    var CPL = (colWidth * EMU) / (((cell.options && cell.options.fontSize) || DEF_FONT_SIZE) / CHAR); // Chars-Per-Line
+    var arrLines = [];
+    var strCurrLine = '';
+    // A: Allow a single space/whitespace as cell text (user-requested feature)
+    if (cell.text && cell.text.toString().trim().length === 0)
+        return [' '];
+    // B: Remove leading/trailing spaces
+    var inStr = (cell.text || '').toString().trim();
+    // C: Build line array
+    inStr.split('\n').forEach(function (line) {
+        line.split(' ').forEach(function (word) {
+            if (strCurrLine.length + word.length + 1 < CPL) {
+                strCurrLine += word + ' ';
+            }
+            else {
+                if (strCurrLine)
+                    arrLines.push(strCurrLine);
+                strCurrLine = word + ' ';
+            }
+        });
+        // All words for this line have been exhausted, flush buffer to new line, clear line var
+        if (strCurrLine)
+            arrLines.push(strCurrLine.trim() + CRLF);
+        strCurrLine = '';
+    });
+    // D: Remove trailing linebreak
+    arrLines[arrLines.length - 1] = arrLines[arrLines.length - 1].trim();
+    return arrLines;
+}
+/**
+ * Takes an array of table rows and breaks into an array of slides, which contain the calculated amount of table rows that fit on that slide
+ * @param {TableCell[][]} tableRows - HTMLElementID of the table
+ * @param {ITableToSlidesOpts} tabOpts - array of options (e.g.: tabsize)
+ * @param {PresLayout} presLayout - Presentation layout
+ * @param {SlideLayout} masterSlide - master slide (if any)
+ * @return {TableRowSlide[]} array of table rows
+ */
+function getSlidesForTableRows(tableRows, tabOpts, presLayout, masterSlide) {
+    if (tableRows === void 0) { tableRows = []; }
+    if (tabOpts === void 0) { tabOpts = {}; }
+    var arrInchMargins = DEF_SLIDE_MARGIN_IN, emuTabCurrH = 0, emuSlideTabW = EMU * 1, emuSlideTabH = EMU * 1, numCols = 0, tableRowSlides = [
+        {
+            rows: [],
+        },
+    ];
+    if (tabOpts.verbose) {
+        console.log("-- VERBOSE MODE ----------------------------------");
+        console.log(".. (PARAMETERS)");
+        console.log("presLayout.height ......... = " + presLayout.height / EMU);
+        console.log("tabOpts.h ................. = " + tabOpts.h);
+        console.log("tabOpts.w ................. = " + tabOpts.w);
+        console.log("tabOpts.colW .............. = " + tabOpts.colW);
+        console.log("tabOpts.slideMargin ....... = " + (tabOpts.slideMargin || ''));
+        console.log(".. (/PARAMETERS)");
+    }
+    // STEP 1: Calculate margins
+    {
+        // Important: Use default size as zero cell margin is causing our tables to be too large and touch bottom of slide!
+        if (!tabOpts.slideMargin && tabOpts.slideMargin !== 0)
+            tabOpts.slideMargin = DEF_SLIDE_MARGIN_IN[0];
+        if (masterSlide && typeof masterSlide._margin !== 'undefined') {
+            if (Array.isArray(masterSlide._margin))
+                arrInchMargins = masterSlide._margin;
+            else if (!isNaN(Number(masterSlide._margin)))
+                arrInchMargins = [Number(masterSlide._margin), Number(masterSlide._margin), Number(masterSlide._margin), Number(masterSlide._margin)];
+        }
+        else if (tabOpts.slideMargin || tabOpts.slideMargin === 0) {
+            if (Array.isArray(tabOpts.slideMargin))
+                arrInchMargins = tabOpts.slideMargin;
+            else if (!isNaN(tabOpts.slideMargin))
+                arrInchMargins = [tabOpts.slideMargin, tabOpts.slideMargin, tabOpts.slideMargin, tabOpts.slideMargin];
+        }
+        if (tabOpts.verbose)
+            console.log('arrInchMargins ......... = ' + arrInchMargins.toString());
+    }
+    // STEP 2: Calculate number of columns
+    {
+        // NOTE: Cells may have a colspan, so merely taking the length of the [0] (or any other) row is not
+        // ....: sufficient to determine column count. Therefore, check each cell for a colspan and total cols as reqd
+        var firstRow = tableRows[0] || [];
+        firstRow.forEach(function (cell) {
+            if (!cell)
+                cell = { _type: SLIDE_OBJECT_TYPES.tablecell };
+            var cellOpts = cell.options || null;
+            numCols += Number(cellOpts && cellOpts.colspan ? cellOpts.colspan : 1);
+        });
+        if (tabOpts.verbose)
+            console.log('numCols ................ = ' + numCols);
+    }
+    // STEP 3: Calculate tabOpts.w if tabOpts.colW was provided
+    if (!tabOpts.w && tabOpts.colW) {
+        if (Array.isArray(tabOpts.colW))
+            tabOpts.colW.forEach(function (val) {
+                typeof tabOpts.w !== 'number' ? (tabOpts.w = 0 + val) : (tabOpts.w += val);
+            });
+        else {
+            tabOpts.w = tabOpts.colW * numCols;
+        }
+    }
+    // STEP 4: Calculate usable space/table size (now that total usable space is known)
+    {
+        emuSlideTabW =
+            typeof tabOpts.w === 'number'
+                ? inch2Emu(tabOpts.w)
+                : presLayout.width - inch2Emu((typeof tabOpts.x === 'number' ? tabOpts.x : arrInchMargins[1]) + arrInchMargins[3]);
+        if (tabOpts.verbose)
+            console.log('emuSlideTabW (in) ...... = ' + (emuSlideTabW / EMU).toFixed(1));
+    }
+    // STEP 5: Calculate column widths if not provided (emuSlideTabW will be used below to determine lines-per-col)
+    if (!tabOpts.colW || !Array.isArray(tabOpts.colW)) {
+        if (tabOpts.colW && !isNaN(Number(tabOpts.colW))) {
+            var arrColW_1 = [];
+            var firstRow = tableRows[0] || [];
+            firstRow.forEach(function () { return arrColW_1.push(tabOpts.colW); });
+            tabOpts.colW = [];
+            arrColW_1.forEach(function (val) {
+                if (Array.isArray(tabOpts.colW))
+                    tabOpts.colW.push(val);
+            });
+        }
+        // No column widths provided? Then distribute cols.
+        else {
+            tabOpts.colW = [];
+            for (var iCol = 0; iCol < numCols; iCol++) {
+                tabOpts.colW.push(emuSlideTabW / EMU / numCols);
+            }
+        }
+    }
+    // STEP 6: **MAIN** Iterate over rows, add table content, create new slides as rows overflow
+    var iRow = 0;
+    var _loop_1 = function () {
+        var row = tableRows.shift();
+        iRow++;
+        // A: Row variables
+        var maxLineHeight = 0;
+        var linesRow = [];
+        var maxCellMarTopEmu = 0;
+        var maxCellMarBtmEmu = 0;
+        // B: Create new row in data model
+        var currSlide = tableRowSlides[tableRowSlides.length - 1];
+        var newRowSlide = [];
+        row.forEach(function (cell) {
+            newRowSlide.push({
+                type: SLIDE_OBJECT_TYPES.tablecell,
+                text: '',
+                options: cell.options,
+            });
+            if (cell.options.margin && cell.options.margin[0] && valToPts(cell.options.margin[0]) > maxCellMarTopEmu)
+                maxCellMarTopEmu = valToPts(cell.options.margin[0]);
+            else if (tabOpts.margin && tabOpts.margin[0] && valToPts(tabOpts.margin[0]) > maxCellMarTopEmu)
+                maxCellMarTopEmu = valToPts(tabOpts.margin[0]);
+            if (cell.options.margin && cell.options.margin[2] && valToPts(cell.options.margin[2]) > maxCellMarBtmEmu)
+                maxCellMarBtmEmu = valToPts(cell.options.margin[2]);
+            else if (tabOpts.margin && tabOpts.margin[2] && valToPts(tabOpts.margin[2]) > maxCellMarBtmEmu)
+                maxCellMarBtmEmu = valToPts(tabOpts.margin[2]);
+        });
+        // C: Calc usable vertical space/table height. Set default value first, adjust below when necessary.
+        emuSlideTabH =
+            tabOpts.h && typeof tabOpts.h === 'number'
+                ? tabOpts.h
+                : presLayout.height - inch2Emu(arrInchMargins[0] + arrInchMargins[2]) - (tabOpts.y && typeof tabOpts.y === 'number' ? tabOpts.y : 0);
+        if (tabOpts.verbose)
+            console.log('emuSlideTabH (in) ...... = ' + (emuSlideTabH / EMU).toFixed(1));
+        // D: RULE: Use margins for starting point after the initial Slide, not `opt.y` (ISSUE#43, ISSUE#47, ISSUE#48)
+        if (tableRowSlides.length > 1 && typeof tabOpts.autoPageSlideStartY === 'number') {
+            emuSlideTabH = tabOpts.h && typeof tabOpts.h === 'number' ? tabOpts.h : presLayout.height - inch2Emu(tabOpts.autoPageSlideStartY + arrInchMargins[2]);
+        }
+        else if (tableRowSlides.length > 1 && typeof tabOpts.newSlideStartY === 'number') {
+            // @deprecated v3.3.0
+            emuSlideTabH = tabOpts.h && typeof tabOpts.h === 'number' ? tabOpts.h : presLayout.height - inch2Emu(tabOpts.newSlideStartY + arrInchMargins[2]);
+        }
+        else if (tableRowSlides.length > 1 && typeof tabOpts.y === 'number') {
+            emuSlideTabH = presLayout.height - inch2Emu((tabOpts.y / EMU < arrInchMargins[0] ? tabOpts.y / EMU : arrInchMargins[0]) + arrInchMargins[2]);
+            // Use whichever is greater: area between margins or the table H provided (dont shrink usable area - the whole point of over-riding X on paging is to *increarse* usable space)
+            if (typeof tabOpts.h === 'number' && emuSlideTabH < tabOpts.h)
+                emuSlideTabH = tabOpts.h;
+        }
+        else if (typeof tabOpts.h === 'number' && typeof tabOpts.y === 'number')
+            emuSlideTabH = tabOpts.h ? tabOpts.h : presLayout.height - inch2Emu((tabOpts.y / EMU || arrInchMargins[0]) + arrInchMargins[2]);
+        //if (tabOpts.verbose) console.log(`- SLIDE [${tableRowSlides.length}]: emuSlideTabH .. = ${(emuSlideTabH / EMU).toFixed(1)}`)
+        // E: **BUILD DATA SET** | Iterate over cells: split text into lines[], set `lineHeight`
+        row.forEach(function (cell, iCell) {
+            var newCell = {
+                _type: SLIDE_OBJECT_TYPES.tablecell,
+                _lines: [],
+                _lineHeight: inch2Emu(((cell.options && cell.options.fontSize ? cell.options.fontSize : tabOpts.fontSize ? tabOpts.fontSize : DEF_FONT_SIZE) *
+                    (LINEH_MODIFIER + (tabOpts.autoPageLineWeight ? tabOpts.autoPageLineWeight : 0))) /
+                    100),
+                text: '',
+                options: cell.options,
+            };
+            //if (tabOpts.verbose) console.log(`- CELL [${iCell}]: newCell.lineHeight ..... = ${(newCell.lineHeight / EMU).toFixed(2)}`)
+            // 1: Exempt cells with `rowspan` from increasing lineHeight (or we could create a new slide when unecessary!)
+            if (newCell.options.rowspan)
+                newCell._lineHeight = 0;
+            // 2: The parseTextToLines method uses `autoPageCharWeight`, so inherit from table options
+            newCell.options.autoPageCharWeight = tabOpts.autoPageCharWeight ? tabOpts.autoPageCharWeight : null;
+            // 3: **MAIN** Parse cell contents into lines based upon col width, font, etc
+            var totalColW = tabOpts.colW[iCell];
+            if (cell.options.colspan && Array.isArray(tabOpts.colW)) {
+                totalColW = tabOpts.colW.filter(function (_cell, idx) { return idx >= iCell && idx < idx + cell.options.colspan; }).reduce(function (prev, curr) { return prev + curr; });
+            }
+            newCell._lines = parseTextToLines(cell, totalColW / ONEPT);
+            // 4: Add to array
+            linesRow.push(newCell);
+        });
+        // F: Start row height with margins
+        if (tabOpts.verbose)
+            console.log("- SLIDE [" + tableRowSlides.length + "]: ROW [" + iRow + "]: maxCellMarTopEmu=" + maxCellMarTopEmu + " / maxCellMarBtmEmu=" + maxCellMarBtmEmu);
+        emuTabCurrH += maxCellMarTopEmu + maxCellMarBtmEmu;
+        // G: Only create a new row if there is room, otherwise, it'll be an empty row as "A:" below will create a new Slide before loop can populate this row
+        if (emuTabCurrH + maxLineHeight <= emuSlideTabH)
+            currSlide.rows.push(newRowSlide);
+        /* H: **PAGE DATA SET**
+         * Add text one-line-a-time to this row's cells until: lines are exhausted OR table height limit is hit
+         * Design: Building cells L-to-R/loop style wont work as one could be 100 lines and another 1 line.
+         * Therefore, build the whole row, 1-line-at-a-time, spanning all columns.
+         * That way, when the vertical size limit is hit, all lines pick up where they need to on the subsequent slide.
+         */
+        if (tabOpts.verbose)
+            console.log("- SLIDE [" + tableRowSlides.length + "]: ROW [" + iRow + "]: START...");
+        var _loop_2 = function () {
+            // A: Add new Slide if there is no more space to fix 1 new line
+            if (emuTabCurrH + maxLineHeight > emuSlideTabH) {
+                if (tabOpts.verbose)
+                    console.log("** NEW SLIDE CREATED *****************************************" +
+                        (" (why?): " + (emuTabCurrH / EMU).toFixed(2) + "+" + (maxLineHeight / EMU).toFixed(2) + " > " + emuSlideTabH / EMU));
+                // 1: Add a new slide
+                tableRowSlides.push({
+                    rows: [],
+                });
+                // 2: Reset current table height for new Slide
+                emuTabCurrH = 0; // This row's emuRowH w/b added below
+                // 3: Handle repeat headers option /or/ Add new empty row to continue current lines into
+                if ((tabOpts.addHeaderToEach || tabOpts.autoPageRepeatHeader) && tabOpts._arrObjTabHeadRows) {
+                    // A: Add remaining cell lines
+                    var newRowSlide_1 = [];
+                    linesRow.forEach(function (cell) {
+                        newRowSlide_1.push({
+                            type: SLIDE_OBJECT_TYPES.tablecell,
+                            text: cell._lines.join(''),
+                            options: cell.options,
+                        });
+                    });
+                    tableRows.unshift(newRowSlide_1);
+                    // B: Add header row(s)
+                    var tableHeadRows_1 = [];
+                    tabOpts._arrObjTabHeadRows.forEach(function (row) {
+                        var newHeadRow = [];
+                        row.forEach(function (cell) { return newHeadRow.push(cell); });
+                        tableHeadRows_1.push(newHeadRow);
+                    });
+                    tableRows = __spreadArrays(tableHeadRows_1, tableRows);
+                    return "break";
+                }
+                else {
+                    // A: Add new row to new slide
+                    var currSlide_1 = tableRowSlides[tableRowSlides.length - 1];
+                    var newRowSlide_2 = [];
+                    row.forEach(function (cell) {
+                        newRowSlide_2.push({
+                            type: SLIDE_OBJECT_TYPES.tablecell,
+                            text: '',
+                            options: cell.options,
+                        });
+                    });
+                    currSlide_1.rows.push(newRowSlide_2);
+                }
+            }
+            // B: Add a line of text to 1-N cells that still have `lines`
+            linesRow.forEach(function (cell, idxR) {
+                if (cell._lines.length > 0) {
+                    // 1
+                    var currSlide_2 = tableRowSlides[tableRowSlides.length - 1];
+                    // NOTE: TableCell.text type c/b string|IText (for conversion in method that calls this one), but we can guarantee it always string b/c we craft it, hence this TS workaround
+                    var rowCell = currSlide_2.rows[currSlide_2.rows.length - 1][idxR];
+                    var currText = rowCell.text.toString();
+                    rowCell.text += (currText.length > 0 && !RegExp(/\n$/g).test(currText) ? CRLF : '').replace(/[\r\n]+$/g, CRLF) + cell._lines.shift();
+                    // 2
+                    if (cell._lineHeight > maxLineHeight)
+                        maxLineHeight = cell._lineHeight;
+                }
+            });
+            // C: Increase table height by one line height as 1-N cells below are
+            emuTabCurrH += maxLineHeight;
+            if (tabOpts.verbose)
+                console.log("- SLIDE [" + tableRowSlides.length + "]: ROW [" + iRow + "]: one line added ... emuTabCurrH = " + (emuTabCurrH / EMU).toFixed(2));
+        };
+        while (linesRow.filter(function (cell) { return cell._lines.length > 0; }).length > 0) {
+            var state_1 = _loop_2();
+            if (state_1 === "break")
+                break;
+        }
+        if (tabOpts.verbose)
+            console.log("- SLIDE [" + tableRowSlides.length + "]: ROW [" + iRow + "]: ...COMPLETE ...... emuTabCurrH = " + (emuTabCurrH / EMU).toFixed(2) + " ( emuSlideTabH = " + (emuSlideTabH / EMU).toFixed(2) + " )");
+    };
+    while (tableRows.length > 0) {
+        _loop_1();
+    }
+    if (tabOpts.verbose) {
+        console.log("\n|================================================|\n| FINAL: tableRowSlides.length = " + tableRowSlides.length);
+        console.log(tableRowSlides);
+        //console.log(JSON.stringify(tableRowSlides,null,2))
+        console.log("|================================================|\n\n");
+    }
+    return tableRowSlides;
+}
+/**
+ * Reproduces an HTML table as a PowerPoint table - including column widths, style, etc. - creates 1 or more slides as needed
+ * @param {PptxGenJS} pptx - pptxgenjs instance
+ * @param {string} tabEleId - HTMLElementID of the table
+ * @param {ITableToSlidesOpts} options - array of options (e.g.: tabsize)
+ * @param {SlideLayout} masterSlide - masterSlide
+ */
+function genTableToSlides(pptx, tabEleId, options, masterSlide) {
+    if (options === void 0) { options = {}; }
+    var opts = options || {};
+    opts.slideMargin = opts.slideMargin || opts.slideMargin === 0 ? opts.slideMargin : 0.5;
+    var emuSlideTabW = opts.w || pptx.presLayout.width;
+    var arrObjTabHeadRows = [];
+    var arrObjTabBodyRows = [];
+    var arrObjTabFootRows = [];
+    var arrColW = [];
+    var arrTabColW = [];
+    var arrInchMargins = [0.5, 0.5, 0.5, 0.5]; // TRBL-style
+    var intTabW = 0;
+    // REALITY-CHECK:
+    if (!document.getElementById(tabEleId))
+        throw new Error('tableToSlides: Table ID "' + tabEleId + '" does not exist!');
+    // STEP 1: Set margins
+    if (masterSlide && masterSlide._margin) {
+        if (Array.isArray(masterSlide._margin))
+            arrInchMargins = masterSlide._margin;
+        else if (!isNaN(masterSlide._margin))
+            arrInchMargins = [masterSlide._margin, masterSlide._margin, masterSlide._margin, masterSlide._margin];
+        opts.slideMargin = arrInchMargins;
+    }
+    else if (opts && opts.slideMargin) {
+        if (Array.isArray(opts.slideMargin))
+            arrInchMargins = opts.slideMargin;
+        else if (!isNaN(opts.slideMargin))
+            arrInchMargins = [opts.slideMargin, opts.slideMargin, opts.slideMargin, opts.slideMargin];
+    }
+    emuSlideTabW = (opts.w ? inch2Emu(opts.w) : pptx.presLayout.width) - inch2Emu(arrInchMargins[1] + arrInchMargins[3]);
+    if (opts.verbose)
+        console.log('-- VERBOSE MODE ----------------------------------');
+    if (opts.verbose)
+        console.log("opts.h ................. = " + opts.h);
+    if (opts.verbose)
+        console.log("opts.w ................. = " + opts.w);
+    if (opts.verbose)
+        console.log("pptx.presLayout.width .. = " + pptx.presLayout.width / EMU);
+    if (opts.verbose)
+        console.log("emuSlideTabW (in)....... = " + emuSlideTabW / EMU);
+    // STEP 2: Grab table col widths - just find the first availble row, either thead/tbody/tfoot, others may have colspsna,s who cares, we only need col widths from 1
+    var firstRowCells = document.querySelectorAll("#" + tabEleId + " tr:first-child th");
+    if (firstRowCells.length === 0)
+        firstRowCells = document.querySelectorAll("#" + tabEleId + " tr:first-child td");
+    firstRowCells.forEach(function (cell) {
+        if (cell.getAttribute('colspan')) {
+            // Guesstimate (divide evenly) col widths
+            // NOTE: both j$query and vanilla selectors return {0} when table is not visible)
+            for (var idxc = 0; idxc < Number(cell.getAttribute('colspan')); idxc++) {
+                arrTabColW.push(Math.round(cell.offsetWidth / Number(cell.getAttribute('colspan'))));
+            }
+        }
+        else {
+            arrTabColW.push(cell.offsetWidth);
+        }
+    });
+    arrTabColW.forEach(function (colW) {
+        intTabW += colW;
+    });
+    // STEP 3: Calc/Set column widths by using same column width percent from HTML table
+    arrTabColW.forEach(function (colW, idxW) {
+        var intCalcWidth = Number(((Number(emuSlideTabW) * ((colW / intTabW) * 100)) / 100 / EMU).toFixed(2));
+        var intMinWidth = 0;
+        var colSelectorMin = document.querySelector("#" + tabEleId + " thead tr:first-child th:nth-child(" + (idxW + 1) + ")");
+        if (colSelectorMin)
+            intMinWidth = Number(colSelectorMin.getAttribute('data-pptx-min-width'));
+        var colSelectorSet = document.querySelector("#" + tabEleId + " thead tr:first-child th:nth-child(" + (idxW + 1) + ")");
+        if (colSelectorSet)
+            intMinWidth = Number(colSelectorSet.getAttribute('data-pptx-width'));
+        arrColW.push( intMinWidth > intCalcWidth ? intMinWidth : intCalcWidth);
+    });
+    if (opts.verbose) {
+        console.log("arrColW ................ = " + arrColW.toString());
+    }
+    ['thead', 'tbody', 'tfoot'].forEach(function (part) {
+        document.querySelectorAll("#" + tabEleId + " " + part + " tr").forEach(function (row) {
+            var arrObjTabCells = [];
+            Array.from(row.cells).forEach(function (cell) {
+                // A: Get RGB text/bkgd colors
+                var arrRGB1 = window.getComputedStyle(cell).getPropertyValue('color').replace(/\s+/gi, '').replace('rgba(', '').replace('rgb(', '').replace(')', '').split(',');
+                var arrRGB2 = window
+                    .getComputedStyle(cell)
+                    .getPropertyValue('background-color')
+                    .replace(/\s+/gi, '')
+                    .replace('rgba(', '')
+                    .replace('rgb(', '')
+                    .replace(')', '')
+                    .split(',');
+                if (
+                // NOTE: (ISSUE#57): Default for unstyled tables is black bkgd, so use white instead
+                window.getComputedStyle(cell).getPropertyValue('background-color') === 'rgba(0, 0, 0, 0)' ||
+                    window.getComputedStyle(cell).getPropertyValue('transparent')) {
+                    arrRGB2 = ['255', '255', '255'];
+                }
+                // B: Create option object
+                var cellOpts = {
+                    align: null,
+                    bold: window.getComputedStyle(cell).getPropertyValue('font-weight') === 'bold' ||
+                        Number(window.getComputedStyle(cell).getPropertyValue('font-weight')) >= 500
+                        ? true
+                        : false,
+                    border: null,
+                    color: rgbToHex(Number(arrRGB1[0]), Number(arrRGB1[1]), Number(arrRGB1[2])),
+                    fill: { color: rgbToHex(Number(arrRGB2[0]), Number(arrRGB2[1]), Number(arrRGB2[2])) },
+                    fontFace: (window.getComputedStyle(cell).getPropertyValue('font-family') || '').split(',')[0].replace(/"/g, '').replace('inherit', '').replace('initial', '') ||
+                        null,
+                    fontSize: Number(window.getComputedStyle(cell).getPropertyValue('font-size').replace(/[a-z]/gi, '')),
+                    margin: null,
+                    colspan: Number(cell.getAttribute('colspan')) || null,
+                    rowspan: Number(cell.getAttribute('rowspan')) || null,
+                    valign: null,
+                };
+                if (['left', 'center', 'right', 'start', 'end'].indexOf(window.getComputedStyle(cell).getPropertyValue('text-align')) > -1) {
+                    var align = window.getComputedStyle(cell).getPropertyValue('text-align').replace('start', 'left').replace('end', 'right');
+                    cellOpts.align = align === 'center' ? 'center' : align === 'left' ? 'left' : align === 'right' ? 'right' : null;
+                }
+                if (['top', 'middle', 'bottom'].indexOf(window.getComputedStyle(cell).getPropertyValue('vertical-align')) > -1) {
+                    var valign = window.getComputedStyle(cell).getPropertyValue('vertical-align');
+                    cellOpts.valign = valign === 'top' ? 'top' : valign === 'middle' ? 'middle' : valign === 'bottom' ? 'bottom' : null;
+                }
+                // C: Add padding [margin] (if any)
+                // NOTE: Margins translate: px->pt 1:1 (e.g.: a 20px padded cell looks the same in PPTX as 20pt Text Inset/Padding)
+                if (window.getComputedStyle(cell).getPropertyValue('padding-left')) {
+                    cellOpts.margin = [0, 0, 0, 0];
+                    var sidesPad = ['padding-top', 'padding-right', 'padding-bottom', 'padding-left'];
+                    sidesPad.forEach(function (val, idxs) {
+                        cellOpts.margin[idxs] = Math.round(Number(window.getComputedStyle(cell).getPropertyValue(val).replace(/\D/gi, '')));
+                    });
+                }
+                // D: Add border (if any)
+                if (window.getComputedStyle(cell).getPropertyValue('border-top-width') ||
+                    window.getComputedStyle(cell).getPropertyValue('border-right-width') ||
+                    window.getComputedStyle(cell).getPropertyValue('border-bottom-width') ||
+                    window.getComputedStyle(cell).getPropertyValue('border-left-width')) {
+                    cellOpts.border = [null, null, null, null];
+                    var sidesBor = ['top', 'right', 'bottom', 'left'];
+                    sidesBor.forEach(function (val, idxb) {
+                        var intBorderW = Math.round(Number(window
+                            .getComputedStyle(cell)
+                            .getPropertyValue('border-' + val + '-width')
+                            .replace('px', '')));
+                        var arrRGB = [];
+                        arrRGB = window
+                            .getComputedStyle(cell)
+                            .getPropertyValue('border-' + val + '-color')
+                            .replace(/\s+/gi, '')
+                            .replace('rgba(', '')
+                            .replace('rgb(', '')
+                            .replace(')', '')
+                            .split(',');
+                        var strBorderC = rgbToHex(Number(arrRGB[0]), Number(arrRGB[1]), Number(arrRGB[2]));
+                        cellOpts.border[idxb] = { pt: intBorderW, color: strBorderC };
+                    });
+                }
+                // LAST: Add cell
+                arrObjTabCells.push({
+                    _type: SLIDE_OBJECT_TYPES.tablecell,
+                    text: cell.innerText,
+                    options: cellOpts,
+                });
+            });
+            switch (part) {
+                case 'thead':
+                    arrObjTabHeadRows.push(arrObjTabCells);
+                    break;
+                case 'tbody':
+                    arrObjTabBodyRows.push(arrObjTabCells);
+                    break;
+                case 'tfoot':
+                    arrObjTabFootRows.push(arrObjTabCells);
+                    break;
+                default:
+                    console.log("table parsing: unexpected table part: " + part);
+                    break;
+            }
+        });
+    });
+    // STEP 5: Break table into Slides as needed
+    // Pass head-rows as there is an option to add to each table and the parse func needs this data to fulfill that option
+    opts._arrObjTabHeadRows = arrObjTabHeadRows || null;
+    opts.colW = arrColW;
+    getSlidesForTableRows(__spreadArrays(arrObjTabHeadRows, arrObjTabBodyRows, arrObjTabFootRows), opts, pptx.presLayout, masterSlide).forEach(function (slide, idxTr) {
+        // A: Create new Slide
+        var newSlide = pptx.addSlide({ masterName: opts.masterSlideName || null });
+        // B: DESIGN: Reset `y` to startY or margin after first Slide (ISSUE#43, ISSUE#47, ISSUE#48)
+        if (idxTr === 0)
+            opts.y = opts.y || arrInchMargins[0];
+        if (idxTr > 0)
+            opts.y = opts.autoPageSlideStartY || opts.newSlideStartY || arrInchMargins[0];
+        if (opts.verbose)
+            console.log('opts.autoPageSlideStartY:' + opts.autoPageSlideStartY + ' / arrInchMargins[0]:' + arrInchMargins[0] + ' => opts.y = ' + opts.y);
+        // C: Add table to Slide
+        newSlide.addTable(slide.rows, { x: opts.x || arrInchMargins[3], y: opts.y, w: Number(emuSlideTabW) / EMU, colW: arrColW, autoPage: false });
+        // D: Add any additional objects
+        if (opts.addImage)
+            newSlide.addImage({ path: opts.addImage.url, x: opts.addImage.x, y: opts.addImage.y, w: opts.addImage.w, h: opts.addImage.h });
+        if (opts.addShape)
+            newSlide.addShape(opts.addShape.shape, opts.addShape.options || {});
+        if (opts.addTable)
+            newSlide.addTable(opts.addTable.rows, opts.addTable.options || {});
+        if (opts.addText)
+            newSlide.addText(opts.addText.text, opts.addText.options || {});
+    });
 }
 
-/**
- * PptxGenJS: XML Generation
- */
-var imageSizingXml = {
-    cover: function (imgSize, boxDim) {
-        var imgRatio = imgSize.h / imgSize.w, boxRatio = boxDim.h / boxDim.w, isBoxBased = boxRatio > imgRatio, width = isBoxBased ? boxDim.h / imgRatio : boxDim.w, height = isBoxBased ? boxDim.h : boxDim.w * imgRatio, hzPerc = Math.round(1e5 * 0.5 * (1 - boxDim.w / width)), vzPerc = Math.round(1e5 * 0.5 * (1 - boxDim.h / height));
-        return '<a:srcRect l="' + hzPerc + '" r="' + hzPerc + '" t="' + vzPerc + '" b="' + vzPerc + '"/><a:stretch/>';
-    },
-    contain: function (imgSize, boxDim) {
-        var imgRatio = imgSize.h / imgSize.w, boxRatio = boxDim.h / boxDim.w, widthBased = boxRatio > imgRatio, width = widthBased ? boxDim.w : boxDim.h / imgRatio, height = widthBased ? boxDim.w * imgRatio : boxDim.h, hzPerc = Math.round(1e5 * 0.5 * (1 - boxDim.w / width)), vzPerc = Math.round(1e5 * 0.5 * (1 - boxDim.h / height));
-        return '<a:srcRect l="' + hzPerc + '" r="' + hzPerc + '" t="' + vzPerc + '" b="' + vzPerc + '"/><a:stretch/>';
-    },
-    crop: function (imageSize, boxDim) {
-        var l = boxDim.x, r = imageSize.w - (boxDim.x + boxDim.w), t = boxDim.y, b = imageSize.h - (boxDim.y + boxDim.h), lPerc = Math.round(1e5 * (l / imageSize.w)), rPerc = Math.round(1e5 * (r / imageSize.w)), tPerc = Math.round(1e5 * (t / imageSize.h)), bPerc = Math.round(1e5 * (b / imageSize.h));
-        return '<a:srcRect l="' + lPerc + '" r="' + rPerc + '" t="' + tPerc + '" b="' + bPerc + '"/><a:stretch/>';
-    },
-};
-/**
- * Transforms a slide or slideLayout to resulting XML string - Creates `ppt/slide*.xml`
- * @param {PresSlide|SlideLayout} slideObject - slide object created within createSlideObject
- * @return {string} XML string with <p:cSld> as the root
- */
-function slideObjectToXml(slide) {
-    var strSlideXml = slide._name ? '<p:cSld name="' + slide._name + '">' : '<p:cSld>';
-    var intTableNum = 1;
-    // STEP 1: Add background
-    if (slide.bkgd) {
-        strSlideXml += genXmlColorSelection(null, slide.bkgd);
-    }
-    else if (!slide.bkgd && slide._name && slide._name === DEF_PRES_LAYOUT_NAME) {
-        // NOTE: Default [white] background is needed on slideMaster1.xml to avoid gray background in Keynote (and Finder previews)
-        strSlideXml += '<p:bg><p:bgRef idx="1001"><a:schemeClr val="bg1"/></p:bgRef></p:bg>';
-    }
-    // STEP 2: Add background image (using Strech) (if any)
-    if (slide._bkgdImgRid) {
-        // FIXME: We should be doing this in the slideLayout...
-        strSlideXml +=
-            '<p:bg>' +
-                '<p:bgPr><a:blipFill dpi="0" rotWithShape="1">' +
-                '<a:blip r:embed="rId' +
-                slide._bkgdImgRid +
-                '"><a:lum/></a:blip>' +
-                '<a:srcRect/><a:stretch><a:fillRect/></a:stretch></a:blipFill>' +
-                '<a:effectLst/></p:bgPr>' +
-                '</p:bg>';
-    }
-    // STEP 3: Continue slide by starting spTree node
-    strSlideXml += '<p:spTree>';
-    strSlideXml += '<p:nvGrpSpPr><p:cNvPr id="1" name=""/><p:cNvGrpSpPr/><p:nvPr/></p:nvGrpSpPr>';
-    strSlideXml += '<p:grpSpPr><a:xfrm><a:off x="0" y="0"/><a:ext cx="0" cy="0"/>';
-    strSlideXml += '<a:chOff x="0" y="0"/><a:chExt cx="0" cy="0"/></a:xfrm></p:grpSpPr>';
-    // STEP 4: Loop over all Slide.data objects and add them to this slide
-    slide._slideObjects.forEach(function (slideItemObj, idx) {
-        var x = 0, y = 0, cx = getSmartParseNumber('75%', 'X', slide._presLayout), cy = 0;
-        var placeholderObj;
-        var locationAttr = '';
-        if (slide._slideLayout !== undefined &&
-            slide._slideLayout._slideObjects !== undefined &&
-            slideItemObj.options &&
-            slideItemObj.options.placeholder) {
-            placeholderObj = slide._slideLayout._slideObjects.filter(function (object) { return object.options.placeholder === slideItemObj.options.placeholder; })[0];
-        }
-        // A: Set option vars
-        slideItemObj.options = slideItemObj.options || {};
-        if (typeof slideItemObj.options.x !== 'undefined')
-            x = getSmartParseNumber(slideItemObj.options.x, 'X', slide._presLayout);
-        if (typeof slideItemObj.options.y !== 'undefined')
-            y = getSmartParseNumber(slideItemObj.options.y, 'Y', slide._presLayout);
-        if (typeof slideItemObj.options.w !== 'undefined')
-            cx = getSmartParseNumber(slideItemObj.options.w, 'X', slide._presLayout);
-        if (typeof slideItemObj.options.h !== 'undefined')
-            cy = getSmartParseNumber(slideItemObj.options.h, 'Y', slide._presLayout);
-        // If using a placeholder then inherit it's position
-        if (placeholderObj) {
-            if (placeholderObj.options.x || placeholderObj.options.x === 0)
-                x = getSmartParseNumber(placeholderObj.options.x, 'X', slide._presLayout);
-            if (placeholderObj.options.y || placeholderObj.options.y === 0)
-                y = getSmartParseNumber(placeholderObj.options.y, 'Y', slide._presLayout);
-            if (placeholderObj.options.w || placeholderObj.options.w === 0)
-                cx = getSmartParseNumber(placeholderObj.options.w, 'X', slide._presLayout);
-            if (placeholderObj.options.h || placeholderObj.options.h === 0)
-                cy = getSmartParseNumber(placeholderObj.options.h, 'Y', slide._presLayout);
-        }
-        //
-        if (slideItemObj.options.flipH)
-            locationAttr += ' flipH="1"';
-        if (slideItemObj.options.flipV)
-            locationAttr += ' flipV="1"';
-        if (slideItemObj.options.rotate)
-            locationAttr += ' rot="' + convertRotationDegrees(slideItemObj.options.rotate) + '"';
-        // B: Add OBJECT to the current Slide
-        switch (slideItemObj._type) {
-            case SLIDE_OBJECT_TYPES.table:
-                var arrTabRows_1 = slideItemObj.arrTabRows;
-                var objTabOpts_1 = slideItemObj.options;
-                var intColCnt_1 = 0, intColW = 0;
-                var cellOpts_1;
-                // Calc number of columns
-                // NOTE: Cells may have a colspan, so merely taking the length of the [0] (or any other) row is not
-                // ....: sufficient to determine column count. Therefore, check each cell for a colspan and total cols as reqd
-                arrTabRows_1[0].forEach(function (cell) {
-                    cellOpts_1 = cell.options || null;
-                    intColCnt_1 += cellOpts_1 && cellOpts_1.colspan ? Number(cellOpts_1.colspan) : 1;
-                });
-                // STEP 1: Start Table XML
-                // NOTE: Non-numeric cNvPr id values will trigger "presentation needs repair" type warning in MS-PPT-2013
-                var strXml_1 = '<p:graphicFrame>' +
-                    '  <p:nvGraphicFramePr>' +
-                    '    <p:cNvPr id="' +
-                    (intTableNum * slide._slideNum + 1) +
-                    '" name="Table ' +
-                    intTableNum * slide._slideNum +
-                    '"/>' +
-                    '    <p:cNvGraphicFramePr><a:graphicFrameLocks noGrp="1"/></p:cNvGraphicFramePr>' +
-                    '    <p:nvPr><p:extLst><p:ext uri="{D42A27DB-BD31-4B8C-83A1-F6EECF244321}"><p14:modId xmlns:p14="http://schemas.microsoft.com/office/powerpoint/2010/main" val="1579011935"/></p:ext></p:extLst></p:nvPr>' +
-                    '  </p:nvGraphicFramePr>' +
-                    '  <p:xfrm>' +
-                    '    <a:off x="' +
-                    (x || (x === 0 ? 0 : EMU)) +
-                    '" y="' +
-                    (y || (y === 0 ? 0 : EMU)) +
-                    '"/>' +
-                    '    <a:ext cx="' +
-                    (cx || (cx === 0 ? 0 : EMU)) +
-                    '" cy="' +
-                    (cy || EMU) +
-                    '"/>' +
-                    '  </p:xfrm>' +
-                    '  <a:graphic>' +
-                    '    <a:graphicData uri="http://schemas.openxmlformats.org/drawingml/2006/table">' +
-                    '      <a:tbl>' +
-                    '        <a:tblPr/>';
-                // + '        <a:tblPr bandRow="1"/>';
-                // TODO: Support banded rows, first/last row, etc.
-                // NOTE: Banding, etc. only shows when using a table style! (or set alt row color if banding)
-                // <a:tblPr firstCol="0" firstRow="0" lastCol="0" lastRow="0" bandCol="0" bandRow="1">
-                // STEP 2: Set column widths
-                // Evenly distribute cols/rows across size provided when applicable (calc them if only overall dimensions were provided)
-                // A: Col widths provided?
-                if (Array.isArray(objTabOpts_1.colW)) {
-                    strXml_1 += '<a:tblGrid>';
-                    for (var col = 0; col < intColCnt_1; col++) {
-                        var w = inch2Emu(objTabOpts_1.colW[col]);
-                        if (w == null || isNaN(w)) {
-                            w = (typeof slideItemObj.options.w === 'number' ? slideItemObj.options.w : 1) / intColCnt_1;
-                        }
-                        strXml_1 += '<a:gridCol w="' + Math.round(w) + '"/>';
-                    }
-                    strXml_1 += '</a:tblGrid>';
-                }
-                // B: Table Width provided without colW? Then distribute cols
-                else {
-                    intColW = objTabOpts_1.colW ? objTabOpts_1.colW : EMU;
-                    if (slideItemObj.options.w && !objTabOpts_1.colW)
-                        intColW = Math.round((typeof slideItemObj.options.w === 'number' ? slideItemObj.options.w : 1) / intColCnt_1);
-                    strXml_1 += '<a:tblGrid>';
-                    for (var colw = 0; colw < intColCnt_1; colw++) {
-                        strXml_1 += '<a:gridCol w="' + intColW + '"/>';
-                    }
-                    strXml_1 += '</a:tblGrid>';
-                }
-                // STEP 3: Build our row arrays into an actual grid to match the XML we will be building next (ISSUE #36)
-                // Note row arrays can arrive "lopsided" as in row1:[1,2,3] row2:[3] when first two cols rowspan!,
-                // so a simple loop below in XML building wont suffice to build table correctly.
-                // We have to build an actual grid now
-                /*
-                    EX: (A0:rowspan=3, B1:rowspan=2, C1:colspan=2)
+/**
+ * PptxGenJS: XML Generation
+ */
+var imageSizingXml = {
+    cover: function (imgSize, boxDim) {
+        var imgRatio = imgSize.h / imgSize.w, boxRatio = boxDim.h / boxDim.w, isBoxBased = boxRatio > imgRatio, width = isBoxBased ? boxDim.h / imgRatio : boxDim.w, height = isBoxBased ? boxDim.h : boxDim.w * imgRatio, hzPerc = Math.round(1e5 * 0.5 * (1 - boxDim.w / width)), vzPerc = Math.round(1e5 * 0.5 * (1 - boxDim.h / height));
+        return '<a:srcRect l="' + hzPerc + '" r="' + hzPerc + '" t="' + vzPerc + '" b="' + vzPerc + '"/><a:stretch/>';
+    },
+    contain: function (imgSize, boxDim) {
+        var imgRatio = imgSize.h / imgSize.w, boxRatio = boxDim.h / boxDim.w, widthBased = boxRatio > imgRatio, width = widthBased ? boxDim.w : boxDim.h / imgRatio, height = widthBased ? boxDim.w * imgRatio : boxDim.h, hzPerc = Math.round(1e5 * 0.5 * (1 - boxDim.w / width)), vzPerc = Math.round(1e5 * 0.5 * (1 - boxDim.h / height));
+        return '<a:srcRect l="' + hzPerc + '" r="' + hzPerc + '" t="' + vzPerc + '" b="' + vzPerc + '"/><a:stretch/>';
+    },
+    crop: function (imageSize, boxDim) {
+        var l = boxDim.x, r = imageSize.w - (boxDim.x + boxDim.w), t = boxDim.y, b = imageSize.h - (boxDim.y + boxDim.h), lPerc = Math.round(1e5 * (l / imageSize.w)), rPerc = Math.round(1e5 * (r / imageSize.w)), tPerc = Math.round(1e5 * (t / imageSize.h)), bPerc = Math.round(1e5 * (b / imageSize.h));
+        return '<a:srcRect l="' + lPerc + '" r="' + rPerc + '" t="' + tPerc + '" b="' + bPerc + '"/><a:stretch/>';
+    },
+};
+/**
+ * Transforms a slide or slideLayout to resulting XML string - Creates `ppt/slide*.xml`
+ * @param {PresSlide|SlideLayout} slideObject - slide object created within createSlideObject
+ * @return {string} XML string with <p:cSld> as the root
+ */
+function slideObjectToXml(slide) {
+    var strSlideXml = slide._name ? '<p:cSld name="' + slide._name + '">' : '<p:cSld>';
+    var intTableNum = 1;
+    // STEP 1: Add background
+    if (slide.bkgd) {
+        strSlideXml += genXmlColorSelection(null, slide.bkgd);
+    }
+    else if (!slide.bkgd && slide._name && slide._name === DEF_PRES_LAYOUT_NAME) {
+        // NOTE: Default [white] background is needed on slideMaster1.xml to avoid gray background in Keynote (and Finder previews)
+        strSlideXml += '<p:bg><p:bgRef idx="1001"><a:schemeClr val="bg1"/></p:bgRef></p:bg>';
+    }
+    // STEP 2: Add background image (using Strech) (if any)
+    if (slide._bkgdImgRid) {
+        // FIXME: We should be doing this in the slideLayout...
+        strSlideXml +=
+            '<p:bg>' +
+                '<p:bgPr><a:blipFill dpi="0" rotWithShape="1">' +
+                '<a:blip r:embed="rId' +
+                slide._bkgdImgRid +
+                '"><a:lum/></a:blip>' +
+                '<a:srcRect/><a:stretch><a:fillRect/></a:stretch></a:blipFill>' +
+                '<a:effectLst/></p:bgPr>' +
+                '</p:bg>';
+    }
+    // STEP 3: Continue slide by starting spTree node
+    strSlideXml += '<p:spTree>';
+    strSlideXml += '<p:nvGrpSpPr><p:cNvPr id="1" name=""/><p:cNvGrpSpPr/><p:nvPr/></p:nvGrpSpPr>';
+    strSlideXml += '<p:grpSpPr><a:xfrm><a:off x="0" y="0"/><a:ext cx="0" cy="0"/>';
+    strSlideXml += '<a:chOff x="0" y="0"/><a:chExt cx="0" cy="0"/></a:xfrm></p:grpSpPr>';
+    // STEP 4: Loop over all Slide.data objects and add them to this slide
+    slide._slideObjects.forEach(function (slideItemObj, idx) {
+        var x = 0, y = 0, cx = getSmartParseNumber('75%', 'X', slide._presLayout), cy = 0;
+        var placeholderObj;
+        var locationAttr = '';
+        if (slide._slideLayout !== undefined &&
+            slide._slideLayout._slideObjects !== undefined &&
+            slideItemObj.options &&
+            slideItemObj.options.placeholder) {
+            placeholderObj = slide._slideLayout._slideObjects.filter(function (object) { return object.options.placeholder === slideItemObj.options.placeholder; })[0];
+        }
+        // A: Set option vars
+        slideItemObj.options = slideItemObj.options || {};
+        if (typeof slideItemObj.options.x !== 'undefined')
+            x = getSmartParseNumber(slideItemObj.options.x, 'X', slide._presLayout);
+        if (typeof slideItemObj.options.y !== 'undefined')
+            y = getSmartParseNumber(slideItemObj.options.y, 'Y', slide._presLayout);
+        if (typeof slideItemObj.options.w !== 'undefined')
+            cx = getSmartParseNumber(slideItemObj.options.w, 'X', slide._presLayout);
+        if (typeof slideItemObj.options.h !== 'undefined')
+            cy = getSmartParseNumber(slideItemObj.options.h, 'Y', slide._presLayout);
+        // If using a placeholder then inherit it's position
+        if (placeholderObj) {
+            if (placeholderObj.options.x || placeholderObj.options.x === 0)
+                x = getSmartParseNumber(placeholderObj.options.x, 'X', slide._presLayout);
+            if (placeholderObj.options.y || placeholderObj.options.y === 0)
+                y = getSmartParseNumber(placeholderObj.options.y, 'Y', slide._presLayout);
+            if (placeholderObj.options.w || placeholderObj.options.w === 0)
+                cx = getSmartParseNumber(placeholderObj.options.w, 'X', slide._presLayout);
+            if (placeholderObj.options.h || placeholderObj.options.h === 0)
+                cy = getSmartParseNumber(placeholderObj.options.h, 'Y', slide._presLayout);
+        }
+        //
+        if (slideItemObj.options.flipH)
+            locationAttr += ' flipH="1"';
+        if (slideItemObj.options.flipV)
+            locationAttr += ' flipV="1"';
+        if (slideItemObj.options.rotate)
+            locationAttr += ' rot="' + convertRotationDegrees(slideItemObj.options.rotate) + '"';
+        // B: Add OBJECT to the current Slide
+        switch (slideItemObj._type) {
+            case SLIDE_OBJECT_TYPES.table:
+                var arrTabRows_1 = slideItemObj.arrTabRows;
+                var objTabOpts_1 = slideItemObj.options;
+                var intColCnt_1 = 0, intColW = 0;
+                var cellOpts_1;
+                // Calc number of columns
+                // NOTE: Cells may have a colspan, so merely taking the length of the [0] (or any other) row is not
+                // ....: sufficient to determine column count. Therefore, check each cell for a colspan and total cols as reqd
+                arrTabRows_1[0].forEach(function (cell) {
+                    cellOpts_1 = cell.options || null;
+                    intColCnt_1 += cellOpts_1 && cellOpts_1.colspan ? Number(cellOpts_1.colspan) : 1;
+                });
+                // STEP 1: Start Table XML
+                // NOTE: Non-numeric cNvPr id values will trigger "presentation needs repair" type warning in MS-PPT-2013
+                var strXml_1 = '<p:graphicFrame>' +
+                    '  <p:nvGraphicFramePr>' +
+                    '    <p:cNvPr id="' +
+                    (intTableNum * slide._slideNum + 1) +
+                    '" name="Table ' +
+                    intTableNum * slide._slideNum +
+                    '"/>' +
+                    '    <p:cNvGraphicFramePr><a:graphicFrameLocks noGrp="1"/></p:cNvGraphicFramePr>' +
+                    '    <p:nvPr><p:extLst><p:ext uri="{D42A27DB-BD31-4B8C-83A1-F6EECF244321}"><p14:modId xmlns:p14="http://schemas.microsoft.com/office/powerpoint/2010/main" val="1579011935"/></p:ext></p:extLst></p:nvPr>' +
+                    '  </p:nvGraphicFramePr>' +
+                    '  <p:xfrm>' +
+                    '    <a:off x="' +
+                    (x || (x === 0 ? 0 : EMU)) +
+                    '" y="' +
+                    (y || (y === 0 ? 0 : EMU)) +
+                    '"/>' +
+                    '    <a:ext cx="' +
+                    (cx || (cx === 0 ? 0 : EMU)) +
+                    '" cy="' +
+                    (cy || EMU) +
+                    '"/>' +
+                    '  </p:xfrm>' +
+                    '  <a:graphic>' +
+                    '    <a:graphicData uri="http://schemas.openxmlformats.org/drawingml/2006/table">' +
+                    '      <a:tbl>' +
+                    '        <a:tblPr/>';
+                // + '        <a:tblPr bandRow="1"/>';
+                // TODO: Support banded rows, first/last row, etc.
+                // NOTE: Banding, etc. only shows when using a table style! (or set alt row color if banding)
+                // <a:tblPr firstCol="0" firstRow="0" lastCol="0" lastRow="0" bandCol="0" bandRow="1">
+                // STEP 2: Set column widths
+                // Evenly distribute cols/rows across size provided when applicable (calc them if only overall dimensions were provided)
+                // A: Col widths provided?
+                if (Array.isArray(objTabOpts_1.colW)) {
+                    strXml_1 += '<a:tblGrid>';
+                    for (var col = 0; col < intColCnt_1; col++) {
+                        var w = inch2Emu(objTabOpts_1.colW[col]);
+                        if (w == null || isNaN(w)) {
+                            w = (typeof slideItemObj.options.w === 'number' ? slideItemObj.options.w : 1) / intColCnt_1;
+                        }
+                        strXml_1 += '<a:gridCol w="' + Math.round(w) + '"/>';
+                    }
+                    strXml_1 += '</a:tblGrid>';
+                }
+                // B: Table Width provided without colW? Then distribute cols
+                else {
+                    intColW = objTabOpts_1.colW ? objTabOpts_1.colW : EMU;
+                    if (slideItemObj.options.w && !objTabOpts_1.colW)
+                        intColW = Math.round((typeof slideItemObj.options.w === 'number' ? slideItemObj.options.w : 1) / intColCnt_1);
+                    strXml_1 += '<a:tblGrid>';
+                    for (var colw = 0; colw < intColCnt_1; colw++) {
+                        strXml_1 += '<a:gridCol w="' + intColW + '"/>';
+                    }
+                    strXml_1 += '</a:tblGrid>';
+                }
+                // STEP 3: Build our row arrays into an actual grid to match the XML we will be building next (ISSUE #36)
+                // Note row arrays can arrive "lopsided" as in row1:[1,2,3] row2:[3] when first two cols rowspan!,
+                // so a simple loop below in XML building wont suffice to build table correctly.
+                // We have to build an actual grid now
+                /*
+                    EX: (A0:rowspan=3, B1:rowspan=2, C1:colspan=2)
 
-                    /------|------|------|------\
-                    |  A0  |  B0  |  C0  |  D0  |
-                    |      |  B1  |  C1  |      |
-                    |      |      |  C2  |  D2  |
-                    \------|------|------|------/
-                */
-                // A: add _hmerge cell for colspan. should reserve rowspan
-                arrTabRows_1.forEach(function (cells) {
-                    var _a, _b;
-                    var _loop_1 = function (cIdx) {
-                        var cell = cells[cIdx];
-                        var colspan = (_a = cell.options) === null || _a === void 0 ? void 0 : _a.colspan;
-                        var rowspan = (_b = cell.options) === null || _b === void 0 ? void 0 : _b.rowspan;
-                        if (colspan && colspan > 1) {
-                            var vMergeCells = new Array(colspan - 1).fill(undefined).map(function (_) {
-                                return { _type: SLIDE_OBJECT_TYPES.tablecell, options: { rowspan: rowspan }, _hmerge: true };
-                            });
-                            cells.splice.apply(cells, __spreadArrays([cIdx + 1, 0], vMergeCells));
-                            cIdx += colspan;
-                        }
-                        else {
-                            cIdx += 1;
-                        }
-                        out_cIdx_1 = cIdx;
-                    };
-                    var out_cIdx_1;
-                    for (var cIdx = 0; cIdx < cells.length;) {
-                        _loop_1(cIdx);
-                        cIdx = out_cIdx_1;
-                    }
-                });
-                // B: add _vmerge cell for rowspan. should reserve colspan/_hmerge
-                arrTabRows_1.forEach(function (cells, rIdx) {
-                    var nextRow = arrTabRows_1[rIdx + 1];
-                    if (!nextRow)
-                        return;
-                    cells.forEach(function (cell, cIdx) {
-                        var _a, _b;
-                        var rowspan = cell._rowContinue || ((_a = cell.options) === null || _a === void 0 ? void 0 : _a.rowspan);
-                        var colspan = (_b = cell.options) === null || _b === void 0 ? void 0 : _b.colspan;
-                        var _hmerge = cell._hmerge;
-                        if (rowspan && rowspan > 1) {
-                            var hMergeCell = { _type: SLIDE_OBJECT_TYPES.tablecell, options: { colspan: colspan }, _rowContinue: rowspan - 1, _vmerge: true, _hmerge: _hmerge };
-                            nextRow.splice(cIdx, 0, hMergeCell);
-                        }
-                    });
-                });
-                // STEP 4: Build table rows/cells
-                arrTabRows_1.forEach(function (cells, rIdx) {
-                    // A: Table Height provided without rowH? Then distribute rows
-                    var intRowH = 0; // IMPORTANT: Default must be zero for auto-sizing to work
-                    if (Array.isArray(objTabOpts_1.rowH) && objTabOpts_1.rowH[rIdx])
-                        intRowH = inch2Emu(Number(objTabOpts_1.rowH[rIdx]));
-                    else if (objTabOpts_1.rowH && !isNaN(Number(objTabOpts_1.rowH)))
-                        intRowH = inch2Emu(Number(objTabOpts_1.rowH));
-                    else if (slideItemObj.options.cy || slideItemObj.options.h)
-                        intRowH = Math.round((slideItemObj.options.h ? inch2Emu(slideItemObj.options.h) : typeof slideItemObj.options.cy === 'number' ? slideItemObj.options.cy : 1) /
-                            arrTabRows_1.length);
-                    // B: Start row
-                    strXml_1 += "<a:tr h=\"" + intRowH + "\">";
-                    // C: Loop over each CELL
-                    cells.forEach(function (cellObj) {
-                        var _a, _b;
-                        var cell = cellObj;
-                        var cellSpanAttrs = {
-                            rowSpan: ((_a = cell.options) === null || _a === void 0 ? void 0 : _a.rowspan) > 1 ? cell.options.rowspan : undefined,
-                            gridSpan: ((_b = cell.options) === null || _b === void 0 ? void 0 : _b.colspan) > 1 ? cell.options.colspan : undefined,
-                            vMerge: cell._vmerge ? 1 : undefined,
-                            hMerge: cell._hmerge ? 1 : undefined,
-                        };
-                        var cellSpanAttrStr = Object.keys(cellSpanAttrs)
-                            .map(function (k) { return [k, cellSpanAttrs[k]]; })
-                            .filter(function (_a) {
-                            var _k = _a[0], v = _a[1];
-                            return !!v;
-                        })
-                            .map(function (_a) {
-                            var k = _a[0], v = _a[1];
-                            return k + "=\"" + v + "\"";
-                        })
-                            .join(' ');
-                        if (cellSpanAttrStr)
-                            cellSpanAttrStr = ' ' + cellSpanAttrStr;
-                        // 1: COLSPAN/ROWSPAN: Add dummy cells for any active colspan/rowspan
-                        if (cell._hmerge || cell._vmerge) {
-                            strXml_1 += "<a:tc" + cellSpanAttrStr + "><a:tcPr/></a:tc>";
-                            return;
-                        }
-                        // 2: OPTIONS: Build/set cell options
-                        var cellOpts = cell.options || {};
-                        cell.options = cellOpts;
-                        ['align', 'bold', 'border', 'color', 'fill', 'fontFace', 'fontSize', 'margin', 'underline', 'valign'].forEach(function (name) {
-                            if (objTabOpts_1[name] && !cellOpts[name] && cellOpts[name] !== 0)
-                                cellOpts[name] = objTabOpts_1[name];
-                        });
-                        var cellValign = cellOpts.valign
-                            ? ' anchor="' +
-                                cellOpts.valign
-                                    .replace(/^c$/i, 'ctr')
-                                    .replace(/^m$/i, 'ctr')
-                                    .replace('center', 'ctr')
-                                    .replace('middle', 'ctr')
-                                    .replace('top', 't')
-                                    .replace('btm', 'b')
-                                    .replace('bottom', 'b') +
-                                '"'
-                            : '';
-                        var fillColor = cell._optImp && cell._optImp.fill && cell._optImp.fill.color
-                            ? cell._optImp.fill.color
-                            : cell._optImp && cell._optImp.fill && typeof cell._optImp.fill === 'string'
-                                ? cell._optImp.fill
-                                : '';
-                        fillColor =
-                            fillColor || (cellOpts.fill && cellOpts.fill.color) ? cellOpts.fill.color : cellOpts.fill && typeof cellOpts.fill === 'string' ? cellOpts.fill : '';
-                        var cellFill = fillColor ? "<a:solidFill>" + createColorElement(fillColor) + "</a:solidFill>" : '';
-                        var cellMargin = cellOpts.margin === 0 || cellOpts.margin ? cellOpts.margin : DEF_CELL_MARGIN_PT;
-                        if (!Array.isArray(cellMargin) && typeof cellMargin === 'number')
-                            cellMargin = [cellMargin, cellMargin, cellMargin, cellMargin];
-                        var cellMarginXml = " marL=\"" + valToPts(cellMargin[3]) + "\" marR=\"" + valToPts(cellMargin[1]) + "\" marT=\"" + valToPts(cellMargin[0]) + "\" marB=\"" + valToPts(cellMargin[2]) + "\"";
-                        // FUTURE: Cell NOWRAP property (text wrap: add to a:tcPr (horzOverflow="overflow" or whatever options exist)
-                        // 4: Set CELL content and properties ==================================
-                        strXml_1 += "<a:tc" + cellSpanAttrStr + ">" + genXmlTextBody(cell) + "<a:tcPr" + cellMarginXml + cellValign + ">";
-                        //strXml += `<a:tc${cellColspan}${cellRowspan}>${genXmlTextBody(cell)}<a:tcPr${cellMarginXml}${cellValign}${cellTextDir}>`
-                        // FIXME: 20200525: ^^^
-                        // <a:tcPr marL="38100" marR="38100" marT="38100" marB="38100" vert="vert270">
-                        // 5: Borders: Add any borders
-                        if (cellOpts.border && Array.isArray(cellOpts.border)) {
-                            [
-                                { idx: 3, name: 'lnL' },
-                                { idx: 1, name: 'lnR' },
-                                { idx: 0, name: 'lnT' },
-                                { idx: 2, name: 'lnB' },
-                            ].forEach(function (obj) {
-                                if (cellOpts.border[obj.idx].type !== 'none') {
-                                    strXml_1 += "<a:" + obj.name + " w=\"" + valToPts(cellOpts.border[obj.idx].pt) + "\" cap=\"flat\" cmpd=\"sng\" algn=\"ctr\">";
-                                    strXml_1 += "<a:solidFill>" + createColorElement(cellOpts.border[obj.idx].color) + "</a:solidFill>";
-                                    strXml_1 += "<a:prstDash val=\"" + (cellOpts.border[obj.idx].type === 'dash' ? 'sysDash' : 'solid') + "\"/><a:round/><a:headEnd type=\"none\" w=\"med\" len=\"med\"/><a:tailEnd type=\"none\" w=\"med\" len=\"med\"/>";
-                                    strXml_1 += "</a:" + obj.name + ">";
-                                }
-                                else {
-                                    strXml_1 += "<a:" + obj.name + " w=\"0\" cap=\"flat\" cmpd=\"sng\" algn=\"ctr\"><a:noFill/></a:" + obj.name + ">";
-                                }
-                            });
-                        }
-                        // 6: Close cell Properties & Cell
-                        strXml_1 += cellFill;
-                        strXml_1 += '  </a:tcPr>';
-                        strXml_1 += ' </a:tc>';
-                    });
-                    // D: Complete row
-                    strXml_1 += '</a:tr>';
-                });
-                // STEP 5: Complete table
-                strXml_1 += '      </a:tbl>';
-                strXml_1 += '    </a:graphicData>';
-                strXml_1 += '  </a:graphic>';
-                strXml_1 += '</p:graphicFrame>';
-                // STEP 6: Set table XML
-                strSlideXml += strXml_1;
-                // LAST: Increment counter
-                intTableNum++;
-                break;
-            case SLIDE_OBJECT_TYPES.text:
-            case SLIDE_OBJECT_TYPES.placeholder:
-                var shapeName = slideItemObj.options.shapeName ? encodeXmlEntities(slideItemObj.options.shapeName) : "Object" + (idx + 1);
-                // Lines can have zero cy, but text should not
-                if (!slideItemObj.options.line && cy === 0)
-                    cy = EMU * 0.3;
-                // Margin/Padding/Inset for textboxes
-                if (slideItemObj.options.margin && Array.isArray(slideItemObj.options.margin)) {
-                    slideItemObj.options._bodyProp.lIns = valToPts(slideItemObj.options.margin[0] || 0);
-                    slideItemObj.options._bodyProp.rIns = valToPts(slideItemObj.options.margin[1] || 0);
-                    slideItemObj.options._bodyProp.bIns = valToPts(slideItemObj.options.margin[2] || 0);
-                    slideItemObj.options._bodyProp.tIns = valToPts(slideItemObj.options.margin[3] || 0);
-                }
-                else if (typeof slideItemObj.options.margin === 'number') {
-                    slideItemObj.options._bodyProp.lIns = valToPts(slideItemObj.options.margin);
-                    slideItemObj.options._bodyProp.rIns = valToPts(slideItemObj.options.margin);
-                    slideItemObj.options._bodyProp.bIns = valToPts(slideItemObj.options.margin);
-                    slideItemObj.options._bodyProp.tIns = valToPts(slideItemObj.options.margin);
-                }
-                // A: Start SHAPE =======================================================
-                strSlideXml += '<p:sp>';
-                // B: The addition of the "txBox" attribute is the sole determiner of if an object is a shape or textbox
-                strSlideXml += "<p:nvSpPr><p:cNvPr id=\"" + (idx + 2) + "\" name=\"" + shapeName + "\">";
-                // <Hyperlink>
-                if (slideItemObj.options.hyperlink && slideItemObj.options.hyperlink.url)
-                    strSlideXml +=
-                        '<a:hlinkClick r:id="rId' +
-                            slideItemObj.options.hyperlink._rId +
-                            '" tooltip="' +
-                            (slideItemObj.options.hyperlink.tooltip ? encodeXmlEntities(slideItemObj.options.hyperlink.tooltip) : '') +
-                            '"/>';
-                if (slideItemObj.options.hyperlink && slideItemObj.options.hyperlink.slide)
-                    strSlideXml +=
-                        '<a:hlinkClick r:id="rId' +
-                            slideItemObj.options.hyperlink._rId +
-                            '" tooltip="' +
-                            (slideItemObj.options.hyperlink.tooltip ? encodeXmlEntities(slideItemObj.options.hyperlink.tooltip) : '') +
-                            '" action="ppaction://hlinksldjump"/>';
-                // </Hyperlink>
-                strSlideXml += '</p:cNvPr>';
-                strSlideXml += '<p:cNvSpPr' + (slideItemObj.options && slideItemObj.options.isTextBox ? ' txBox="1"/>' : '/>');
-                strSlideXml += "<p:nvPr>" + (slideItemObj._type === 'placeholder' ? genXmlPlaceholder(slideItemObj) : genXmlPlaceholder(placeholderObj)) + "</p:nvPr>";
-                strSlideXml += '</p:nvSpPr><p:spPr>';
-                strSlideXml += "<a:xfrm" + locationAttr + ">";
-                strSlideXml += "<a:off x=\"" + x + "\" y=\"" + y + "\"/>";
-                strSlideXml += "<a:ext cx=\"" + cx + "\" cy=\"" + cy + "\"/></a:xfrm>";
-                strSlideXml +=
-                    '<a:prstGeom prst="' +
-                        slideItemObj.shape +
-                        '"><a:avLst>' +
-                        (slideItemObj.options.rectRadius
-                            ? '<a:gd name="adj" fmla="val ' + Math.round((slideItemObj.options.rectRadius * EMU * 100000) / Math.min(cx, cy)) + '"/>'
-                            : '') +
-                        '</a:avLst></a:prstGeom>';
-                // Option: FILL
-                strSlideXml += slideItemObj.options.fill ? genXmlColorSelection(slideItemObj.options.fill) : '<a:noFill/>';
-                // shape Type: LINE: line color
-                if (slideItemObj.options.line) {
-                    strSlideXml += slideItemObj.options.line.width ? "<a:ln w=\"" + valToPts(slideItemObj.options.line.width) + "\">" : '<a:ln>';
-                    strSlideXml += genXmlColorSelection(slideItemObj.options.line.color);
-                    if (slideItemObj.options.line.dashType)
-                        strSlideXml += "<a:prstDash val=\"" + slideItemObj.options.line.dashType + "\"/>";
-                    if (slideItemObj.options.line.beginArrowType)
-                        strSlideXml += "<a:headEnd type=\"" + slideItemObj.options.line.beginArrowType + "\"/>";
-                    if (slideItemObj.options.line.endArrowType)
-                        strSlideXml += "<a:tailEnd type=\"" + slideItemObj.options.line.endArrowType + "\"/>";
-                    // FUTURE: `endArrowSize` < a: headEnd type = "arrow" w = "lg" len = "lg" /> 'sm' | 'med' | 'lg'(values are 1 - 9, making a 3x3 grid of w / len possibilities)
-                    strSlideXml += '</a:ln>';
-                }
-                // EFFECTS > SHADOW: REF: @see http://officeopenxml.com/drwSp-effects.php
-                if (slideItemObj.options.shadow) {
-                    slideItemObj.options.shadow.type = slideItemObj.options.shadow.type || 'outer';
-                    slideItemObj.options.shadow.blur = valToPts(slideItemObj.options.shadow.blur || 8);
-                    slideItemObj.options.shadow.offset = valToPts(slideItemObj.options.shadow.offset || 4);
-                    slideItemObj.options.shadow.angle = Math.round((slideItemObj.options.shadow.angle || 270) * 60000);
-                    slideItemObj.options.shadow.opacity = Math.round((slideItemObj.options.shadow.opacity || 0.75) * 100000);
-                    slideItemObj.options.shadow.color = slideItemObj.options.shadow.color || DEF_TEXT_SHADOW.color;
-                    strSlideXml += '<a:effectLst>';
-                    strSlideXml += '<a:' + slideItemObj.options.shadow.type + 'Shdw sx="100000" sy="100000" kx="0" ky="0" ';
-                    strSlideXml += ' algn="bl" rotWithShape="0" blurRad="' + slideItemObj.options.shadow.blur + '" ';
-                    strSlideXml += ' dist="' + slideItemObj.options.shadow.offset + '" dir="' + slideItemObj.options.shadow.angle + '">';
-                    strSlideXml += '<a:srgbClr val="' + slideItemObj.options.shadow.color + '">';
-                    strSlideXml += '<a:alpha val="' + slideItemObj.options.shadow.opacity + '"/></a:srgbClr>';
-                    strSlideXml += '</a:outerShdw>';
-                    strSlideXml += '</a:effectLst>';
-                }
-                /* TODO: FUTURE: Text wrapping (copied from MS-PPTX export)
-                    // Commented out b/c i'm not even sure this works - current code produces text that wraps in shapes and textboxes, so...
-                    if ( slideItemObj.options.textWrap ) {
-                        strSlideXml += '<a:extLst>'
-                                    + '<a:ext uri="{C572A759-6A51-4108-AA02-DFA0A04FC94B}">'
-                                    + '<ma14:wrappingTextBoxFlag xmlns:ma14="http://schemas.microsoft.com/office/mac/drawingml/2011/main" val="1"/>'
-                                    + '</a:ext>'
-                                    + '</a:extLst>';
-                    }
-                    */
-                // B: Close shape Properties
-                strSlideXml += '</p:spPr>';
-                // C: Add formatted text (text body "bodyPr")
-                strSlideXml += genXmlTextBody(slideItemObj);
-                // LAST: Close SHAPE =======================================================
-                strSlideXml += '</p:sp>';
-                break;
-            case SLIDE_OBJECT_TYPES.image:
-                var sizing = slideItemObj.options.sizing, rounding = slideItemObj.options.rounding, width = cx, height = cy;
-                strSlideXml += '<p:pic>';
-                strSlideXml += '  <p:nvPicPr>';
-                strSlideXml += '    <p:cNvPr id="' + (idx + 2) + '" name="Object ' + (idx + 1) + '" descr="' + encodeXmlEntities(slideItemObj.image) + '">';
-                if (slideItemObj.hyperlink && slideItemObj.hyperlink.url)
-                    strSlideXml +=
-                        '<a:hlinkClick r:id="rId' +
-                            slideItemObj.hyperlink._rId +
-                            '" tooltip="' +
-                            (slideItemObj.hyperlink.tooltip ? encodeXmlEntities(slideItemObj.hyperlink.tooltip) : '') +
-                            '"/>';
-                if (slideItemObj.hyperlink && slideItemObj.hyperlink.slide)
-                    strSlideXml +=
-                        '<a:hlinkClick r:id="rId' +
-                            slideItemObj.hyperlink._rId +
-                            '" tooltip="' +
-                            (slideItemObj.hyperlink.tooltip ? encodeXmlEntities(slideItemObj.hyperlink.tooltip) : '') +
-                            '" action="ppaction://hlinksldjump"/>';
-                strSlideXml += '    </p:cNvPr>';
-                strSlideXml += '    <p:cNvPicPr><a:picLocks noChangeAspect="1"/></p:cNvPicPr>';
-                strSlideXml += '    <p:nvPr>' + genXmlPlaceholder(placeholderObj) + '</p:nvPr>';
-                strSlideXml += '  </p:nvPicPr>';
-                strSlideXml += '<p:blipFill>';
-                // NOTE: This works for both cases: either `path` or `data` contains the SVG
-                if ((slide._relsMedia || []).filter(function (rel) { return rel.rId === slideItemObj.imageRid; })[0] &&
-                    (slide._relsMedia || []).filter(function (rel) { return rel.rId === slideItemObj.imageRid; })[0]['extn'] === 'svg') {
-                    strSlideXml += '<a:blip r:embed="rId' + (slideItemObj.imageRid - 1) + '">';
-                    strSlideXml += ' <a:extLst>';
-                    strSlideXml += '  <a:ext uri="{96DAC541-7B7A-43D3-8B79-37D633B846F1}">';
-                    strSlideXml += '   <asvg:svgBlip xmlns:asvg="http://schemas.microsoft.com/office/drawing/2016/SVG/main" r:embed="rId' + slideItemObj.imageRid + '"/>';
-                    strSlideXml += '  </a:ext>';
-                    strSlideXml += ' </a:extLst>';
-                    strSlideXml += '</a:blip>';
-                }
-                else {
-                    strSlideXml += '<a:blip r:embed="rId' + slideItemObj.imageRid + '"/>';
-                }
-                if (sizing && sizing.type) {
-                    var boxW = sizing.w ? getSmartParseNumber(sizing.w, 'X', slide._presLayout) : cx, boxH = sizing.h ? getSmartParseNumber(sizing.h, 'Y', slide._presLayout) : cy, boxX = getSmartParseNumber(sizing.x || 0, 'X', slide._presLayout), boxY = getSmartParseNumber(sizing.y || 0, 'Y', slide._presLayout);
-                    strSlideXml += imageSizingXml[sizing.type]({ w: width, h: height }, { w: boxW, h: boxH, x: boxX, y: boxY });
-                    width = boxW;
-                    height = boxH;
-                }
-                else {
-                    strSlideXml += '  <a:stretch><a:fillRect/></a:stretch>';
-                }
-                strSlideXml += '</p:blipFill>';
-                strSlideXml += '<p:spPr>';
-                strSlideXml += ' <a:xfrm' + locationAttr + '>';
-                strSlideXml += '  <a:off x="' + x + '" y="' + y + '"/>';
-                strSlideXml += '  <a:ext cx="' + width + '" cy="' + height + '"/>';
-                strSlideXml += ' </a:xfrm>';
-                strSlideXml += ' <a:prstGeom prst="' + (rounding ? 'ellipse' : 'rect') + '"><a:avLst/></a:prstGeom>';
-                strSlideXml += '</p:spPr>';
-                strSlideXml += '</p:pic>';
-                break;
-            case SLIDE_OBJECT_TYPES.media:
-                if (slideItemObj.mtype === 'online') {
-                    strSlideXml += '<p:pic>';
-                    strSlideXml += ' <p:nvPicPr>';
-                    // IMPORTANT: <p:cNvPr id="" value is critical - if not the same number as preview image rId, PowerPoint throws error!
-                    strSlideXml += ' <p:cNvPr id="' + (slideItemObj.mediaRid + 2) + '" name="Picture' + (idx + 1) + '"/>';
-                    strSlideXml += ' <p:cNvPicPr/>';
-                    strSlideXml += ' <p:nvPr>';
-                    strSlideXml += '  <a:videoFile r:link="rId' + slideItemObj.mediaRid + '"/>';
-                    strSlideXml += ' </p:nvPr>';
-                    strSlideXml += ' </p:nvPicPr>';
-                    // NOTE: `blip` is diferent than videos; also there's no preview "p:extLst" above but exists in videos
-                    strSlideXml += ' <p:blipFill><a:blip r:embed="rId' + (slideItemObj.mediaRid + 1) + '"/><a:stretch><a:fillRect/></a:stretch></p:blipFill>'; // NOTE: Preview image is required!
-                    strSlideXml += ' <p:spPr>';
-                    strSlideXml += '  <a:xfrm' + locationAttr + '>';
-                    strSlideXml += '   <a:off x="' + x + '" y="' + y + '"/>';
-                    strSlideXml += '   <a:ext cx="' + cx + '" cy="' + cy + '"/>';
-                    strSlideXml += '  </a:xfrm>';
-                    strSlideXml += '  <a:prstGeom prst="rect"><a:avLst/></a:prstGeom>';
-                    strSlideXml += ' </p:spPr>';
-                    strSlideXml += '</p:pic>';
-                }
-                else {
-                    strSlideXml += '<p:pic>';
-                    strSlideXml += ' <p:nvPicPr>';
-                    // IMPORTANT: <p:cNvPr id="" value is critical - if not the same number as preiew image rId, PowerPoint throws error!
-                    strSlideXml +=
-                        ' <p:cNvPr id="' +
-                            (slideItemObj.mediaRid + 2) +
-                            '" name="' +
-                            slideItemObj.media.split('/').pop().split('.').shift() +
-                            '"><a:hlinkClick r:id="" action="ppaction://media"/></p:cNvPr>';
-                    strSlideXml += ' <p:cNvPicPr><a:picLocks noChangeAspect="1"/></p:cNvPicPr>';
-                    strSlideXml += ' <p:nvPr>';
-                    strSlideXml += '  <a:videoFile r:link="rId' + slideItemObj.mediaRid + '"/>';
-                    strSlideXml += '  <p:extLst>';
-                    strSlideXml += '   <p:ext uri="{DAA4B4D4-6D71-4841-9C94-3DE7FCFB9230}">';
-                    strSlideXml += '    <p14:media xmlns:p14="http://schemas.microsoft.com/office/powerpoint/2010/main" r:embed="rId' + (slideItemObj.mediaRid + 1) + '"/>';
-                    strSlideXml += '   </p:ext>';
-                    strSlideXml += '  </p:extLst>';
-                    strSlideXml += ' </p:nvPr>';
-                    strSlideXml += ' </p:nvPicPr>';
-                    strSlideXml += ' <p:blipFill><a:blip r:embed="rId' + (slideItemObj.mediaRid + 2) + '"/><a:stretch><a:fillRect/></a:stretch></p:blipFill>'; // NOTE: Preview image is required!
-                    strSlideXml += ' <p:spPr>';
-                    strSlideXml += '  <a:xfrm' + locationAttr + '>';
-                    strSlideXml += '   <a:off x="' + x + '" y="' + y + '"/>';
-                    strSlideXml += '   <a:ext cx="' + cx + '" cy="' + cy + '"/>';
-                    strSlideXml += '  </a:xfrm>';
-                    strSlideXml += '  <a:prstGeom prst="rect"><a:avLst/></a:prstGeom>';
-                    strSlideXml += ' </p:spPr>';
-                    strSlideXml += '</p:pic>';
-                }
-                break;
-            case SLIDE_OBJECT_TYPES.chart:
-                strSlideXml += '<p:graphicFrame>';
-                strSlideXml += ' <p:nvGraphicFramePr>';
-                strSlideXml += '   <p:cNvPr id="' + (idx + 2) + '" name="Chart ' + (idx + 1) + '"/>';
-                strSlideXml += '   <p:cNvGraphicFramePr/>';
-                strSlideXml += '   <p:nvPr>' + genXmlPlaceholder(placeholderObj) + '</p:nvPr>';
-                strSlideXml += ' </p:nvGraphicFramePr>';
-                strSlideXml += ' <p:xfrm>';
-                strSlideXml += '  <a:off x="' + x + '" y="' + y + '"/>';
-                strSlideXml += '  <a:ext cx="' + cx + '" cy="' + cy + '"/>';
-                strSlideXml += ' </p:xfrm>';
-                strSlideXml += ' <a:graphic xmlns:a="http://schemas.openxmlformats.org/drawingml/2006/main">';
-                strSlideXml += '  <a:graphicData uri="http://schemas.openxmlformats.org/drawingml/2006/chart">';
-                strSlideXml += '   <c:chart r:id="rId' + slideItemObj.chartRid + '" xmlns:c="http://schemas.openxmlformats.org/drawingml/2006/chart"/>';
-                strSlideXml += '  </a:graphicData>';
-                strSlideXml += ' </a:graphic>';
-                strSlideXml += '</p:graphicFrame>';
-                break;
-            default:
-                strSlideXml += '';
-                break;
-        }
-    });
-    // STEP 5: Add slide numbers (if any) last
-    if (slide._slideNumberProps) {
-        strSlideXml +=
-            '<p:sp>' +
-                '  <p:nvSpPr>' +
-                '    <p:cNvPr id="25" name="Slide Number Placeholder 24"/>' +
-                '    <p:cNvSpPr><a:spLocks noGrp="1"/></p:cNvSpPr>' +
-                '    <p:nvPr><p:ph type="sldNum" sz="quarter" idx="4294967295"/></p:nvPr>' +
-                '  </p:nvSpPr>' +
-                '  <p:spPr>' +
-                '    <a:xfrm>' +
-                '      <a:off x="' +
-                getSmartParseNumber(slide._slideNumberProps.x, 'X', slide._presLayout) +
-                '" y="' +
-                getSmartParseNumber(slide._slideNumberProps.y, 'Y', slide._presLayout) +
-                '"/>' +
-                '      <a:ext cx="' +
-                (slide._slideNumberProps.w ? getSmartParseNumber(slide._slideNumberProps.w, 'X', slide._presLayout) : 800000) +
-                '" cy="' +
-                (slide._slideNumberProps.h ? getSmartParseNumber(slide._slideNumberProps.h, 'Y', slide._presLayout) : 300000) +
-                '"/>' +
-                '    </a:xfrm>' +
-                '    <a:prstGeom prst="rect"><a:avLst/></a:prstGeom>' +
-                '    <a:extLst><a:ext uri="{C572A759-6A51-4108-AA02-DFA0A04FC94B}"><ma14:wrappingTextBoxFlag val="0" xmlns:ma14="http://schemas.microsoft.com/office/mac/drawingml/2011/main"/></a:ext></a:extLst>' +
-                '  </p:spPr>';
-        strSlideXml += '<p:txBody>';
-        strSlideXml += '  <a:bodyPr/>';
-        strSlideXml += '  <a:lstStyle><a:lvl1pPr>';
-        if (slide._slideNumberProps.fontFace || slide._slideNumberProps.fontSize || slide._slideNumberProps.color) {
-            strSlideXml += "<a:defRPr sz=\"" + Math.round((slide._slideNumberProps.fontSize || 12) * 100) + "\">";
-            if (slide._slideNumberProps.color)
-                strSlideXml += genXmlColorSelection(slide._slideNumberProps.color);
-            if (slide._slideNumberProps.fontFace)
-                strSlideXml +=
-                    '<a:latin typeface="' +
-                        slide._slideNumberProps.fontFace +
-                        '"/><a:ea typeface="' +
-                        slide._slideNumberProps.fontFace +
-                        '"/><a:cs typeface="' +
-                        slide._slideNumberProps.fontFace +
-                        '"/>';
-            strSlideXml += '</a:defRPr>';
-        }
-        strSlideXml += '</a:lvl1pPr></a:lstStyle>';
-        strSlideXml += '<a:p><a:fld id="' + SLDNUMFLDID + '" type="slidenum"><a:rPr lang="en-US"/><a:t></a:t></a:fld><a:endParaRPr lang="en-US"/></a:p>';
-        strSlideXml += '</p:txBody></p:sp>';
-    }
-    // STEP 6: Close spTree and finalize slide XML
-    strSlideXml += '</p:spTree>';
-    strSlideXml += '</p:cSld>';
-    // LAST: Return
-    return strSlideXml;
-}
-/**
- * Transforms slide relations to XML string.
- * Extra relations that are not dynamic can be passed using the 2nd arg (e.g. theme relation in master file).
- * These relations use rId series that starts with 1-increased maximum of rIds used for dynamic relations.
- * @param {PresSlide | SlideLayout} slide - slide object whose relations are being transformed
- * @param {{ target: string; type: string }[]} defaultRels - array of default relations
- * @return {string} XML
- */
-function slideObjectRelationsToXml(slide, defaultRels) {
-    var lastRid = 0; // stores maximum rId used for dynamic relations
-    var strXml = '<?xml version="1.0" encoding="UTF-8" standalone="yes"?>' + CRLF + '<Relationships xmlns="http://schemas.openxmlformats.org/package/2006/relationships">';
-    // STEP 1: Add all rels for this Slide
-    slide._rels.forEach(function (rel) {
-        lastRid = Math.max(lastRid, rel.rId);
-        if (rel.type.toLowerCase().indexOf('hyperlink') > -1) {
-            if (rel.data === 'slide') {
-                strXml +=
-                    '<Relationship Id="rId' +
-                        rel.rId +
-                        '" Type="http://schemas.openxmlformats.org/officeDocument/2006/relationships/slide"' +
-                        ' Target="slide' +
-                        rel.Target +
-                        '.xml"/>';
-            }
-            else {
-                strXml +=
-                    '<Relationship Id="rId' +
-                        rel.rId +
-                        '" Type="http://schemas.openxmlformats.org/officeDocument/2006/relationships/hyperlink"' +
-                        ' Target="' +
-                        rel.Target +
-                        '" TargetMode="External"/>';
-            }
-        }
-        else if (rel.type.toLowerCase().indexOf('notesSlide') > -1) {
-            strXml +=
-                '<Relationship Id="rId' + rel.rId + '" Target="' + rel.Target + '" Type="http://schemas.openxmlformats.org/officeDocument/2006/relationships/notesSlide"/>';
-        }
-    });
-    (slide._relsChart || []).forEach(function (rel) {
-        lastRid = Math.max(lastRid, rel.rId);
-        strXml += '<Relationship Id="rId' + rel.rId + '" Type="http://schemas.openxmlformats.org/officeDocument/2006/relationships/chart" Target="' + rel.Target + '"/>';
-    });
-    (slide._relsMedia || []).forEach(function (rel) {
-        lastRid = Math.max(lastRid, rel.rId);
-        if (rel.type.toLowerCase().indexOf('image') > -1) {
-            strXml += '<Relationship Id="rId' + rel.rId + '" Type="http://schemas.openxmlformats.org/officeDocument/2006/relationships/image" Target="' + rel.Target + '"/>';
-        }
-        else if (rel.type.toLowerCase().indexOf('audio') > -1) {
-            // As media has *TWO* rel entries per item, check for first one, if found add second rel with alt style
-            if (strXml.indexOf(' Target="' + rel.Target + '"') > -1)
-                strXml += '<Relationship Id="rId' + rel.rId + '" Type="http://schemas.microsoft.com/office/2007/relationships/media" Target="' + rel.Target + '"/>';
-            else
-                strXml +=
-                    '<Relationship Id="rId' + rel.rId + '" Type="http://schemas.openxmlformats.org/officeDocument/2006/relationships/audio" Target="' + rel.Target + '"/>';
-        }
-        else if (rel.type.toLowerCase().indexOf('video') > -1) {
-            // As media has *TWO* rel entries per item, check for first one, if found add second rel with alt style
-            if (strXml.indexOf(' Target="' + rel.Target + '"') > -1)
-                strXml += '<Relationship Id="rId' + rel.rId + '" Type="http://schemas.microsoft.com/office/2007/relationships/media" Target="' + rel.Target + '"/>';
-            else
-                strXml +=
-                    '<Relationship Id="rId' + rel.rId + '" Type="http://schemas.openxmlformats.org/officeDocument/2006/relationships/video" Target="' + rel.Target + '"/>';
-        }
-        else if (rel.type.toLowerCase().indexOf('online') > -1) {
-            // As media has *TWO* rel entries per item, check for first one, if found add second rel with alt style
-            if (strXml.indexOf(' Target="' + rel.Target + '"') > -1)
-                strXml += '<Relationship Id="rId' + rel.rId + '" Type="http://schemas.microsoft.com/office/2007/relationships/image" Target="' + rel.Target + '"/>';
-            else
-                strXml +=
-                    '<Relationship Id="rId' +
-                        rel.rId +
-                        '" Target="' +
-                        rel.Target +
-                        '" TargetMode="External" Type="http://schemas.openxmlformats.org/officeDocument/2006/relationships/video"/>';
-        }
-    });
-    // STEP 2: Add default rels
-    defaultRels.forEach(function (rel, idx) {
-        strXml += '<Relationship Id="rId' + (lastRid + idx + 1) + '" Type="' + rel.type + '" Target="' + rel.target + '"/>';
-    });
-    strXml += '</Relationships>';
-    return strXml;
-}
-/**
- * Generate XML Paragraph Properties
- * @param {ISlideObject|TextProps} textObj - text object
- * @param {boolean} isDefault - array of default relations
- * @return {string} XML
- */
-function genXmlParagraphProperties(textObj, isDefault) {
-    var strXmlBullet = '', strXmlLnSpc = '', strXmlParaSpc = '';
-    var tag = isDefault ? 'a:lvl1pPr' : 'a:pPr';
-    var bulletMarL = valToPts(DEF_BULLET_MARGIN);
-    var paragraphPropXml = "<" + tag + (textObj.options.rtlMode ? ' rtl="1" ' : '');
-    // A: Build paragraphProperties
-    {
-        // OPTION: align
-        if (textObj.options.align) {
-            switch (textObj.options.align) {
-                case 'left':
-                    paragraphPropXml += ' algn="l"';
-                    break;
-                case 'right':
-                    paragraphPropXml += ' algn="r"';
-                    break;
-                case 'center':
-                    paragraphPropXml += ' algn="ctr"';
-                    break;
-                case 'justify':
-                    paragraphPropXml += ' algn="just"';
-                    break;
-                default:
-                    paragraphPropXml += '';
-                    break;
-            }
-        }
-        if (textObj.options.lineSpacing)
-            strXmlLnSpc = "<a:lnSpc><a:spcPts val=\"" + Math.round(textObj.options.lineSpacing * 100) + "\"/></a:lnSpc>";
-        // OPTION: indent
-        if (textObj.options.indentLevel && !isNaN(Number(textObj.options.indentLevel)) && textObj.options.indentLevel > 0) {
-            paragraphPropXml += " lvl=\"" + textObj.options.indentLevel + "\"";
-        }
-        // OPTION: Paragraph Spacing: Before/After
-        if (textObj.options.paraSpaceBefore && !isNaN(Number(textObj.options.paraSpaceBefore)) && textObj.options.paraSpaceBefore > 0) {
-            strXmlParaSpc += "<a:spcBef><a:spcPts val=\"" + Math.round(textObj.options.paraSpaceBefore * 100) + "\"/></a:spcBef>";
-        }
-        if (textObj.options.paraSpaceAfter && !isNaN(Number(textObj.options.paraSpaceAfter)) && textObj.options.paraSpaceAfter > 0) {
-            strXmlParaSpc += "<a:spcAft><a:spcPts val=\"" + Math.round(textObj.options.paraSpaceAfter * 100) + "\"/></a:spcAft>";
-        }
-        // OPTION: bullet
-        // NOTE: OOXML uses the unicode character set for Bullets
-        // EX: Unicode Character 'BULLET' (U+2022) ==> '<a:buChar char="&#x2022;"/>'
-        if (typeof textObj.options.bullet === 'object') {
-            if (textObj && textObj.options && textObj.options.bullet && textObj.options.bullet.indent)
-                bulletMarL = valToPts(textObj.options.bullet.indent);
-            if (textObj.options.bullet.type) {
-                if (textObj.options.bullet.type.toString().toLowerCase() === 'number') {
-                    paragraphPropXml += " marL=\"" + (textObj.options.indentLevel && textObj.options.indentLevel > 0 ? bulletMarL + bulletMarL * textObj.options.indentLevel : bulletMarL) + "\" indent=\"-" + bulletMarL + "\"";
-                    strXmlBullet = "<a:buSzPct val=\"100000\"/><a:buFont typeface=\"+mj-lt\"/><a:buAutoNum type=\"" + (textObj.options.bullet.style || 'arabicPeriod') + "\" startAt=\"" + (textObj.options.bullet.numberStartAt || textObj.options.bullet.startAt || '1') + "\"/>";
-                }
-            }
-            else if (textObj.options.bullet.characterCode) {
-                var bulletCode = "&#x" + textObj.options.bullet.characterCode + ";";
-                // Check value for hex-ness (s/b 4 char hex)
-                if (/^[0-9A-Fa-f]{4}$/.test(textObj.options.bullet.characterCode) === false) {
-                    console.warn('Warning: `bullet.characterCode should be a 4-digit unicode charatcer (ex: 22AB)`!');
-                    bulletCode = BULLET_TYPES['DEFAULT'];
-                }
-                paragraphPropXml += " marL=\"" + (textObj.options.indentLevel && textObj.options.indentLevel > 0 ? bulletMarL + bulletMarL * textObj.options.indentLevel : bulletMarL) + "\" indent=\"-" + bulletMarL + "\"";
-                strXmlBullet = '<a:buSzPct val="100000"/><a:buChar char="' + bulletCode + '"/>';
-            }
-            else if (textObj.options.bullet.code) {
-                // @deprecated `bullet.code` v3.3.0
-                var bulletCode = "&#x" + textObj.options.bullet.code + ";";
-                // Check value for hex-ness (s/b 4 char hex)
-                if (/^[0-9A-Fa-f]{4}$/.test(textObj.options.bullet.code) === false) {
-                    console.warn('Warning: `bullet.code should be a 4-digit hex code (ex: 22AB)`!');
-                    bulletCode = BULLET_TYPES['DEFAULT'];
-                }
-                paragraphPropXml += " marL=\"" + (textObj.options.indentLevel && textObj.options.indentLevel > 0 ? bulletMarL + bulletMarL * textObj.options.indentLevel : bulletMarL) + "\" indent=\"-" + bulletMarL + "\"";
-                strXmlBullet = '<a:buSzPct val="100000"/><a:buChar char="' + bulletCode + '"/>';
-            }
-            else {
-                paragraphPropXml += " marL=\"" + (textObj.options.indentLevel && textObj.options.indentLevel > 0 ? bulletMarL + bulletMarL * textObj.options.indentLevel : bulletMarL) + "\" indent=\"-" + bulletMarL + "\"";
-                strXmlBullet = "<a:buSzPct val=\"100000\"/><a:buChar char=\"" + BULLET_TYPES['DEFAULT'] + "\"/>";
-            }
-        }
-        else if (textObj.options.bullet === true) {
-            paragraphPropXml += " marL=\"" + (textObj.options.indentLevel && textObj.options.indentLevel > 0 ? bulletMarL + bulletMarL * textObj.options.indentLevel : bulletMarL) + "\" indent=\"-" + bulletMarL + "\"";
-            strXmlBullet = "<a:buSzPct val=\"100000\"/><a:buChar char=\"" + BULLET_TYPES['DEFAULT'] + "\"/>";
-        }
-        else if (textObj.options.bullet === false) {
-            // We only add this when the user explicitely asks for no bullet, otherwise, it can override the master defaults!
-            paragraphPropXml += " indent=\"0\" marL=\"0\""; // FIX: ISSUE#589 - specify zero indent and marL or default will be hanging paragraph
-            strXmlBullet = '<a:buNone/>';
-        }
-        // B: Close Paragraph-Properties
-        // IMPORTANT: strXmlLnSpc, strXmlParaSpc, and strXmlBullet require strict ordering - anything out of order is ignored. (PPT-Online, PPT for Mac)
-        var childPropXml = strXmlLnSpc + strXmlParaSpc + strXmlBullet;
-        if (isDefault)
-            childPropXml += genXmlTextRunProperties(textObj.options, true);
-        if (childPropXml) {
-            paragraphPropXml += '>' + childPropXml + '</' + tag + '>';
-        }
-        else {
-            // self-close when no child props
-            paragraphPropXml += '/>';
-        }
-    }
-    return paragraphPropXml;
-}
-/**
- * Generate XML Text Run Properties (`a:rPr`)
- * @param {ObjectOptions|TextPropsOptions} opts - text options
- * @param {boolean} isDefault - whether these are the default text run properties
- * @return {string} XML
- */
-function genXmlTextRunProperties(opts, isDefault) {
-    var runProps = '';
-    var runPropsTag = isDefault ? 'a:defRPr' : 'a:rPr';
-    // BEGIN runProperties (ex: `<a:rPr lang="en-US" sz="1600" b="1" dirty="0">`)
-    runProps += '<' + runPropsTag + ' lang="' + (opts.lang ? opts.lang : 'en-US') + '"' + (opts.lang ? ' altLang="en-US"' : '');
-    runProps += opts.fontSize ? ' sz="' + Math.round(opts.fontSize) + '00"' : ''; // NOTE: Use round so sizes like '7.5' wont cause corrupt pres.
-    runProps += opts.hasOwnProperty('bold') ? " b=\"" + (opts.bold ? 1 : 0) + "\"" : '';
-    runProps += opts.hasOwnProperty('italic') ? " i=\"" + (opts.italic ? 1 : 0) + "\"" : '';
-    runProps += opts.hasOwnProperty('strike') ? " strike=\"" + (opts.strike ? 'sngStrike' : 'noStrike') + "\"" : '';
-    runProps += opts.hasOwnProperty('underline') || opts.hyperlink ? " u=\"" + (opts.underline || opts.hyperlink ? 'sng' : 'none') + "\"" : '';
-    runProps += opts.subscript ? ' baseline="-40000"' : opts.superscript ? ' baseline="30000"' : '';
-    runProps += opts.charSpacing ? " spc=\"" + Math.round(opts.charSpacing * 100) + "\" kern=\"0\"" : ''; // IMPORTANT: Also disable kerning; otherwise text won't actually expand
-    runProps += ' dirty="0">';
-    // Color / Font / Outline are children of <a:rPr>, so add them now before closing the runProperties tag
-    if (opts.color || opts.fontFace || opts.outline) {
-        if (opts.outline && typeof opts.outline === 'object') {
-            runProps += "<a:ln w=\"" + valToPts(opts.outline.size || 0.75) + "\">" + genXmlColorSelection(opts.outline.color || 'FFFFFF') + "</a:ln>";
-        }
-        if (opts.color)
-            runProps += genXmlColorSelection(opts.color);
-        if (opts.glow)
-            runProps += "<a:effectLst>" + createGlowElement(opts.glow, DEF_TEXT_GLOW) + "</a:effectLst>";
-        if (opts.fontFace) {
-            // NOTE: 'cs' = Complex Script, 'ea' = East Asian (use "-120" instead of "0" - per Issue #174); ea must come first (Issue #174)
-            runProps += "<a:latin typeface=\"" + opts.fontFace + "\" pitchFamily=\"34\" charset=\"0\"/><a:ea typeface=\"" + opts.fontFace + "\" pitchFamily=\"34\" charset=\"-122\"/><a:cs typeface=\"" + opts.fontFace + "\" pitchFamily=\"34\" charset=\"-120\"/>";
-        }
-    }
-    // Hyperlink support
-    if (opts.hyperlink) {
-        if (typeof opts.hyperlink !== 'object')
-            throw new Error("ERROR: text `hyperlink` option should be an object. Ex: `hyperlink:{url:'https://github.com'}` ");
-        else if (!opts.hyperlink.url && !opts.hyperlink.slide)
-            throw new Error("ERROR: 'hyperlink requires either `url` or `slide`'");
-        else if (opts.hyperlink.url) {
-            // TODO: (20170410): FUTURE-FEATURE: color (link is always blue in Keynote and PPT online, so usual text run above isnt honored for links..?)
-            //runProps += '<a:uFill>'+ genXmlColorSelection('0000FF') +'</a:uFill>'; // Breaks PPT2010! (Issue#74)
-            runProps += "<a:hlinkClick r:id=\"rId" + opts.hyperlink._rId + "\" invalidUrl=\"\" action=\"\" tgtFrame=\"\" tooltip=\"" + (opts.hyperlink.tooltip ? encodeXmlEntities(opts.hyperlink.tooltip) : '') + "\" history=\"1\" highlightClick=\"0\" endSnd=\"0\"/>";
-        }
-        else if (opts.hyperlink.slide) {
-            runProps += "<a:hlinkClick r:id=\"rId" + opts.hyperlink._rId + "\" action=\"ppaction://hlinksldjump\" tooltip=\"" + (opts.hyperlink.tooltip ? encodeXmlEntities(opts.hyperlink.tooltip) : '') + "\"/>";
-        }
-    }
-    // END runProperties
-    runProps += "</" + runPropsTag + ">";
-    return runProps;
-}
-/**
- * Build textBody text runs [`<a:r></a:r>`] for paragraphs [`<a:p>`]
- * @param {TextProps} textObj - Text object
- * @return {string} XML string
- */
-function genXmlTextRun(textObj) {
-    // NOTE: Dont create full rPr runProps for empty [lineBreak] runs
-    // Why? The size of the lineBreak wont match (eg: below it will be 18px instead of the correct 36px)
-    // Do this:
-    /*
-        <a:p>
-            <a:pPr algn="r"/>
-            <a:endParaRPr lang="en-US" sz="3600" dirty="0"/>
-        </a:p>
-    */
-    // NOT this:
-    /*
-        <a:p>
-            <a:pPr algn="r"/>
-            <a:r>
-                <a:rPr lang="en-US" sz="3600" dirty="0">
-                    <a:solidFill>
-                        <a:schemeClr val="accent5"/>
-                    </a:solidFill>
-                    <a:latin typeface="Times" pitchFamily="34" charset="0"/>
-                    <a:ea typeface="Times" pitchFamily="34" charset="-122"/>
-                    <a:cs typeface="Times" pitchFamily="34" charset="-120"/>
-                </a:rPr>
-                <a:t></a:t>
-            </a:r>
-            <a:endParaRPr lang="en-US" dirty="0"/>
-        </a:p>
-    */
-    // Return paragraph with text run
-    return textObj.text ? "<a:r>" + genXmlTextRunProperties(textObj.options, false) + "<a:t>" + encodeXmlEntities(textObj.text) + "</a:t></a:r>" : '';
-}
-/**
- * Builds `<a:bodyPr></a:bodyPr>` tag for "genXmlTextBody()"
- * @param {ISlideObject | TableCell} slideObject - various options
- * @return {string} XML string
- */
-function genXmlBodyProperties(slideObject) {
-    var bodyProperties = '<a:bodyPr';
-    if (slideObject && slideObject._type === SLIDE_OBJECT_TYPES.text && slideObject.options._bodyProp) {
-        // PPT-2019 EX: <a:bodyPr wrap="square" lIns="1270" tIns="1270" rIns="1270" bIns="1270" rtlCol="0" anchor="ctr"/>
-        // A: Enable or disable textwrapping none or square
-        bodyProperties += slideObject.options._bodyProp.wrap ? ' wrap="' + slideObject.options._bodyProp.wrap + '"' : ' wrap="square"';
-        // B: Textbox margins [padding]
-        if (slideObject.options._bodyProp.lIns || slideObject.options._bodyProp.lIns === 0)
-            bodyProperties += ' lIns="' + slideObject.options._bodyProp.lIns + '"';
-        if (slideObject.options._bodyProp.tIns || slideObject.options._bodyProp.tIns === 0)
-            bodyProperties += ' tIns="' + slideObject.options._bodyProp.tIns + '"';
-        if (slideObject.options._bodyProp.rIns || slideObject.options._bodyProp.rIns === 0)
-            bodyProperties += ' rIns="' + slideObject.options._bodyProp.rIns + '"';
-        if (slideObject.options._bodyProp.bIns || slideObject.options._bodyProp.bIns === 0)
-            bodyProperties += ' bIns="' + slideObject.options._bodyProp.bIns + '"';
-        // C: Add rtl after margins
-        bodyProperties += ' rtlCol="0"';
-        // D: Add anchorPoints
-        if (slideObject.options._bodyProp.anchor)
-            bodyProperties += ' anchor="' + slideObject.options._bodyProp.anchor + '"'; // VALS: [t,ctr,b]
-        if (slideObject.options._bodyProp.vert)
-            bodyProperties += ' vert="' + slideObject.options._bodyProp.vert + '"'; // VALS: [eaVert,horz,mongolianVert,vert,vert270,wordArtVert,wordArtVertRtl]
-        // E: Close <a:bodyPr element
-        bodyProperties += '>';
-        /**
-         * F: Text Fit/AutoFit/Shrink option
-         * @see: http://officeopenxml.com/drwSp-text-bodyPr-fit.php
-         * @see: http://www.datypic.com/sc/ooxml/g-a_EG_TextAutofit.html
-         */
-        if (slideObject.options.fit) {
-            // NOTE: Use of '<a:noAutofit/>' instead of '' causes issues in PPT-2013!
-            if (slideObject.options.fit === 'none')
-                bodyProperties += '';
-            // NOTE: Shrink does not work automatically - PowerPoint calculates the `fontScale` value dynamically upon resize
-            //else if (slideObject.options.fit === 'shrink') bodyProperties += '<a:normAutofit fontScale="85000" lnSpcReduction="20000"/>' // MS-PPT > Format shape > Text Options: "Shrink text on overflow"
-            else if (slideObject.options.fit === 'shrink')
-                bodyProperties += '<a:normAutofit/>';
-            else if (slideObject.options.fit === 'resize')
-                bodyProperties += '<a:spAutoFit/>';
-        }
-        //
-        // DEPRECATED: below (@deprecated v3.3.0)
-        if (slideObject.options.shrinkText)
-            bodyProperties += '<a:normAutofit/>'; // MS-PPT > Format shape > Text Options: "Shrink text on overflow"
-        /* DEPRECATED: below (@deprecated v3.3.0)
-         * MS-PPT > Format shape > Text Options: "Resize shape to fit text" [spAutoFit]
-         * NOTE: Use of '<a:noAutofit/>' in lieu of '' below causes issues in PPT-2013
-         */
-        bodyProperties += slideObject.options._bodyProp.autoFit !== false ? '<a:spAutoFit/>' : '';
-        // LAST: Close _bodyProp
-        bodyProperties += '</a:bodyPr>';
-    }
-    else {
-        // DEFAULT:
-        bodyProperties += ' wrap="square" rtlCol="0">';
-        bodyProperties += '</a:bodyPr>';
-    }
-    // LAST: Return Close _bodyProp
-    return slideObject._type === SLIDE_OBJECT_TYPES.tablecell ? '<a:bodyPr/>' : bodyProperties;
-}
-/**
- * Generate the XML for text and its options (bold, bullet, etc) including text runs (word-level formatting)
- * @param {ISlideObject|TableCell} slideObj - slideObj or tableCell
- * @note PPT text lines [lines followed by line-breaks] are created using <p>-aragraph's
- * @note Bullets are a paragragh-level formatting device
- * @template
- *	<p:txBody>
- *		<a:bodyPr wrap="square" rtlCol="0">
- *			<a:spAutoFit/>
- *		</a:bodyPr>
- *		<a:lstStyle/>
- *		<a:p>
- *			<a:pPr algn="ctr"/>
- *			<a:r>
- *				<a:rPr lang="en-US" dirty="0" err="1"/>
- *				<a:t>textbox text</a:t>
- *			</a:r>
- *			<a:endParaRPr lang="en-US" dirty="0"/>
- *		</a:p>
- *	</p:txBody>
- * @returns XML containing the param object's text and formatting
- */
-function genXmlTextBody(slideObj) {
-    var opts = slideObj.options || {};
-    var tmpTextObjects = [];
-    var arrTextObjects = [];
-    // FIRST: Shapes without text, etc. may be sent here during build, but have no text to render so return an empty string
-    if (opts && slideObj._type !== SLIDE_OBJECT_TYPES.tablecell && (typeof slideObj.text === 'undefined' || slideObj.text === null))
-        return '';
-    // STEP 1: Start textBody
-    var strSlideXml = slideObj._type === SLIDE_OBJECT_TYPES.tablecell ? '<a:txBody>' : '<p:txBody>';
-    // STEP 2: Add bodyProperties
-    {
-        // A: 'bodyPr'
-        strSlideXml += genXmlBodyProperties(slideObj);
-        // B: 'lstStyle'
-        // NOTE: shape type 'LINE' has different text align needs (a lstStyle.lvl1pPr between bodyPr and p)
-        // FIXME: LINE horiz-align doesnt work (text is always to the left inside line) (FYI: the PPT code diff is substantial!)
-        if (opts.h === 0 && opts.line && opts.align)
-            strSlideXml += '<a:lstStyle><a:lvl1pPr algn="l"/></a:lstStyle>';
-        else if (slideObj._type === 'placeholder')
-            strSlideXml += "<a:lstStyle>" + genXmlParagraphProperties(slideObj, true) + "</a:lstStyle>";
-        else
-            strSlideXml += '<a:lstStyle/>';
-    }
-    /* STEP 3: Modify slideObj.text to array
-        CASES:
-        addText( 'string' ) // string
-        addText( 'line1\n line2' ) // string with lineBreak
-        addText( {text:'word1'} ) // TextProps object
-        addText( ['barry','allen'] ) // array of strings
-        addText( [{text:'word1'}, {text:'word2'}] ) // TextProps object array
-        addText( [{text:'line1\n line2'}, {text:'end word'}] ) // TextProps object array with lineBreak
-    */
-    if (typeof slideObj.text === 'string' || typeof slideObj.text === 'number') {
-        // Handle cases 1,2
-        tmpTextObjects.push({ text: slideObj.text.toString(), options: opts || {} });
-    }
-    else if (!Array.isArray(slideObj.text) && slideObj.text.hasOwnProperty('text')) {
-        // Handle case 3
-        tmpTextObjects.push({ text: slideObj.text || '', options: slideObj.options || {} });
-    }
-    else if (Array.isArray(slideObj.text)) {
-        // Handle cases 4,5,6
-        // NOTE: use cast as text is TextProps[]|TableCell[] and their `options` dont overlap (they share the same TextBaseProps though)
-        tmpTextObjects = slideObj.text.map(function (item) { return ({ text: item.text, options: item.options }); });
-    }
-    // STEP 4: Iterate over text objects, set text/options, break into pieces if '\n'/breakLine found
-    tmpTextObjects.forEach(function (itext, idx) {
-        if (!itext.text)
-            itext.text = '';
-        // A: Set options
-        itext.options = itext.options || opts || {};
-        if (idx === 0 && itext.options && !itext.options.bullet && opts.bullet)
-            itext.options.bullet = opts.bullet;
-        // B: Cast to text-object and fix line-breaks (if needed)
-        if (typeof itext.text === 'string' || typeof itext.text === 'number') {
-            // 1: Convert "\n" or any variation into CRLF
-            itext.text = itext.text.toString().replace(/\r*\n/g, CRLF);
-        }
-        // C: If text string has line-breaks, then create a separate text-object for each (much easier than dealing with split inside a loop below)
-        // NOTE: Filter for trailing lineBreak prevents the creation of an empty textObj as the last item
-        if (itext.text.indexOf(CRLF) > -1 && itext.text.match(/\n$/g) === null) {
-            itext.text.split(CRLF).forEach(function (line) {
-                itext.options.breakLine = true;
-                arrTextObjects.push({ text: line, options: itext.options });
-            });
-        }
-        else {
-            arrTextObjects.push(itext);
-        }
-    });
-    // STEP 5: Group textObj into lines by checking for lineBreak, bullets, alignment change, etc.
-    var arrLines = [];
-    var arrTexts = [];
-    arrTextObjects.forEach(function (textObj, idx) {
-        // A: Align or Bullet trigger new line
-        if (arrTexts.length > 0 && (textObj.options.align || opts.align)) {
-            // Only start a new paragraph when align *changes*
-            if (textObj.options.align != arrTextObjects[idx - 1].options.align) {
-                arrLines.push(arrTexts);
-                arrTexts = [];
-            }
-        }
-        else if (arrTexts.length > 0 && textObj.options.bullet && arrTexts.length > 0) {
-            arrLines.push(arrTexts);
-            arrTexts = [];
-            textObj.options.breakLine = false; // For cases with both `bullet` and `brekaLine` - prevent double lineBreak
-        }
-        // B: Add this text to current line
-        arrTexts.push(textObj);
-        // C: BreakLine begins new line **after** adding current text
-        if (arrTexts.length > 0 && textObj.options.breakLine) {
-            // Avoid starting a para right as loop is exhausted
-            if (idx + 1 < arrTextObjects.length) {
-                arrLines.push(arrTexts);
-                arrTexts = [];
-            }
-        }
-        // D: Flush buffer
-        if (idx + 1 === arrTextObjects.length)
-            arrLines.push(arrTexts);
-    });
-    // STEP 6: Loop over each line and create paragraph props, text run, etc.
-    arrLines.forEach(function (line) {
-        var reqsClosingFontSize = false;
-        // A: Start paragraph, add paraProps
-        strSlideXml += '<a:p>';
-        // NOTE: `rtlMode` is like other opts, its propagated up to each text:options, so just check the 1st one
-        var paragraphPropXml = "<a:pPr " + (line[0].options && line[0].options.rtlMode ? ' rtl="1" ' : '');
-        // B: Start paragraph, loop over lines and add text runs
-        line.forEach(function (textObj, idx) {
-            // A: Set line index
-            textObj.options._lineIdx = idx;
-            // B: Inherit pPr-type options from parent shape's `options`
-            textObj.options.align = textObj.options.align || opts.align;
-            textObj.options.lineSpacing = textObj.options.lineSpacing || opts.lineSpacing;
-            textObj.options.indentLevel = textObj.options.indentLevel || opts.indentLevel;
-            textObj.options.paraSpaceBefore = textObj.options.paraSpaceBefore || opts.paraSpaceBefore;
-            textObj.options.paraSpaceAfter = textObj.options.paraSpaceAfter || opts.paraSpaceAfter;
-            paragraphPropXml = genXmlParagraphProperties(textObj, false);
-            strSlideXml += paragraphPropXml;
-            // C: Inherit any main options (color, fontSize, etc.)
-            // NOTE: We only pass the text.options to genXmlTextRun (not the Slide.options),
-            // so the run building function cant just fallback to Slide.color, therefore, we need to do that here before passing options below.
-            Object.entries(opts).forEach(function (_a) {
-                var key = _a[0], val = _a[1];
-                // NOTE: This loop will pick up unecessary keys (`x`, etc.), but it doesnt hurt anything
-                if (key !== 'bullet' && !textObj.options[key])
-                    textObj.options[key] = val;
-            });
-            // D: Add formatted textrun
-            strSlideXml += genXmlTextRun(textObj);
-            // E: Flag close fontSize for empty [lineBreak] elements
-            if ((!textObj.text && opts.fontSize) || textObj.options.fontSize) {
-                reqsClosingFontSize = true;
-                opts.fontSize = opts.fontSize || textObj.options.fontSize;
-            }
-        });
-        /* C: Append 'endParaRPr' (when needed) and close current open paragraph
-         * NOTE: (ISSUE#20, ISSUE#193): Add 'endParaRPr' with font/size props or PPT default (Arial/18pt en-us) is used making row "too tall"/not honoring options
-         */
-        if (slideObj._type === SLIDE_OBJECT_TYPES.tablecell && (opts.fontSize || opts.fontFace)) {
-            if (opts.fontFace) {
-                strSlideXml += "<a:endParaRPr lang=\"" + (opts.lang || 'en-US') + "\"" + (opts.fontSize ? " sz=\"" + Math.round(opts.fontSize * 100) + "\"" : '') + ' dirty="0">';
-                strSlideXml += "<a:latin typeface=\"" + opts.fontFace + "\" charset=\"0\"/>";
-                strSlideXml += "<a:ea typeface=\"" + opts.fontFace + "\" charset=\"0\"/>";
-                strSlideXml += "<a:cs typeface=\"" + opts.fontFace + "\" charset=\"0\"/>";
-                strSlideXml += '</a:endParaRPr>';
-            }
-            else {
-                strSlideXml += "<a:endParaRPr lang=\"" + (opts.lang || 'en-US') + "\"" + (opts.fontSize ? " sz=\"" + Math.round(opts.fontSize * 100) + "\"" : '') + ' dirty="0"/>';
-            }
-        }
-        else if (reqsClosingFontSize) {
-            // Empty [lineBreak] lines should not contain runProp, however, they need to specify fontSize in `endParaRPr`
-            strSlideXml += "<a:endParaRPr lang=\"" + (opts.lang || 'en-US') + "\"" + (opts.fontSize ? " sz=\"" + Math.round(opts.fontSize * 100) + "\"" : '') + ' dirty="0"/>';
-        }
-        else {
-            strSlideXml += "<a:endParaRPr lang=\"" + (opts.lang || 'en-US') + "\" dirty=\"0\"/>"; // Added 20180101 to address PPT-2007 issues
-        }
-        // D: End paragraph
-        strSlideXml += '</a:p>';
-    });
-    // STEP 7: Close the textBody
-    strSlideXml += slideObj._type === SLIDE_OBJECT_TYPES.tablecell ? '</a:txBody>' : '</p:txBody>';
-    // LAST: Return XML
-    return strSlideXml;
-}
-/**
- * Generate an XML Placeholder
- * @param {ISlideObject} placeholderObj
- * @returns XML
- */
-function genXmlPlaceholder(placeholderObj) {
-    if (!placeholderObj)
-        return '';
-    var placeholderIdx = placeholderObj.options && placeholderObj.options._placeholderIdx ? placeholderObj.options._placeholderIdx : '';
-    var placeholderType = placeholderObj.options && placeholderObj.options._placeholderType ? placeholderObj.options._placeholderType : '';
-    return "<p:ph\n\t\t" + (placeholderIdx ? ' idx="' + placeholderIdx + '"' : '') + "\n\t\t" + (placeholderType && PLACEHOLDER_TYPES[placeholderType] ? ' type="' + PLACEHOLDER_TYPES[placeholderType] + '"' : '') + "\n\t\t" + (placeholderObj.text && placeholderObj.text.length > 0 ? ' hasCustomPrompt="1"' : '') + "\n\t\t/>";
-}
-// XML-GEN: First 6 functions create the base /ppt files
-/**
- * Generate XML ContentType
- * @param {PresSlide[]} slides - slides
- * @param {SlideLayout[]} slideLayouts - slide layouts
- * @param {PresSlide} masterSlide - master slide
- * @returns XML
- */
-function makeXmlContTypes(slides, slideLayouts, masterSlide) {
-    var strXml = '<?xml version="1.0" encoding="UTF-8" standalone="yes"?>' + CRLF;
-    strXml += '<Types xmlns="http://schemas.openxmlformats.org/package/2006/content-types">';
-    strXml += '<Default Extension="xml" ContentType="application/xml"/>';
-    strXml += '<Default Extension="rels" ContentType="application/vnd.openxmlformats-package.relationships+xml"/>';
-    strXml += '<Default Extension="jpeg" ContentType="image/jpeg"/>';
-    strXml += '<Default Extension="jpg" ContentType="image/jpg"/>';
-    // STEP 1: Add standard/any media types used in Presentation
-    strXml += '<Default Extension="png" ContentType="image/png"/>';
-    strXml += '<Default Extension="gif" ContentType="image/gif"/>';
-    strXml += '<Default Extension="m4v" ContentType="video/mp4"/>'; // NOTE: Hard-Code this extension as it wont be created in loop below (as extn !== type)
-    strXml += '<Default Extension="mp4" ContentType="video/mp4"/>'; // NOTE: Hard-Code this extension as it wont be created in loop below (as extn !== type)
-    slides.forEach(function (slide) {
-        (slide._relsMedia || []).forEach(function (rel) {
-            if (rel.type !== 'image' && rel.type !== 'online' && rel.type !== 'chart' && rel.extn !== 'm4v' && strXml.indexOf(rel.type) === -1) {
-                strXml += '<Default Extension="' + rel.extn + '" ContentType="' + rel.type + '"/>';
-            }
-        });
-    });
-    strXml += '<Default Extension="vml" ContentType="application/vnd.openxmlformats-officedocument.vmlDrawing"/>';
-    strXml += '<Default Extension="xlsx" ContentType="application/vnd.openxmlformats-officedocument.spreadsheetml.sheet"/>';
-    // STEP 2: Add presentation and slide master(s)/slide(s)
-    strXml += '<Override PartName="/ppt/presentation.xml" ContentType="application/vnd.openxmlformats-officedocument.presentationml.presentation.main+xml"/>';
-    strXml += '<Override PartName="/ppt/notesMasters/notesMaster1.xml" ContentType="application/vnd.openxmlformats-officedocument.presentationml.notesMaster+xml"/>';
-    slides.forEach(function (slide, idx) {
-        strXml +=
-            '<Override PartName="/ppt/slideMasters/slideMaster' +
-                (idx + 1) +
-                '.xml" ContentType="application/vnd.openxmlformats-officedocument.presentationml.slideMaster+xml"/>';
-        strXml += '<Override PartName="/ppt/slides/slide' + (idx + 1) + '.xml" ContentType="application/vnd.openxmlformats-officedocument.presentationml.slide+xml"/>';
-        // Add charts if any
-        slide._relsChart.forEach(function (rel) {
-            strXml += ' <Override PartName="' + rel.Target + '" ContentType="application/vnd.openxmlformats-officedocument.drawingml.chart+xml"/>';
-        });
-    });
-    // STEP 3: Core PPT
-    strXml += '<Override PartName="/ppt/presProps.xml" ContentType="application/vnd.openxmlformats-officedocument.presentationml.presProps+xml"/>';
-    strXml += '<Override PartName="/ppt/viewProps.xml" ContentType="application/vnd.openxmlformats-officedocument.presentationml.viewProps+xml"/>';
-    strXml += '<Override PartName="/ppt/theme/theme1.xml" ContentType="application/vnd.openxmlformats-officedocument.theme+xml"/>';
-    strXml += '<Override PartName="/ppt/tableStyles.xml" ContentType="application/vnd.openxmlformats-officedocument.presentationml.tableStyles+xml"/>';
-    // STEP 4: Add Slide Layouts
-    slideLayouts.forEach(function (layout, idx) {
-        strXml +=
-            '<Override PartName="/ppt/slideLayouts/slideLayout' +
-                (idx + 1) +
-                '.xml" ContentType="application/vnd.openxmlformats-officedocument.presentationml.slideLayout+xml"/>';
-        (layout._relsChart || []).forEach(function (rel) {
-            strXml += ' <Override PartName="' + rel.Target + '" ContentType="application/vnd.openxmlformats-officedocument.drawingml.chart+xml"/>';
-        });
-    });
-    // STEP 5: Add notes slide(s)
-    slides.forEach(function (_slide, idx) {
-        strXml +=
-            ' <Override PartName="/ppt/notesSlides/notesSlide' +
-                (idx + 1) +
-                '.xml" ContentType="application/vnd.openxmlformats-officedocument.presentationml.notesSlide+xml"/>';
-    });
-    // STEP 6: Add rels
-    masterSlide._relsChart.forEach(function (rel) {
-        strXml += ' <Override PartName="' + rel.Target + '" ContentType="application/vnd.openxmlformats-officedocument.drawingml.chart+xml"/>';
-    });
-    masterSlide._relsMedia.forEach(function (rel) {
-        if (rel.type !== 'image' && rel.type !== 'online' && rel.type !== 'chart' && rel.extn !== 'm4v' && strXml.indexOf(rel.type) === -1)
-            strXml += ' <Default Extension="' + rel.extn + '" ContentType="' + rel.type + '"/>';
-    });
-    // LAST: Finish XML (Resume core)
-    strXml += ' <Override PartName="/docProps/core.xml" ContentType="application/vnd.openxmlformats-package.core-properties+xml"/>';
-    strXml += ' <Override PartName="/docProps/app.xml" ContentType="application/vnd.openxmlformats-officedocument.extended-properties+xml"/>';
-    strXml += '</Types>';
-    return strXml;
-}
-/**
- * Creates `_rels/.rels`
- * @returns XML
- */
-function makeXmlRootRels() {
-    return "<?xml version=\"1.0\" encoding=\"UTF-8\" standalone=\"yes\"?>" + CRLF + "<Relationships xmlns=\"http://schemas.openxmlformats.org/package/2006/relationships\">\n\t\t<Relationship Id=\"rId1\" Type=\"http://schemas.openxmlformats.org/officeDocument/2006/relationships/extended-properties\" Target=\"docProps/app.xml\"/>\n\t\t<Relationship Id=\"rId2\" Type=\"http://schemas.openxmlformats.org/package/2006/relationships/metadata/core-properties\" Target=\"docProps/core.xml\"/>\n\t\t<Relationship Id=\"rId3\" Type=\"http://schemas.openxmlformats.org/officeDocument/2006/relationships/officeDocument\" Target=\"ppt/presentation.xml\"/>\n\t\t</Relationships>";
-}
-/**
- * Creates `docProps/app.xml`
- * @param {PresSlide[]} slides - Presenation Slides
- * @param {string} company - "Company" metadata
- * @returns XML
- */
-function makeXmlApp(slides, company) {
-    return "<?xml version=\"1.0\" encoding=\"UTF-8\" standalone=\"yes\"?>" + CRLF + "<Properties xmlns=\"http://schemas.openxmlformats.org/officeDocument/2006/extended-properties\" xmlns:vt=\"http://schemas.openxmlformats.org/officeDocument/2006/docPropsVTypes\">\n\t<TotalTime>0</TotalTime>\n\t<Words>0</Words>\n\t<Application>Microsoft Office PowerPoint</Application>\n\t<PresentationFormat>On-screen Show (16:9)</PresentationFormat>\n\t<Paragraphs>0</Paragraphs>\n\t<Slides>" + slides.length + "</Slides>\n\t<Notes>" + slides.length + "</Notes>\n\t<HiddenSlides>0</HiddenSlides>\n\t<MMClips>0</MMClips>\n\t<ScaleCrop>false</ScaleCrop>\n\t<HeadingPairs>\n\t\t<vt:vector size=\"6\" baseType=\"variant\">\n\t\t\t<vt:variant><vt:lpstr>Fonts Used</vt:lpstr></vt:variant>\n\t\t\t<vt:variant><vt:i4>2</vt:i4></vt:variant>\n\t\t\t<vt:variant><vt:lpstr>Theme</vt:lpstr></vt:variant>\n\t\t\t<vt:variant><vt:i4>1</vt:i4></vt:variant>\n\t\t\t<vt:variant><vt:lpstr>Slide Titles</vt:lpstr></vt:variant>\n\t\t\t<vt:variant><vt:i4>" + slides.length + "</vt:i4></vt:variant>\n\t\t</vt:vector>\n\t</HeadingPairs>\n\t<TitlesOfParts>\n\t\t<vt:vector size=\"" + (slides.length + 1 + 2) + "\" baseType=\"lpstr\">\n\t\t\t<vt:lpstr>Arial</vt:lpstr>\n\t\t\t<vt:lpstr>Calibri</vt:lpstr>\n\t\t\t<vt:lpstr>Office Theme</vt:lpstr>\n\t\t\t" + slides.map(function (_slideObj, idx) { return '<vt:lpstr>Slide ' + (idx + 1) + '</vt:lpstr>\n'; }).join('') + "\n\t\t</vt:vector>\n\t</TitlesOfParts>\n\t<Company>" + company + "</Company>\n\t<LinksUpToDate>false</LinksUpToDate>\n\t<SharedDoc>false</SharedDoc>\n\t<HyperlinksChanged>false</HyperlinksChanged>\n\t<AppVersion>16.0000</AppVersion>\n\t</Properties>";
-}
-/**
- * Creates `docProps/core.xml`
- * @param {string} title - metadata data
- * @param {string} company - metadata data
- * @param {string} author - metadata value
- * @param {string} revision - metadata value
- * @returns XML
- */
-function makeXmlCore(title, subject, author, revision) {
-    return "<?xml version=\"1.0\" encoding=\"UTF-8\" standalone=\"yes\"?>\n\t<cp:coreProperties xmlns:cp=\"http://schemas.openxmlformats.org/package/2006/metadata/core-properties\" xmlns:dc=\"http://purl.org/dc/elements/1.1/\" xmlns:dcterms=\"http://purl.org/dc/terms/\" xmlns:dcmitype=\"http://purl.org/dc/dcmitype/\" xmlns:xsi=\"http://www.w3.org/2001/XMLSchema-instance\">\n\t\t<dc:title>" + encodeXmlEntities(title) + "</dc:title>\n\t\t<dc:subject>" + encodeXmlEntities(subject) + "</dc:subject>\n\t\t<dc:creator>" + encodeXmlEntities(author) + "</dc:creator>\n\t\t<cp:lastModifiedBy>" + encodeXmlEntities(author) + "</cp:lastModifiedBy>\n\t\t<cp:revision>" + revision + "</cp:revision>\n\t\t<dcterms:created xsi:type=\"dcterms:W3CDTF\">" + new Date().toISOString().replace(/\.\d\d\dZ/, 'Z') + "</dcterms:created>\n\t\t<dcterms:modified xsi:type=\"dcterms:W3CDTF\">" + new Date().toISOString().replace(/\.\d\d\dZ/, 'Z') + "</dcterms:modified>\n\t</cp:coreProperties>";
-}
-/**
- * Creates `ppt/_rels/presentation.xml.rels`
- * @param {PresSlide[]} slides - Presenation Slides
- * @returns XML
- */
-function makeXmlPresentationRels(slides) {
-    var intRelNum = 1;
-    var strXml = '<?xml version="1.0" encoding="UTF-8" standalone="yes"?>' + CRLF;
-    strXml += '<Relationships xmlns="http://schemas.openxmlformats.org/package/2006/relationships">';
-    strXml += '<Relationship Id="rId1" Type="http://schemas.openxmlformats.org/officeDocument/2006/relationships/slideMaster" Target="slideMasters/slideMaster1.xml"/>';
-    for (var idx = 1; idx <= slides.length; idx++) {
-        strXml +=
-            '<Relationship Id="rId' + ++intRelNum + '" Type="http://schemas.openxmlformats.org/officeDocument/2006/relationships/slide" Target="slides/slide' + idx + '.xml"/>';
-    }
-    intRelNum++;
-    strXml +=
-        '<Relationship Id="rId' +
-            intRelNum +
-            '" Type="http://schemas.openxmlformats.org/officeDocument/2006/relationships/notesMaster" Target="notesMasters/notesMaster1.xml"/>' +
-            '<Relationship Id="rId' +
-            (intRelNum + 1) +
-            '" Type="http://schemas.openxmlformats.org/officeDocument/2006/relationships/presProps" Target="presProps.xml"/>' +
-            '<Relationship Id="rId' +
-            (intRelNum + 2) +
-            '" Type="http://schemas.openxmlformats.org/officeDocument/2006/relationships/viewProps" Target="viewProps.xml"/>' +
-            '<Relationship Id="rId' +
-            (intRelNum + 3) +
-            '" Type="http://schemas.openxmlformats.org/officeDocument/2006/relationships/theme" Target="theme/theme1.xml"/>' +
-            '<Relationship Id="rId' +
-            (intRelNum + 4) +
-            '" Type="http://schemas.openxmlformats.org/officeDocument/2006/relationships/tableStyles" Target="tableStyles.xml"/>' +
-            '</Relationships>';
-    return strXml;
-}
-// XML-GEN: Functions that run 1-N times (once for each Slide)
-/**
- * Generates XML for the slide file (`ppt/slides/slide1.xml`)
- * @param {PresSlide} slide - the slide object to transform into XML
- * @return {string} XML
- */
-function makeXmlSlide(slide) {
-    return ("<?xml version=\"1.0\" encoding=\"UTF-8\" standalone=\"yes\"?>" + CRLF +
-        "<p:sld xmlns:a=\"http://schemas.openxmlformats.org/drawingml/2006/main\" xmlns:r=\"http://schemas.openxmlformats.org/officeDocument/2006/relationships\" " +
-        "xmlns:p=\"http://schemas.openxmlformats.org/presentationml/2006/main\"" +
-        ((slide && slide.hidden ? ' show="0"' : '') + ">") +
-        ("" + slideObjectToXml(slide)) +
-        "<p:clrMapOvr><a:masterClrMapping/></p:clrMapOvr></p:sld>");
-}
-/**
- * Get text content of Notes from Slide
- * @param {PresSlide} slide - the slide object to transform into XML
- * @return {string} notes text
- */
-function getNotesFromSlide(slide) {
-    var notesText = '';
-    slide._slideObjects.forEach(function (data) {
-        if (data._type === 'notes')
-            notesText += data.text;
-    });
-    return notesText.replace(/\r*\n/g, CRLF);
-}
-/**
- * Generate XML for Notes Master (notesMaster1.xml)
- * @returns {string} XML
- */
-function makeXmlNotesMaster() {
-    return "<?xml version=\"1.0\" encoding=\"UTF-8\" standalone=\"yes\"?>" + CRLF + "<p:notesMaster xmlns:a=\"http://schemas.openxmlformats.org/drawingml/2006/main\" xmlns:r=\"http://schemas.openxmlformats.org/officeDocument/2006/relationships\" xmlns:p=\"http://schemas.openxmlformats.org/presentationml/2006/main\"><p:cSld><p:bg><p:bgRef idx=\"1001\"><a:schemeClr val=\"bg1\"/></p:bgRef></p:bg><p:spTree><p:nvGrpSpPr><p:cNvPr id=\"1\" name=\"\"/><p:cNvGrpSpPr/><p:nvPr/></p:nvGrpSpPr><p:grpSpPr><a:xfrm><a:off x=\"0\" y=\"0\"/><a:ext cx=\"0\" cy=\"0\"/><a:chOff x=\"0\" y=\"0\"/><a:chExt cx=\"0\" cy=\"0\"/></a:xfrm></p:grpSpPr><p:sp><p:nvSpPr><p:cNvPr id=\"2\" name=\"Header Placeholder 1\"/><p:cNvSpPr><a:spLocks noGrp=\"1\"/></p:cNvSpPr><p:nvPr><p:ph type=\"hdr\" sz=\"quarter\"/></p:nvPr></p:nvSpPr><p:spPr><a:xfrm><a:off x=\"0\" y=\"0\"/><a:ext cx=\"2971800\" cy=\"458788\"/></a:xfrm><a:prstGeom prst=\"rect\"><a:avLst/></a:prstGeom></p:spPr><p:txBody><a:bodyPr vert=\"horz\" lIns=\"91440\" tIns=\"45720\" rIns=\"91440\" bIns=\"45720\" rtlCol=\"0\"/><a:lstStyle><a:lvl1pPr algn=\"l\"><a:defRPr sz=\"1200\"/></a:lvl1pPr></a:lstStyle><a:p><a:endParaRPr lang=\"en-US\"/></a:p></p:txBody></p:sp><p:sp><p:nvSpPr><p:cNvPr id=\"3\" name=\"Date Placeholder 2\"/><p:cNvSpPr><a:spLocks noGrp=\"1\"/></p:cNvSpPr><p:nvPr><p:ph type=\"dt\" idx=\"1\"/></p:nvPr></p:nvSpPr><p:spPr><a:xfrm><a:off x=\"3884613\" y=\"0\"/><a:ext cx=\"2971800\" cy=\"458788\"/></a:xfrm><a:prstGeom prst=\"rect\"><a:avLst/></a:prstGeom></p:spPr><p:txBody><a:bodyPr vert=\"horz\" lIns=\"91440\" tIns=\"45720\" rIns=\"91440\" bIns=\"45720\" rtlCol=\"0\"/><a:lstStyle><a:lvl1pPr algn=\"r\"><a:defRPr sz=\"1200\"/></a:lvl1pPr></a:lstStyle><a:p><a:fld id=\"{5282F153-3F37-0F45-9E97-73ACFA13230C}\" type=\"datetimeFigureOut\"><a:rPr lang=\"en-US\"/><a:t>7/23/19</a:t></a:fld><a:endParaRPr lang=\"en-US\"/></a:p></p:txBody></p:sp><p:sp><p:nvSpPr><p:cNvPr id=\"4\" name=\"Slide Image Placeholder 3\"/><p:cNvSpPr><a:spLocks noGrp=\"1\" noRot=\"1\" noChangeAspect=\"1\"/></p:cNvSpPr><p:nvPr><p:ph type=\"sldImg\" idx=\"2\"/></p:nvPr></p:nvSpPr><p:spPr><a:xfrm><a:off x=\"685800\" y=\"1143000\"/><a:ext cx=\"5486400\" cy=\"3086100\"/></a:xfrm><a:prstGeom prst=\"rect\"><a:avLst/></a:prstGeom><a:noFill/><a:ln w=\"12700\"><a:solidFill><a:prstClr val=\"black\"/></a:solidFill></a:ln></p:spPr><p:txBody><a:bodyPr vert=\"horz\" lIns=\"91440\" tIns=\"45720\" rIns=\"91440\" bIns=\"45720\" rtlCol=\"0\" anchor=\"ctr\"/><a:lstStyle/><a:p><a:endParaRPr lang=\"en-US\"/></a:p></p:txBody></p:sp><p:sp><p:nvSpPr><p:cNvPr id=\"5\" name=\"Notes Placeholder 4\"/><p:cNvSpPr><a:spLocks noGrp=\"1\"/></p:cNvSpPr><p:nvPr><p:ph type=\"body\" sz=\"quarter\" idx=\"3\"/></p:nvPr></p:nvSpPr><p:spPr><a:xfrm><a:off x=\"685800\" y=\"4400550\"/><a:ext cx=\"5486400\" cy=\"3600450\"/></a:xfrm><a:prstGeom prst=\"rect\"><a:avLst/></a:prstGeom></p:spPr><p:txBody><a:bodyPr vert=\"horz\" lIns=\"91440\" tIns=\"45720\" rIns=\"91440\" bIns=\"45720\" rtlCol=\"0\"/><a:lstStyle/><a:p><a:pPr lvl=\"0\"/><a:r><a:rPr lang=\"en-US\"/><a:t>Click to edit Master text styles</a:t></a:r></a:p><a:p><a:pPr lvl=\"1\"/><a:r><a:rPr lang=\"en-US\"/><a:t>Second level</a:t></a:r></a:p><a:p><a:pPr lvl=\"2\"/><a:r><a:rPr lang=\"en-US\"/><a:t>Third level</a:t></a:r></a:p><a:p><a:pPr lvl=\"3\"/><a:r><a:rPr lang=\"en-US\"/><a:t>Fourth level</a:t></a:r></a:p><a:p><a:pPr lvl=\"4\"/><a:r><a:rPr lang=\"en-US\"/><a:t>Fifth level</a:t></a:r></a:p></p:txBody></p:sp><p:sp><p:nvSpPr><p:cNvPr id=\"6\" name=\"Footer Placeholder 5\"/><p:cNvSpPr><a:spLocks noGrp=\"1\"/></p:cNvSpPr><p:nvPr><p:ph type=\"ftr\" sz=\"quarter\" idx=\"4\"/></p:nvPr></p:nvSpPr><p:spPr><a:xfrm><a:off x=\"0\" y=\"8685213\"/><a:ext cx=\"2971800\" cy=\"458787\"/></a:xfrm><a:prstGeom prst=\"rect\"><a:avLst/></a:prstGeom></p:spPr><p:txBody><a:bodyPr vert=\"horz\" lIns=\"91440\" tIns=\"45720\" rIns=\"91440\" bIns=\"45720\" rtlCol=\"0\" anchor=\"b\"/><a:lstStyle><a:lvl1pPr algn=\"l\"><a:defRPr sz=\"1200\"/></a:lvl1pPr></a:lstStyle><a:p><a:endParaRPr lang=\"en-US\"/></a:p></p:txBody></p:sp><p:sp><p:nvSpPr><p:cNvPr id=\"7\" name=\"Slide Number Placeholder 6\"/><p:cNvSpPr><a:spLocks noGrp=\"1\"/></p:cNvSpPr><p:nvPr><p:ph type=\"sldNum\" sz=\"quarter\" idx=\"5\"/></p:nvPr></p:nvSpPr><p:spPr><a:xfrm><a:off x=\"3884613\" y=\"8685213\"/><a:ext cx=\"2971800\" cy=\"458787\"/></a:xfrm><a:prstGeom prst=\"rect\"><a:avLst/></a:prstGeom></p:spPr><p:txBody><a:bodyPr vert=\"horz\" lIns=\"91440\" tIns=\"45720\" rIns=\"91440\" bIns=\"45720\" rtlCol=\"0\" anchor=\"b\"/><a:lstStyle><a:lvl1pPr algn=\"r\"><a:defRPr sz=\"1200\"/></a:lvl1pPr></a:lstStyle><a:p><a:fld id=\"{CE5E9CC1-C706-0F49-92D6-E571CC5EEA8F}\" type=\"slidenum\"><a:rPr lang=\"en-US\"/><a:t>\u2039#\u203A</a:t></a:fld><a:endParaRPr lang=\"en-US\"/></a:p></p:txBody></p:sp></p:spTree><p:extLst><p:ext uri=\"{BB962C8B-B14F-4D97-AF65-F5344CB8AC3E}\"><p14:creationId xmlns:p14=\"http://schemas.microsoft.com/office/powerpoint/2010/main\" val=\"1024086991\"/></p:ext></p:extLst></p:cSld><p:clrMap bg1=\"lt1\" tx1=\"dk1\" bg2=\"lt2\" tx2=\"dk2\" accent1=\"accent1\" accent2=\"accent2\" accent3=\"accent3\" accent4=\"accent4\" accent5=\"accent5\" accent6=\"accent6\" hlink=\"hlink\" folHlink=\"folHlink\"/><p:notesStyle><a:lvl1pPr marL=\"0\" algn=\"l\" defTabSz=\"914400\" rtl=\"0\" eaLnBrk=\"1\" latinLnBrk=\"0\" hangingPunct=\"1\"><a:defRPr sz=\"1200\" kern=\"1200\"><a:solidFill><a:schemeClr val=\"tx1\"/></a:solidFill><a:latin typeface=\"+mn-lt\"/><a:ea typeface=\"+mn-ea\"/><a:cs typeface=\"+mn-cs\"/></a:defRPr></a:lvl1pPr><a:lvl2pPr marL=\"457200\" algn=\"l\" defTabSz=\"914400\" rtl=\"0\" eaLnBrk=\"1\" latinLnBrk=\"0\" hangingPunct=\"1\"><a:defRPr sz=\"1200\" kern=\"1200\"><a:solidFill><a:schemeClr val=\"tx1\"/></a:solidFill><a:latin typeface=\"+mn-lt\"/><a:ea typeface=\"+mn-ea\"/><a:cs typeface=\"+mn-cs\"/></a:defRPr></a:lvl2pPr><a:lvl3pPr marL=\"914400\" algn=\"l\" defTabSz=\"914400\" rtl=\"0\" eaLnBrk=\"1\" latinLnBrk=\"0\" hangingPunct=\"1\"><a:defRPr sz=\"1200\" kern=\"1200\"><a:solidFill><a:schemeClr val=\"tx1\"/></a:solidFill><a:latin typeface=\"+mn-lt\"/><a:ea typeface=\"+mn-ea\"/><a:cs typeface=\"+mn-cs\"/></a:defRPr></a:lvl3pPr><a:lvl4pPr marL=\"1371600\" algn=\"l\" defTabSz=\"914400\" rtl=\"0\" eaLnBrk=\"1\" latinLnBrk=\"0\" hangingPunct=\"1\"><a:defRPr sz=\"1200\" kern=\"1200\"><a:solidFill><a:schemeClr val=\"tx1\"/></a:solidFill><a:latin typeface=\"+mn-lt\"/><a:ea typeface=\"+mn-ea\"/><a:cs typeface=\"+mn-cs\"/></a:defRPr></a:lvl4pPr><a:lvl5pPr marL=\"1828800\" algn=\"l\" defTabSz=\"914400\" rtl=\"0\" eaLnBrk=\"1\" latinLnBrk=\"0\" hangingPunct=\"1\"><a:defRPr sz=\"1200\" kern=\"1200\"><a:solidFill><a:schemeClr val=\"tx1\"/></a:solidFill><a:latin typeface=\"+mn-lt\"/><a:ea typeface=\"+mn-ea\"/><a:cs typeface=\"+mn-cs\"/></a:defRPr></a:lvl5pPr><a:lvl6pPr marL=\"2286000\" algn=\"l\" defTabSz=\"914400\" rtl=\"0\" eaLnBrk=\"1\" latinLnBrk=\"0\" hangingPunct=\"1\"><a:defRPr sz=\"1200\" kern=\"1200\"><a:solidFill><a:schemeClr val=\"tx1\"/></a:solidFill><a:latin typeface=\"+mn-lt\"/><a:ea typeface=\"+mn-ea\"/><a:cs typeface=\"+mn-cs\"/></a:defRPr></a:lvl6pPr><a:lvl7pPr marL=\"2743200\" algn=\"l\" defTabSz=\"914400\" rtl=\"0\" eaLnBrk=\"1\" latinLnBrk=\"0\" hangingPunct=\"1\"><a:defRPr sz=\"1200\" kern=\"1200\"><a:solidFill><a:schemeClr val=\"tx1\"/></a:solidFill><a:latin typeface=\"+mn-lt\"/><a:ea typeface=\"+mn-ea\"/><a:cs typeface=\"+mn-cs\"/></a:defRPr></a:lvl7pPr><a:lvl8pPr marL=\"3200400\" algn=\"l\" defTabSz=\"914400\" rtl=\"0\" eaLnBrk=\"1\" latinLnBrk=\"0\" hangingPunct=\"1\"><a:defRPr sz=\"1200\" kern=\"1200\"><a:solidFill><a:schemeClr val=\"tx1\"/></a:solidFill><a:latin typeface=\"+mn-lt\"/><a:ea typeface=\"+mn-ea\"/><a:cs typeface=\"+mn-cs\"/></a:defRPr></a:lvl8pPr><a:lvl9pPr marL=\"3657600\" algn=\"l\" defTabSz=\"914400\" rtl=\"0\" eaLnBrk=\"1\" latinLnBrk=\"0\" hangingPunct=\"1\"><a:defRPr sz=\"1200\" kern=\"1200\"><a:solidFill><a:schemeClr val=\"tx1\"/></a:solidFill><a:latin typeface=\"+mn-lt\"/><a:ea typeface=\"+mn-ea\"/><a:cs typeface=\"+mn-cs\"/></a:defRPr></a:lvl9pPr></p:notesStyle></p:notesMaster>";
-}
-/**
- * Creates Notes Slide (`ppt/notesSlides/notesSlide1.xml`)
- * @param {PresSlide} slide - the slide object to transform into XML
- * @return {string} XML
- */
-function makeXmlNotesSlide(slide) {
-    return ('<?xml version="1.0" encoding="UTF-8" standalone="yes"?>' +
-        CRLF +
-        '<p:notes xmlns:a="http://schemas.openxmlformats.org/drawingml/2006/main" xmlns:r="http://schemas.openxmlformats.org/officeDocument/2006/relationships" xmlns:p="http://schemas.openxmlformats.org/presentationml/2006/main">' +
-        '<p:cSld><p:spTree><p:nvGrpSpPr><p:cNvPr id="1" name=""/><p:cNvGrpSpPr/>' +
-        '<p:nvPr/></p:nvGrpSpPr><p:grpSpPr><a:xfrm><a:off x="0" y="0"/>' +
-        '<a:ext cx="0" cy="0"/><a:chOff x="0" y="0"/><a:chExt cx="0" cy="0"/>' +
-        '</a:xfrm></p:grpSpPr><p:sp><p:nvSpPr><p:cNvPr id="2" name="Slide Image Placeholder 1"/>' +
-        '<p:cNvSpPr><a:spLocks noGrp="1" noRot="1" noChangeAspect="1"/></p:cNvSpPr>' +
-        '<p:nvPr><p:ph type="sldImg"/></p:nvPr></p:nvSpPr><p:spPr/>' +
-        '</p:sp><p:sp><p:nvSpPr><p:cNvPr id="3" name="Notes Placeholder 2"/>' +
-        '<p:cNvSpPr><a:spLocks noGrp="1"/></p:cNvSpPr><p:nvPr>' +
-        '<p:ph type="body" idx="1"/></p:nvPr></p:nvSpPr><p:spPr/>' +
-        '<p:txBody><a:bodyPr/><a:lstStyle/><a:p><a:r>' +
-        '<a:rPr lang="en-US" dirty="0"/><a:t>' +
-        encodeXmlEntities(getNotesFromSlide(slide)) +
-        '</a:t></a:r><a:endParaRPr lang="en-US" dirty="0"/></a:p></p:txBody>' +
-        '</p:sp><p:sp><p:nvSpPr><p:cNvPr id="4" name="Slide Number Placeholder 3"/>' +
-        '<p:cNvSpPr><a:spLocks noGrp="1"/></p:cNvSpPr><p:nvPr>' +
-        '<p:ph type="sldNum" sz="quarter" idx="10"/></p:nvPr></p:nvSpPr>' +
-        '<p:spPr/><p:txBody><a:bodyPr/><a:lstStyle/><a:p>' +
-        '<a:fld id="' +
-        SLDNUMFLDID +
-        '" type="slidenum">' +
-        '<a:rPr lang="en-US"/><a:t>' +
-        slide._slideNum +
-        '</a:t></a:fld><a:endParaRPr lang="en-US"/></a:p></p:txBody></p:sp>' +
-        '</p:spTree><p:extLst><p:ext uri="{BB962C8B-B14F-4D97-AF65-F5344CB8AC3E}">' +
-        '<p14:creationId xmlns:p14="http://schemas.microsoft.com/office/powerpoint/2010/main" val="1024086991"/>' +
-        '</p:ext></p:extLst></p:cSld><p:clrMapOvr><a:masterClrMapping/></p:clrMapOvr></p:notes>');
-}
-/**
- * Generates the XML layout resource from a layout object
- * @param {SlideLayout} layout - slide layout (master)
- * @return {string} XML
- */
-function makeXmlLayout(layout) {
-    return "<?xml version=\"1.0\" encoding=\"UTF-8\" standalone=\"yes\"?>\n\t\t<p:sldLayout xmlns:a=\"http://schemas.openxmlformats.org/drawingml/2006/main\" xmlns:r=\"http://schemas.openxmlformats.org/officeDocument/2006/relationships\" xmlns:p=\"http://schemas.openxmlformats.org/presentationml/2006/main\" preserve=\"1\">\n\t\t" + slideObjectToXml(layout) + "\n\t\t<p:clrMapOvr><a:masterClrMapping/></p:clrMapOvr></p:sldLayout>";
-}
-/**
- * Creates Slide Master 1 (`ppt/slideMasters/slideMaster1.xml`)
- * @param {PresSlide} slide - slide object that represents master slide layout
- * @param {SlideLayout[]} layouts - slide layouts
- * @return {string} XML
- */
-function makeXmlMaster(slide, layouts) {
-    // NOTE: Pass layouts as static rels because they are not referenced any time
-    var layoutDefs = layouts.map(function (_layoutDef, idx) { return '<p:sldLayoutId id="' + (LAYOUT_IDX_SERIES_BASE + idx) + '" r:id="rId' + (slide._rels.length + idx + 1) + '"/>'; });
-    var strXml = '<?xml version="1.0" encoding="UTF-8" standalone="yes"?>' + CRLF;
-    strXml +=
-        '<p:sldMaster xmlns:a="http://schemas.openxmlformats.org/drawingml/2006/main" xmlns:r="http://schemas.openxmlformats.org/officeDocument/2006/relationships" xmlns:p="http://schemas.openxmlformats.org/presentationml/2006/main">';
-    strXml += slideObjectToXml(slide);
-    strXml +=
-        '<p:clrMap bg1="lt1" tx1="dk1" bg2="lt2" tx2="dk2" accent1="accent1" accent2="accent2" accent3="accent3" accent4="accent4" accent5="accent5" accent6="accent6" hlink="hlink" folHlink="folHlink"/>';
-    strXml += '<p:sldLayoutIdLst>' + layoutDefs.join('') + '</p:sldLayoutIdLst>';
-    strXml += '<p:hf sldNum="0" hdr="0" ftr="0" dt="0"/>';
-    strXml +=
-        '<p:txStyles>' +
-            ' <p:titleStyle>' +
-            '  <a:lvl1pPr algn="ctr" defTabSz="914400" rtl="0" eaLnBrk="1" latinLnBrk="0" hangingPunct="1"><a:spcBef><a:spcPct val="0"/></a:spcBef><a:buNone/><a:defRPr sz="4400" kern="1200"><a:solidFill><a:schemeClr val="tx1"/></a:solidFill><a:latin typeface="+mj-lt"/><a:ea typeface="+mj-ea"/><a:cs typeface="+mj-cs"/></a:defRPr></a:lvl1pPr>' +
-            ' </p:titleStyle>' +
-            ' <p:bodyStyle>' +
-            '  <a:lvl1pPr marL="342900" indent="-342900" algn="l" defTabSz="914400" rtl="0" eaLnBrk="1" latinLnBrk="0" hangingPunct="1"><a:spcBef><a:spcPct val="20000"/></a:spcBef><a:buFont typeface="Arial" pitchFamily="34" charset="0"/><a:buChar char="•"/><a:defRPr sz="3200" kern="1200"><a:solidFill><a:schemeClr val="tx1"/></a:solidFill><a:latin typeface="+mn-lt"/><a:ea typeface="+mn-ea"/><a:cs typeface="+mn-cs"/></a:defRPr></a:lvl1pPr>' +
-            '  <a:lvl2pPr marL="742950" indent="-285750" algn="l" defTabSz="914400" rtl="0" eaLnBrk="1" latinLnBrk="0" hangingPunct="1"><a:spcBef><a:spcPct val="20000"/></a:spcBef><a:buFont typeface="Arial" pitchFamily="34" charset="0"/><a:buChar char="–"/><a:defRPr sz="2800" kern="1200"><a:solidFill><a:schemeClr val="tx1"/></a:solidFill><a:latin typeface="+mn-lt"/><a:ea typeface="+mn-ea"/><a:cs typeface="+mn-cs"/></a:defRPr></a:lvl2pPr>' +
-            '  <a:lvl3pPr marL="1143000" indent="-228600" algn="l" defTabSz="914400" rtl="0" eaLnBrk="1" latinLnBrk="0" hangingPunct="1"><a:spcBef><a:spcPct val="20000"/></a:spcBef><a:buFont typeface="Arial" pitchFamily="34" charset="0"/><a:buChar char="•"/><a:defRPr sz="2400" kern="1200"><a:solidFill><a:schemeClr val="tx1"/></a:solidFill><a:latin typeface="+mn-lt"/><a:ea typeface="+mn-ea"/><a:cs typeface="+mn-cs"/></a:defRPr></a:lvl3pPr>' +
-            '  <a:lvl4pPr marL="1600200" indent="-228600" algn="l" defTabSz="914400" rtl="0" eaLnBrk="1" latinLnBrk="0" hangingPunct="1"><a:spcBef><a:spcPct val="20000"/></a:spcBef><a:buFont typeface="Arial" pitchFamily="34" charset="0"/><a:buChar char="–"/><a:defRPr sz="2000" kern="1200"><a:solidFill><a:schemeClr val="tx1"/></a:solidFill><a:latin typeface="+mn-lt"/><a:ea typeface="+mn-ea"/><a:cs typeface="+mn-cs"/></a:defRPr></a:lvl4pPr>' +
-            '  <a:lvl5pPr marL="2057400" indent="-228600" algn="l" defTabSz="914400" rtl="0" eaLnBrk="1" latinLnBrk="0" hangingPunct="1"><a:spcBef><a:spcPct val="20000"/></a:spcBef><a:buFont typeface="Arial" pitchFamily="34" charset="0"/><a:buChar char="»"/><a:defRPr sz="2000" kern="1200"><a:solidFill><a:schemeClr val="tx1"/></a:solidFill><a:latin typeface="+mn-lt"/><a:ea typeface="+mn-ea"/><a:cs typeface="+mn-cs"/></a:defRPr></a:lvl5pPr>' +
-            '  <a:lvl6pPr marL="2514600" indent="-228600" algn="l" defTabSz="914400" rtl="0" eaLnBrk="1" latinLnBrk="0" hangingPunct="1"><a:spcBef><a:spcPct val="20000"/></a:spcBef><a:buFont typeface="Arial" pitchFamily="34" charset="0"/><a:buChar char="•"/><a:defRPr sz="2000" kern="1200"><a:solidFill><a:schemeClr val="tx1"/></a:solidFill><a:latin typeface="+mn-lt"/><a:ea typeface="+mn-ea"/><a:cs typeface="+mn-cs"/></a:defRPr></a:lvl6pPr>' +
-            '  <a:lvl7pPr marL="2971800" indent="-228600" algn="l" defTabSz="914400" rtl="0" eaLnBrk="1" latinLnBrk="0" hangingPunct="1"><a:spcBef><a:spcPct val="20000"/></a:spcBef><a:buFont typeface="Arial" pitchFamily="34" charset="0"/><a:buChar char="•"/><a:defRPr sz="2000" kern="1200"><a:solidFill><a:schemeClr val="tx1"/></a:solidFill><a:latin typeface="+mn-lt"/><a:ea typeface="+mn-ea"/><a:cs typeface="+mn-cs"/></a:defRPr></a:lvl7pPr>' +
-            '  <a:lvl8pPr marL="3429000" indent="-228600" algn="l" defTabSz="914400" rtl="0" eaLnBrk="1" latinLnBrk="0" hangingPunct="1"><a:spcBef><a:spcPct val="20000"/></a:spcBef><a:buFont typeface="Arial" pitchFamily="34" charset="0"/><a:buChar char="•"/><a:defRPr sz="2000" kern="1200"><a:solidFill><a:schemeClr val="tx1"/></a:solidFill><a:latin typeface="+mn-lt"/><a:ea typeface="+mn-ea"/><a:cs typeface="+mn-cs"/></a:defRPr></a:lvl8pPr>' +
-            '  <a:lvl9pPr marL="3886200" indent="-228600" algn="l" defTabSz="914400" rtl="0" eaLnBrk="1" latinLnBrk="0" hangingPunct="1"><a:spcBef><a:spcPct val="20000"/></a:spcBef><a:buFont typeface="Arial" pitchFamily="34" charset="0"/><a:buChar char="•"/><a:defRPr sz="2000" kern="1200"><a:solidFill><a:schemeClr val="tx1"/></a:solidFill><a:latin typeface="+mn-lt"/><a:ea typeface="+mn-ea"/><a:cs typeface="+mn-cs"/></a:defRPr></a:lvl9pPr>' +
-            ' </p:bodyStyle>' +
-            ' <p:otherStyle>' +
-            '  <a:defPPr><a:defRPr lang="en-US"/></a:defPPr>' +
-            '  <a:lvl1pPr marL="0" algn="l" defTabSz="914400" rtl="0" eaLnBrk="1" latinLnBrk="0" hangingPunct="1"><a:defRPr sz="1800" kern="1200"><a:solidFill><a:schemeClr val="tx1"/></a:solidFill><a:latin typeface="+mn-lt"/><a:ea typeface="+mn-ea"/><a:cs typeface="+mn-cs"/></a:defRPr></a:lvl1pPr>' +
-            '  <a:lvl2pPr marL="457200" algn="l" defTabSz="914400" rtl="0" eaLnBrk="1" latinLnBrk="0" hangingPunct="1"><a:defRPr sz="1800" kern="1200"><a:solidFill><a:schemeClr val="tx1"/></a:solidFill><a:latin typeface="+mn-lt"/><a:ea typeface="+mn-ea"/><a:cs typeface="+mn-cs"/></a:defRPr></a:lvl2pPr>' +
-            '  <a:lvl3pPr marL="914400" algn="l" defTabSz="914400" rtl="0" eaLnBrk="1" latinLnBrk="0" hangingPunct="1"><a:defRPr sz="1800" kern="1200"><a:solidFill><a:schemeClr val="tx1"/></a:solidFill><a:latin typeface="+mn-lt"/><a:ea typeface="+mn-ea"/><a:cs typeface="+mn-cs"/></a:defRPr></a:lvl3pPr>' +
-            '  <a:lvl4pPr marL="1371600" algn="l" defTabSz="914400" rtl="0" eaLnBrk="1" latinLnBrk="0" hangingPunct="1"><a:defRPr sz="1800" kern="1200"><a:solidFill><a:schemeClr val="tx1"/></a:solidFill><a:latin typeface="+mn-lt"/><a:ea typeface="+mn-ea"/><a:cs typeface="+mn-cs"/></a:defRPr></a:lvl4pPr>' +
-            '  <a:lvl5pPr marL="1828800" algn="l" defTabSz="914400" rtl="0" eaLnBrk="1" latinLnBrk="0" hangingPunct="1"><a:defRPr sz="1800" kern="1200"><a:solidFill><a:schemeClr val="tx1"/></a:solidFill><a:latin typeface="+mn-lt"/><a:ea typeface="+mn-ea"/><a:cs typeface="+mn-cs"/></a:defRPr></a:lvl5pPr>' +
-            '  <a:lvl6pPr marL="2286000" algn="l" defTabSz="914400" rtl="0" eaLnBrk="1" latinLnBrk="0" hangingPunct="1"><a:defRPr sz="1800" kern="1200"><a:solidFill><a:schemeClr val="tx1"/></a:solidFill><a:latin typeface="+mn-lt"/><a:ea typeface="+mn-ea"/><a:cs typeface="+mn-cs"/></a:defRPr></a:lvl6pPr>' +
-            '  <a:lvl7pPr marL="2743200" algn="l" defTabSz="914400" rtl="0" eaLnBrk="1" latinLnBrk="0" hangingPunct="1"><a:defRPr sz="1800" kern="1200"><a:solidFill><a:schemeClr val="tx1"/></a:solidFill><a:latin typeface="+mn-lt"/><a:ea typeface="+mn-ea"/><a:cs typeface="+mn-cs"/></a:defRPr></a:lvl7pPr>' +
-            '  <a:lvl8pPr marL="3200400" algn="l" defTabSz="914400" rtl="0" eaLnBrk="1" latinLnBrk="0" hangingPunct="1"><a:defRPr sz="1800" kern="1200"><a:solidFill><a:schemeClr val="tx1"/></a:solidFill><a:latin typeface="+mn-lt"/><a:ea typeface="+mn-ea"/><a:cs typeface="+mn-cs"/></a:defRPr></a:lvl8pPr>' +
-            '  <a:lvl9pPr marL="3657600" algn="l" defTabSz="914400" rtl="0" eaLnBrk="1" latinLnBrk="0" hangingPunct="1"><a:defRPr sz="1800" kern="1200"><a:solidFill><a:schemeClr val="tx1"/></a:solidFill><a:latin typeface="+mn-lt"/><a:ea typeface="+mn-ea"/><a:cs typeface="+mn-cs"/></a:defRPr></a:lvl9pPr>' +
-            ' </p:otherStyle>' +
-            '</p:txStyles>';
-    strXml += '</p:sldMaster>';
-    return strXml;
-}
-/**
- * Generates XML string for a slide layout relation file
- * @param {number} layoutNumber - 1-indexed number of a layout that relations are generated for
- * @param {SlideLayout[]} slideLayouts - Slide Layouts
- * @return {string} XML
- */
-function makeXmlSlideLayoutRel(layoutNumber, slideLayouts) {
-    return slideObjectRelationsToXml(slideLayouts[layoutNumber - 1], [
-        {
-            target: '../slideMasters/slideMaster1.xml',
-            type: 'http://schemas.openxmlformats.org/officeDocument/2006/relationships/slideMaster',
-        },
-    ]);
-}
-/**
- * Creates `ppt/_rels/slide*.xml.rels`
- * @param {PresSlide[]} slides
- * @param {SlideLayout[]} slideLayouts - Slide Layout(s)
- * @param {number} `slideNumber` 1-indexed number of a layout that relations are generated for
- * @return {string} XML
- */
-function makeXmlSlideRel(slides, slideLayouts, slideNumber) {
-    return slideObjectRelationsToXml(slides[slideNumber - 1], [
-        {
-            target: '../slideLayouts/slideLayout' + getLayoutIdxForSlide(slides, slideLayouts, slideNumber) + '.xml',
-            type: 'http://schemas.openxmlformats.org/officeDocument/2006/relationships/slideLayout',
-        },
-        {
-            target: '../notesSlides/notesSlide' + slideNumber + '.xml',
-            type: 'http://schemas.openxmlformats.org/officeDocument/2006/relationships/notesSlide',
-        },
-    ]);
-}
-/**
- * Generates XML string for a slide relation file.
- * @param {number} slideNumber - 1-indexed number of a layout that relations are generated for
- * @return {string} XML
- */
-function makeXmlNotesSlideRel(slideNumber) {
-    return "<?xml version=\"1.0\" encoding=\"UTF-8\" standalone=\"yes\"?>\n\t\t<Relationships xmlns=\"http://schemas.openxmlformats.org/package/2006/relationships\">\n\t\t\t<Relationship Id=\"rId1\" Type=\"http://schemas.openxmlformats.org/officeDocument/2006/relationships/notesMaster\" Target=\"../notesMasters/notesMaster1.xml\"/>\n\t\t\t<Relationship Id=\"rId2\" Type=\"http://schemas.openxmlformats.org/officeDocument/2006/relationships/slide\" Target=\"../slides/slide" + slideNumber + ".xml\"/>\n\t\t</Relationships>";
-}
-/**
- * Creates `ppt/slideMasters/_rels/slideMaster1.xml.rels`
- * @param {PresSlide} masterSlide - Slide object
- * @param {SlideLayout[]} slideLayouts - Slide Layouts
- * @return {string} XML
- */
-function makeXmlMasterRel(masterSlide, slideLayouts) {
-    var defaultRels = slideLayouts.map(function (_layoutDef, idx) { return ({
-        target: "../slideLayouts/slideLayout" + (idx + 1) + ".xml",
-        type: 'http://schemas.openxmlformats.org/officeDocument/2006/relationships/slideLayout',
-    }); });
-    defaultRels.push({ target: '../theme/theme1.xml', type: 'http://schemas.openxmlformats.org/officeDocument/2006/relationships/theme' });
-    return slideObjectRelationsToXml(masterSlide, defaultRels);
-}
-/**
- * Creates `ppt/notesMasters/_rels/notesMaster1.xml.rels`
- * @return {string} XML
- */
-function makeXmlNotesMasterRel() {
-    return "<?xml version=\"1.0\" encoding=\"UTF-8\" standalone=\"yes\"?>" + CRLF + "<Relationships xmlns=\"http://schemas.openxmlformats.org/package/2006/relationships\">\n\t\t<Relationship Id=\"rId1\" Type=\"http://schemas.openxmlformats.org/officeDocument/2006/relationships/theme\" Target=\"../theme/theme1.xml\"/>\n\t\t</Relationships>";
-}
-/**
- * For the passed slide number, resolves name of a layout that is used for.
- * @param {PresSlide[]} slides - srray of slides
- * @param {SlideLayout[]} slideLayouts - array of slideLayouts
- * @param {number} slideNumber
- * @return {number} slide number
- */
-function getLayoutIdxForSlide(slides, slideLayouts, slideNumber) {
-    for (var i = 0; i < slideLayouts.length; i++) {
-        if (slideLayouts[i]._name === slides[slideNumber - 1]._slideLayout._name) {
-            return i + 1;
-        }
-    }
-    // IMPORTANT: Return 1 (for `slideLayout1.xml`) when no def is found
-    // So all objects are in Layout1 and every slide that references it uses this layout.
-    return 1;
-}
-// XML-GEN: Last 5 functions create root /ppt files
-/**
- * Creates `ppt/theme/theme1.xml`
- * @return {string} XML
- */
-function makeXmlTheme() {
-    return "<?xml version=\"1.0\" encoding=\"UTF-8\" standalone=\"yes\"?>" + CRLF + "<a:theme xmlns:a=\"http://schemas.openxmlformats.org/drawingml/2006/main\" name=\"Office Theme\"><a:themeElements><a:clrScheme name=\"Office\"><a:dk1><a:sysClr val=\"windowText\" lastClr=\"000000\"/></a:dk1><a:lt1><a:sysClr val=\"window\" lastClr=\"FFFFFF\"/></a:lt1><a:dk2><a:srgbClr val=\"44546A\"/></a:dk2><a:lt2><a:srgbClr val=\"E7E6E6\"/></a:lt2><a:accent1><a:srgbClr val=\"4472C4\"/></a:accent1><a:accent2><a:srgbClr val=\"ED7D31\"/></a:accent2><a:accent3><a:srgbClr val=\"A5A5A5\"/></a:accent3><a:accent4><a:srgbClr val=\"FFC000\"/></a:accent4><a:accent5><a:srgbClr val=\"5B9BD5\"/></a:accent5><a:accent6><a:srgbClr val=\"70AD47\"/></a:accent6><a:hlink><a:srgbClr val=\"0563C1\"/></a:hlink><a:folHlink><a:srgbClr val=\"954F72\"/></a:folHlink></a:clrScheme><a:fontScheme name=\"Office\"><a:majorFont><a:latin typeface=\"Calibri Light\" panose=\"020F0302020204030204\"/><a:ea typeface=\"\"/><a:cs typeface=\"\"/><a:font script=\"Jpan\" typeface=\"\u6E38\u30B4\u30B7\u30C3\u30AF Light\"/><a:font script=\"Hang\" typeface=\"\uB9D1\uC740 \uACE0\uB515\"/><a:font script=\"Hans\" typeface=\"\u7B49\u7EBF Light\"/><a:font script=\"Hant\" typeface=\"\u65B0\u7D30\u660E\u9AD4\"/><a:font script=\"Arab\" typeface=\"Times New Roman\"/><a:font script=\"Hebr\" typeface=\"Times New Roman\"/><a:font script=\"Thai\" typeface=\"Angsana New\"/><a:font script=\"Ethi\" typeface=\"Nyala\"/><a:font script=\"Beng\" typeface=\"Vrinda\"/><a:font script=\"Gujr\" typeface=\"Shruti\"/><a:font script=\"Khmr\" typeface=\"MoolBoran\"/><a:font script=\"Knda\" typeface=\"Tunga\"/><a:font script=\"Guru\" typeface=\"Raavi\"/><a:font script=\"Cans\" typeface=\"Euphemia\"/><a:font script=\"Cher\" typeface=\"Plantagenet Cherokee\"/><a:font script=\"Yiii\" typeface=\"Microsoft Yi Baiti\"/><a:font script=\"Tibt\" typeface=\"Microsoft Himalaya\"/><a:font script=\"Thaa\" typeface=\"MV Boli\"/><a:font script=\"Deva\" typeface=\"Mangal\"/><a:font script=\"Telu\" typeface=\"Gautami\"/><a:font script=\"Taml\" typeface=\"Latha\"/><a:font script=\"Syrc\" typeface=\"Estrangelo Edessa\"/><a:font script=\"Orya\" typeface=\"Kalinga\"/><a:font script=\"Mlym\" typeface=\"Kartika\"/><a:font script=\"Laoo\" typeface=\"DokChampa\"/><a:font script=\"Sinh\" typeface=\"Iskoola Pota\"/><a:font script=\"Mong\" typeface=\"Mongolian Baiti\"/><a:font script=\"Viet\" typeface=\"Times New Roman\"/><a:font script=\"Uigh\" typeface=\"Microsoft Uighur\"/><a:font script=\"Geor\" typeface=\"Sylfaen\"/><a:font script=\"Armn\" typeface=\"Arial\"/><a:font script=\"Bugi\" typeface=\"Leelawadee UI\"/><a:font script=\"Bopo\" typeface=\"Microsoft JhengHei\"/><a:font script=\"Java\" typeface=\"Javanese Text\"/><a:font script=\"Lisu\" typeface=\"Segoe UI\"/><a:font script=\"Mymr\" typeface=\"Myanmar Text\"/><a:font script=\"Nkoo\" typeface=\"Ebrima\"/><a:font script=\"Olck\" typeface=\"Nirmala UI\"/><a:font script=\"Osma\" typeface=\"Ebrima\"/><a:font script=\"Phag\" typeface=\"Phagspa\"/><a:font script=\"Syrn\" typeface=\"Estrangelo Edessa\"/><a:font script=\"Syrj\" typeface=\"Estrangelo Edessa\"/><a:font script=\"Syre\" typeface=\"Estrangelo Edessa\"/><a:font script=\"Sora\" typeface=\"Nirmala UI\"/><a:font script=\"Tale\" typeface=\"Microsoft Tai Le\"/><a:font script=\"Talu\" typeface=\"Microsoft New Tai Lue\"/><a:font script=\"Tfng\" typeface=\"Ebrima\"/></a:majorFont><a:minorFont><a:latin typeface=\"Calibri\" panose=\"020F0502020204030204\"/><a:ea typeface=\"\"/><a:cs typeface=\"\"/><a:font script=\"Jpan\" typeface=\"\u6E38\u30B4\u30B7\u30C3\u30AF\"/><a:font script=\"Hang\" typeface=\"\uB9D1\uC740 \uACE0\uB515\"/><a:font script=\"Hans\" typeface=\"\u7B49\u7EBF\"/><a:font script=\"Hant\" typeface=\"\u65B0\u7D30\u660E\u9AD4\"/><a:font script=\"Arab\" typeface=\"Arial\"/><a:font script=\"Hebr\" typeface=\"Arial\"/><a:font script=\"Thai\" typeface=\"Cordia New\"/><a:font script=\"Ethi\" typeface=\"Nyala\"/><a:font script=\"Beng\" typeface=\"Vrinda\"/><a:font script=\"Gujr\" typeface=\"Shruti\"/><a:font script=\"Khmr\" typeface=\"DaunPenh\"/><a:font script=\"Knda\" typeface=\"Tunga\"/><a:font script=\"Guru\" typeface=\"Raavi\"/><a:font script=\"Cans\" typeface=\"Euphemia\"/><a:font script=\"Cher\" typeface=\"Plantagenet Cherokee\"/><a:font script=\"Yiii\" typeface=\"Microsoft Yi Baiti\"/><a:font script=\"Tibt\" typeface=\"Microsoft Himalaya\"/><a:font script=\"Thaa\" typeface=\"MV Boli\"/><a:font script=\"Deva\" typeface=\"Mangal\"/><a:font script=\"Telu\" typeface=\"Gautami\"/><a:font script=\"Taml\" typeface=\"Latha\"/><a:font script=\"Syrc\" typeface=\"Estrangelo Edessa\"/><a:font script=\"Orya\" typeface=\"Kalinga\"/><a:font script=\"Mlym\" typeface=\"Kartika\"/><a:font script=\"Laoo\" typeface=\"DokChampa\"/><a:font script=\"Sinh\" typeface=\"Iskoola Pota\"/><a:font script=\"Mong\" typeface=\"Mongolian Baiti\"/><a:font script=\"Viet\" typeface=\"Arial\"/><a:font script=\"Uigh\" typeface=\"Microsoft Uighur\"/><a:font script=\"Geor\" typeface=\"Sylfaen\"/><a:font script=\"Armn\" typeface=\"Arial\"/><a:font script=\"Bugi\" typeface=\"Leelawadee UI\"/><a:font script=\"Bopo\" typeface=\"Microsoft JhengHei\"/><a:font script=\"Java\" typeface=\"Javanese Text\"/><a:font script=\"Lisu\" typeface=\"Segoe UI\"/><a:font script=\"Mymr\" typeface=\"Myanmar Text\"/><a:font script=\"Nkoo\" typeface=\"Ebrima\"/><a:font script=\"Olck\" typeface=\"Nirmala UI\"/><a:font script=\"Osma\" typeface=\"Ebrima\"/><a:font script=\"Phag\" typeface=\"Phagspa\"/><a:font script=\"Syrn\" typeface=\"Estrangelo Edessa\"/><a:font script=\"Syrj\" typeface=\"Estrangelo Edessa\"/><a:font script=\"Syre\" typeface=\"Estrangelo Edessa\"/><a:font script=\"Sora\" typeface=\"Nirmala UI\"/><a:font script=\"Tale\" typeface=\"Microsoft Tai Le\"/><a:font script=\"Talu\" typeface=\"Microsoft New Tai Lue\"/><a:font script=\"Tfng\" typeface=\"Ebrima\"/></a:minorFont></a:fontScheme><a:fmtScheme name=\"Office\"><a:fillStyleLst><a:solidFill><a:schemeClr val=\"phClr\"/></a:solidFill><a:gradFill rotWithShape=\"1\"><a:gsLst><a:gs pos=\"0\"><a:schemeClr val=\"phClr\"><a:lumMod val=\"110000\"/><a:satMod val=\"105000\"/><a:tint val=\"67000\"/></a:schemeClr></a:gs><a:gs pos=\"50000\"><a:schemeClr val=\"phClr\"><a:lumMod val=\"105000\"/><a:satMod val=\"103000\"/><a:tint val=\"73000\"/></a:schemeClr></a:gs><a:gs pos=\"100000\"><a:schemeClr val=\"phClr\"><a:lumMod val=\"105000\"/><a:satMod val=\"109000\"/><a:tint val=\"81000\"/></a:schemeClr></a:gs></a:gsLst><a:lin ang=\"5400000\" scaled=\"0\"/></a:gradFill><a:gradFill rotWithShape=\"1\"><a:gsLst><a:gs pos=\"0\"><a:schemeClr val=\"phClr\"><a:satMod val=\"103000\"/><a:lumMod val=\"102000\"/><a:tint val=\"94000\"/></a:schemeClr></a:gs><a:gs pos=\"50000\"><a:schemeClr val=\"phClr\"><a:satMod val=\"110000\"/><a:lumMod val=\"100000\"/><a:shade val=\"100000\"/></a:schemeClr></a:gs><a:gs pos=\"100000\"><a:schemeClr val=\"phClr\"><a:lumMod val=\"99000\"/><a:satMod val=\"120000\"/><a:shade val=\"78000\"/></a:schemeClr></a:gs></a:gsLst><a:lin ang=\"5400000\" scaled=\"0\"/></a:gradFill></a:fillStyleLst><a:lnStyleLst><a:ln w=\"6350\" cap=\"flat\" cmpd=\"sng\" algn=\"ctr\"><a:solidFill><a:schemeClr val=\"phClr\"/></a:solidFill><a:prstDash val=\"solid\"/><a:miter lim=\"800000\"/></a:ln><a:ln w=\"12700\" cap=\"flat\" cmpd=\"sng\" algn=\"ctr\"><a:solidFill><a:schemeClr val=\"phClr\"/></a:solidFill><a:prstDash val=\"solid\"/><a:miter lim=\"800000\"/></a:ln><a:ln w=\"19050\" cap=\"flat\" cmpd=\"sng\" algn=\"ctr\"><a:solidFill><a:schemeClr val=\"phClr\"/></a:solidFill><a:prstDash val=\"solid\"/><a:miter lim=\"800000\"/></a:ln></a:lnStyleLst><a:effectStyleLst><a:effectStyle><a:effectLst/></a:effectStyle><a:effectStyle><a:effectLst/></a:effectStyle><a:effectStyle><a:effectLst><a:outerShdw blurRad=\"57150\" dist=\"19050\" dir=\"5400000\" algn=\"ctr\" rotWithShape=\"0\"><a:srgbClr val=\"000000\"><a:alpha val=\"63000\"/></a:srgbClr></a:outerShdw></a:effectLst></a:effectStyle></a:effectStyleLst><a:bgFillStyleLst><a:solidFill><a:schemeClr val=\"phClr\"/></a:solidFill><a:solidFill><a:schemeClr val=\"phClr\"><a:tint val=\"95000\"/><a:satMod val=\"170000\"/></a:schemeClr></a:solidFill><a:gradFill rotWithShape=\"1\"><a:gsLst><a:gs pos=\"0\"><a:schemeClr val=\"phClr\"><a:tint val=\"93000\"/><a:satMod val=\"150000\"/><a:shade val=\"98000\"/><a:lumMod val=\"102000\"/></a:schemeClr></a:gs><a:gs pos=\"50000\"><a:schemeClr val=\"phClr\"><a:tint val=\"98000\"/><a:satMod val=\"130000\"/><a:shade val=\"90000\"/><a:lumMod val=\"103000\"/></a:schemeClr></a:gs><a:gs pos=\"100000\"><a:schemeClr val=\"phClr\"><a:shade val=\"63000\"/><a:satMod val=\"120000\"/></a:schemeClr></a:gs></a:gsLst><a:lin ang=\"5400000\" scaled=\"0\"/></a:gradFill></a:bgFillStyleLst></a:fmtScheme></a:themeElements><a:objectDefaults/><a:extraClrSchemeLst/><a:extLst><a:ext uri=\"{05A4C25C-085E-4340-85A3-A5531E510DB2}\"><thm15:themeFamily xmlns:thm15=\"http://schemas.microsoft.com/office/thememl/2012/main\" name=\"Office Theme\" id=\"{62F939B6-93AF-4DB8-9C6B-D6C7DFDC589F}\" vid=\"{4A3C46E8-61CC-4603-A589-7422A47A8E4A}\"/></a:ext></a:extLst></a:theme>";
-}
-/**
- * Create presentation file (`ppt/presentation.xml`)
- * @see https://docs.microsoft.com/en-us/office/open-xml/structure-of-a-presentationml-document
- * @see http://www.datypic.com/sc/ooxml/t-p_CT_Presentation.html
- * @param {IPresentationProps} pres - presentation
- * @return {string} XML
- */
-function makeXmlPresentation(pres) {
-    var strXml = "<?xml version=\"1.0\" encoding=\"UTF-8\" standalone=\"yes\"?>" + CRLF +
-        "<p:presentation xmlns:a=\"http://schemas.openxmlformats.org/drawingml/2006/main\" xmlns:r=\"http://schemas.openxmlformats.org/officeDocument/2006/relationships\" " +
-        ("xmlns:p=\"http://schemas.openxmlformats.org/presentationml/2006/main\" " + (pres.rtlMode ? 'rtl="1"' : '') + " saveSubsetFonts=\"1\" autoCompressPictures=\"0\">");
-    // STEP 1: Add slide master (SPEC: tag 1 under <presentation>)
-    strXml += '<p:sldMasterIdLst><p:sldMasterId id="2147483648" r:id="rId1"/></p:sldMasterIdLst>';
-    // STEP 2: Add all Slides (SPEC: tag 3 under <presentation>)
-    strXml += '<p:sldIdLst>';
-    pres.slides.forEach(function (slide) { return (strXml += "<p:sldId id=\"" + slide._slideId + "\" r:id=\"rId" + slide._rId + "\"/>"); });
-    strXml += '</p:sldIdLst>';
-    // STEP 3: Add Notes Master (SPEC: tag 2 under <presentation>)
-    // (NOTE: length+2 is from `presentation.xml.rels` func (since we have to match this rId, we just use same logic))
-    // IMPORTANT: In this order (matches PPT2019) PPT will give corruption message on open!
-    // IMPORTANT: Placing this before `<p:sldIdLst>` causes warning in modern powerpoint!
-    // IMPORTANT: Presentations open without warning Without this line, however, the pres isnt preview in Finder anymore or viewable in iOS!
-    strXml += "<p:notesMasterIdLst><p:notesMasterId r:id=\"rId" + (pres.slides.length + 2) + "\"/></p:notesMasterIdLst>";
-    // STEP 4: Add sizes
-    strXml += "<p:sldSz cx=\"" + pres.presLayout.width + "\" cy=\"" + pres.presLayout.height + "\"/>";
-    strXml += "<p:notesSz cx=\"" + pres.presLayout.height + "\" cy=\"" + pres.presLayout.width + "\"/>";
-    // STEP 5: Add text styles
-    strXml += '<p:defaultTextStyle>';
-    for (var idy = 1; idy < 10; idy++) {
-        strXml +=
-            "<a:lvl" + idy + "pPr marL=\"" + (idy - 1) * 457200 + "\" algn=\"l\" defTabSz=\"914400\" rtl=\"0\" eaLnBrk=\"1\" latinLnBrk=\"0\" hangingPunct=\"1\">" +
-                "<a:defRPr sz=\"1800\" kern=\"1200\"><a:solidFill><a:schemeClr val=\"tx1\"/></a:solidFill><a:latin typeface=\"+mn-lt\"/><a:ea typeface=\"+mn-ea\"/><a:cs typeface=\"+mn-cs\"/>" +
-                ("</a:defRPr></a:lvl" + idy + "pPr>");
-    }
-    strXml += '</p:defaultTextStyle>';
-    // STEP 6: Add Sections (if any)
-    if (pres.sections && pres.sections.length > 0) {
-        strXml += '<p:extLst><p:ext uri="{521415D9-36F7-43E2-AB2F-B90AF26B5E84}">';
-        strXml += '<p14:sectionLst xmlns:p14="http://schemas.microsoft.com/office/powerpoint/2010/main">';
-        pres.sections.forEach(function (sect) {
-            strXml += "<p14:section name=\"" + encodeXmlEntities(sect.title) + "\" id=\"{" + getUuid('xxxxxxxx-xxxx-xxxx-xxxx-xxxxxxxxxxxx') + "}\"><p14:sldIdLst>";
-            sect._slides.forEach(function (slide) { return (strXml += "<p14:sldId id=\"" + slide._slideId + "\"/>"); });
-            strXml += "</p14:sldIdLst></p14:section>";
-        });
-        strXml += '</p14:sectionLst></p:ext>';
-        strXml += '<p:ext uri="{EFAFB233-063F-42B5-8137-9DF3F51BA10A}"><p15:sldGuideLst xmlns:p15="http://schemas.microsoft.com/office/powerpoint/2012/main"/></p:ext>';
-        strXml += '</p:extLst>';
-    }
-    // Done
-    strXml += '</p:presentation>';
-    return strXml;
-}
-/**
- * Create `ppt/presProps.xml`
- * @return {string} XML
- */
-function makeXmlPresProps() {
-    return "<?xml version=\"1.0\" encoding=\"UTF-8\" standalone=\"yes\"?>" + CRLF + "<p:presentationPr xmlns:a=\"http://schemas.openxmlformats.org/drawingml/2006/main\" xmlns:r=\"http://schemas.openxmlformats.org/officeDocument/2006/relationships\" xmlns:p=\"http://schemas.openxmlformats.org/presentationml/2006/main\"/>";
-}
-/**
- * Create `ppt/tableStyles.xml`
- * @see: http://openxmldeveloper.org/discussions/formats/f/13/p/2398/8107.aspx
- * @return {string} XML
- */
-function makeXmlTableStyles() {
-    return "<?xml version=\"1.0\" encoding=\"UTF-8\" standalone=\"yes\"?>" + CRLF + "<a:tblStyleLst xmlns:a=\"http://schemas.openxmlformats.org/drawingml/2006/main\" def=\"{5C22544A-7EE6-4342-B048-85BDC9FD1C3A}\"/>";
-}
-/**
- * Creates `ppt/viewProps.xml`
- * @return {string} XML
- */
-function makeXmlViewProps() {
-    return "<?xml version=\"1.0\" encoding=\"UTF-8\" standalone=\"yes\"?>" + CRLF + "<p:viewPr xmlns:a=\"http://schemas.openxmlformats.org/drawingml/2006/main\" xmlns:r=\"http://schemas.openxmlformats.org/officeDocument/2006/relationships\" xmlns:p=\"http://schemas.openxmlformats.org/presentationml/2006/main\"><p:normalViewPr horzBarState=\"maximized\"><p:restoredLeft sz=\"15611\"/><p:restoredTop sz=\"94610\"/></p:normalViewPr><p:slideViewPr><p:cSldViewPr snapToGrid=\"0\" snapToObjects=\"1\"><p:cViewPr varScale=\"1\"><p:scale><a:sx n=\"136\" d=\"100\"/><a:sy n=\"136\" d=\"100\"/></p:scale><p:origin x=\"216\" y=\"312\"/></p:cViewPr><p:guideLst/></p:cSldViewPr></p:slideViewPr><p:notesTextViewPr><p:cViewPr><p:scale><a:sx n=\"1\" d=\"1\"/><a:sy n=\"1\" d=\"1\"/></p:scale><p:origin x=\"0\" y=\"0\"/></p:cViewPr></p:notesTextViewPr><p:gridSpacing cx=\"76200\" cy=\"76200\"/></p:viewPr>";
-}
-/**
- * Checks shadow options passed by user and performs corrections if needed.
- * @param {ShadowProps} ShadowProps - shadow options
- */
-function correctShadowOptions(ShadowProps) {
-    if (!ShadowProps || typeof ShadowProps !== 'object') {
-        //console.warn("`shadow` options must be an object. Ex: `{shadow: {type:'none'}}`")
-        return;
-    }
-    // OPT: `type`
-    if (ShadowProps.type !== 'outer' && ShadowProps.type !== 'inner' && ShadowProps.type !== 'none') {
-        console.warn('Warning: shadow.type options are `outer`, `inner` or `none`.');
-        ShadowProps.type = 'outer';
-    }
-    // OPT: `angle`
-    if (ShadowProps.angle) {
-        // A: REALITY-CHECK
-        if (isNaN(Number(ShadowProps.angle)) || ShadowProps.angle < 0 || ShadowProps.angle > 359) {
-            console.warn('Warning: shadow.angle can only be 0-359');
-            ShadowProps.angle = 270;
-        }
-        // B: ROBUST: Cast any type of valid arg to int: '12', 12.3, etc. -> 12
-        ShadowProps.angle = Math.round(Number(ShadowProps.angle));
-    }
-    // OPT: `opacity`
-    if (ShadowProps.opacity) {
-        // A: REALITY-CHECK
-        if (isNaN(Number(ShadowProps.opacity)) || ShadowProps.opacity < 0 || ShadowProps.opacity > 1) {
-            console.warn('Warning: shadow.opacity can only be 0-1');
-            ShadowProps.opacity = 0.75;
-        }
-        // B: ROBUST: Cast any type of valid arg to int: '12', 12.3, etc. -> 12
-        ShadowProps.opacity = Number(ShadowProps.opacity);
-    }
+                    /------|------|------|------\
+                    |  A0  |  B0  |  C0  |  D0  |
+                    |      |  B1  |  C1  |      |
+                    |      |      |  C2  |  D2  |
+                    \------|------|------|------/
+                */
+                // A: add _hmerge cell for colspan. should reserve rowspan
+                arrTabRows_1.forEach(function (cells) {
+                    var _a, _b;
+                    var _loop_1 = function (cIdx) {
+                        var cell = cells[cIdx];
+                        var colspan = (_a = cell.options) === null || _a === void 0 ? void 0 : _a.colspan;
+                        var rowspan = (_b = cell.options) === null || _b === void 0 ? void 0 : _b.rowspan;
+                        if (colspan && colspan > 1) {
+                            var vMergeCells = new Array(colspan - 1).fill(undefined).map(function (_) {
+                                return { _type: SLIDE_OBJECT_TYPES.tablecell, options: { rowspan: rowspan }, _hmerge: true };
+                            });
+                            cells.splice.apply(cells, __spreadArrays([cIdx + 1, 0], vMergeCells));
+                            cIdx += colspan;
+                        }
+                        else {
+                            cIdx += 1;
+                        }
+                        out_cIdx_1 = cIdx;
+                    };
+                    var out_cIdx_1;
+                    for (var cIdx = 0; cIdx < cells.length;) {
+                        _loop_1(cIdx);
+                        cIdx = out_cIdx_1;
+                    }
+                });
+                // B: add _vmerge cell for rowspan. should reserve colspan/_hmerge
+                arrTabRows_1.forEach(function (cells, rIdx) {
+                    var nextRow = arrTabRows_1[rIdx + 1];
+                    if (!nextRow)
+                        return;
+                    cells.forEach(function (cell, cIdx) {
+                        var _a, _b;
+                        var rowspan = cell._rowContinue || ((_a = cell.options) === null || _a === void 0 ? void 0 : _a.rowspan);
+                        var colspan = (_b = cell.options) === null || _b === void 0 ? void 0 : _b.colspan;
+                        var _hmerge = cell._hmerge;
+                        if (rowspan && rowspan > 1) {
+                            var hMergeCell = { _type: SLIDE_OBJECT_TYPES.tablecell, options: { colspan: colspan }, _rowContinue: rowspan - 1, _vmerge: true, _hmerge: _hmerge };
+                            nextRow.splice(cIdx, 0, hMergeCell);
+                        }
+                    });
+                });
+                // STEP 4: Build table rows/cells
+                arrTabRows_1.forEach(function (cells, rIdx) {
+                    // A: Table Height provided without rowH? Then distribute rows
+                    var intRowH = 0; // IMPORTANT: Default must be zero for auto-sizing to work
+                    if (Array.isArray(objTabOpts_1.rowH) && objTabOpts_1.rowH[rIdx])
+                        intRowH = inch2Emu(Number(objTabOpts_1.rowH[rIdx]));
+                    else if (objTabOpts_1.rowH && !isNaN(Number(objTabOpts_1.rowH)))
+                        intRowH = inch2Emu(Number(objTabOpts_1.rowH));
+                    else if (slideItemObj.options.cy || slideItemObj.options.h)
+                        intRowH = Math.round((slideItemObj.options.h ? inch2Emu(slideItemObj.options.h) : typeof slideItemObj.options.cy === 'number' ? slideItemObj.options.cy : 1) /
+                            arrTabRows_1.length);
+                    // B: Start row
+                    strXml_1 += "<a:tr h=\"" + intRowH + "\">";
+                    // C: Loop over each CELL
+                    cells.forEach(function (cellObj) {
+                        var _a, _b;
+                        var cell = cellObj;
+                        var cellSpanAttrs = {
+                            rowSpan: ((_a = cell.options) === null || _a === void 0 ? void 0 : _a.rowspan) > 1 ? cell.options.rowspan : undefined,
+                            gridSpan: ((_b = cell.options) === null || _b === void 0 ? void 0 : _b.colspan) > 1 ? cell.options.colspan : undefined,
+                            vMerge: cell._vmerge ? 1 : undefined,
+                            hMerge: cell._hmerge ? 1 : undefined,
+                        };
+                        var cellSpanAttrStr = Object.keys(cellSpanAttrs)
+                            .map(function (k) { return [k, cellSpanAttrs[k]]; })
+                            .filter(function (_a) {
+                            var _k = _a[0], v = _a[1];
+                            return !!v;
+                        })
+                            .map(function (_a) {
+                            var k = _a[0], v = _a[1];
+                            return k + "=\"" + v + "\"";
+                        })
+                            .join(' ');
+                        if (cellSpanAttrStr)
+                            cellSpanAttrStr = ' ' + cellSpanAttrStr;
+                        // 1: COLSPAN/ROWSPAN: Add dummy cells for any active colspan/rowspan
+                        if (cell._hmerge || cell._vmerge) {
+                            strXml_1 += "<a:tc" + cellSpanAttrStr + "><a:tcPr/></a:tc>";
+                            return;
+                        }
+                        // 2: OPTIONS: Build/set cell options
+                        var cellOpts = cell.options || {};
+                        cell.options = cellOpts;
+                        ['align', 'bold', 'border', 'color', 'fill', 'fontFace', 'fontSize', 'margin', 'underline', 'valign'].forEach(function (name) {
+                            if (objTabOpts_1[name] && !cellOpts[name] && cellOpts[name] !== 0)
+                                cellOpts[name] = objTabOpts_1[name];
+                        });
+                        var cellValign = cellOpts.valign
+                            ? ' anchor="' +
+                                cellOpts.valign
+                                    .replace(/^c$/i, 'ctr')
+                                    .replace(/^m$/i, 'ctr')
+                                    .replace('center', 'ctr')
+                                    .replace('middle', 'ctr')
+                                    .replace('top', 't')
+                                    .replace('btm', 'b')
+                                    .replace('bottom', 'b') +
+                                '"'
+                            : '';
+                        var fillColor = cell._optImp && cell._optImp.fill && cell._optImp.fill.color
+                            ? cell._optImp.fill.color
+                            : cell._optImp && cell._optImp.fill && typeof cell._optImp.fill === 'string'
+                                ? cell._optImp.fill
+                                : '';
+                        fillColor =
+                            fillColor || (cellOpts.fill && cellOpts.fill.color) ? cellOpts.fill.color : cellOpts.fill && typeof cellOpts.fill === 'string' ? cellOpts.fill : '';
+                        var cellFill = fillColor ? "<a:solidFill>" + createColorElement(fillColor) + "</a:solidFill>" : '';
+                        var cellMargin = cellOpts.margin === 0 || cellOpts.margin ? cellOpts.margin : DEF_CELL_MARGIN_PT;
+                        if (!Array.isArray(cellMargin) && typeof cellMargin === 'number')
+                            cellMargin = [cellMargin, cellMargin, cellMargin, cellMargin];
+                        var cellMarginXml = " marL=\"" + valToPts(cellMargin[3]) + "\" marR=\"" + valToPts(cellMargin[1]) + "\" marT=\"" + valToPts(cellMargin[0]) + "\" marB=\"" + valToPts(cellMargin[2]) + "\"";
+                        // FUTURE: Cell NOWRAP property (text wrap: add to a:tcPr (horzOverflow="overflow" or whatever options exist)
+                        // 4: Set CELL content and properties ==================================
+                        strXml_1 += "<a:tc" + cellSpanAttrStr + ">" + genXmlTextBody(cell) + "<a:tcPr" + cellMarginXml + cellValign + ">";
+                        //strXml += `<a:tc${cellColspan}${cellRowspan}>${genXmlTextBody(cell)}<a:tcPr${cellMarginXml}${cellValign}${cellTextDir}>`
+                        // FIXME: 20200525: ^^^
+                        // <a:tcPr marL="38100" marR="38100" marT="38100" marB="38100" vert="vert270">
+                        // 5: Borders: Add any borders
+                        if (cellOpts.border && Array.isArray(cellOpts.border)) {
+                            [
+                                { idx: 3, name: 'lnL' },
+                                { idx: 1, name: 'lnR' },
+                                { idx: 0, name: 'lnT' },
+                                { idx: 2, name: 'lnB' },
+                            ].forEach(function (obj) {
+                                if (cellOpts.border[obj.idx].type !== 'none') {
+                                    strXml_1 += "<a:" + obj.name + " w=\"" + valToPts(cellOpts.border[obj.idx].pt) + "\" cap=\"flat\" cmpd=\"sng\" algn=\"ctr\">";
+                                    strXml_1 += "<a:solidFill>" + createColorElement(cellOpts.border[obj.idx].color) + "</a:solidFill>";
+                                    strXml_1 += "<a:prstDash val=\"" + (cellOpts.border[obj.idx].type === 'dash' ? 'sysDash' : 'solid') + "\"/><a:round/><a:headEnd type=\"none\" w=\"med\" len=\"med\"/><a:tailEnd type=\"none\" w=\"med\" len=\"med\"/>";
+                                    strXml_1 += "</a:" + obj.name + ">";
+                                }
+                                else {
+                                    strXml_1 += "<a:" + obj.name + " w=\"0\" cap=\"flat\" cmpd=\"sng\" algn=\"ctr\"><a:noFill/></a:" + obj.name + ">";
+                                }
+                            });
+                        }
+                        // 6: Close cell Properties & Cell
+                        strXml_1 += cellFill;
+                        strXml_1 += '  </a:tcPr>';
+                        strXml_1 += ' </a:tc>';
+                    });
+                    // D: Complete row
+                    strXml_1 += '</a:tr>';
+                });
+                // STEP 5: Complete table
+                strXml_1 += '      </a:tbl>';
+                strXml_1 += '    </a:graphicData>';
+                strXml_1 += '  </a:graphic>';
+                strXml_1 += '</p:graphicFrame>';
+                // STEP 6: Set table XML
+                strSlideXml += strXml_1;
+                // LAST: Increment counter
+                intTableNum++;
+                break;
+            case SLIDE_OBJECT_TYPES.text:
+            case SLIDE_OBJECT_TYPES.placeholder:
+                var shapeName = slideItemObj.options.shapeName ? encodeXmlEntities(slideItemObj.options.shapeName) : "Object" + (idx + 1);
+                // Lines can have zero cy, but text should not
+                if (!slideItemObj.options.line && cy === 0)
+                    cy = EMU * 0.3;
+                // Margin/Padding/Inset for textboxes
+                if (slideItemObj.options.margin && Array.isArray(slideItemObj.options.margin)) {
+                    slideItemObj.options._bodyProp.lIns = valToPts(slideItemObj.options.margin[0] || 0);
+                    slideItemObj.options._bodyProp.rIns = valToPts(slideItemObj.options.margin[1] || 0);
+                    slideItemObj.options._bodyProp.bIns = valToPts(slideItemObj.options.margin[2] || 0);
+                    slideItemObj.options._bodyProp.tIns = valToPts(slideItemObj.options.margin[3] || 0);
+                }
+                else if (typeof slideItemObj.options.margin === 'number') {
+                    slideItemObj.options._bodyProp.lIns = valToPts(slideItemObj.options.margin);
+                    slideItemObj.options._bodyProp.rIns = valToPts(slideItemObj.options.margin);
+                    slideItemObj.options._bodyProp.bIns = valToPts(slideItemObj.options.margin);
+                    slideItemObj.options._bodyProp.tIns = valToPts(slideItemObj.options.margin);
+                }
+                // A: Start SHAPE =======================================================
+                strSlideXml += '<p:sp>';
+                // B: The addition of the "txBox" attribute is the sole determiner of if an object is a shape or textbox
+                strSlideXml += "<p:nvSpPr><p:cNvPr id=\"" + (idx + 2) + "\" name=\"" + shapeName + "\">";
+                // <Hyperlink>
+                if (slideItemObj.options.hyperlink && slideItemObj.options.hyperlink.url)
+                    strSlideXml +=
+                        '<a:hlinkClick r:id="rId' +
+                            slideItemObj.options.hyperlink._rId +
+                            '" tooltip="' +
+                            (slideItemObj.options.hyperlink.tooltip ? encodeXmlEntities(slideItemObj.options.hyperlink.tooltip) : '') +
+                            '"/>';
+                if (slideItemObj.options.hyperlink && slideItemObj.options.hyperlink.slide)
+                    strSlideXml +=
+                        '<a:hlinkClick r:id="rId' +
+                            slideItemObj.options.hyperlink._rId +
+                            '" tooltip="' +
+                            (slideItemObj.options.hyperlink.tooltip ? encodeXmlEntities(slideItemObj.options.hyperlink.tooltip) : '') +
+                            '" action="ppaction://hlinksldjump"/>';
+                // </Hyperlink>
+                strSlideXml += '</p:cNvPr>';
+                strSlideXml += '<p:cNvSpPr' + (slideItemObj.options && slideItemObj.options.isTextBox ? ' txBox="1"/>' : '/>');
+                strSlideXml += "<p:nvPr>" + (slideItemObj._type === 'placeholder' ? genXmlPlaceholder(slideItemObj) : genXmlPlaceholder(placeholderObj)) + "</p:nvPr>";
+                strSlideXml += '</p:nvSpPr><p:spPr>';
+                strSlideXml += "<a:xfrm" + locationAttr + ">";
+                strSlideXml += "<a:off x=\"" + x + "\" y=\"" + y + "\"/>";
+                strSlideXml += "<a:ext cx=\"" + cx + "\" cy=\"" + cy + "\"/></a:xfrm>";
+                strSlideXml +=
+                    '<a:prstGeom prst="' +
+                        slideItemObj.shape +
+                        '"><a:avLst>' +
+                        (slideItemObj.options.rectRadius
+                            ? '<a:gd name="adj" fmla="val ' + Math.round((slideItemObj.options.rectRadius * EMU * 100000) / Math.min(cx, cy)) + '"/>'
+                            : '') +
+                        '</a:avLst></a:prstGeom>';
+                // Option: FILL
+                strSlideXml += slideItemObj.options.fill ? genXmlColorSelection(slideItemObj.options.fill) : '<a:noFill/>';
+                // shape Type: LINE: line color
+                if (slideItemObj.options.line) {
+                    strSlideXml += slideItemObj.options.line.width ? "<a:ln w=\"" + valToPts(slideItemObj.options.line.width) + "\">" : '<a:ln>';
+                    strSlideXml += genXmlColorSelection(slideItemObj.options.line.color);
+                    if (slideItemObj.options.line.dashType)
+                        strSlideXml += "<a:prstDash val=\"" + slideItemObj.options.line.dashType + "\"/>";
+                    if (slideItemObj.options.line.beginArrowType)
+                        strSlideXml += "<a:headEnd type=\"" + slideItemObj.options.line.beginArrowType + "\"/>";
+                    if (slideItemObj.options.line.endArrowType)
+                        strSlideXml += "<a:tailEnd type=\"" + slideItemObj.options.line.endArrowType + "\"/>";
+                    // FUTURE: `endArrowSize` < a: headEnd type = "arrow" w = "lg" len = "lg" /> 'sm' | 'med' | 'lg'(values are 1 - 9, making a 3x3 grid of w / len possibilities)
+                    strSlideXml += '</a:ln>';
+                }
+                // EFFECTS > SHADOW: REF: @see http://officeopenxml.com/drwSp-effects.php
+                if (slideItemObj.options.shadow) {
+                    slideItemObj.options.shadow.type = slideItemObj.options.shadow.type || 'outer';
+                    slideItemObj.options.shadow.blur = valToPts(slideItemObj.options.shadow.blur || 8);
+                    slideItemObj.options.shadow.offset = valToPts(slideItemObj.options.shadow.offset || 4);
+                    slideItemObj.options.shadow.angle = Math.round((slideItemObj.options.shadow.angle || 270) * 60000);
+                    slideItemObj.options.shadow.opacity = Math.round((slideItemObj.options.shadow.opacity || 0.75) * 100000);
+                    slideItemObj.options.shadow.color = slideItemObj.options.shadow.color || DEF_TEXT_SHADOW.color;
+                    strSlideXml += '<a:effectLst>';
+                    strSlideXml += '<a:' + slideItemObj.options.shadow.type + 'Shdw sx="100000" sy="100000" kx="0" ky="0" ';
+                    strSlideXml += ' algn="bl" rotWithShape="0" blurRad="' + slideItemObj.options.shadow.blur + '" ';
+                    strSlideXml += ' dist="' + slideItemObj.options.shadow.offset + '" dir="' + slideItemObj.options.shadow.angle + '">';
+                    strSlideXml += '<a:srgbClr val="' + slideItemObj.options.shadow.color + '">';
+                    strSlideXml += '<a:alpha val="' + slideItemObj.options.shadow.opacity + '"/></a:srgbClr>';
+                    strSlideXml += '</a:outerShdw>';
+                    strSlideXml += '</a:effectLst>';
+                }
+                /* TODO: FUTURE: Text wrapping (copied from MS-PPTX export)
+                    // Commented out b/c i'm not even sure this works - current code produces text that wraps in shapes and textboxes, so...
+                    if ( slideItemObj.options.textWrap ) {
+                        strSlideXml += '<a:extLst>'
+                                    + '<a:ext uri="{C572A759-6A51-4108-AA02-DFA0A04FC94B}">'
+                                    + '<ma14:wrappingTextBoxFlag xmlns:ma14="http://schemas.microsoft.com/office/mac/drawingml/2011/main" val="1"/>'
+                                    + '</a:ext>'
+                                    + '</a:extLst>';
+                    }
+                    */
+                // B: Close shape Properties
+                strSlideXml += '</p:spPr>';
+                // C: Add formatted text (text body "bodyPr")
+                strSlideXml += genXmlTextBody(slideItemObj);
+                // LAST: Close SHAPE =======================================================
+                strSlideXml += '</p:sp>';
+                break;
+            case SLIDE_OBJECT_TYPES.image:
+                var sizing = slideItemObj.options.sizing, rounding = slideItemObj.options.rounding, width = cx, height = cy;
+                strSlideXml += '<p:pic>';
+                strSlideXml += '  <p:nvPicPr>';
+                strSlideXml += '    <p:cNvPr id="' + (idx + 2) + '" name="Object ' + (idx + 1) + '" descr="' + encodeXmlEntities(slideItemObj.image) + '">';
+                if (slideItemObj.hyperlink && slideItemObj.hyperlink.url)
+                    strSlideXml +=
+                        '<a:hlinkClick r:id="rId' +
+                            slideItemObj.hyperlink._rId +
+                            '" tooltip="' +
+                            (slideItemObj.hyperlink.tooltip ? encodeXmlEntities(slideItemObj.hyperlink.tooltip) : '') +
+                            '"/>';
+                if (slideItemObj.hyperlink && slideItemObj.hyperlink.slide)
+                    strSlideXml +=
+                        '<a:hlinkClick r:id="rId' +
+                            slideItemObj.hyperlink._rId +
+                            '" tooltip="' +
+                            (slideItemObj.hyperlink.tooltip ? encodeXmlEntities(slideItemObj.hyperlink.tooltip) : '') +
+                            '" action="ppaction://hlinksldjump"/>';
+                strSlideXml += '    </p:cNvPr>';
+                strSlideXml += '    <p:cNvPicPr><a:picLocks noChangeAspect="1"/></p:cNvPicPr>';
+                strSlideXml += '    <p:nvPr>' + genXmlPlaceholder(placeholderObj) + '</p:nvPr>';
+                strSlideXml += '  </p:nvPicPr>';
+                strSlideXml += '<p:blipFill>';
+                // NOTE: This works for both cases: either `path` or `data` contains the SVG
+                if ((slide._relsMedia || []).filter(function (rel) { return rel.rId === slideItemObj.imageRid; })[0] &&
+                    (slide._relsMedia || []).filter(function (rel) { return rel.rId === slideItemObj.imageRid; })[0]['extn'] === 'svg') {
+                    strSlideXml += '<a:blip r:embed="rId' + (slideItemObj.imageRid - 1) + '">';
+                    strSlideXml += ' <a:extLst>';
+                    strSlideXml += '  <a:ext uri="{96DAC541-7B7A-43D3-8B79-37D633B846F1}">';
+                    strSlideXml += '   <asvg:svgBlip xmlns:asvg="http://schemas.microsoft.com/office/drawing/2016/SVG/main" r:embed="rId' + slideItemObj.imageRid + '"/>';
+                    strSlideXml += '  </a:ext>';
+                    strSlideXml += ' </a:extLst>';
+                    strSlideXml += '</a:blip>';
+                }
+                else {
+                    strSlideXml += '<a:blip r:embed="rId' + slideItemObj.imageRid + '"/>';
+                }
+                if (sizing && sizing.type) {
+                    var boxW = sizing.w ? getSmartParseNumber(sizing.w, 'X', slide._presLayout) : cx, boxH = sizing.h ? getSmartParseNumber(sizing.h, 'Y', slide._presLayout) : cy, boxX = getSmartParseNumber(sizing.x || 0, 'X', slide._presLayout), boxY = getSmartParseNumber(sizing.y || 0, 'Y', slide._presLayout);
+                    strSlideXml += imageSizingXml[sizing.type]({ w: width, h: height }, { w: boxW, h: boxH, x: boxX, y: boxY });
+                    width = boxW;
+                    height = boxH;
+                }
+                else {
+                    strSlideXml += '  <a:stretch><a:fillRect/></a:stretch>';
+                }
+                strSlideXml += '</p:blipFill>';
+                strSlideXml += '<p:spPr>';
+                strSlideXml += ' <a:xfrm' + locationAttr + '>';
+                strSlideXml += '  <a:off x="' + x + '" y="' + y + '"/>';
+                strSlideXml += '  <a:ext cx="' + width + '" cy="' + height + '"/>';
+                strSlideXml += ' </a:xfrm>';
+                strSlideXml += ' <a:prstGeom prst="' + (rounding ? 'ellipse' : 'rect') + '"><a:avLst/></a:prstGeom>';
+                strSlideXml += '</p:spPr>';
+                strSlideXml += '</p:pic>';
+                break;
+            case SLIDE_OBJECT_TYPES.media:
+                if (slideItemObj.mtype === 'online') {
+                    strSlideXml += '<p:pic>';
+                    strSlideXml += ' <p:nvPicPr>';
+                    // IMPORTANT: <p:cNvPr id="" value is critical - if not the same number as preview image rId, PowerPoint throws error!
+                    strSlideXml += ' <p:cNvPr id="' + (slideItemObj.mediaRid + 2) + '" name="Picture' + (idx + 1) + '"/>';
+                    strSlideXml += ' <p:cNvPicPr/>';
+                    strSlideXml += ' <p:nvPr>';
+                    strSlideXml += '  <a:videoFile r:link="rId' + slideItemObj.mediaRid + '"/>';
+                    strSlideXml += ' </p:nvPr>';
+                    strSlideXml += ' </p:nvPicPr>';
+                    // NOTE: `blip` is diferent than videos; also there's no preview "p:extLst" above but exists in videos
+                    strSlideXml += ' <p:blipFill><a:blip r:embed="rId' + (slideItemObj.mediaRid + 1) + '"/><a:stretch><a:fillRect/></a:stretch></p:blipFill>'; // NOTE: Preview image is required!
+                    strSlideXml += ' <p:spPr>';
+                    strSlideXml += '  <a:xfrm' + locationAttr + '>';
+                    strSlideXml += '   <a:off x="' + x + '" y="' + y + '"/>';
+                    strSlideXml += '   <a:ext cx="' + cx + '" cy="' + cy + '"/>';
+                    strSlideXml += '  </a:xfrm>';
+                    strSlideXml += '  <a:prstGeom prst="rect"><a:avLst/></a:prstGeom>';
+                    strSlideXml += ' </p:spPr>';
+                    strSlideXml += '</p:pic>';
+                }
+                else {
+                    strSlideXml += '<p:pic>';
+                    strSlideXml += ' <p:nvPicPr>';
+                    // IMPORTANT: <p:cNvPr id="" value is critical - if not the same number as preiew image rId, PowerPoint throws error!
+                    strSlideXml +=
+                        ' <p:cNvPr id="' +
+                            (slideItemObj.mediaRid + 2) +
+                            '" name="' +
+                            slideItemObj.media.split('/').pop().split('.').shift() +
+                            '"><a:hlinkClick r:id="" action="ppaction://media"/></p:cNvPr>';
+                    strSlideXml += ' <p:cNvPicPr><a:picLocks noChangeAspect="1"/></p:cNvPicPr>';
+                    strSlideXml += ' <p:nvPr>';
+                    strSlideXml += '  <a:videoFile r:link="rId' + slideItemObj.mediaRid + '"/>';
+                    strSlideXml += '  <p:extLst>';
+                    strSlideXml += '   <p:ext uri="{DAA4B4D4-6D71-4841-9C94-3DE7FCFB9230}">';
+                    strSlideXml += '    <p14:media xmlns:p14="http://schemas.microsoft.com/office/powerpoint/2010/main" r:embed="rId' + (slideItemObj.mediaRid + 1) + '"/>';
+                    strSlideXml += '   </p:ext>';
+                    strSlideXml += '  </p:extLst>';
+                    strSlideXml += ' </p:nvPr>';
+                    strSlideXml += ' </p:nvPicPr>';
+                    strSlideXml += ' <p:blipFill><a:blip r:embed="rId' + (slideItemObj.mediaRid + 2) + '"/><a:stretch><a:fillRect/></a:stretch></p:blipFill>'; // NOTE: Preview image is required!
+                    strSlideXml += ' <p:spPr>';
+                    strSlideXml += '  <a:xfrm' + locationAttr + '>';
+                    strSlideXml += '   <a:off x="' + x + '" y="' + y + '"/>';
+                    strSlideXml += '   <a:ext cx="' + cx + '" cy="' + cy + '"/>';
+                    strSlideXml += '  </a:xfrm>';
+                    strSlideXml += '  <a:prstGeom prst="rect"><a:avLst/></a:prstGeom>';
+                    strSlideXml += ' </p:spPr>';
+                    strSlideXml += '</p:pic>';
+                }
+                break;
+            case SLIDE_OBJECT_TYPES.chart:
+                strSlideXml += '<p:graphicFrame>';
+                strSlideXml += ' <p:nvGraphicFramePr>';
+                strSlideXml += '   <p:cNvPr id="' + (idx + 2) + '" name="Chart ' + (idx + 1) + '"/>';
+                strSlideXml += '   <p:cNvGraphicFramePr/>';
+                strSlideXml += '   <p:nvPr>' + genXmlPlaceholder(placeholderObj) + '</p:nvPr>';
+                strSlideXml += ' </p:nvGraphicFramePr>';
+                strSlideXml += ' <p:xfrm>';
+                strSlideXml += '  <a:off x="' + x + '" y="' + y + '"/>';
+                strSlideXml += '  <a:ext cx="' + cx + '" cy="' + cy + '"/>';
+                strSlideXml += ' </p:xfrm>';
+                strSlideXml += ' <a:graphic xmlns:a="http://schemas.openxmlformats.org/drawingml/2006/main">';
+                strSlideXml += '  <a:graphicData uri="http://schemas.openxmlformats.org/drawingml/2006/chart">';
+                strSlideXml += '   <c:chart r:id="rId' + slideItemObj.chartRid + '" xmlns:c="http://schemas.openxmlformats.org/drawingml/2006/chart"/>';
+                strSlideXml += '  </a:graphicData>';
+                strSlideXml += ' </a:graphic>';
+                strSlideXml += '</p:graphicFrame>';
+                break;
+            default:
+                strSlideXml += '';
+                break;
+        }
+    });
+    // STEP 5: Add slide numbers (if any) last
+    if (slide._slideNumberProps) {
+        strSlideXml +=
+            '<p:sp>' +
+                '  <p:nvSpPr>' +
+                '    <p:cNvPr id="25" name="Slide Number Placeholder 24"/>' +
+                '    <p:cNvSpPr><a:spLocks noGrp="1"/></p:cNvSpPr>' +
+                '    <p:nvPr><p:ph type="sldNum" sz="quarter" idx="4294967295"/></p:nvPr>' +
+                '  </p:nvSpPr>' +
+                '  <p:spPr>' +
+                '    <a:xfrm>' +
+                '      <a:off x="' +
+                getSmartParseNumber(slide._slideNumberProps.x, 'X', slide._presLayout) +
+                '" y="' +
+                getSmartParseNumber(slide._slideNumberProps.y, 'Y', slide._presLayout) +
+                '"/>' +
+                '      <a:ext cx="' +
+                (slide._slideNumberProps.w ? getSmartParseNumber(slide._slideNumberProps.w, 'X', slide._presLayout) : 800000) +
+                '" cy="' +
+                (slide._slideNumberProps.h ? getSmartParseNumber(slide._slideNumberProps.h, 'Y', slide._presLayout) : 300000) +
+                '"/>' +
+                '    </a:xfrm>' +
+                '    <a:prstGeom prst="rect"><a:avLst/></a:prstGeom>' +
+                '    <a:extLst><a:ext uri="{C572A759-6A51-4108-AA02-DFA0A04FC94B}"><ma14:wrappingTextBoxFlag val="0" xmlns:ma14="http://schemas.microsoft.com/office/mac/drawingml/2011/main"/></a:ext></a:extLst>' +
+                '  </p:spPr>';
+        strSlideXml += '<p:txBody>';
+        strSlideXml += '  <a:bodyPr/>';
+        strSlideXml += '  <a:lstStyle><a:lvl1pPr>';
+        if (slide._slideNumberProps.fontFace || slide._slideNumberProps.fontSize || slide._slideNumberProps.color) {
+            strSlideXml += "<a:defRPr sz=\"" + Math.round((slide._slideNumberProps.fontSize || 12) * 100) + "\">";
+            if (slide._slideNumberProps.color)
+                strSlideXml += genXmlColorSelection(slide._slideNumberProps.color);
+            if (slide._slideNumberProps.fontFace)
+                strSlideXml +=
+                    '<a:latin typeface="' +
+                        slide._slideNumberProps.fontFace +
+                        '"/><a:ea typeface="' +
+                        slide._slideNumberProps.fontFace +
+                        '"/><a:cs typeface="' +
+                        slide._slideNumberProps.fontFace +
+                        '"/>';
+            strSlideXml += '</a:defRPr>';
+        }
+        strSlideXml += '</a:lvl1pPr></a:lstStyle>';
+        strSlideXml += '<a:p><a:fld id="' + SLDNUMFLDID + '" type="slidenum"><a:rPr lang="en-US"/><a:t></a:t></a:fld><a:endParaRPr lang="en-US"/></a:p>';
+        strSlideXml += '</p:txBody></p:sp>';
+    }
+    // STEP 6: Close spTree and finalize slide XML
+    strSlideXml += '</p:spTree>';
+    strSlideXml += '</p:cSld>';
+    // LAST: Return
+    return strSlideXml;
+}
+/**
+ * Transforms slide relations to XML string.
+ * Extra relations that are not dynamic can be passed using the 2nd arg (e.g. theme relation in master file).
+ * These relations use rId series that starts with 1-increased maximum of rIds used for dynamic relations.
+ * @param {PresSlide | SlideLayout} slide - slide object whose relations are being transformed
+ * @param {{ target: string; type: string }[]} defaultRels - array of default relations
+ * @return {string} XML
+ */
+function slideObjectRelationsToXml(slide, defaultRels) {
+    var lastRid = 0; // stores maximum rId used for dynamic relations
+    var strXml = '<?xml version="1.0" encoding="UTF-8" standalone="yes"?>' + CRLF + '<Relationships xmlns="http://schemas.openxmlformats.org/package/2006/relationships">';
+    // STEP 1: Add all rels for this Slide
+    slide._rels.forEach(function (rel) {
+        lastRid = Math.max(lastRid, rel.rId);
+        if (rel.type.toLowerCase().indexOf('hyperlink') > -1) {
+            if (rel.data === 'slide') {
+                strXml +=
+                    '<Relationship Id="rId' +
+                        rel.rId +
+                        '" Type="http://schemas.openxmlformats.org/officeDocument/2006/relationships/slide"' +
+                        ' Target="slide' +
+                        rel.Target +
+                        '.xml"/>';
+            }
+            else {
+                strXml +=
+                    '<Relationship Id="rId' +
+                        rel.rId +
+                        '" Type="http://schemas.openxmlformats.org/officeDocument/2006/relationships/hyperlink"' +
+                        ' Target="' +
+                        rel.Target +
+                        '" TargetMode="External"/>';
+            }
+        }
+        else if (rel.type.toLowerCase().indexOf('notesSlide') > -1) {
+            strXml +=
+                '<Relationship Id="rId' + rel.rId + '" Target="' + rel.Target + '" Type="http://schemas.openxmlformats.org/officeDocument/2006/relationships/notesSlide"/>';
+        }
+    });
+    (slide._relsChart || []).forEach(function (rel) {
+        lastRid = Math.max(lastRid, rel.rId);
+        strXml += '<Relationship Id="rId' + rel.rId + '" Type="http://schemas.openxmlformats.org/officeDocument/2006/relationships/chart" Target="' + rel.Target + '"/>';
+    });
+    (slide._relsMedia || []).forEach(function (rel) {
+        lastRid = Math.max(lastRid, rel.rId);
+        if (rel.type.toLowerCase().indexOf('image') > -1) {
+            strXml += '<Relationship Id="rId' + rel.rId + '" Type="http://schemas.openxmlformats.org/officeDocument/2006/relationships/image" Target="' + rel.Target + '"/>';
+        }
+        else if (rel.type.toLowerCase().indexOf('audio') > -1) {
+            // As media has *TWO* rel entries per item, check for first one, if found add second rel with alt style
+            if (strXml.indexOf(' Target="' + rel.Target + '"') > -1)
+                strXml += '<Relationship Id="rId' + rel.rId + '" Type="http://schemas.microsoft.com/office/2007/relationships/media" Target="' + rel.Target + '"/>';
+            else
+                strXml +=
+                    '<Relationship Id="rId' + rel.rId + '" Type="http://schemas.openxmlformats.org/officeDocument/2006/relationships/audio" Target="' + rel.Target + '"/>';
+        }
+        else if (rel.type.toLowerCase().indexOf('video') > -1) {
+            // As media has *TWO* rel entries per item, check for first one, if found add second rel with alt style
+            if (strXml.indexOf(' Target="' + rel.Target + '"') > -1)
+                strXml += '<Relationship Id="rId' + rel.rId + '" Type="http://schemas.microsoft.com/office/2007/relationships/media" Target="' + rel.Target + '"/>';
+            else
+                strXml +=
+                    '<Relationship Id="rId' + rel.rId + '" Type="http://schemas.openxmlformats.org/officeDocument/2006/relationships/video" Target="' + rel.Target + '"/>';
+        }
+        else if (rel.type.toLowerCase().indexOf('online') > -1) {
+            // As media has *TWO* rel entries per item, check for first one, if found add second rel with alt style
+            if (strXml.indexOf(' Target="' + rel.Target + '"') > -1)
+                strXml += '<Relationship Id="rId' + rel.rId + '" Type="http://schemas.microsoft.com/office/2007/relationships/image" Target="' + rel.Target + '"/>';
+            else
+                strXml +=
+                    '<Relationship Id="rId' +
+                        rel.rId +
+                        '" Target="' +
+                        rel.Target +
+                        '" TargetMode="External" Type="http://schemas.openxmlformats.org/officeDocument/2006/relationships/video"/>';
+        }
+    });
+    // STEP 2: Add default rels
+    defaultRels.forEach(function (rel, idx) {
+        strXml += '<Relationship Id="rId' + (lastRid + idx + 1) + '" Type="' + rel.type + '" Target="' + rel.target + '"/>';
+    });
+    strXml += '</Relationships>';
+    return strXml;
+}
+/**
+ * Generate XML Paragraph Properties
+ * @param {ISlideObject|TextProps} textObj - text object
+ * @param {boolean} isDefault - array of default relations
+ * @return {string} XML
+ */
+function genXmlParagraphProperties(textObj, isDefault) {
+    var strXmlBullet = '', strXmlLnSpc = '', strXmlParaSpc = '';
+    var tag = isDefault ? 'a:lvl1pPr' : 'a:pPr';
+    var bulletMarL = valToPts(DEF_BULLET_MARGIN);
+    var paragraphPropXml = "<" + tag + (textObj.options.rtlMode ? ' rtl="1" ' : '');
+    // A: Build paragraphProperties
+    {
+        // OPTION: align
+        if (textObj.options.align) {
+            switch (textObj.options.align) {
+                case 'left':
+                    paragraphPropXml += ' algn="l"';
+                    break;
+                case 'right':
+                    paragraphPropXml += ' algn="r"';
+                    break;
+                case 'center':
+                    paragraphPropXml += ' algn="ctr"';
+                    break;
+                case 'justify':
+                    paragraphPropXml += ' algn="just"';
+                    break;
+                default:
+                    paragraphPropXml += '';
+                    break;
+            }
+        }
+        if (textObj.options.lineSpacing)
+            strXmlLnSpc = "<a:lnSpc><a:spcPts val=\"" + Math.round(textObj.options.lineSpacing * 100) + "\"/></a:lnSpc>";
+        // OPTION: indent
+        if (textObj.options.indentLevel && !isNaN(Number(textObj.options.indentLevel)) && textObj.options.indentLevel > 0) {
+            paragraphPropXml += " lvl=\"" + textObj.options.indentLevel + "\"";
+        }
+        // OPTION: Paragraph Spacing: Before/After
+        if (textObj.options.paraSpaceBefore && !isNaN(Number(textObj.options.paraSpaceBefore)) && textObj.options.paraSpaceBefore > 0) {
+            strXmlParaSpc += "<a:spcBef><a:spcPts val=\"" + Math.round(textObj.options.paraSpaceBefore * 100) + "\"/></a:spcBef>";
+        }
+        if (textObj.options.paraSpaceAfter && !isNaN(Number(textObj.options.paraSpaceAfter)) && textObj.options.paraSpaceAfter > 0) {
+            strXmlParaSpc += "<a:spcAft><a:spcPts val=\"" + Math.round(textObj.options.paraSpaceAfter * 100) + "\"/></a:spcAft>";
+        }
+        // OPTION: bullet
+        // NOTE: OOXML uses the unicode character set for Bullets
+        // EX: Unicode Character 'BULLET' (U+2022) ==> '<a:buChar char="&#x2022;"/>'
+        if (typeof textObj.options.bullet === 'object') {
+            if (textObj && textObj.options && textObj.options.bullet && textObj.options.bullet.indent)
+                bulletMarL = valToPts(textObj.options.bullet.indent);
+            if (textObj.options.bullet.type) {
+                if (textObj.options.bullet.type.toString().toLowerCase() === 'number') {
+                    paragraphPropXml += " marL=\"" + (textObj.options.indentLevel && textObj.options.indentLevel > 0 ? bulletMarL + bulletMarL * textObj.options.indentLevel : bulletMarL) + "\" indent=\"-" + bulletMarL + "\"";
+                    strXmlBullet = "<a:buSzPct val=\"100000\"/><a:buFont typeface=\"+mj-lt\"/><a:buAutoNum type=\"" + (textObj.options.bullet.style || 'arabicPeriod') + "\" startAt=\"" + (textObj.options.bullet.numberStartAt || textObj.options.bullet.startAt || '1') + "\"/>";
+                }
+            }
+            else if (textObj.options.bullet.characterCode) {
+                var bulletCode = "&#x" + textObj.options.bullet.characterCode + ";";
+                // Check value for hex-ness (s/b 4 char hex)
+                if (/^[0-9A-Fa-f]{4}$/.test(textObj.options.bullet.characterCode) === false) {
+                    console.warn('Warning: `bullet.characterCode should be a 4-digit unicode charatcer (ex: 22AB)`!');
+                    bulletCode = BULLET_TYPES['DEFAULT'];
+                }
+                paragraphPropXml += " marL=\"" + (textObj.options.indentLevel && textObj.options.indentLevel > 0 ? bulletMarL + bulletMarL * textObj.options.indentLevel : bulletMarL) + "\" indent=\"-" + bulletMarL + "\"";
+                strXmlBullet = '<a:buSzPct val="100000"/><a:buChar char="' + bulletCode + '"/>';
+            }
+            else if (textObj.options.bullet.code) {
+                // @deprecated `bullet.code` v3.3.0
+                var bulletCode = "&#x" + textObj.options.bullet.code + ";";
+                // Check value for hex-ness (s/b 4 char hex)
+                if (/^[0-9A-Fa-f]{4}$/.test(textObj.options.bullet.code) === false) {
+                    console.warn('Warning: `bullet.code should be a 4-digit hex code (ex: 22AB)`!');
+                    bulletCode = BULLET_TYPES['DEFAULT'];
+                }
+                paragraphPropXml += " marL=\"" + (textObj.options.indentLevel && textObj.options.indentLevel > 0 ? bulletMarL + bulletMarL * textObj.options.indentLevel : bulletMarL) + "\" indent=\"-" + bulletMarL + "\"";
+                strXmlBullet = '<a:buSzPct val="100000"/><a:buChar char="' + bulletCode + '"/>';
+            }
+            else {
+                paragraphPropXml += " marL=\"" + (textObj.options.indentLevel && textObj.options.indentLevel > 0 ? bulletMarL + bulletMarL * textObj.options.indentLevel : bulletMarL) + "\" indent=\"-" + bulletMarL + "\"";
+                strXmlBullet = "<a:buSzPct val=\"100000\"/><a:buChar char=\"" + BULLET_TYPES['DEFAULT'] + "\"/>";
+            }
+        }
+        else if (textObj.options.bullet === true) {
+            paragraphPropXml += " marL=\"" + (textObj.options.indentLevel && textObj.options.indentLevel > 0 ? bulletMarL + bulletMarL * textObj.options.indentLevel : bulletMarL) + "\" indent=\"-" + bulletMarL + "\"";
+            strXmlBullet = "<a:buSzPct val=\"100000\"/><a:buChar char=\"" + BULLET_TYPES['DEFAULT'] + "\"/>";
+        }
+        else if (textObj.options.bullet === false) {
+            // We only add this when the user explicitely asks for no bullet, otherwise, it can override the master defaults!
+            paragraphPropXml += " indent=\"0\" marL=\"0\""; // FIX: ISSUE#589 - specify zero indent and marL or default will be hanging paragraph
+            strXmlBullet = '<a:buNone/>';
+        }
+        // B: Close Paragraph-Properties
+        // IMPORTANT: strXmlLnSpc, strXmlParaSpc, and strXmlBullet require strict ordering - anything out of order is ignored. (PPT-Online, PPT for Mac)
+        var childPropXml = strXmlLnSpc + strXmlParaSpc + strXmlBullet;
+        if (isDefault)
+            childPropXml += genXmlTextRunProperties(textObj.options, true);
+        if (childPropXml) {
+            paragraphPropXml += '>' + childPropXml + '</' + tag + '>';
+        }
+        else {
+            // self-close when no child props
+            paragraphPropXml += '/>';
+        }
+    }
+    return paragraphPropXml;
+}
+/**
+ * Generate XML Text Run Properties (`a:rPr`)
+ * @param {ObjectOptions|TextPropsOptions} opts - text options
+ * @param {boolean} isDefault - whether these are the default text run properties
+ * @return {string} XML
+ */
+function genXmlTextRunProperties(opts, isDefault) {
+    var runProps = '';
+    var runPropsTag = isDefault ? 'a:defRPr' : 'a:rPr';
+    // BEGIN runProperties (ex: `<a:rPr lang="en-US" sz="1600" b="1" dirty="0">`)
+    runProps += '<' + runPropsTag + ' lang="' + (opts.lang ? opts.lang : 'en-US') + '"' + (opts.lang ? ' altLang="en-US"' : '');
+    runProps += opts.fontSize ? ' sz="' + Math.round(opts.fontSize) + '00"' : ''; // NOTE: Use round so sizes like '7.5' wont cause corrupt pres.
+    runProps += opts.hasOwnProperty('bold') ? " b=\"" + (opts.bold ? 1 : 0) + "\"" : '';
+    runProps += opts.hasOwnProperty('italic') ? " i=\"" + (opts.italic ? 1 : 0) + "\"" : '';
+    runProps += opts.hasOwnProperty('strike') ? " strike=\"" + (opts.strike ? 'sngStrike' : 'noStrike') + "\"" : '';
+    runProps += opts.hasOwnProperty('underline') || opts.hyperlink ? " u=\"" + (opts.underline || opts.hyperlink ? 'sng' : 'none') + "\"" : '';
+    runProps += opts.subscript ? ' baseline="-40000"' : opts.superscript ? ' baseline="30000"' : '';
+    runProps += opts.charSpacing ? " spc=\"" + Math.round(opts.charSpacing * 100) + "\" kern=\"0\"" : ''; // IMPORTANT: Also disable kerning; otherwise text won't actually expand
+    runProps += ' dirty="0">';
+    // Color / Font / Outline are children of <a:rPr>, so add them now before closing the runProperties tag
+    if (opts.color || opts.fontFace || opts.outline) {
+        if (opts.outline && typeof opts.outline === 'object') {
+            runProps += "<a:ln w=\"" + valToPts(opts.outline.size || 0.75) + "\">" + genXmlColorSelection(opts.outline.color || 'FFFFFF') + "</a:ln>";
+        }
+        if (opts.color)
+            runProps += genXmlColorSelection(opts.color);
+        if (opts.glow)
+            runProps += "<a:effectLst>" + createGlowElement(opts.glow, DEF_TEXT_GLOW) + "</a:effectLst>";
+        if (opts.fontFace) {
+            // NOTE: 'cs' = Complex Script, 'ea' = East Asian (use "-120" instead of "0" - per Issue #174); ea must come first (Issue #174)
+            runProps += "<a:latin typeface=\"" + opts.fontFace + "\" pitchFamily=\"34\" charset=\"0\"/><a:ea typeface=\"" + opts.fontFace + "\" pitchFamily=\"34\" charset=\"-122\"/><a:cs typeface=\"" + opts.fontFace + "\" pitchFamily=\"34\" charset=\"-120\"/>";
+        }
+    }
+    // Hyperlink support
+    if (opts.hyperlink) {
+        if (typeof opts.hyperlink !== 'object')
+            throw new Error("ERROR: text `hyperlink` option should be an object. Ex: `hyperlink:{url:'https://github.com'}` ");
+        else if (!opts.hyperlink.url && !opts.hyperlink.slide)
+            throw new Error("ERROR: 'hyperlink requires either `url` or `slide`'");
+        else if (opts.hyperlink.url) {
+            // TODO: (20170410): FUTURE-FEATURE: color (link is always blue in Keynote and PPT online, so usual text run above isnt honored for links..?)
+            //runProps += '<a:uFill>'+ genXmlColorSelection('0000FF') +'</a:uFill>'; // Breaks PPT2010! (Issue#74)
+            runProps += "<a:hlinkClick r:id=\"rId" + opts.hyperlink._rId + "\" invalidUrl=\"\" action=\"\" tgtFrame=\"\" tooltip=\"" + (opts.hyperlink.tooltip ? encodeXmlEntities(opts.hyperlink.tooltip) : '') + "\" history=\"1\" highlightClick=\"0\" endSnd=\"0\"/>";
+        }
+        else if (opts.hyperlink.slide) {
+            runProps += "<a:hlinkClick r:id=\"rId" + opts.hyperlink._rId + "\" action=\"ppaction://hlinksldjump\" tooltip=\"" + (opts.hyperlink.tooltip ? encodeXmlEntities(opts.hyperlink.tooltip) : '') + "\"/>";
+        }
+    }
+    // END runProperties
+    runProps += "</" + runPropsTag + ">";
+    return runProps;
+}
+/**
+ * Build textBody text runs [`<a:r></a:r>`] for paragraphs [`<a:p>`]
+ * @param {TextProps} textObj - Text object
+ * @return {string} XML string
+ */
+function genXmlTextRun(textObj) {
+    // NOTE: Dont create full rPr runProps for empty [lineBreak] runs
+    // Why? The size of the lineBreak wont match (eg: below it will be 18px instead of the correct 36px)
+    // Do this:
+    /*
+        <a:p>
+            <a:pPr algn="r"/>
+            <a:endParaRPr lang="en-US" sz="3600" dirty="0"/>
+        </a:p>
+    */
+    // NOT this:
+    /*
+        <a:p>
+            <a:pPr algn="r"/>
+            <a:r>
+                <a:rPr lang="en-US" sz="3600" dirty="0">
+                    <a:solidFill>
+                        <a:schemeClr val="accent5"/>
+                    </a:solidFill>
+                    <a:latin typeface="Times" pitchFamily="34" charset="0"/>
+                    <a:ea typeface="Times" pitchFamily="34" charset="-122"/>
+                    <a:cs typeface="Times" pitchFamily="34" charset="-120"/>
+                </a:rPr>
+                <a:t></a:t>
+            </a:r>
+            <a:endParaRPr lang="en-US" dirty="0"/>
+        </a:p>
+    */
+    // Return paragraph with text run
+    return textObj.text ? "<a:r>" + genXmlTextRunProperties(textObj.options, false) + "<a:t>" + encodeXmlEntities(textObj.text) + "</a:t></a:r>" : '';
+}
+/**
+ * Builds `<a:bodyPr></a:bodyPr>` tag for "genXmlTextBody()"
+ * @param {ISlideObject | TableCell} slideObject - various options
+ * @return {string} XML string
+ */
+function genXmlBodyProperties(slideObject) {
+    var bodyProperties = '<a:bodyPr';
+    if (slideObject && slideObject._type === SLIDE_OBJECT_TYPES.text && slideObject.options._bodyProp) {
+        // PPT-2019 EX: <a:bodyPr wrap="square" lIns="1270" tIns="1270" rIns="1270" bIns="1270" rtlCol="0" anchor="ctr"/>
+        // A: Enable or disable textwrapping none or square
+        bodyProperties += slideObject.options._bodyProp.wrap ? ' wrap="' + slideObject.options._bodyProp.wrap + '"' : ' wrap="square"';
+        // B: Textbox margins [padding]
+        if (slideObject.options._bodyProp.lIns || slideObject.options._bodyProp.lIns === 0)
+            bodyProperties += ' lIns="' + slideObject.options._bodyProp.lIns + '"';
+        if (slideObject.options._bodyProp.tIns || slideObject.options._bodyProp.tIns === 0)
+            bodyProperties += ' tIns="' + slideObject.options._bodyProp.tIns + '"';
+        if (slideObject.options._bodyProp.rIns || slideObject.options._bodyProp.rIns === 0)
+            bodyProperties += ' rIns="' + slideObject.options._bodyProp.rIns + '"';
+        if (slideObject.options._bodyProp.bIns || slideObject.options._bodyProp.bIns === 0)
+            bodyProperties += ' bIns="' + slideObject.options._bodyProp.bIns + '"';
+        // C: Add rtl after margins
+        bodyProperties += ' rtlCol="0"';
+        // D: Add anchorPoints
+        if (slideObject.options._bodyProp.anchor)
+            bodyProperties += ' anchor="' + slideObject.options._bodyProp.anchor + '"'; // VALS: [t,ctr,b]
+        if (slideObject.options._bodyProp.vert)
+            bodyProperties += ' vert="' + slideObject.options._bodyProp.vert + '"'; // VALS: [eaVert,horz,mongolianVert,vert,vert270,wordArtVert,wordArtVertRtl]
+        // E: Close <a:bodyPr element
+        bodyProperties += '>';
+        /**
+         * F: Text Fit/AutoFit/Shrink option
+         * @see: http://officeopenxml.com/drwSp-text-bodyPr-fit.php
+         * @see: http://www.datypic.com/sc/ooxml/g-a_EG_TextAutofit.html
+         */
+        if (slideObject.options.fit) {
+            // NOTE: Use of '<a:noAutofit/>' instead of '' causes issues in PPT-2013!
+            if (slideObject.options.fit === 'none')
+                bodyProperties += '';
+            // NOTE: Shrink does not work automatically - PowerPoint calculates the `fontScale` value dynamically upon resize
+            //else if (slideObject.options.fit === 'shrink') bodyProperties += '<a:normAutofit fontScale="85000" lnSpcReduction="20000"/>' // MS-PPT > Format shape > Text Options: "Shrink text on overflow"
+            else if (slideObject.options.fit === 'shrink')
+                bodyProperties += '<a:normAutofit/>';
+            else if (slideObject.options.fit === 'resize')
+                bodyProperties += '<a:spAutoFit/>';
+        }
+        //
+        // DEPRECATED: below (@deprecated v3.3.0)
+        if (slideObject.options.shrinkText)
+            bodyProperties += '<a:normAutofit/>'; // MS-PPT > Format shape > Text Options: "Shrink text on overflow"
+        /* DEPRECATED: below (@deprecated v3.3.0)
+         * MS-PPT > Format shape > Text Options: "Resize shape to fit text" [spAutoFit]
+         * NOTE: Use of '<a:noAutofit/>' in lieu of '' below causes issues in PPT-2013
+         */
+        bodyProperties += slideObject.options._bodyProp.autoFit !== false ? '<a:spAutoFit/>' : '';
+        // LAST: Close _bodyProp
+        bodyProperties += '</a:bodyPr>';
+    }
+    else {
+        // DEFAULT:
+        bodyProperties += ' wrap="square" rtlCol="0">';
+        bodyProperties += '</a:bodyPr>';
+    }
+    // LAST: Return Close _bodyProp
+    return slideObject._type === SLIDE_OBJECT_TYPES.tablecell ? '<a:bodyPr/>' : bodyProperties;
+}
+/**
+ * Generate the XML for text and its options (bold, bullet, etc) including text runs (word-level formatting)
+ * @param {ISlideObject|TableCell} slideObj - slideObj or tableCell
+ * @note PPT text lines [lines followed by line-breaks] are created using <p>-aragraph's
+ * @note Bullets are a paragragh-level formatting device
+ * @template
+ *	<p:txBody>
+ *		<a:bodyPr wrap="square" rtlCol="0">
+ *			<a:spAutoFit/>
+ *		</a:bodyPr>
+ *		<a:lstStyle/>
+ *		<a:p>
+ *			<a:pPr algn="ctr"/>
+ *			<a:r>
+ *				<a:rPr lang="en-US" dirty="0" err="1"/>
+ *				<a:t>textbox text</a:t>
+ *			</a:r>
+ *			<a:endParaRPr lang="en-US" dirty="0"/>
+ *		</a:p>
+ *	</p:txBody>
+ * @returns XML containing the param object's text and formatting
+ */
+function genXmlTextBody(slideObj) {
+    var opts = slideObj.options || {};
+    var tmpTextObjects = [];
+    var arrTextObjects = [];
+    // FIRST: Shapes without text, etc. may be sent here during build, but have no text to render so return an empty string
+    if (opts && slideObj._type !== SLIDE_OBJECT_TYPES.tablecell && (typeof slideObj.text === 'undefined' || slideObj.text === null))
+        return '';
+    // STEP 1: Start textBody
+    var strSlideXml = slideObj._type === SLIDE_OBJECT_TYPES.tablecell ? '<a:txBody>' : '<p:txBody>';
+    // STEP 2: Add bodyProperties
+    {
+        // A: 'bodyPr'
+        strSlideXml += genXmlBodyProperties(slideObj);
+        // B: 'lstStyle'
+        // NOTE: shape type 'LINE' has different text align needs (a lstStyle.lvl1pPr between bodyPr and p)
+        // FIXME: LINE horiz-align doesnt work (text is always to the left inside line) (FYI: the PPT code diff is substantial!)
+        if (opts.h === 0 && opts.line && opts.align)
+            strSlideXml += '<a:lstStyle><a:lvl1pPr algn="l"/></a:lstStyle>';
+        else if (slideObj._type === 'placeholder')
+            strSlideXml += "<a:lstStyle>" + genXmlParagraphProperties(slideObj, true) + "</a:lstStyle>";
+        else
+            strSlideXml += '<a:lstStyle/>';
+    }
+    /* STEP 3: Modify slideObj.text to array
+        CASES:
+        addText( 'string' ) // string
+        addText( 'line1\n line2' ) // string with lineBreak
+        addText( {text:'word1'} ) // TextProps object
+        addText( ['barry','allen'] ) // array of strings
+        addText( [{text:'word1'}, {text:'word2'}] ) // TextProps object array
+        addText( [{text:'line1\n line2'}, {text:'end word'}] ) // TextProps object array with lineBreak
+    */
+    if (typeof slideObj.text === 'string' || typeof slideObj.text === 'number') {
+        // Handle cases 1,2
+        tmpTextObjects.push({ text: slideObj.text.toString(), options: opts || {} });
+    }
+    else if (!Array.isArray(slideObj.text) && slideObj.text.hasOwnProperty('text')) {
+        // Handle case 3
+        tmpTextObjects.push({ text: slideObj.text || '', options: slideObj.options || {} });
+    }
+    else if (Array.isArray(slideObj.text)) {
+        // Handle cases 4,5,6
+        // NOTE: use cast as text is TextProps[]|TableCell[] and their `options` dont overlap (they share the same TextBaseProps though)
+        tmpTextObjects = slideObj.text.map(function (item) { return ({ text: item.text, options: item.options }); });
+    }
+    // STEP 4: Iterate over text objects, set text/options, break into pieces if '\n'/breakLine found
+    tmpTextObjects.forEach(function (itext, idx) {
+        if (!itext.text)
+            itext.text = '';
+        // A: Set options
+        itext.options = itext.options || opts || {};
+        if (idx === 0 && itext.options && !itext.options.bullet && opts.bullet)
+            itext.options.bullet = opts.bullet;
+        // B: Cast to text-object and fix line-breaks (if needed)
+        if (typeof itext.text === 'string' || typeof itext.text === 'number') {
+            // 1: Convert "\n" or any variation into CRLF
+            itext.text = itext.text.toString().replace(/\r*\n/g, CRLF);
+        }
+        // C: If text string has line-breaks, then create a separate text-object for each (much easier than dealing with split inside a loop below)
+        // NOTE: Filter for trailing lineBreak prevents the creation of an empty textObj as the last item
+        if (itext.text.indexOf(CRLF) > -1 && itext.text.match(/\n$/g) === null) {
+            itext.text.split(CRLF).forEach(function (line) {
+                itext.options.breakLine = true;
+                arrTextObjects.push({ text: line, options: itext.options });
+            });
+        }
+        else {
+            arrTextObjects.push(itext);
+        }
+    });
+    // STEP 5: Group textObj into lines by checking for lineBreak, bullets, alignment change, etc.
+    var arrLines = [];
+    var arrTexts = [];
+    arrTextObjects.forEach(function (textObj, idx) {
+        // A: Align or Bullet trigger new line
+        if (arrTexts.length > 0 && (textObj.options.align || opts.align)) {
+            // Only start a new paragraph when align *changes*
+            if (textObj.options.align != arrTextObjects[idx - 1].options.align) {
+                arrLines.push(arrTexts);
+                arrTexts = [];
+            }
+        }
+        else if (arrTexts.length > 0 && textObj.options.bullet && arrTexts.length > 0) {
+            arrLines.push(arrTexts);
+            arrTexts = [];
+            textObj.options.breakLine = false; // For cases with both `bullet` and `brekaLine` - prevent double lineBreak
+        }
+        // B: Add this text to current line
+        arrTexts.push(textObj);
+        // C: BreakLine begins new line **after** adding current text
+        if (arrTexts.length > 0 && textObj.options.breakLine) {
+            // Avoid starting a para right as loop is exhausted
+            if (idx + 1 < arrTextObjects.length) {
+                arrLines.push(arrTexts);
+                arrTexts = [];
+            }
+        }
+        // D: Flush buffer
+        if (idx + 1 === arrTextObjects.length)
+            arrLines.push(arrTexts);
+    });
+    // STEP 6: Loop over each line and create paragraph props, text run, etc.
+    arrLines.forEach(function (line) {
+        var reqsClosingFontSize = false;
+        // A: Start paragraph, add paraProps
+        strSlideXml += '<a:p>';
+        // NOTE: `rtlMode` is like other opts, its propagated up to each text:options, so just check the 1st one
+        var paragraphPropXml = "<a:pPr " + (line[0].options && line[0].options.rtlMode ? ' rtl="1" ' : '');
+        // B: Start paragraph, loop over lines and add text runs
+        line.forEach(function (textObj, idx) {
+            // A: Set line index
+            textObj.options._lineIdx = idx;
+            // B: Inherit pPr-type options from parent shape's `options`
+            textObj.options.align = textObj.options.align || opts.align;
+            textObj.options.lineSpacing = textObj.options.lineSpacing || opts.lineSpacing;
+            textObj.options.indentLevel = textObj.options.indentLevel || opts.indentLevel;
+            textObj.options.paraSpaceBefore = textObj.options.paraSpaceBefore || opts.paraSpaceBefore;
+            textObj.options.paraSpaceAfter = textObj.options.paraSpaceAfter || opts.paraSpaceAfter;
+            paragraphPropXml = genXmlParagraphProperties(textObj, false);
+            strSlideXml += paragraphPropXml;
+            // C: Inherit any main options (color, fontSize, etc.)
+            // NOTE: We only pass the text.options to genXmlTextRun (not the Slide.options),
+            // so the run building function cant just fallback to Slide.color, therefore, we need to do that here before passing options below.
+            Object.entries(opts).forEach(function (_a) {
+                var key = _a[0], val = _a[1];
+                // NOTE: This loop will pick up unecessary keys (`x`, etc.), but it doesnt hurt anything
+                if (key !== 'bullet' && !textObj.options[key])
+                    textObj.options[key] = val;
+            });
+            // D: Add formatted textrun
+            strSlideXml += genXmlTextRun(textObj);
+            // E: Flag close fontSize for empty [lineBreak] elements
+            if ((!textObj.text && opts.fontSize) || textObj.options.fontSize) {
+                reqsClosingFontSize = true;
+                opts.fontSize = opts.fontSize || textObj.options.fontSize;
+            }
+        });
+        /* C: Append 'endParaRPr' (when needed) and close current open paragraph
+         * NOTE: (ISSUE#20, ISSUE#193): Add 'endParaRPr' with font/size props or PPT default (Arial/18pt en-us) is used making row "too tall"/not honoring options
+         */
+        if (slideObj._type === SLIDE_OBJECT_TYPES.tablecell && (opts.fontSize || opts.fontFace)) {
+            if (opts.fontFace) {
+                strSlideXml += "<a:endParaRPr lang=\"" + (opts.lang || 'en-US') + "\"" + (opts.fontSize ? " sz=\"" + Math.round(opts.fontSize * 100) + "\"" : '') + ' dirty="0">';
+                strSlideXml += "<a:latin typeface=\"" + opts.fontFace + "\" charset=\"0\"/>";
+                strSlideXml += "<a:ea typeface=\"" + opts.fontFace + "\" charset=\"0\"/>";
+                strSlideXml += "<a:cs typeface=\"" + opts.fontFace + "\" charset=\"0\"/>";
+                strSlideXml += '</a:endParaRPr>';
+            }
+            else {
+                strSlideXml += "<a:endParaRPr lang=\"" + (opts.lang || 'en-US') + "\"" + (opts.fontSize ? " sz=\"" + Math.round(opts.fontSize * 100) + "\"" : '') + ' dirty="0"/>';
+            }
+        }
+        else if (reqsClosingFontSize) {
+            // Empty [lineBreak] lines should not contain runProp, however, they need to specify fontSize in `endParaRPr`
+            strSlideXml += "<a:endParaRPr lang=\"" + (opts.lang || 'en-US') + "\"" + (opts.fontSize ? " sz=\"" + Math.round(opts.fontSize * 100) + "\"" : '') + ' dirty="0"/>';
+        }
+        else {
+            strSlideXml += "<a:endParaRPr lang=\"" + (opts.lang || 'en-US') + "\" dirty=\"0\"/>"; // Added 20180101 to address PPT-2007 issues
+        }
+        // D: End paragraph
+        strSlideXml += '</a:p>';
+    });
+    // STEP 7: Close the textBody
+    strSlideXml += slideObj._type === SLIDE_OBJECT_TYPES.tablecell ? '</a:txBody>' : '</p:txBody>';
+    // LAST: Return XML
+    return strSlideXml;
+}
+/**
+ * Generate an XML Placeholder
+ * @param {ISlideObject} placeholderObj
+ * @returns XML
+ */
+function genXmlPlaceholder(placeholderObj) {
+    if (!placeholderObj)
+        return '';
+    var placeholderIdx = placeholderObj.options && placeholderObj.options._placeholderIdx ? placeholderObj.options._placeholderIdx : '';
+    var placeholderType = placeholderObj.options && placeholderObj.options._placeholderType ? placeholderObj.options._placeholderType : '';
+    return "<p:ph\n\t\t" + (placeholderIdx ? ' idx="' + placeholderIdx + '"' : '') + "\n\t\t" + (placeholderType && PLACEHOLDER_TYPES[placeholderType] ? ' type="' + PLACEHOLDER_TYPES[placeholderType] + '"' : '') + "\n\t\t" + (placeholderObj.text && placeholderObj.text.length > 0 ? ' hasCustomPrompt="1"' : '') + "\n\t\t/>";
+}
+// XML-GEN: First 6 functions create the base /ppt files
+/**
+ * Generate XML ContentType
+ * @param {PresSlide[]} slides - slides
+ * @param {SlideLayout[]} slideLayouts - slide layouts
+ * @param {PresSlide} masterSlide - master slide
+ * @returns XML
+ */
+function makeXmlContTypes(slides, slideLayouts, masterSlide) {
+    var strXml = '<?xml version="1.0" encoding="UTF-8" standalone="yes"?>' + CRLF;
+    strXml += '<Types xmlns="http://schemas.openxmlformats.org/package/2006/content-types">';
+    strXml += '<Default Extension="xml" ContentType="application/xml"/>';
+    strXml += '<Default Extension="rels" ContentType="application/vnd.openxmlformats-package.relationships+xml"/>';
+    strXml += '<Default Extension="jpeg" ContentType="image/jpeg"/>';
+    strXml += '<Default Extension="jpg" ContentType="image/jpg"/>';
+    // STEP 1: Add standard/any media types used in Presentation
+    strXml += '<Default Extension="png" ContentType="image/png"/>';
+    strXml += '<Default Extension="gif" ContentType="image/gif"/>';
+    strXml += '<Default Extension="m4v" ContentType="video/mp4"/>'; // NOTE: Hard-Code this extension as it wont be created in loop below (as extn !== type)
+    strXml += '<Default Extension="mp4" ContentType="video/mp4"/>'; // NOTE: Hard-Code this extension as it wont be created in loop below (as extn !== type)
+    slides.forEach(function (slide) {
+        (slide._relsMedia || []).forEach(function (rel) {
+            if (rel.type !== 'image' && rel.type !== 'online' && rel.type !== 'chart' && rel.extn !== 'm4v' && strXml.indexOf(rel.type) === -1) {
+                strXml += '<Default Extension="' + rel.extn + '" ContentType="' + rel.type + '"/>';
+            }
+        });
+    });
+    strXml += '<Default Extension="vml" ContentType="application/vnd.openxmlformats-officedocument.vmlDrawing"/>';
+    strXml += '<Default Extension="xlsx" ContentType="application/vnd.openxmlformats-officedocument.spreadsheetml.sheet"/>';
+    // STEP 2: Add presentation and slide master(s)/slide(s)
+    strXml += '<Override PartName="/ppt/presentation.xml" ContentType="application/vnd.openxmlformats-officedocument.presentationml.presentation.main+xml"/>';
+    strXml += '<Override PartName="/ppt/notesMasters/notesMaster1.xml" ContentType="application/vnd.openxmlformats-officedocument.presentationml.notesMaster+xml"/>';
+    slides.forEach(function (slide, idx) {
+        strXml +=
+            '<Override PartName="/ppt/slideMasters/slideMaster' +
+                (idx + 1) +
+                '.xml" ContentType="application/vnd.openxmlformats-officedocument.presentationml.slideMaster+xml"/>';
+        strXml += '<Override PartName="/ppt/slides/slide' + (idx + 1) + '.xml" ContentType="application/vnd.openxmlformats-officedocument.presentationml.slide+xml"/>';
+        // Add charts if any
+        slide._relsChart.forEach(function (rel) {
+            strXml += ' <Override PartName="' + rel.Target + '" ContentType="application/vnd.openxmlformats-officedocument.drawingml.chart+xml"/>';
+        });
+    });
+    // STEP 3: Core PPT
+    strXml += '<Override PartName="/ppt/presProps.xml" ContentType="application/vnd.openxmlformats-officedocument.presentationml.presProps+xml"/>';
+    strXml += '<Override PartName="/ppt/viewProps.xml" ContentType="application/vnd.openxmlformats-officedocument.presentationml.viewProps+xml"/>';
+    strXml += '<Override PartName="/ppt/theme/theme1.xml" ContentType="application/vnd.openxmlformats-officedocument.theme+xml"/>';
+    strXml += '<Override PartName="/ppt/tableStyles.xml" ContentType="application/vnd.openxmlformats-officedocument.presentationml.tableStyles+xml"/>';
+    // STEP 4: Add Slide Layouts
+    slideLayouts.forEach(function (layout, idx) {
+        strXml +=
+            '<Override PartName="/ppt/slideLayouts/slideLayout' +
+                (idx + 1) +
+                '.xml" ContentType="application/vnd.openxmlformats-officedocument.presentationml.slideLayout+xml"/>';
+        (layout._relsChart || []).forEach(function (rel) {
+            strXml += ' <Override PartName="' + rel.Target + '" ContentType="application/vnd.openxmlformats-officedocument.drawingml.chart+xml"/>';
+        });
+    });
+    // STEP 5: Add notes slide(s)
+    slides.forEach(function (_slide, idx) {
+        strXml +=
+            ' <Override PartName="/ppt/notesSlides/notesSlide' +
+                (idx + 1) +
+                '.xml" ContentType="application/vnd.openxmlformats-officedocument.presentationml.notesSlide+xml"/>';
+    });
+    // STEP 6: Add rels
+    masterSlide._relsChart.forEach(function (rel) {
+        strXml += ' <Override PartName="' + rel.Target + '" ContentType="application/vnd.openxmlformats-officedocument.drawingml.chart+xml"/>';
+    });
+    masterSlide._relsMedia.forEach(function (rel) {
+        if (rel.type !== 'image' && rel.type !== 'online' && rel.type !== 'chart' && rel.extn !== 'm4v' && strXml.indexOf(rel.type) === -1)
+            strXml += ' <Default Extension="' + rel.extn + '" ContentType="' + rel.type + '"/>';
+    });
+    // LAST: Finish XML (Resume core)
+    strXml += ' <Override PartName="/docProps/core.xml" ContentType="application/vnd.openxmlformats-package.core-properties+xml"/>';
+    strXml += ' <Override PartName="/docProps/app.xml" ContentType="application/vnd.openxmlformats-officedocument.extended-properties+xml"/>';
+    strXml += '</Types>';
+    return strXml;
+}
+/**
+ * Creates `_rels/.rels`
+ * @returns XML
+ */
+function makeXmlRootRels() {
+    return "<?xml version=\"1.0\" encoding=\"UTF-8\" standalone=\"yes\"?>" + CRLF + "<Relationships xmlns=\"http://schemas.openxmlformats.org/package/2006/relationships\">\n\t\t<Relationship Id=\"rId1\" Type=\"http://schemas.openxmlformats.org/officeDocument/2006/relationships/extended-properties\" Target=\"docProps/app.xml\"/>\n\t\t<Relationship Id=\"rId2\" Type=\"http://schemas.openxmlformats.org/package/2006/relationships/metadata/core-properties\" Target=\"docProps/core.xml\"/>\n\t\t<Relationship Id=\"rId3\" Type=\"http://schemas.openxmlformats.org/officeDocument/2006/relationships/officeDocument\" Target=\"ppt/presentation.xml\"/>\n\t\t</Relationships>";
+}
+/**
+ * Creates `docProps/app.xml`
+ * @param {PresSlide[]} slides - Presenation Slides
+ * @param {string} company - "Company" metadata
+ * @returns XML
+ */
+function makeXmlApp(slides, company) {
+    return "<?xml version=\"1.0\" encoding=\"UTF-8\" standalone=\"yes\"?>" + CRLF + "<Properties xmlns=\"http://schemas.openxmlformats.org/officeDocument/2006/extended-properties\" xmlns:vt=\"http://schemas.openxmlformats.org/officeDocument/2006/docPropsVTypes\">\n\t<TotalTime>0</TotalTime>\n\t<Words>0</Words>\n\t<Application>Microsoft Office PowerPoint</Application>\n\t<PresentationFormat>On-screen Show (16:9)</PresentationFormat>\n\t<Paragraphs>0</Paragraphs>\n\t<Slides>" + slides.length + "</Slides>\n\t<Notes>" + slides.length + "</Notes>\n\t<HiddenSlides>0</HiddenSlides>\n\t<MMClips>0</MMClips>\n\t<ScaleCrop>false</ScaleCrop>\n\t<HeadingPairs>\n\t\t<vt:vector size=\"6\" baseType=\"variant\">\n\t\t\t<vt:variant><vt:lpstr>Fonts Used</vt:lpstr></vt:variant>\n\t\t\t<vt:variant><vt:i4>2</vt:i4></vt:variant>\n\t\t\t<vt:variant><vt:lpstr>Theme</vt:lpstr></vt:variant>\n\t\t\t<vt:variant><vt:i4>1</vt:i4></vt:variant>\n\t\t\t<vt:variant><vt:lpstr>Slide Titles</vt:lpstr></vt:variant>\n\t\t\t<vt:variant><vt:i4>" + slides.length + "</vt:i4></vt:variant>\n\t\t</vt:vector>\n\t</HeadingPairs>\n\t<TitlesOfParts>\n\t\t<vt:vector size=\"" + (slides.length + 1 + 2) + "\" baseType=\"lpstr\">\n\t\t\t<vt:lpstr>Arial</vt:lpstr>\n\t\t\t<vt:lpstr>Calibri</vt:lpstr>\n\t\t\t<vt:lpstr>Office Theme</vt:lpstr>\n\t\t\t" + slides.map(function (_slideObj, idx) { return '<vt:lpstr>Slide ' + (idx + 1) + '</vt:lpstr>\n'; }).join('') + "\n\t\t</vt:vector>\n\t</TitlesOfParts>\n\t<Company>" + company + "</Company>\n\t<LinksUpToDate>false</LinksUpToDate>\n\t<SharedDoc>false</SharedDoc>\n\t<HyperlinksChanged>false</HyperlinksChanged>\n\t<AppVersion>16.0000</AppVersion>\n\t</Properties>";
+}
+/**
+ * Creates `docProps/core.xml`
+ * @param {string} title - metadata data
+ * @param {string} company - metadata data
+ * @param {string} author - metadata value
+ * @param {string} revision - metadata value
+ * @returns XML
+ */
+function makeXmlCore(title, subject, author, revision) {
+    return "<?xml version=\"1.0\" encoding=\"UTF-8\" standalone=\"yes\"?>\n\t<cp:coreProperties xmlns:cp=\"http://schemas.openxmlformats.org/package/2006/metadata/core-properties\" xmlns:dc=\"http://purl.org/dc/elements/1.1/\" xmlns:dcterms=\"http://purl.org/dc/terms/\" xmlns:dcmitype=\"http://purl.org/dc/dcmitype/\" xmlns:xsi=\"http://www.w3.org/2001/XMLSchema-instance\">\n\t\t<dc:title>" + encodeXmlEntities(title) + "</dc:title>\n\t\t<dc:subject>" + encodeXmlEntities(subject) + "</dc:subject>\n\t\t<dc:creator>" + encodeXmlEntities(author) + "</dc:creator>\n\t\t<cp:lastModifiedBy>" + encodeXmlEntities(author) + "</cp:lastModifiedBy>\n\t\t<cp:revision>" + revision + "</cp:revision>\n\t\t<dcterms:created xsi:type=\"dcterms:W3CDTF\">" + new Date().toISOString().replace(/\.\d\d\dZ/, 'Z') + "</dcterms:created>\n\t\t<dcterms:modified xsi:type=\"dcterms:W3CDTF\">" + new Date().toISOString().replace(/\.\d\d\dZ/, 'Z') + "</dcterms:modified>\n\t</cp:coreProperties>";
+}
+/**
+ * Creates `ppt/_rels/presentation.xml.rels`
+ * @param {PresSlide[]} slides - Presenation Slides
+ * @returns XML
+ */
+function makeXmlPresentationRels(slides) {
+    var intRelNum = 1;
+    var strXml = '<?xml version="1.0" encoding="UTF-8" standalone="yes"?>' + CRLF;
+    strXml += '<Relationships xmlns="http://schemas.openxmlformats.org/package/2006/relationships">';
+    strXml += '<Relationship Id="rId1" Type="http://schemas.openxmlformats.org/officeDocument/2006/relationships/slideMaster" Target="slideMasters/slideMaster1.xml"/>';
+    for (var idx = 1; idx <= slides.length; idx++) {
+        strXml +=
+            '<Relationship Id="rId' + ++intRelNum + '" Type="http://schemas.openxmlformats.org/officeDocument/2006/relationships/slide" Target="slides/slide' + idx + '.xml"/>';
+    }
+    intRelNum++;
+    strXml +=
+        '<Relationship Id="rId' +
+            intRelNum +
+            '" Type="http://schemas.openxmlformats.org/officeDocument/2006/relationships/notesMaster" Target="notesMasters/notesMaster1.xml"/>' +
+            '<Relationship Id="rId' +
+            (intRelNum + 1) +
+            '" Type="http://schemas.openxmlformats.org/officeDocument/2006/relationships/presProps" Target="presProps.xml"/>' +
+            '<Relationship Id="rId' +
+            (intRelNum + 2) +
+            '" Type="http://schemas.openxmlformats.org/officeDocument/2006/relationships/viewProps" Target="viewProps.xml"/>' +
+            '<Relationship Id="rId' +
+            (intRelNum + 3) +
+            '" Type="http://schemas.openxmlformats.org/officeDocument/2006/relationships/theme" Target="theme/theme1.xml"/>' +
+            '<Relationship Id="rId' +
+            (intRelNum + 4) +
+            '" Type="http://schemas.openxmlformats.org/officeDocument/2006/relationships/tableStyles" Target="tableStyles.xml"/>' +
+            '</Relationships>';
+    return strXml;
+}
+// XML-GEN: Functions that run 1-N times (once for each Slide)
+/**
+ * Generates XML for the slide file (`ppt/slides/slide1.xml`)
+ * @param {PresSlide} slide - the slide object to transform into XML
+ * @return {string} XML
+ */
+function makeXmlSlide(slide) {
+    return ("<?xml version=\"1.0\" encoding=\"UTF-8\" standalone=\"yes\"?>" + CRLF +
+        "<p:sld xmlns:a=\"http://schemas.openxmlformats.org/drawingml/2006/main\" xmlns:r=\"http://schemas.openxmlformats.org/officeDocument/2006/relationships\" " +
+        "xmlns:p=\"http://schemas.openxmlformats.org/presentationml/2006/main\"" +
+        ((slide && slide.hidden ? ' show="0"' : '') + ">") +
+        ("" + slideObjectToXml(slide)) +
+        "<p:clrMapOvr><a:masterClrMapping/></p:clrMapOvr></p:sld>");
+}
+/**
+ * Get text content of Notes from Slide
+ * @param {PresSlide} slide - the slide object to transform into XML
+ * @return {string} notes text
+ */
+function getNotesFromSlide(slide) {
+    var notesText = '';
+    slide._slideObjects.forEach(function (data) {
+        if (data._type === 'notes')
+            notesText += data.text;
+    });
+    return notesText.replace(/\r*\n/g, CRLF);
+}
+/**
+ * Generate XML for Notes Master (notesMaster1.xml)
+ * @returns {string} XML
+ */
+function makeXmlNotesMaster() {
+    return "<?xml version=\"1.0\" encoding=\"UTF-8\" standalone=\"yes\"?>" + CRLF + "<p:notesMaster xmlns:a=\"http://schemas.openxmlformats.org/drawingml/2006/main\" xmlns:r=\"http://schemas.openxmlformats.org/officeDocument/2006/relationships\" xmlns:p=\"http://schemas.openxmlformats.org/presentationml/2006/main\"><p:cSld><p:bg><p:bgRef idx=\"1001\"><a:schemeClr val=\"bg1\"/></p:bgRef></p:bg><p:spTree><p:nvGrpSpPr><p:cNvPr id=\"1\" name=\"\"/><p:cNvGrpSpPr/><p:nvPr/></p:nvGrpSpPr><p:grpSpPr><a:xfrm><a:off x=\"0\" y=\"0\"/><a:ext cx=\"0\" cy=\"0\"/><a:chOff x=\"0\" y=\"0\"/><a:chExt cx=\"0\" cy=\"0\"/></a:xfrm></p:grpSpPr><p:sp><p:nvSpPr><p:cNvPr id=\"2\" name=\"Header Placeholder 1\"/><p:cNvSpPr><a:spLocks noGrp=\"1\"/></p:cNvSpPr><p:nvPr><p:ph type=\"hdr\" sz=\"quarter\"/></p:nvPr></p:nvSpPr><p:spPr><a:xfrm><a:off x=\"0\" y=\"0\"/><a:ext cx=\"2971800\" cy=\"458788\"/></a:xfrm><a:prstGeom prst=\"rect\"><a:avLst/></a:prstGeom></p:spPr><p:txBody><a:bodyPr vert=\"horz\" lIns=\"91440\" tIns=\"45720\" rIns=\"91440\" bIns=\"45720\" rtlCol=\"0\"/><a:lstStyle><a:lvl1pPr algn=\"l\"><a:defRPr sz=\"1200\"/></a:lvl1pPr></a:lstStyle><a:p><a:endParaRPr lang=\"en-US\"/></a:p></p:txBody></p:sp><p:sp><p:nvSpPr><p:cNvPr id=\"3\" name=\"Date Placeholder 2\"/><p:cNvSpPr><a:spLocks noGrp=\"1\"/></p:cNvSpPr><p:nvPr><p:ph type=\"dt\" idx=\"1\"/></p:nvPr></p:nvSpPr><p:spPr><a:xfrm><a:off x=\"3884613\" y=\"0\"/><a:ext cx=\"2971800\" cy=\"458788\"/></a:xfrm><a:prstGeom prst=\"rect\"><a:avLst/></a:prstGeom></p:spPr><p:txBody><a:bodyPr vert=\"horz\" lIns=\"91440\" tIns=\"45720\" rIns=\"91440\" bIns=\"45720\" rtlCol=\"0\"/><a:lstStyle><a:lvl1pPr algn=\"r\"><a:defRPr sz=\"1200\"/></a:lvl1pPr></a:lstStyle><a:p><a:fld id=\"{5282F153-3F37-0F45-9E97-73ACFA13230C}\" type=\"datetimeFigureOut\"><a:rPr lang=\"en-US\"/><a:t>7/23/19</a:t></a:fld><a:endParaRPr lang=\"en-US\"/></a:p></p:txBody></p:sp><p:sp><p:nvSpPr><p:cNvPr id=\"4\" name=\"Slide Image Placeholder 3\"/><p:cNvSpPr><a:spLocks noGrp=\"1\" noRot=\"1\" noChangeAspect=\"1\"/></p:cNvSpPr><p:nvPr><p:ph type=\"sldImg\" idx=\"2\"/></p:nvPr></p:nvSpPr><p:spPr><a:xfrm><a:off x=\"685800\" y=\"1143000\"/><a:ext cx=\"5486400\" cy=\"3086100\"/></a:xfrm><a:prstGeom prst=\"rect\"><a:avLst/></a:prstGeom><a:noFill/><a:ln w=\"12700\"><a:solidFill><a:prstClr val=\"black\"/></a:solidFill></a:ln></p:spPr><p:txBody><a:bodyPr vert=\"horz\" lIns=\"91440\" tIns=\"45720\" rIns=\"91440\" bIns=\"45720\" rtlCol=\"0\" anchor=\"ctr\"/><a:lstStyle/><a:p><a:endParaRPr lang=\"en-US\"/></a:p></p:txBody></p:sp><p:sp><p:nvSpPr><p:cNvPr id=\"5\" name=\"Notes Placeholder 4\"/><p:cNvSpPr><a:spLocks noGrp=\"1\"/></p:cNvSpPr><p:nvPr><p:ph type=\"body\" sz=\"quarter\" idx=\"3\"/></p:nvPr></p:nvSpPr><p:spPr><a:xfrm><a:off x=\"685800\" y=\"4400550\"/><a:ext cx=\"5486400\" cy=\"3600450\"/></a:xfrm><a:prstGeom prst=\"rect\"><a:avLst/></a:prstGeom></p:spPr><p:txBody><a:bodyPr vert=\"horz\" lIns=\"91440\" tIns=\"45720\" rIns=\"91440\" bIns=\"45720\" rtlCol=\"0\"/><a:lstStyle/><a:p><a:pPr lvl=\"0\"/><a:r><a:rPr lang=\"en-US\"/><a:t>Click to edit Master text styles</a:t></a:r></a:p><a:p><a:pPr lvl=\"1\"/><a:r><a:rPr lang=\"en-US\"/><a:t>Second level</a:t></a:r></a:p><a:p><a:pPr lvl=\"2\"/><a:r><a:rPr lang=\"en-US\"/><a:t>Third level</a:t></a:r></a:p><a:p><a:pPr lvl=\"3\"/><a:r><a:rPr lang=\"en-US\"/><a:t>Fourth level</a:t></a:r></a:p><a:p><a:pPr lvl=\"4\"/><a:r><a:rPr lang=\"en-US\"/><a:t>Fifth level</a:t></a:r></a:p></p:txBody></p:sp><p:sp><p:nvSpPr><p:cNvPr id=\"6\" name=\"Footer Placeholder 5\"/><p:cNvSpPr><a:spLocks noGrp=\"1\"/></p:cNvSpPr><p:nvPr><p:ph type=\"ftr\" sz=\"quarter\" idx=\"4\"/></p:nvPr></p:nvSpPr><p:spPr><a:xfrm><a:off x=\"0\" y=\"8685213\"/><a:ext cx=\"2971800\" cy=\"458787\"/></a:xfrm><a:prstGeom prst=\"rect\"><a:avLst/></a:prstGeom></p:spPr><p:txBody><a:bodyPr vert=\"horz\" lIns=\"91440\" tIns=\"45720\" rIns=\"91440\" bIns=\"45720\" rtlCol=\"0\" anchor=\"b\"/><a:lstStyle><a:lvl1pPr algn=\"l\"><a:defRPr sz=\"1200\"/></a:lvl1pPr></a:lstStyle><a:p><a:endParaRPr lang=\"en-US\"/></a:p></p:txBody></p:sp><p:sp><p:nvSpPr><p:cNvPr id=\"7\" name=\"Slide Number Placeholder 6\"/><p:cNvSpPr><a:spLocks noGrp=\"1\"/></p:cNvSpPr><p:nvPr><p:ph type=\"sldNum\" sz=\"quarter\" idx=\"5\"/></p:nvPr></p:nvSpPr><p:spPr><a:xfrm><a:off x=\"3884613\" y=\"8685213\"/><a:ext cx=\"2971800\" cy=\"458787\"/></a:xfrm><a:prstGeom prst=\"rect\"><a:avLst/></a:prstGeom></p:spPr><p:txBody><a:bodyPr vert=\"horz\" lIns=\"91440\" tIns=\"45720\" rIns=\"91440\" bIns=\"45720\" rtlCol=\"0\" anchor=\"b\"/><a:lstStyle><a:lvl1pPr algn=\"r\"><a:defRPr sz=\"1200\"/></a:lvl1pPr></a:lstStyle><a:p><a:fld id=\"{CE5E9CC1-C706-0F49-92D6-E571CC5EEA8F}\" type=\"slidenum\"><a:rPr lang=\"en-US\"/><a:t>\u2039#\u203A</a:t></a:fld><a:endParaRPr lang=\"en-US\"/></a:p></p:txBody></p:sp></p:spTree><p:extLst><p:ext uri=\"{BB962C8B-B14F-4D97-AF65-F5344CB8AC3E}\"><p14:creationId xmlns:p14=\"http://schemas.microsoft.com/office/powerpoint/2010/main\" val=\"1024086991\"/></p:ext></p:extLst></p:cSld><p:clrMap bg1=\"lt1\" tx1=\"dk1\" bg2=\"lt2\" tx2=\"dk2\" accent1=\"accent1\" accent2=\"accent2\" accent3=\"accent3\" accent4=\"accent4\" accent5=\"accent5\" accent6=\"accent6\" hlink=\"hlink\" folHlink=\"folHlink\"/><p:notesStyle><a:lvl1pPr marL=\"0\" algn=\"l\" defTabSz=\"914400\" rtl=\"0\" eaLnBrk=\"1\" latinLnBrk=\"0\" hangingPunct=\"1\"><a:defRPr sz=\"1200\" kern=\"1200\"><a:solidFill><a:schemeClr val=\"tx1\"/></a:solidFill><a:latin typeface=\"+mn-lt\"/><a:ea typeface=\"+mn-ea\"/><a:cs typeface=\"+mn-cs\"/></a:defRPr></a:lvl1pPr><a:lvl2pPr marL=\"457200\" algn=\"l\" defTabSz=\"914400\" rtl=\"0\" eaLnBrk=\"1\" latinLnBrk=\"0\" hangingPunct=\"1\"><a:defRPr sz=\"1200\" kern=\"1200\"><a:solidFill><a:schemeClr val=\"tx1\"/></a:solidFill><a:latin typeface=\"+mn-lt\"/><a:ea typeface=\"+mn-ea\"/><a:cs typeface=\"+mn-cs\"/></a:defRPr></a:lvl2pPr><a:lvl3pPr marL=\"914400\" algn=\"l\" defTabSz=\"914400\" rtl=\"0\" eaLnBrk=\"1\" latinLnBrk=\"0\" hangingPunct=\"1\"><a:defRPr sz=\"1200\" kern=\"1200\"><a:solidFill><a:schemeClr val=\"tx1\"/></a:solidFill><a:latin typeface=\"+mn-lt\"/><a:ea typeface=\"+mn-ea\"/><a:cs typeface=\"+mn-cs\"/></a:defRPr></a:lvl3pPr><a:lvl4pPr marL=\"1371600\" algn=\"l\" defTabSz=\"914400\" rtl=\"0\" eaLnBrk=\"1\" latinLnBrk=\"0\" hangingPunct=\"1\"><a:defRPr sz=\"1200\" kern=\"1200\"><a:solidFill><a:schemeClr val=\"tx1\"/></a:solidFill><a:latin typeface=\"+mn-lt\"/><a:ea typeface=\"+mn-ea\"/><a:cs typeface=\"+mn-cs\"/></a:defRPr></a:lvl4pPr><a:lvl5pPr marL=\"1828800\" algn=\"l\" defTabSz=\"914400\" rtl=\"0\" eaLnBrk=\"1\" latinLnBrk=\"0\" hangingPunct=\"1\"><a:defRPr sz=\"1200\" kern=\"1200\"><a:solidFill><a:schemeClr val=\"tx1\"/></a:solidFill><a:latin typeface=\"+mn-lt\"/><a:ea typeface=\"+mn-ea\"/><a:cs typeface=\"+mn-cs\"/></a:defRPr></a:lvl5pPr><a:lvl6pPr marL=\"2286000\" algn=\"l\" defTabSz=\"914400\" rtl=\"0\" eaLnBrk=\"1\" latinLnBrk=\"0\" hangingPunct=\"1\"><a:defRPr sz=\"1200\" kern=\"1200\"><a:solidFill><a:schemeClr val=\"tx1\"/></a:solidFill><a:latin typeface=\"+mn-lt\"/><a:ea typeface=\"+mn-ea\"/><a:cs typeface=\"+mn-cs\"/></a:defRPr></a:lvl6pPr><a:lvl7pPr marL=\"2743200\" algn=\"l\" defTabSz=\"914400\" rtl=\"0\" eaLnBrk=\"1\" latinLnBrk=\"0\" hangingPunct=\"1\"><a:defRPr sz=\"1200\" kern=\"1200\"><a:solidFill><a:schemeClr val=\"tx1\"/></a:solidFill><a:latin typeface=\"+mn-lt\"/><a:ea typeface=\"+mn-ea\"/><a:cs typeface=\"+mn-cs\"/></a:defRPr></a:lvl7pPr><a:lvl8pPr marL=\"3200400\" algn=\"l\" defTabSz=\"914400\" rtl=\"0\" eaLnBrk=\"1\" latinLnBrk=\"0\" hangingPunct=\"1\"><a:defRPr sz=\"1200\" kern=\"1200\"><a:solidFill><a:schemeClr val=\"tx1\"/></a:solidFill><a:latin typeface=\"+mn-lt\"/><a:ea typeface=\"+mn-ea\"/><a:cs typeface=\"+mn-cs\"/></a:defRPr></a:lvl8pPr><a:lvl9pPr marL=\"3657600\" algn=\"l\" defTabSz=\"914400\" rtl=\"0\" eaLnBrk=\"1\" latinLnBrk=\"0\" hangingPunct=\"1\"><a:defRPr sz=\"1200\" kern=\"1200\"><a:solidFill><a:schemeClr val=\"tx1\"/></a:solidFill><a:latin typeface=\"+mn-lt\"/><a:ea typeface=\"+mn-ea\"/><a:cs typeface=\"+mn-cs\"/></a:defRPr></a:lvl9pPr></p:notesStyle></p:notesMaster>";
+}
+/**
+ * Creates Notes Slide (`ppt/notesSlides/notesSlide1.xml`)
+ * @param {PresSlide} slide - the slide object to transform into XML
+ * @return {string} XML
+ */
+function makeXmlNotesSlide(slide) {
+    return ('<?xml version="1.0" encoding="UTF-8" standalone="yes"?>' +
+        CRLF +
+        '<p:notes xmlns:a="http://schemas.openxmlformats.org/drawingml/2006/main" xmlns:r="http://schemas.openxmlformats.org/officeDocument/2006/relationships" xmlns:p="http://schemas.openxmlformats.org/presentationml/2006/main">' +
+        '<p:cSld><p:spTree><p:nvGrpSpPr><p:cNvPr id="1" name=""/><p:cNvGrpSpPr/>' +
+        '<p:nvPr/></p:nvGrpSpPr><p:grpSpPr><a:xfrm><a:off x="0" y="0"/>' +
+        '<a:ext cx="0" cy="0"/><a:chOff x="0" y="0"/><a:chExt cx="0" cy="0"/>' +
+        '</a:xfrm></p:grpSpPr><p:sp><p:nvSpPr><p:cNvPr id="2" name="Slide Image Placeholder 1"/>' +
+        '<p:cNvSpPr><a:spLocks noGrp="1" noRot="1" noChangeAspect="1"/></p:cNvSpPr>' +
+        '<p:nvPr><p:ph type="sldImg"/></p:nvPr></p:nvSpPr><p:spPr/>' +
+        '</p:sp><p:sp><p:nvSpPr><p:cNvPr id="3" name="Notes Placeholder 2"/>' +
+        '<p:cNvSpPr><a:spLocks noGrp="1"/></p:cNvSpPr><p:nvPr>' +
+        '<p:ph type="body" idx="1"/></p:nvPr></p:nvSpPr><p:spPr/>' +
+        '<p:txBody><a:bodyPr/><a:lstStyle/><a:p><a:r>' +
+        '<a:rPr lang="en-US" dirty="0"/><a:t>' +
+        encodeXmlEntities(getNotesFromSlide(slide)) +
+        '</a:t></a:r><a:endParaRPr lang="en-US" dirty="0"/></a:p></p:txBody>' +
+        '</p:sp><p:sp><p:nvSpPr><p:cNvPr id="4" name="Slide Number Placeholder 3"/>' +
+        '<p:cNvSpPr><a:spLocks noGrp="1"/></p:cNvSpPr><p:nvPr>' +
+        '<p:ph type="sldNum" sz="quarter" idx="10"/></p:nvPr></p:nvSpPr>' +
+        '<p:spPr/><p:txBody><a:bodyPr/><a:lstStyle/><a:p>' +
+        '<a:fld id="' +
+        SLDNUMFLDID +
+        '" type="slidenum">' +
+        '<a:rPr lang="en-US"/><a:t>' +
+        slide._slideNum +
+        '</a:t></a:fld><a:endParaRPr lang="en-US"/></a:p></p:txBody></p:sp>' +
+        '</p:spTree><p:extLst><p:ext uri="{BB962C8B-B14F-4D97-AF65-F5344CB8AC3E}">' +
+        '<p14:creationId xmlns:p14="http://schemas.microsoft.com/office/powerpoint/2010/main" val="1024086991"/>' +
+        '</p:ext></p:extLst></p:cSld><p:clrMapOvr><a:masterClrMapping/></p:clrMapOvr></p:notes>');
+}
+/**
+ * Generates the XML layout resource from a layout object
+ * @param {SlideLayout} layout - slide layout (master)
+ * @return {string} XML
+ */
+function makeXmlLayout(layout) {
+    return "<?xml version=\"1.0\" encoding=\"UTF-8\" standalone=\"yes\"?>\n\t\t<p:sldLayout xmlns:a=\"http://schemas.openxmlformats.org/drawingml/2006/main\" xmlns:r=\"http://schemas.openxmlformats.org/officeDocument/2006/relationships\" xmlns:p=\"http://schemas.openxmlformats.org/presentationml/2006/main\" preserve=\"1\">\n\t\t" + slideObjectToXml(layout) + "\n\t\t<p:clrMapOvr><a:masterClrMapping/></p:clrMapOvr></p:sldLayout>";
+}
+/**
+ * Creates Slide Master 1 (`ppt/slideMasters/slideMaster1.xml`)
+ * @param {PresSlide} slide - slide object that represents master slide layout
+ * @param {SlideLayout[]} layouts - slide layouts
+ * @return {string} XML
+ */
+function makeXmlMaster(slide, layouts) {
+    // NOTE: Pass layouts as static rels because they are not referenced any time
+    var layoutDefs = layouts.map(function (_layoutDef, idx) { return '<p:sldLayoutId id="' + (LAYOUT_IDX_SERIES_BASE + idx) + '" r:id="rId' + (slide._rels.length + idx + 1) + '"/>'; });
+    var strXml = '<?xml version="1.0" encoding="UTF-8" standalone="yes"?>' + CRLF;
+    strXml +=
+        '<p:sldMaster xmlns:a="http://schemas.openxmlformats.org/drawingml/2006/main" xmlns:r="http://schemas.openxmlformats.org/officeDocument/2006/relationships" xmlns:p="http://schemas.openxmlformats.org/presentationml/2006/main">';
+    strXml += slideObjectToXml(slide);
+    strXml +=
+        '<p:clrMap bg1="lt1" tx1="dk1" bg2="lt2" tx2="dk2" accent1="accent1" accent2="accent2" accent3="accent3" accent4="accent4" accent5="accent5" accent6="accent6" hlink="hlink" folHlink="folHlink"/>';
+    strXml += '<p:sldLayoutIdLst>' + layoutDefs.join('') + '</p:sldLayoutIdLst>';
+    strXml += '<p:hf sldNum="0" hdr="0" ftr="0" dt="0"/>';
+    strXml +=
+        '<p:txStyles>' +
+            ' <p:titleStyle>' +
+            '  <a:lvl1pPr algn="ctr" defTabSz="914400" rtl="0" eaLnBrk="1" latinLnBrk="0" hangingPunct="1"><a:spcBef><a:spcPct val="0"/></a:spcBef><a:buNone/><a:defRPr sz="4400" kern="1200"><a:solidFill><a:schemeClr val="tx1"/></a:solidFill><a:latin typeface="+mj-lt"/><a:ea typeface="+mj-ea"/><a:cs typeface="+mj-cs"/></a:defRPr></a:lvl1pPr>' +
+            ' </p:titleStyle>' +
+            ' <p:bodyStyle>' +
+            '  <a:lvl1pPr marL="342900" indent="-342900" algn="l" defTabSz="914400" rtl="0" eaLnBrk="1" latinLnBrk="0" hangingPunct="1"><a:spcBef><a:spcPct val="20000"/></a:spcBef><a:buFont typeface="Arial" pitchFamily="34" charset="0"/><a:buChar char="•"/><a:defRPr sz="3200" kern="1200"><a:solidFill><a:schemeClr val="tx1"/></a:solidFill><a:latin typeface="+mn-lt"/><a:ea typeface="+mn-ea"/><a:cs typeface="+mn-cs"/></a:defRPr></a:lvl1pPr>' +
+            '  <a:lvl2pPr marL="742950" indent="-285750" algn="l" defTabSz="914400" rtl="0" eaLnBrk="1" latinLnBrk="0" hangingPunct="1"><a:spcBef><a:spcPct val="20000"/></a:spcBef><a:buFont typeface="Arial" pitchFamily="34" charset="0"/><a:buChar char="–"/><a:defRPr sz="2800" kern="1200"><a:solidFill><a:schemeClr val="tx1"/></a:solidFill><a:latin typeface="+mn-lt"/><a:ea typeface="+mn-ea"/><a:cs typeface="+mn-cs"/></a:defRPr></a:lvl2pPr>' +
+            '  <a:lvl3pPr marL="1143000" indent="-228600" algn="l" defTabSz="914400" rtl="0" eaLnBrk="1" latinLnBrk="0" hangingPunct="1"><a:spcBef><a:spcPct val="20000"/></a:spcBef><a:buFont typeface="Arial" pitchFamily="34" charset="0"/><a:buChar char="•"/><a:defRPr sz="2400" kern="1200"><a:solidFill><a:schemeClr val="tx1"/></a:solidFill><a:latin typeface="+mn-lt"/><a:ea typeface="+mn-ea"/><a:cs typeface="+mn-cs"/></a:defRPr></a:lvl3pPr>' +
+            '  <a:lvl4pPr marL="1600200" indent="-228600" algn="l" defTabSz="914400" rtl="0" eaLnBrk="1" latinLnBrk="0" hangingPunct="1"><a:spcBef><a:spcPct val="20000"/></a:spcBef><a:buFont typeface="Arial" pitchFamily="34" charset="0"/><a:buChar char="–"/><a:defRPr sz="2000" kern="1200"><a:solidFill><a:schemeClr val="tx1"/></a:solidFill><a:latin typeface="+mn-lt"/><a:ea typeface="+mn-ea"/><a:cs typeface="+mn-cs"/></a:defRPr></a:lvl4pPr>' +
+            '  <a:lvl5pPr marL="2057400" indent="-228600" algn="l" defTabSz="914400" rtl="0" eaLnBrk="1" latinLnBrk="0" hangingPunct="1"><a:spcBef><a:spcPct val="20000"/></a:spcBef><a:buFont typeface="Arial" pitchFamily="34" charset="0"/><a:buChar char="»"/><a:defRPr sz="2000" kern="1200"><a:solidFill><a:schemeClr val="tx1"/></a:solidFill><a:latin typeface="+mn-lt"/><a:ea typeface="+mn-ea"/><a:cs typeface="+mn-cs"/></a:defRPr></a:lvl5pPr>' +
+            '  <a:lvl6pPr marL="2514600" indent="-228600" algn="l" defTabSz="914400" rtl="0" eaLnBrk="1" latinLnBrk="0" hangingPunct="1"><a:spcBef><a:spcPct val="20000"/></a:spcBef><a:buFont typeface="Arial" pitchFamily="34" charset="0"/><a:buChar char="•"/><a:defRPr sz="2000" kern="1200"><a:solidFill><a:schemeClr val="tx1"/></a:solidFill><a:latin typeface="+mn-lt"/><a:ea typeface="+mn-ea"/><a:cs typeface="+mn-cs"/></a:defRPr></a:lvl6pPr>' +
+            '  <a:lvl7pPr marL="2971800" indent="-228600" algn="l" defTabSz="914400" rtl="0" eaLnBrk="1" latinLnBrk="0" hangingPunct="1"><a:spcBef><a:spcPct val="20000"/></a:spcBef><a:buFont typeface="Arial" pitchFamily="34" charset="0"/><a:buChar char="•"/><a:defRPr sz="2000" kern="1200"><a:solidFill><a:schemeClr val="tx1"/></a:solidFill><a:latin typeface="+mn-lt"/><a:ea typeface="+mn-ea"/><a:cs typeface="+mn-cs"/></a:defRPr></a:lvl7pPr>' +
+            '  <a:lvl8pPr marL="3429000" indent="-228600" algn="l" defTabSz="914400" rtl="0" eaLnBrk="1" latinLnBrk="0" hangingPunct="1"><a:spcBef><a:spcPct val="20000"/></a:spcBef><a:buFont typeface="Arial" pitchFamily="34" charset="0"/><a:buChar char="•"/><a:defRPr sz="2000" kern="1200"><a:solidFill><a:schemeClr val="tx1"/></a:solidFill><a:latin typeface="+mn-lt"/><a:ea typeface="+mn-ea"/><a:cs typeface="+mn-cs"/></a:defRPr></a:lvl8pPr>' +
+            '  <a:lvl9pPr marL="3886200" indent="-228600" algn="l" defTabSz="914400" rtl="0" eaLnBrk="1" latinLnBrk="0" hangingPunct="1"><a:spcBef><a:spcPct val="20000"/></a:spcBef><a:buFont typeface="Arial" pitchFamily="34" charset="0"/><a:buChar char="•"/><a:defRPr sz="2000" kern="1200"><a:solidFill><a:schemeClr val="tx1"/></a:solidFill><a:latin typeface="+mn-lt"/><a:ea typeface="+mn-ea"/><a:cs typeface="+mn-cs"/></a:defRPr></a:lvl9pPr>' +
+            ' </p:bodyStyle>' +
+            ' <p:otherStyle>' +
+            '  <a:defPPr><a:defRPr lang="en-US"/></a:defPPr>' +
+            '  <a:lvl1pPr marL="0" algn="l" defTabSz="914400" rtl="0" eaLnBrk="1" latinLnBrk="0" hangingPunct="1"><a:defRPr sz="1800" kern="1200"><a:solidFill><a:schemeClr val="tx1"/></a:solidFill><a:latin typeface="+mn-lt"/><a:ea typeface="+mn-ea"/><a:cs typeface="+mn-cs"/></a:defRPr></a:lvl1pPr>' +
+            '  <a:lvl2pPr marL="457200" algn="l" defTabSz="914400" rtl="0" eaLnBrk="1" latinLnBrk="0" hangingPunct="1"><a:defRPr sz="1800" kern="1200"><a:solidFill><a:schemeClr val="tx1"/></a:solidFill><a:latin typeface="+mn-lt"/><a:ea typeface="+mn-ea"/><a:cs typeface="+mn-cs"/></a:defRPr></a:lvl2pPr>' +
+            '  <a:lvl3pPr marL="914400" algn="l" defTabSz="914400" rtl="0" eaLnBrk="1" latinLnBrk="0" hangingPunct="1"><a:defRPr sz="1800" kern="1200"><a:solidFill><a:schemeClr val="tx1"/></a:solidFill><a:latin typeface="+mn-lt"/><a:ea typeface="+mn-ea"/><a:cs typeface="+mn-cs"/></a:defRPr></a:lvl3pPr>' +
+            '  <a:lvl4pPr marL="1371600" algn="l" defTabSz="914400" rtl="0" eaLnBrk="1" latinLnBrk="0" hangingPunct="1"><a:defRPr sz="1800" kern="1200"><a:solidFill><a:schemeClr val="tx1"/></a:solidFill><a:latin typeface="+mn-lt"/><a:ea typeface="+mn-ea"/><a:cs typeface="+mn-cs"/></a:defRPr></a:lvl4pPr>' +
+            '  <a:lvl5pPr marL="1828800" algn="l" defTabSz="914400" rtl="0" eaLnBrk="1" latinLnBrk="0" hangingPunct="1"><a:defRPr sz="1800" kern="1200"><a:solidFill><a:schemeClr val="tx1"/></a:solidFill><a:latin typeface="+mn-lt"/><a:ea typeface="+mn-ea"/><a:cs typeface="+mn-cs"/></a:defRPr></a:lvl5pPr>' +
+            '  <a:lvl6pPr marL="2286000" algn="l" defTabSz="914400" rtl="0" eaLnBrk="1" latinLnBrk="0" hangingPunct="1"><a:defRPr sz="1800" kern="1200"><a:solidFill><a:schemeClr val="tx1"/></a:solidFill><a:latin typeface="+mn-lt"/><a:ea typeface="+mn-ea"/><a:cs typeface="+mn-cs"/></a:defRPr></a:lvl6pPr>' +
+            '  <a:lvl7pPr marL="2743200" algn="l" defTabSz="914400" rtl="0" eaLnBrk="1" latinLnBrk="0" hangingPunct="1"><a:defRPr sz="1800" kern="1200"><a:solidFill><a:schemeClr val="tx1"/></a:solidFill><a:latin typeface="+mn-lt"/><a:ea typeface="+mn-ea"/><a:cs typeface="+mn-cs"/></a:defRPr></a:lvl7pPr>' +
+            '  <a:lvl8pPr marL="3200400" algn="l" defTabSz="914400" rtl="0" eaLnBrk="1" latinLnBrk="0" hangingPunct="1"><a:defRPr sz="1800" kern="1200"><a:solidFill><a:schemeClr val="tx1"/></a:solidFill><a:latin typeface="+mn-lt"/><a:ea typeface="+mn-ea"/><a:cs typeface="+mn-cs"/></a:defRPr></a:lvl8pPr>' +
+            '  <a:lvl9pPr marL="3657600" algn="l" defTabSz="914400" rtl="0" eaLnBrk="1" latinLnBrk="0" hangingPunct="1"><a:defRPr sz="1800" kern="1200"><a:solidFill><a:schemeClr val="tx1"/></a:solidFill><a:latin typeface="+mn-lt"/><a:ea typeface="+mn-ea"/><a:cs typeface="+mn-cs"/></a:defRPr></a:lvl9pPr>' +
+            ' </p:otherStyle>' +
+            '</p:txStyles>';
+    strXml += '</p:sldMaster>';
+    return strXml;
+}
+/**
+ * Generates XML string for a slide layout relation file
+ * @param {number} layoutNumber - 1-indexed number of a layout that relations are generated for
+ * @param {SlideLayout[]} slideLayouts - Slide Layouts
+ * @return {string} XML
+ */
+function makeXmlSlideLayoutRel(layoutNumber, slideLayouts) {
+    return slideObjectRelationsToXml(slideLayouts[layoutNumber - 1], [
+        {
+            target: '../slideMasters/slideMaster1.xml',
+            type: 'http://schemas.openxmlformats.org/officeDocument/2006/relationships/slideMaster',
+        },
+    ]);
+}
+/**
+ * Creates `ppt/_rels/slide*.xml.rels`
+ * @param {PresSlide[]} slides
+ * @param {SlideLayout[]} slideLayouts - Slide Layout(s)
+ * @param {number} `slideNumber` 1-indexed number of a layout that relations are generated for
+ * @return {string} XML
+ */
+function makeXmlSlideRel(slides, slideLayouts, slideNumber) {
+    return slideObjectRelationsToXml(slides[slideNumber - 1], [
+        {
+            target: '../slideLayouts/slideLayout' + getLayoutIdxForSlide(slides, slideLayouts, slideNumber) + '.xml',
+            type: 'http://schemas.openxmlformats.org/officeDocument/2006/relationships/slideLayout',
+        },
+        {
+            target: '../notesSlides/notesSlide' + slideNumber + '.xml',
+            type: 'http://schemas.openxmlformats.org/officeDocument/2006/relationships/notesSlide',
+        },
+    ]);
+}
+/**
+ * Generates XML string for a slide relation file.
+ * @param {number} slideNumber - 1-indexed number of a layout that relations are generated for
+ * @return {string} XML
+ */
+function makeXmlNotesSlideRel(slideNumber) {
+    return "<?xml version=\"1.0\" encoding=\"UTF-8\" standalone=\"yes\"?>\n\t\t<Relationships xmlns=\"http://schemas.openxmlformats.org/package/2006/relationships\">\n\t\t\t<Relationship Id=\"rId1\" Type=\"http://schemas.openxmlformats.org/officeDocument/2006/relationships/notesMaster\" Target=\"../notesMasters/notesMaster1.xml\"/>\n\t\t\t<Relationship Id=\"rId2\" Type=\"http://schemas.openxmlformats.org/officeDocument/2006/relationships/slide\" Target=\"../slides/slide" + slideNumber + ".xml\"/>\n\t\t</Relationships>";
+}
+/**
+ * Creates `ppt/slideMasters/_rels/slideMaster1.xml.rels`
+ * @param {PresSlide} masterSlide - Slide object
+ * @param {SlideLayout[]} slideLayouts - Slide Layouts
+ * @return {string} XML
+ */
+function makeXmlMasterRel(masterSlide, slideLayouts) {
+    var defaultRels = slideLayouts.map(function (_layoutDef, idx) { return ({
+        target: "../slideLayouts/slideLayout" + (idx + 1) + ".xml",
+        type: 'http://schemas.openxmlformats.org/officeDocument/2006/relationships/slideLayout',
+    }); });
+    defaultRels.push({ target: '../theme/theme1.xml', type: 'http://schemas.openxmlformats.org/officeDocument/2006/relationships/theme' });
+    return slideObjectRelationsToXml(masterSlide, defaultRels);
+}
+/**
+ * Creates `ppt/notesMasters/_rels/notesMaster1.xml.rels`
+ * @return {string} XML
+ */
+function makeXmlNotesMasterRel() {
+    return "<?xml version=\"1.0\" encoding=\"UTF-8\" standalone=\"yes\"?>" + CRLF + "<Relationships xmlns=\"http://schemas.openxmlformats.org/package/2006/relationships\">\n\t\t<Relationship Id=\"rId1\" Type=\"http://schemas.openxmlformats.org/officeDocument/2006/relationships/theme\" Target=\"../theme/theme1.xml\"/>\n\t\t</Relationships>";
+}
+/**
+ * For the passed slide number, resolves name of a layout that is used for.
+ * @param {PresSlide[]} slides - srray of slides
+ * @param {SlideLayout[]} slideLayouts - array of slideLayouts
+ * @param {number} slideNumber
+ * @return {number} slide number
+ */
+function getLayoutIdxForSlide(slides, slideLayouts, slideNumber) {
+    for (var i = 0; i < slideLayouts.length; i++) {
+        if (slideLayouts[i]._name === slides[slideNumber - 1]._slideLayout._name) {
+            return i + 1;
+        }
+    }
+    // IMPORTANT: Return 1 (for `slideLayout1.xml`) when no def is found
+    // So all objects are in Layout1 and every slide that references it uses this layout.
+    return 1;
+}
+// XML-GEN: Last 5 functions create root /ppt files
+/**
+ * Creates `ppt/theme/theme1.xml`
+ * @return {string} XML
+ */
+function makeXmlTheme() {
+    return "<?xml version=\"1.0\" encoding=\"UTF-8\" standalone=\"yes\"?>" + CRLF + "<a:theme xmlns:a=\"http://schemas.openxmlformats.org/drawingml/2006/main\" name=\"Office Theme\"><a:themeElements><a:clrScheme name=\"Office\"><a:dk1><a:sysClr val=\"windowText\" lastClr=\"000000\"/></a:dk1><a:lt1><a:sysClr val=\"window\" lastClr=\"FFFFFF\"/></a:lt1><a:dk2><a:srgbClr val=\"44546A\"/></a:dk2><a:lt2><a:srgbClr val=\"E7E6E6\"/></a:lt2><a:accent1><a:srgbClr val=\"4472C4\"/></a:accent1><a:accent2><a:srgbClr val=\"ED7D31\"/></a:accent2><a:accent3><a:srgbClr val=\"A5A5A5\"/></a:accent3><a:accent4><a:srgbClr val=\"FFC000\"/></a:accent4><a:accent5><a:srgbClr val=\"5B9BD5\"/></a:accent5><a:accent6><a:srgbClr val=\"70AD47\"/></a:accent6><a:hlink><a:srgbClr val=\"0563C1\"/></a:hlink><a:folHlink><a:srgbClr val=\"954F72\"/></a:folHlink></a:clrScheme><a:fontScheme name=\"Office\"><a:majorFont><a:latin typeface=\"Calibri Light\" panose=\"020F0302020204030204\"/><a:ea typeface=\"\"/><a:cs typeface=\"\"/><a:font script=\"Jpan\" typeface=\"\u6E38\u30B4\u30B7\u30C3\u30AF Light\"/><a:font script=\"Hang\" typeface=\"\uB9D1\uC740 \uACE0\uB515\"/><a:font script=\"Hans\" typeface=\"\u7B49\u7EBF Light\"/><a:font script=\"Hant\" typeface=\"\u65B0\u7D30\u660E\u9AD4\"/><a:font script=\"Arab\" typeface=\"Times New Roman\"/><a:font script=\"Hebr\" typeface=\"Times New Roman\"/><a:font script=\"Thai\" typeface=\"Angsana New\"/><a:font script=\"Ethi\" typeface=\"Nyala\"/><a:font script=\"Beng\" typeface=\"Vrinda\"/><a:font script=\"Gujr\" typeface=\"Shruti\"/><a:font script=\"Khmr\" typeface=\"MoolBoran\"/><a:font script=\"Knda\" typeface=\"Tunga\"/><a:font script=\"Guru\" typeface=\"Raavi\"/><a:font script=\"Cans\" typeface=\"Euphemia\"/><a:font script=\"Cher\" typeface=\"Plantagenet Cherokee\"/><a:font script=\"Yiii\" typeface=\"Microsoft Yi Baiti\"/><a:font script=\"Tibt\" typeface=\"Microsoft Himalaya\"/><a:font script=\"Thaa\" typeface=\"MV Boli\"/><a:font script=\"Deva\" typeface=\"Mangal\"/><a:font script=\"Telu\" typeface=\"Gautami\"/><a:font script=\"Taml\" typeface=\"Latha\"/><a:font script=\"Syrc\" typeface=\"Estrangelo Edessa\"/><a:font script=\"Orya\" typeface=\"Kalinga\"/><a:font script=\"Mlym\" typeface=\"Kartika\"/><a:font script=\"Laoo\" typeface=\"DokChampa\"/><a:font script=\"Sinh\" typeface=\"Iskoola Pota\"/><a:font script=\"Mong\" typeface=\"Mongolian Baiti\"/><a:font script=\"Viet\" typeface=\"Times New Roman\"/><a:font script=\"Uigh\" typeface=\"Microsoft Uighur\"/><a:font script=\"Geor\" typeface=\"Sylfaen\"/><a:font script=\"Armn\" typeface=\"Arial\"/><a:font script=\"Bugi\" typeface=\"Leelawadee UI\"/><a:font script=\"Bopo\" typeface=\"Microsoft JhengHei\"/><a:font script=\"Java\" typeface=\"Javanese Text\"/><a:font script=\"Lisu\" typeface=\"Segoe UI\"/><a:font script=\"Mymr\" typeface=\"Myanmar Text\"/><a:font script=\"Nkoo\" typeface=\"Ebrima\"/><a:font script=\"Olck\" typeface=\"Nirmala UI\"/><a:font script=\"Osma\" typeface=\"Ebrima\"/><a:font script=\"Phag\" typeface=\"Phagspa\"/><a:font script=\"Syrn\" typeface=\"Estrangelo Edessa\"/><a:font script=\"Syrj\" typeface=\"Estrangelo Edessa\"/><a:font script=\"Syre\" typeface=\"Estrangelo Edessa\"/><a:font script=\"Sora\" typeface=\"Nirmala UI\"/><a:font script=\"Tale\" typeface=\"Microsoft Tai Le\"/><a:font script=\"Talu\" typeface=\"Microsoft New Tai Lue\"/><a:font script=\"Tfng\" typeface=\"Ebrima\"/></a:majorFont><a:minorFont><a:latin typeface=\"Calibri\" panose=\"020F0502020204030204\"/><a:ea typeface=\"\"/><a:cs typeface=\"\"/><a:font script=\"Jpan\" typeface=\"\u6E38\u30B4\u30B7\u30C3\u30AF\"/><a:font script=\"Hang\" typeface=\"\uB9D1\uC740 \uACE0\uB515\"/><a:font script=\"Hans\" typeface=\"\u7B49\u7EBF\"/><a:font script=\"Hant\" typeface=\"\u65B0\u7D30\u660E\u9AD4\"/><a:font script=\"Arab\" typeface=\"Arial\"/><a:font script=\"Hebr\" typeface=\"Arial\"/><a:font script=\"Thai\" typeface=\"Cordia New\"/><a:font script=\"Ethi\" typeface=\"Nyala\"/><a:font script=\"Beng\" typeface=\"Vrinda\"/><a:font script=\"Gujr\" typeface=\"Shruti\"/><a:font script=\"Khmr\" typeface=\"DaunPenh\"/><a:font script=\"Knda\" typeface=\"Tunga\"/><a:font script=\"Guru\" typeface=\"Raavi\"/><a:font script=\"Cans\" typeface=\"Euphemia\"/><a:font script=\"Cher\" typeface=\"Plantagenet Cherokee\"/><a:font script=\"Yiii\" typeface=\"Microsoft Yi Baiti\"/><a:font script=\"Tibt\" typeface=\"Microsoft Himalaya\"/><a:font script=\"Thaa\" typeface=\"MV Boli\"/><a:font script=\"Deva\" typeface=\"Mangal\"/><a:font script=\"Telu\" typeface=\"Gautami\"/><a:font script=\"Taml\" typeface=\"Latha\"/><a:font script=\"Syrc\" typeface=\"Estrangelo Edessa\"/><a:font script=\"Orya\" typeface=\"Kalinga\"/><a:font script=\"Mlym\" typeface=\"Kartika\"/><a:font script=\"Laoo\" typeface=\"DokChampa\"/><a:font script=\"Sinh\" typeface=\"Iskoola Pota\"/><a:font script=\"Mong\" typeface=\"Mongolian Baiti\"/><a:font script=\"Viet\" typeface=\"Arial\"/><a:font script=\"Uigh\" typeface=\"Microsoft Uighur\"/><a:font script=\"Geor\" typeface=\"Sylfaen\"/><a:font script=\"Armn\" typeface=\"Arial\"/><a:font script=\"Bugi\" typeface=\"Leelawadee UI\"/><a:font script=\"Bopo\" typeface=\"Microsoft JhengHei\"/><a:font script=\"Java\" typeface=\"Javanese Text\"/><a:font script=\"Lisu\" typeface=\"Segoe UI\"/><a:font script=\"Mymr\" typeface=\"Myanmar Text\"/><a:font script=\"Nkoo\" typeface=\"Ebrima\"/><a:font script=\"Olck\" typeface=\"Nirmala UI\"/><a:font script=\"Osma\" typeface=\"Ebrima\"/><a:font script=\"Phag\" typeface=\"Phagspa\"/><a:font script=\"Syrn\" typeface=\"Estrangelo Edessa\"/><a:font script=\"Syrj\" typeface=\"Estrangelo Edessa\"/><a:font script=\"Syre\" typeface=\"Estrangelo Edessa\"/><a:font script=\"Sora\" typeface=\"Nirmala UI\"/><a:font script=\"Tale\" typeface=\"Microsoft Tai Le\"/><a:font script=\"Talu\" typeface=\"Microsoft New Tai Lue\"/><a:font script=\"Tfng\" typeface=\"Ebrima\"/></a:minorFont></a:fontScheme><a:fmtScheme name=\"Office\"><a:fillStyleLst><a:solidFill><a:schemeClr val=\"phClr\"/></a:solidFill><a:gradFill rotWithShape=\"1\"><a:gsLst><a:gs pos=\"0\"><a:schemeClr val=\"phClr\"><a:lumMod val=\"110000\"/><a:satMod val=\"105000\"/><a:tint val=\"67000\"/></a:schemeClr></a:gs><a:gs pos=\"50000\"><a:schemeClr val=\"phClr\"><a:lumMod val=\"105000\"/><a:satMod val=\"103000\"/><a:tint val=\"73000\"/></a:schemeClr></a:gs><a:gs pos=\"100000\"><a:schemeClr val=\"phClr\"><a:lumMod val=\"105000\"/><a:satMod val=\"109000\"/><a:tint val=\"81000\"/></a:schemeClr></a:gs></a:gsLst><a:lin ang=\"5400000\" scaled=\"0\"/></a:gradFill><a:gradFill rotWithShape=\"1\"><a:gsLst><a:gs pos=\"0\"><a:schemeClr val=\"phClr\"><a:satMod val=\"103000\"/><a:lumMod val=\"102000\"/><a:tint val=\"94000\"/></a:schemeClr></a:gs><a:gs pos=\"50000\"><a:schemeClr val=\"phClr\"><a:satMod val=\"110000\"/><a:lumMod val=\"100000\"/><a:shade val=\"100000\"/></a:schemeClr></a:gs><a:gs pos=\"100000\"><a:schemeClr val=\"phClr\"><a:lumMod val=\"99000\"/><a:satMod val=\"120000\"/><a:shade val=\"78000\"/></a:schemeClr></a:gs></a:gsLst><a:lin ang=\"5400000\" scaled=\"0\"/></a:gradFill></a:fillStyleLst><a:lnStyleLst><a:ln w=\"6350\" cap=\"flat\" cmpd=\"sng\" algn=\"ctr\"><a:solidFill><a:schemeClr val=\"phClr\"/></a:solidFill><a:prstDash val=\"solid\"/><a:miter lim=\"800000\"/></a:ln><a:ln w=\"12700\" cap=\"flat\" cmpd=\"sng\" algn=\"ctr\"><a:solidFill><a:schemeClr val=\"phClr\"/></a:solidFill><a:prstDash val=\"solid\"/><a:miter lim=\"800000\"/></a:ln><a:ln w=\"19050\" cap=\"flat\" cmpd=\"sng\" algn=\"ctr\"><a:solidFill><a:schemeClr val=\"phClr\"/></a:solidFill><a:prstDash val=\"solid\"/><a:miter lim=\"800000\"/></a:ln></a:lnStyleLst><a:effectStyleLst><a:effectStyle><a:effectLst/></a:effectStyle><a:effectStyle><a:effectLst/></a:effectStyle><a:effectStyle><a:effectLst><a:outerShdw blurRad=\"57150\" dist=\"19050\" dir=\"5400000\" algn=\"ctr\" rotWithShape=\"0\"><a:srgbClr val=\"000000\"><a:alpha val=\"63000\"/></a:srgbClr></a:outerShdw></a:effectLst></a:effectStyle></a:effectStyleLst><a:bgFillStyleLst><a:solidFill><a:schemeClr val=\"phClr\"/></a:solidFill><a:solidFill><a:schemeClr val=\"phClr\"><a:tint val=\"95000\"/><a:satMod val=\"170000\"/></a:schemeClr></a:solidFill><a:gradFill rotWithShape=\"1\"><a:gsLst><a:gs pos=\"0\"><a:schemeClr val=\"phClr\"><a:tint val=\"93000\"/><a:satMod val=\"150000\"/><a:shade val=\"98000\"/><a:lumMod val=\"102000\"/></a:schemeClr></a:gs><a:gs pos=\"50000\"><a:schemeClr val=\"phClr\"><a:tint val=\"98000\"/><a:satMod val=\"130000\"/><a:shade val=\"90000\"/><a:lumMod val=\"103000\"/></a:schemeClr></a:gs><a:gs pos=\"100000\"><a:schemeClr val=\"phClr\"><a:shade val=\"63000\"/><a:satMod val=\"120000\"/></a:schemeClr></a:gs></a:gsLst><a:lin ang=\"5400000\" scaled=\"0\"/></a:gradFill></a:bgFillStyleLst></a:fmtScheme></a:themeElements><a:objectDefaults/><a:extraClrSchemeLst/><a:extLst><a:ext uri=\"{05A4C25C-085E-4340-85A3-A5531E510DB2}\"><thm15:themeFamily xmlns:thm15=\"http://schemas.microsoft.com/office/thememl/2012/main\" name=\"Office Theme\" id=\"{62F939B6-93AF-4DB8-9C6B-D6C7DFDC589F}\" vid=\"{4A3C46E8-61CC-4603-A589-7422A47A8E4A}\"/></a:ext></a:extLst></a:theme>";
+}
+/**
+ * Create presentation file (`ppt/presentation.xml`)
+ * @see https://docs.microsoft.com/en-us/office/open-xml/structure-of-a-presentationml-document
+ * @see http://www.datypic.com/sc/ooxml/t-p_CT_Presentation.html
+ * @param {IPresentationProps} pres - presentation
+ * @return {string} XML
+ */
+function makeXmlPresentation(pres) {
+    var strXml = "<?xml version=\"1.0\" encoding=\"UTF-8\" standalone=\"yes\"?>" + CRLF +
+        "<p:presentation xmlns:a=\"http://schemas.openxmlformats.org/drawingml/2006/main\" xmlns:r=\"http://schemas.openxmlformats.org/officeDocument/2006/relationships\" " +
+        ("xmlns:p=\"http://schemas.openxmlformats.org/presentationml/2006/main\" " + (pres.rtlMode ? 'rtl="1"' : '') + " saveSubsetFonts=\"1\" autoCompressPictures=\"0\">");
+    // STEP 1: Add slide master (SPEC: tag 1 under <presentation>)
+    strXml += '<p:sldMasterIdLst><p:sldMasterId id="2147483648" r:id="rId1"/></p:sldMasterIdLst>';
+    // STEP 2: Add all Slides (SPEC: tag 3 under <presentation>)
+    strXml += '<p:sldIdLst>';
+    pres.slides.forEach(function (slide) { return (strXml += "<p:sldId id=\"" + slide._slideId + "\" r:id=\"rId" + slide._rId + "\"/>"); });
+    strXml += '</p:sldIdLst>';
+    // STEP 3: Add Notes Master (SPEC: tag 2 under <presentation>)
+    // (NOTE: length+2 is from `presentation.xml.rels` func (since we have to match this rId, we just use same logic))
+    // IMPORTANT: In this order (matches PPT2019) PPT will give corruption message on open!
+    // IMPORTANT: Placing this before `<p:sldIdLst>` causes warning in modern powerpoint!
+    // IMPORTANT: Presentations open without warning Without this line, however, the pres isnt preview in Finder anymore or viewable in iOS!
+    strXml += "<p:notesMasterIdLst><p:notesMasterId r:id=\"rId" + (pres.slides.length + 2) + "\"/></p:notesMasterIdLst>";
+    // STEP 4: Add sizes
+    strXml += "<p:sldSz cx=\"" + pres.presLayout.width + "\" cy=\"" + pres.presLayout.height + "\"/>";
+    strXml += "<p:notesSz cx=\"" + pres.presLayout.height + "\" cy=\"" + pres.presLayout.width + "\"/>";
+    // STEP 5: Add text styles
+    strXml += '<p:defaultTextStyle>';
+    for (var idy = 1; idy < 10; idy++) {
+        strXml +=
+            "<a:lvl" + idy + "pPr marL=\"" + (idy - 1) * 457200 + "\" algn=\"l\" defTabSz=\"914400\" rtl=\"0\" eaLnBrk=\"1\" latinLnBrk=\"0\" hangingPunct=\"1\">" +
+                "<a:defRPr sz=\"1800\" kern=\"1200\"><a:solidFill><a:schemeClr val=\"tx1\"/></a:solidFill><a:latin typeface=\"+mn-lt\"/><a:ea typeface=\"+mn-ea\"/><a:cs typeface=\"+mn-cs\"/>" +
+                ("</a:defRPr></a:lvl" + idy + "pPr>");
+    }
+    strXml += '</p:defaultTextStyle>';
+    // STEP 6: Add Sections (if any)
+    if (pres.sections && pres.sections.length > 0) {
+        strXml += '<p:extLst><p:ext uri="{521415D9-36F7-43E2-AB2F-B90AF26B5E84}">';
+        strXml += '<p14:sectionLst xmlns:p14="http://schemas.microsoft.com/office/powerpoint/2010/main">';
+        pres.sections.forEach(function (sect) {
+            strXml += "<p14:section name=\"" + encodeXmlEntities(sect.title) + "\" id=\"{" + getUuid('xxxxxxxx-xxxx-xxxx-xxxx-xxxxxxxxxxxx') + "}\"><p14:sldIdLst>";
+            sect._slides.forEach(function (slide) { return (strXml += "<p14:sldId id=\"" + slide._slideId + "\"/>"); });
+            strXml += "</p14:sldIdLst></p14:section>";
+        });
+        strXml += '</p14:sectionLst></p:ext>';
+        strXml += '<p:ext uri="{EFAFB233-063F-42B5-8137-9DF3F51BA10A}"><p15:sldGuideLst xmlns:p15="http://schemas.microsoft.com/office/powerpoint/2012/main"/></p:ext>';
+        strXml += '</p:extLst>';
+    }
+    // Done
+    strXml += '</p:presentation>';
+    return strXml;
+}
+/**
+ * Create `ppt/presProps.xml`
+ * @return {string} XML
+ */
+function makeXmlPresProps() {
+    return "<?xml version=\"1.0\" encoding=\"UTF-8\" standalone=\"yes\"?>" + CRLF + "<p:presentationPr xmlns:a=\"http://schemas.openxmlformats.org/drawingml/2006/main\" xmlns:r=\"http://schemas.openxmlformats.org/officeDocument/2006/relationships\" xmlns:p=\"http://schemas.openxmlformats.org/presentationml/2006/main\"/>";
+}
+/**
+ * Create `ppt/tableStyles.xml`
+ * @see: http://openxmldeveloper.org/discussions/formats/f/13/p/2398/8107.aspx
+ * @return {string} XML
+ */
+function makeXmlTableStyles() {
+    return "<?xml version=\"1.0\" encoding=\"UTF-8\" standalone=\"yes\"?>" + CRLF + "<a:tblStyleLst xmlns:a=\"http://schemas.openxmlformats.org/drawingml/2006/main\" def=\"{5C22544A-7EE6-4342-B048-85BDC9FD1C3A}\"/>";
+}
+/**
+ * Creates `ppt/viewProps.xml`
+ * @return {string} XML
+ */
+function makeXmlViewProps() {
+    return "<?xml version=\"1.0\" encoding=\"UTF-8\" standalone=\"yes\"?>" + CRLF + "<p:viewPr xmlns:a=\"http://schemas.openxmlformats.org/drawingml/2006/main\" xmlns:r=\"http://schemas.openxmlformats.org/officeDocument/2006/relationships\" xmlns:p=\"http://schemas.openxmlformats.org/presentationml/2006/main\"><p:normalViewPr horzBarState=\"maximized\"><p:restoredLeft sz=\"15611\"/><p:restoredTop sz=\"94610\"/></p:normalViewPr><p:slideViewPr><p:cSldViewPr snapToGrid=\"0\" snapToObjects=\"1\"><p:cViewPr varScale=\"1\"><p:scale><a:sx n=\"136\" d=\"100\"/><a:sy n=\"136\" d=\"100\"/></p:scale><p:origin x=\"216\" y=\"312\"/></p:cViewPr><p:guideLst/></p:cSldViewPr></p:slideViewPr><p:notesTextViewPr><p:cViewPr><p:scale><a:sx n=\"1\" d=\"1\"/><a:sy n=\"1\" d=\"1\"/></p:scale><p:origin x=\"0\" y=\"0\"/></p:cViewPr></p:notesTextViewPr><p:gridSpacing cx=\"76200\" cy=\"76200\"/></p:viewPr>";
+}
+/**
+ * Checks shadow options passed by user and performs corrections if needed.
+ * @param {ShadowProps} ShadowProps - shadow options
+ */
+function correctShadowOptions(ShadowProps) {
+    if (!ShadowProps || typeof ShadowProps !== 'object') {
+        //console.warn("`shadow` options must be an object. Ex: `{shadow: {type:'none'}}`")
+        return;
+    }
+    // OPT: `type`
+    if (ShadowProps.type !== 'outer' && ShadowProps.type !== 'inner' && ShadowProps.type !== 'none') {
+        console.warn('Warning: shadow.type options are `outer`, `inner` or `none`.');
+        ShadowProps.type = 'outer';
+    }
+    // OPT: `angle`
+    if (ShadowProps.angle) {
+        // A: REALITY-CHECK
+        if (isNaN(Number(ShadowProps.angle)) || ShadowProps.angle < 0 || ShadowProps.angle > 359) {
+            console.warn('Warning: shadow.angle can only be 0-359');
+            ShadowProps.angle = 270;
+        }
+        // B: ROBUST: Cast any type of valid arg to int: '12', 12.3, etc. -> 12
+        ShadowProps.angle = Math.round(Number(ShadowProps.angle));
+    }
+    // OPT: `opacity`
+    if (ShadowProps.opacity) {
+        // A: REALITY-CHECK
+        if (isNaN(Number(ShadowProps.opacity)) || ShadowProps.opacity < 0 || ShadowProps.opacity > 1) {
+            console.warn('Warning: shadow.opacity can only be 0-1');
+            ShadowProps.opacity = 0.75;
+        }
+        // B: ROBUST: Cast any type of valid arg to int: '12', 12.3, etc. -> 12
+        ShadowProps.opacity = Number(ShadowProps.opacity);
+    }
 }
 
-/**
- * PptxGenJS: Slide Object Generators
- */
-/** counter for included charts (used for index in their filenames) */
-var _chartCounter = 0;
-/**
- * Transforms a slide definition to a slide object that is then passed to the XML transformation process.
- * @param {SlideMasterProps} slideDef - slide definition
- * @param {PresSlide|SlideLayout} target - empty slide object that should be updated by the passed definition
- */
-function createSlideObject(slideDef, target) {
-    // STEP 1: Add background
-    if (slideDef.background)
-        addBackgroundDefinition(slideDef.background, target);
-    // STEP 2: Add all Slide Master objects in the order they were given
-    if (slideDef.objects && Array.isArray(slideDef.objects) && slideDef.objects.length > 0) {
-        slideDef.objects.forEach(function (object, idx) {
-            var key = Object.keys(object)[0];
-            var tgt = target;
-            if (MASTER_OBJECTS[key] && key === 'chart')
-                addChartDefinition(tgt, object[key].type, object[key].data, object[key].opts);
-            else if (MASTER_OBJECTS[key] && key === 'image')
-                addImageDefinition(tgt, object[key]);
-            else if (MASTER_OBJECTS[key] && key === 'line')
-                addShapeDefinition(tgt, SHAPE_TYPE.LINE, object[key]);
-            else if (MASTER_OBJECTS[key] && key === 'rect')
-                addShapeDefinition(tgt, SHAPE_TYPE.RECTANGLE, object[key]);
-            else if (MASTER_OBJECTS[key] && key === 'text')
-                addTextDefinition(tgt, object[key].text, object[key].options, false);
-            else if (MASTER_OBJECTS[key] && key === 'placeholder') {
-                // TODO: 20180820: Check for existing `name`?
-                object[key].options.placeholder = object[key].options.name;
-                delete object[key].options.name; // remap name for earier handling internally
-                object[key].options._placeholderType = object[key].options.type;
-                delete object[key].options.type; // remap name for earier handling internally
-                object[key].options._placeholderIdx = 100 + idx;
-                addTextDefinition(tgt, object[key].text, object[key].options, true);
-                // TODO: ISSUE#599 - only text is suported now (add more below)
-                //else if (object[key].image) addImageDefinition(tgt, object[key].image)
-                /* 20200120: So... image placeholders go into the "slideLayoutN.xml" file and addImage doesnt do this yet...
-                    <p:sp>
-                  <p:nvSpPr>
-                    <p:cNvPr id="7" name="Picture Placeholder 6">
-                      <a:extLst>
-                        <a:ext uri="{FF2B5EF4-FFF2-40B4-BE49-F238E27FC236}">
-                          <a16:creationId xmlns:a16="http://schemas.microsoft.com/office/drawing/2014/main" id="{CE1AE45D-8641-0F4F-BDB5-080E69CCB034}"/>
-                        </a:ext>
-                      </a:extLst>
-                    </p:cNvPr>
-                    <p:cNvSpPr>
-                */
-            }
-        });
-    }
-    // STEP 3: Add Slide Numbers (NOTE: Do this last so numbers are not covered by objects!)
-    if (slideDef.slideNumber && typeof slideDef.slideNumber === 'object') {
-        target._slideNumberProps = slideDef.slideNumber;
-    }
-}
-/**
- * Generate the chart based on input data.
- * OOXML Chart Spec: ISO/IEC 29500-1:2016(E)
- *
- * @param {CHART_NAME | IChartMulti[]} `type` should belong to: 'column', 'pie'
- * @param {[]} `data` a JSON object with follow the following format
- * @param {IChartOptsLib} `opt` chart options
- * @param {PresSlide} `target` slide object that the chart will be added to
- * @return {object} chart object
- * {
- *   title: 'eSurvey chart',
- *   data: [
- *		{
- *			name: 'Income',
- *			labels: ['2005', '2006', '2007', '2008', '2009'],
- *			values: [23.5, 26.2, 30.1, 29.5, 24.6]
- *		},
- *		{
- *			name: 'Expense',
- *			labels: ['2005', '2006', '2007', '2008', '2009'],
- *			values: [18.1, 22.8, 23.9, 25.1, 25]
- *		}
- *	 ]
- *	}
- */
-function addChartDefinition(target, type, data, opt) {
-    function correctGridLineOptions(glOpts) {
-        if (!glOpts || glOpts.style === 'none')
-            return;
-        if (glOpts.size !== undefined && (isNaN(Number(glOpts.size)) || glOpts.size <= 0)) {
-            console.warn('Warning: chart.gridLine.size must be greater than 0.');
-            delete glOpts.size; // delete prop to used defaults
-        }
-        if (glOpts.style && ['solid', 'dash', 'dot'].indexOf(glOpts.style) < 0) {
-            console.warn('Warning: chart.gridLine.style options: `solid`, `dash`, `dot`.');
-            delete glOpts.style;
-        }
-    }
-    var chartId = ++_chartCounter;
-    var resultObject = {
-        _type: null,
-        text: null,
-        options: null,
-        chartRid: null,
-    };
-    // DESIGN: `type` can an object (ex: `pptx.charts.DOUGHNUT`) or an array of chart objects
-    // EX: addChartDefinition([ { type:pptx.charts.BAR, data:{name:'', labels:[], values[]} }, {<etc>} ])
-    // Multi-Type Charts
-    var tmpOpt;
-    var tmpData = [], options;
-    if (Array.isArray(type)) {
-        // For multi-type charts there needs to be data for each type,
-        // as well as a single data source for non-series operations.
-        // The data is indexed below to keep the data in order when segmented
-        // into types.
-        type.forEach(function (obj) {
-            tmpData = tmpData.concat(obj.data);
-        });
-        tmpOpt = data || opt;
-    }
-    else {
-        tmpData = data;
-        tmpOpt = opt;
-    }
-    tmpData.forEach(function (item, i) {
-        item.index = i;
-    });
-    options = tmpOpt && typeof tmpOpt === 'object' ? tmpOpt : {};
-    // STEP 1: TODO: check for reqd fields, correct type, etc
-    // `type` exists in CHART_TYPE
-    // Array.isArray(data)
-    /*
-        if ( Array.isArray(rel.data) && rel.data.length > 0 && typeof rel.data[0] === 'object'
-            && rel.data[0].labels && Array.isArray(rel.data[0].labels)
-            && rel.data[0].values && Array.isArray(rel.data[0].values) ) {
-            obj = rel.data[0];
-        }
-        else {
-            console.warn("USAGE: addChart( 'pie', [ {name:'Sales', labels:['Jan','Feb'], values:[10,20]} ], {x:1, y:1} )");
-            return;
-        }
-        */
-    // STEP 2: Set default options/decode user options
-    // A: Core
-    options._type = type;
-    options.x = typeof options.x !== 'undefined' && options.x != null && !isNaN(Number(options.x)) ? options.x : 1;
-    options.y = typeof options.y !== 'undefined' && options.y != null && !isNaN(Number(options.y)) ? options.y : 1;
-    options.w = options.w || '50%';
-    options.h = options.h || '50%';
-    // B: Options: misc
-    if (['bar', 'col'].indexOf(options.barDir || '') < 0)
-        options.barDir = 'col';
-    // IMPORTANT: 'bestFit' will cause issues with PPT-Online in some cases, so defualt to 'ctr'!
-    if (['bestFit', 'b', 'ctr', 'inBase', 'inEnd', 'l', 'outEnd', 'r', 't'].indexOf(options.dataLabelPosition || '') < 0)
-        options.dataLabelPosition = options._type === CHART_TYPE.PIE || options._type === CHART_TYPE.DOUGHNUT ? 'bestFit' : 'ctr';
-    options.dataLabelBkgrdColors = options.dataLabelBkgrdColors === true || options.dataLabelBkgrdColors === false ? options.dataLabelBkgrdColors : false;
-    if (['b', 'l', 'r', 't', 'tr'].indexOf(options.legendPos || '') < 0)
-        options.legendPos = 'r';
-    // barGrouping: "21.2.3.17 ST_Grouping (Grouping)"
-    if (['clustered', 'standard', 'stacked', 'percentStacked'].indexOf(options.barGrouping || '') < 0)
-        options.barGrouping = 'standard';
-    if (options.barGrouping.indexOf('tacked') > -1) {
-        options.dataLabelPosition = 'ctr'; // IMPORTANT: PPT-Online will not open Presentation when 'outEnd' etc is used on stacked!
-        if (!options.barGapWidthPct)
-            options.barGapWidthPct = 50;
-    }
-    // 3D bar: ST_Shape
-    if (['cone', 'coneToMax', 'box', 'cylinder', 'pyramid', 'pyramidToMax'].indexOf(options.bar3DShape || '') < 0)
-        options.bar3DShape = 'box';
-    // lineDataSymbol: http://www.datypic.com/sc/ooxml/a-val-32.html
-    // Spec has [plus,star,x] however neither PPT2013 nor PPT-Online support them
-    if (['circle', 'dash', 'diamond', 'dot', 'none', 'square', 'triangle'].indexOf(options.lineDataSymbol || '') < 0)
-        options.lineDataSymbol = 'circle';
-    if (['gap', 'span'].indexOf(options.displayBlanksAs || '') < 0)
-        options.displayBlanksAs = 'span';
-    if (['standard', 'marker', 'filled'].indexOf(options.radarStyle || '') < 0)
-        options.radarStyle = 'standard';
-    options.lineDataSymbolSize = options.lineDataSymbolSize && !isNaN(options.lineDataSymbolSize) ? options.lineDataSymbolSize : 6;
-    options.lineDataSymbolLineSize = options.lineDataSymbolLineSize && !isNaN(options.lineDataSymbolLineSize) ? valToPts(options.lineDataSymbolLineSize) : valToPts(0.75);
-    // `layout` allows the override of PPT defaults to maximize space
-    if (options.layout) {
-        ['x', 'y', 'w', 'h'].forEach(function (key) {
-            var val = options.layout[key];
-            if (isNaN(Number(val)) || val < 0 || val > 1) {
-                console.warn('Warning: chart.layout.' + key + ' can only be 0-1');
-                delete options.layout[key]; // remove invalid value so that default will be used
-            }
-        });
-    }
-    // Set gridline defaults
-    options.catGridLine = options.catGridLine || (options._type === CHART_TYPE.SCATTER ? { color: 'D9D9D9', size: 1 } : { style: 'none' });
-    options.valGridLine = options.valGridLine || (options._type === CHART_TYPE.SCATTER ? { color: 'D9D9D9', size: 1 } : {});
-    options.serGridLine = options.serGridLine || (options._type === CHART_TYPE.SCATTER ? { color: 'D9D9D9', size: 1 } : { style: 'none' });
-    correctGridLineOptions(options.catGridLine);
-    correctGridLineOptions(options.valGridLine);
-    correctGridLineOptions(options.serGridLine);
-    correctShadowOptions(options.shadow);
-    // C: Options: plotArea
-    options.showDataTable = options.showDataTable === true || options.showDataTable === false ? options.showDataTable : false;
-    options.showDataTableHorzBorder = options.showDataTableHorzBorder === true || options.showDataTableHorzBorder === false ? options.showDataTableHorzBorder : true;
-    options.showDataTableVertBorder = options.showDataTableVertBorder === true || options.showDataTableVertBorder === false ? options.showDataTableVertBorder : true;
-    options.showDataTableOutline = options.showDataTableOutline === true || options.showDataTableOutline === false ? options.showDataTableOutline : true;
-    options.showDataTableKeys = options.showDataTableKeys === true || options.showDataTableKeys === false ? options.showDataTableKeys : true;
-    options.showLabel = options.showLabel === true || options.showLabel === false ? options.showLabel : false;
-    options.showLegend = options.showLegend === true || options.showLegend === false ? options.showLegend : false;
-    options.showPercent = options.showPercent === true || options.showPercent === false ? options.showPercent : true;
-    options.showTitle = options.showTitle === true || options.showTitle === false ? options.showTitle : false;
-    options.showValue = options.showValue === true || options.showValue === false ? options.showValue : false;
-    options.showLeaderLines = options.showLeaderLines === true || options.showLeaderLines === false ? options.showLeaderLines : false;
-    options.catAxisLineShow = typeof options.catAxisLineShow !== 'undefined' ? options.catAxisLineShow : true;
-    options.valAxisLineShow = typeof options.valAxisLineShow !== 'undefined' ? options.valAxisLineShow : true;
-    options.serAxisLineShow = typeof options.serAxisLineShow !== 'undefined' ? options.serAxisLineShow : true;
-    options.v3DRotX = !isNaN(options.v3DRotX) && options.v3DRotX >= -90 && options.v3DRotX <= 90 ? options.v3DRotX : 30;
-    options.v3DRotY = !isNaN(options.v3DRotY) && options.v3DRotY >= 0 && options.v3DRotY <= 360 ? options.v3DRotY : 30;
-    options.v3DRAngAx = options.v3DRAngAx === true || options.v3DRAngAx === false ? options.v3DRAngAx : true;
-    options.v3DPerspective = !isNaN(options.v3DPerspective) && options.v3DPerspective >= 0 && options.v3DPerspective <= 240 ? options.v3DPerspective : 30;
-    // D: Options: chart
-    options.barGapWidthPct = !isNaN(options.barGapWidthPct) && options.barGapWidthPct >= 0 && options.barGapWidthPct <= 1000 ? options.barGapWidthPct : 150;
-    options.barGapDepthPct = !isNaN(options.barGapDepthPct) && options.barGapDepthPct >= 0 && options.barGapDepthPct <= 1000 ? options.barGapDepthPct : 150;
-    options.chartColors = Array.isArray(options.chartColors)
-        ? options.chartColors
-        : options._type === CHART_TYPE.PIE || options._type === CHART_TYPE.DOUGHNUT
-            ? PIECHART_COLORS
-            : BARCHART_COLORS;
-    options.chartColorsOpacity = options.chartColorsOpacity && !isNaN(options.chartColorsOpacity) ? options.chartColorsOpacity : null;
-    //
-    options.border = options.border && typeof options.border === 'object' ? options.border : null;
-    if (options.border && (!options.border.pt || isNaN(options.border.pt)))
-        options.border.pt = 1;
-    if (options.border && (!options.border.color || typeof options.border.color !== 'string' || options.border.color.length !== 6))
-        options.border.color = '363636';
-    //
-    options.dataBorder = options.dataBorder && typeof options.dataBorder === 'object' ? options.dataBorder : null;
-    if (options.dataBorder && (!options.dataBorder.pt || isNaN(options.dataBorder.pt)))
-        options.dataBorder.pt = 0.75;
-    if (options.dataBorder && (!options.dataBorder.color || typeof options.dataBorder.color !== 'string' || options.dataBorder.color.length !== 6))
-        options.dataBorder.color = 'F9F9F9';
-    //
-    if (!options.dataLabelFormatCode && options._type === CHART_TYPE.SCATTER)
-        options.dataLabelFormatCode = 'General';
-    options.dataLabelFormatCode = options.dataLabelFormatCode && typeof options.dataLabelFormatCode === 'string' ? options.dataLabelFormatCode : '#,##0';
-    if (options._type === CHART_TYPE.PIE || options._type === CHART_TYPE.DOUGHNUT)
-        options.dataLabelFormatCode = options.showPercent ? '0%' : 'General';
-    //
-    // Set default format for Scatter chart labels to custom string if not defined
-    if (!options.dataLabelFormatScatter && options._type === CHART_TYPE.SCATTER)
-        options.dataLabelFormatScatter = 'custom';
-    //
-    options.lineSize = typeof options.lineSize === 'number' ? options.lineSize : 2;
-    options.valAxisMajorUnit = typeof options.valAxisMajorUnit === 'number' ? options.valAxisMajorUnit : null;
-    options.valAxisCrossesAt = options.valAxisCrossesAt || 'autoZero';
-    // STEP 4: Set props
-    resultObject._type = 'chart';
-    resultObject.options = options;
-    resultObject.chartRid = getNewRelId(target);
-    // STEP 5: Add this chart to this Slide Rels (rId/rels count spans all slides! Count all images to get next rId)
-    target._relsChart.push({
-        rId: getNewRelId(target),
-        data: tmpData,
-        opts: options,
-        type: options._type,
-        globalId: chartId,
-        fileName: 'chart' + chartId + '.xml',
-        Target: '/ppt/charts/chart' + chartId + '.xml',
-    });
-    target._slideObjects.push(resultObject);
-    return resultObject;
-}
-/**
- * Adds an image object to a slide definition.
- * This method can be called with only two args (opt, target) - this is supposed to be the only way in future.
- * @param {ImageProps} `opt` - object containing `path`/`data`, `x`, `y`, etc.
- * @param {PresSlide} `target` - slide that the image should be added to (if not specified as the 2nd arg)
- * @note: Remote images (eg: "http://whatev.com/blah"/from web and/or remote server arent supported yet - we'd need to create an <img>, load it, then send to canvas
- * @see: https://stackoverflow.com/questions/164181/how-to-fetch-a-remote-image-to-display-in-a-canvas)
- */
-function addImageDefinition(target, opt) {
-    var newObject = {
-        _type: null,
-        text: null,
-        options: null,
-        image: null,
-        imageRid: null,
-        hyperlink: null,
-    };
-    // FIRST: Set vars for this image (object param replaces positional args in 1.1.0)
-    var intPosX = opt.x || 0;
-    var intPosY = opt.y || 0;
-    var intWidth = opt.w || 0;
-    var intHeight = opt.h || 0;
-    var sizing = opt.sizing || null;
-    var objHyperlink = opt.hyperlink || '';
-    var strImageData = opt.data || '';
-    var strImagePath = opt.path || '';
-    var imageRelId = getNewRelId(target);
-    // REALITY-CHECK:
-    if (!strImagePath && !strImageData) {
-        console.error("ERROR: addImage() requires either 'data' or 'path' parameter!");
-        return null;
-    }
-    else if (strImagePath && typeof strImagePath !== 'string') {
-        console.error("ERROR: addImage() 'path' should be a string, ex: {path:'/img/sample.png'} - you sent " + strImagePath);
-        return null;
-    }
-    else if (strImageData && typeof strImageData !== 'string') {
-        console.error("ERROR: addImage() 'data' should be a string, ex: {data:'image/png;base64,NMP[...]'} - you sent " + strImageData);
-        return null;
-    }
-    else if (strImageData && typeof strImageData === 'string' && strImageData.toLowerCase().indexOf('base64,') === -1) {
-        console.error("ERROR: Image `data` value lacks a base64 header! Ex: 'image/png;base64,NMP[...]')");
-        return null;
-    }
-    // STEP 1: Set extension
-    // NOTE: Split to address URLs with params (eg: `path/brent.jpg?someParam=true`)
-    var strImgExtn = strImagePath
-        .substring(strImagePath.lastIndexOf('/') + 1)
-        .split('?')[0]
-        .split('.')
-        .pop()
-        .split('#')[0] || 'png';
-    // However, pre-encoded images can be whatever mime-type they want (and good for them!)
-    if (strImageData && /image\/(\w+);/.exec(strImageData) && /image\/(\w+);/.exec(strImageData).length > 0) {
-        strImgExtn = /image\/(\w+);/.exec(strImageData)[1];
-    }
-    else if (strImageData && strImageData.toLowerCase().indexOf('image/svg+xml') > -1) {
-        strImgExtn = 'svg';
-    }
-    // STEP 2: Set type/path
-    newObject._type = SLIDE_OBJECT_TYPES.image;
-    newObject.image = strImagePath || 'preencoded.png';
-    // STEP 3: Set image properties & options
-    // FIXME: Measure actual image when no intWidth/intHeight params passed
-    // ....: This is an async process: we need to make getSizeFromImage use callback, then set H/W...
-    // if ( !intWidth || !intHeight ) { var imgObj = getSizeFromImage(strImagePath);
-    newObject.options = {
-        x: intPosX || 0,
-        y: intPosY || 0,
-        w: intWidth || 1,
-        h: intHeight || 1,
-        rounding: typeof opt.rounding === 'boolean' ? opt.rounding : false,
-        sizing: sizing,
-        placeholder: opt.placeholder,
-        rotate: opt.rotate || 0,
-        flipV: opt.flipV || false,
-        flipH: opt.flipH || false
-    };
-    // STEP 4: Add this image to this Slide Rels (rId/rels count spans all slides! Count all images to get next rId)
-    if (strImgExtn === 'svg') {
-        // SVG files consume *TWO* rId's: (a png version and the svg image)
-        // <Relationship Id="rId3" Type="http://schemas.openxmlformats.org/officeDocument/2006/relationships/image" Target="../media/image1.png"/>
-        // <Relationship Id="rId4" Type="http://schemas.openxmlformats.org/officeDocument/2006/relationships/image" Target="../media/image2.svg"/>
-        target._relsMedia.push({
-            path: strImagePath || strImageData + 'png',
-            type: 'image/png',
-            extn: 'png',
-            data: strImageData || '',
-            rId: imageRelId,
-            Target: '../media/image-' + target._slideNum + '-' + (target._relsMedia.length + 1) + '.png',
-            isSvgPng: true,
-            svgSize: { w: getSmartParseNumber(newObject.options.w, 'X', target._presLayout), h: getSmartParseNumber(newObject.options.h, 'Y', target._presLayout) },
-        });
-        newObject.imageRid = imageRelId;
-        target._relsMedia.push({
-            path: strImagePath || strImageData,
-            type: 'image/svg+xml',
-            extn: strImgExtn,
-            data: strImageData || '',
-            rId: imageRelId + 1,
-            Target: '../media/image-' + target._slideNum + '-' + (target._relsMedia.length + 1) + '.' + strImgExtn,
-        });
-        newObject.imageRid = imageRelId + 1;
-    }
-    else {
-        target._relsMedia.push({
-            path: strImagePath || 'preencoded.' + strImgExtn,
-            type: 'image/' + strImgExtn,
-            extn: strImgExtn,
-            data: strImageData || '',
-            rId: imageRelId,
-            Target: '../media/image-' + target._slideNum + '-' + (target._relsMedia.length + 1) + '.' + strImgExtn,
-        });
-        newObject.imageRid = imageRelId;
-    }
-    // STEP 5: Hyperlink support
-    if (typeof objHyperlink === 'object') {
-        if (!objHyperlink.url && !objHyperlink.slide)
-            throw new Error('ERROR: `hyperlink` option requires either: `url` or `slide`');
-        else {
-            imageRelId++;
-            target._rels.push({
-                type: SLIDE_OBJECT_TYPES.hyperlink,
-                data: objHyperlink.slide ? 'slide' : 'dummy',
-                rId: imageRelId,
-                Target: objHyperlink.url || objHyperlink.slide.toString(),
-            });
-            objHyperlink._rId = imageRelId;
-            newObject.hyperlink = objHyperlink;
-        }
-    }
-    // STEP 6: Add object to slide
-    target._slideObjects.push(newObject);
-}
-/**
- * Adds a media object to a slide definition.
- * @param {PresSlide} `target` - slide object that the text will be added to
- * @param {MediaProps} `opt` - media options
- */
-function addMediaDefinition(target, opt) {
-    var intRels = target._relsMedia.length + 1;
-    var intPosX = opt.x || 0;
-    var intPosY = opt.y || 0;
-    var intSizeX = opt.w || 2;
-    var intSizeY = opt.h || 2;
-    var strData = opt.data || '';
-    var strLink = opt.link || '';
-    var strPath = opt.path || '';
-    var strType = opt.type || 'audio';
-    var strExtn = 'mp3';
-    var slideData = {
-        _type: SLIDE_OBJECT_TYPES.media,
-    };
-    // STEP 1: REALITY-CHECK
-    if (!strPath && !strData && strType !== 'online') {
-        throw new Error("addMedia() error: either 'data' or 'path' are required!");
-    }
-    else if (strData && strData.toLowerCase().indexOf('base64,') === -1) {
-        throw new Error("addMedia() error: `data` value lacks a base64 header! Ex: 'video/mpeg;base64,NMP[...]')");
-    }
-    // Online Video: requires `link`
-    if (strType === 'online' && !strLink) {
-        throw new Error('addMedia() error: online videos require `link` value');
-    }
-    // FIXME: 20190707
-    //strType = strData ? strData.split(';')[0].split('/')[0] : strType
-    strExtn = strData ? strData.split(';')[0].split('/')[1] : strPath.split('.').pop();
-    // STEP 2: Set type, media
-    slideData.mtype = strType;
-    slideData.media = strPath || 'preencoded.mov';
-    slideData.options = {};
-    // STEP 3: Set media properties & options
-    slideData.options.x = intPosX;
-    slideData.options.y = intPosY;
-    slideData.options.w = intSizeX;
-    slideData.options.h = intSizeY;
-    // STEP 4: Add this media to this Slide Rels (rId/rels count spans all slides! Count all media to get next rId)
-    // NOTE: rId starts at 2 (hence the intRels+1 below) as slideLayout.xml is rId=1!
-    if (strType === 'online') {
-        // A: Add video
-        target._relsMedia.push({
-            path: strPath || 'preencoded' + strExtn,
-            data: 'dummy',
-            type: 'online',
-            extn: strExtn,
-            rId: intRels + 1,
-            Target: strLink,
-        });
-        slideData.mediaRid = target._relsMedia[target._relsMedia.length - 1].rId;
-        // B: Add preview/overlay image
-        target._relsMedia.push({
-            path: 'preencoded.png',
-            data: IMG_PLAYBTN,
-            type: 'image/png',
-            extn: 'png',
-            rId: intRels + 2,
-            Target: '../media/image-' + target._slideNum + '-' + (target._relsMedia.length + 1) + '.png',
-        });
-    }
-    else {
-        /* NOTE: Audio/Video files consume *TWO* rId's:
-         * <Relationship Id="rId2" Target="../media/media1.mov" Type="http://schemas.openxmlformats.org/officeDocument/2006/relationships/video"/>
-         * <Relationship Id="rId3" Target="../media/media1.mov" Type="http://schemas.microsoft.com/office/2007/relationships/media"/>
-         */
-        // A: "relationships/video"
-        target._relsMedia.push({
-            path: strPath || 'preencoded' + strExtn,
-            type: strType + '/' + strExtn,
-            extn: strExtn,
-            data: strData || '',
-            rId: intRels + 0,
-            Target: '../media/media-' + target._slideNum + '-' + (target._relsMedia.length + 1) + '.' + strExtn,
-        });
-        slideData.mediaRid = target._relsMedia[target._relsMedia.length - 1].rId;
-        // B: "relationships/media"
-        target._relsMedia.push({
-            path: strPath || 'preencoded' + strExtn,
-            type: strType + '/' + strExtn,
-            extn: strExtn,
-            data: strData || '',
-            rId: intRels + 1,
-            Target: '../media/media-' + target._slideNum + '-' + (target._relsMedia.length + 0) + '.' + strExtn,
-        });
-        // C: Add preview/overlay image
-        target._relsMedia.push({
-            data: IMG_PLAYBTN,
-            path: 'preencoded.png',
-            type: 'image/png',
-            extn: 'png',
-            rId: intRels + 2,
-            Target: '../media/image-' + target._slideNum + '-' + (target._relsMedia.length + 1) + '.png',
-        });
-    }
-    // LAST
-    target._slideObjects.push(slideData);
-}
-/**
- * Adds Notes to a slide.
- * @param {String} `notes`
- * @param {Object} opt (*unused*)
- * @param {PresSlide} `target` slide object
- * @since 2.3.0
- */
-function addNotesDefinition(target, notes) {
-    target._slideObjects.push({
-        _type: SLIDE_OBJECT_TYPES.notes,
-        text: notes,
-    });
-}
-/**
- * Adds a shape object to a slide definition.
- * @param {PresSlide} target slide object that the shape should be added to
- * @param {SHAPE_NAME} shapeName shape name
- * @param {ShapeProps} opts shape options
- */
-function addShapeDefinition(target, shapeName, opts) {
-    var options = typeof opts === 'object' ? opts : {};
-    options.line = options.line || { type: 'none' };
-    var newObject = {
-        _type: SLIDE_OBJECT_TYPES.text,
-        shape: shapeName || SHAPE_TYPE.RECTANGLE,
-        options: options,
-        text: null,
-    };
-    // Reality check
-    if (!shapeName)
-        throw new Error('Missing/Invalid shape parameter! Example: `addShape(pptxgen.shapes.LINE, {x:1, y:1, w:1, h:1});`');
-    // 1: ShapeLineProps defaults
-    var newLineOpts = {
-        type: options.line.type || 'solid',
-        color: options.line.color || DEF_SHAPE_LINE_COLOR,
-        transparency: options.line.transparency || 0,
-        width: options.line.width || 1,
-        dashType: options.line.dashType || 'solid',
-        beginArrowType: options.line.beginArrowType || null,
-        endArrowType: options.line.endArrowType || null,
-    };
-    if (typeof options.line === 'object' && options.line.type !== 'none')
-        options.line = newLineOpts;
-    // 2: Set options defaults
-    options.x = options.x || (options.x === 0 ? 0 : 1);
-    options.y = options.y || (options.y === 0 ? 0 : 1);
-    options.w = options.w || (options.w === 0 ? 0 : 1);
-    options.h = options.h || (options.h === 0 ? 0 : 1);
-    // 3: Handle line (lots of deprecated opts)
-    if (typeof options.line === 'string') {
-        var tmpOpts = newLineOpts;
-        tmpOpts.color = options.line.toString(); // @deprecated `options.line` string (was line color)
-        options.line = tmpOpts;
-    }
-    if (typeof options.lineSize === 'number')
-        options.line.width = options.lineSize; // @deprecated (part of `ShapeLineProps` now)
-    if (typeof options.lineDash === 'string')
-        options.line.dashType = options.lineDash; // @deprecated (part of `ShapeLineProps` now)
-    if (typeof options.lineHead === 'string')
-        options.line.beginArrowType = options.lineHead; // @deprecated (part of `ShapeLineProps` now)
-    if (typeof options.lineTail === 'string')
-        options.line.endArrowType = options.lineTail; // @deprecated (part of `ShapeLineProps` now)
-    // 4: Create hyperlink rels
-    createHyperlinkRels(target, newObject);
-    // LAST: Add object to slide
-    target._slideObjects.push(newObject);
-}
-/**
- * Adds a table object to a slide definition.
- * @param {PresSlide} target - slide object that the table should be added to
- * @param {TableRow[]} tableRows - table data
- * @param {TableProps} options - table options
- * @param {SlideLayout} slideLayout - Slide layout
- * @param {PresLayout} presLayout - Presentation layout
- * @param {Function} addSlide - method
- * @param {Function} getSlide - method
- */
-function addTableDefinition(target, tableRows, options, slideLayout, presLayout, addSlide, getSlide) {
-    var opt = options && typeof options === 'object' ? options : {};
-    var slides = [target]; // Create array of Slides as more may be added by auto-paging
-    // STEP 1: REALITY-CHECK
-    {
-        // A: check for empty
-        if (tableRows === null || tableRows.length === 0 || !Array.isArray(tableRows)) {
-            throw new Error("addTable: Array expected! EX: 'slide.addTable( [rows], {options} );' (https://gitbrent.github.io/PptxGenJS/docs/api-tables.html)");
-        }
-        // B: check for non-well-formatted array (ex: rows=['a','b'] instead of [['a','b']])
-        if (!tableRows[0] || !Array.isArray(tableRows[0])) {
-            throw new Error("addTable: 'rows' should be an array of cells! EX: 'slide.addTable( [ ['A'], ['B'], {text:'C',options:{align:'center'}} ] );' (https://gitbrent.github.io/PptxGenJS/docs/api-tables.html)");
-        }
-        // TODO: FUTURE: This is wacky and wont function right (shows .w value when there is none from demo.js?!) 20191219
-        /*
-        if (opt.w && opt.colW) {
-            console.warn('addTable: please use either `colW` or `w` - not both (table will use `colW` and ignore `w`)')
-            console.log(`${opt.w} ${opt.colW}`)
-        }
-        */
-    }
-    // STEP 2: Transform `tableRows` into well-formatted TableCell's
-    // tableRows can be object or plain text array: `[{text:'cell 1'}, {text:'cell 2', options:{color:'ff0000'}}]` | `["cell 1", "cell 2"]`
-    var arrRows = [];
-    tableRows.forEach(function (row) {
-        var newRow = [];
-        if (Array.isArray(row)) {
-            row.forEach(function (cell) {
-                // A:
-                var newCell = {
-                    _type: SLIDE_OBJECT_TYPES.tablecell,
-                    text: '',
-                    options: typeof cell === 'object' && cell.options ? cell.options : {},
-                };
-                // B:
-                if (typeof cell === 'string' || typeof cell === 'number')
-                    newCell.text = cell.toString();
-                else if (cell.text) {
-                    // Cell can contain complex text type, or string, or number
-                    if (typeof cell.text === 'string' || typeof cell.text === 'number')
-                        newCell.text = cell.text.toString();
-                    else if (cell.text)
-                        newCell.text = cell.text;
-                    // Capture options
-                    if (cell.options && typeof cell.options === 'object')
-                        newCell.options = cell.options;
-                }
-                // C: Set cell borders
-                newCell.options.border = newCell.options.border || opt.border || [{ type: 'none' }, { type: 'none' }, { type: 'none' }, { type: 'none' }];
-                var cellBorder = newCell.options.border;
-                // CASE 1: border interface is: BorderOptions | [BorderOptions, BorderOptions, BorderOptions, BorderOptions]
-                if (!Array.isArray(cellBorder) && typeof cellBorder === 'object')
-                    newCell.options.border = [cellBorder, cellBorder, cellBorder, cellBorder];
-                // Handle: [null, null, {type:'solid'}, null]
-                if (!newCell.options.border[0])
-                    newCell.options.border[0] = { type: 'none' };
-                if (!newCell.options.border[1])
-                    newCell.options.border[1] = { type: 'none' };
-                if (!newCell.options.border[2])
-                    newCell.options.border[2] = { type: 'none' };
-                if (!newCell.options.border[3])
-                    newCell.options.border[3] = { type: 'none' };
-                // set complete BorderOptions for all sides
-                var arrSides = [0, 1, 2, 3];
-                arrSides.forEach(function (idx) {
-                    newCell.options.border[idx] = {
-                        type: newCell.options.border[idx].type || DEF_CELL_BORDER.type,
-                        color: newCell.options.border[idx].color || DEF_CELL_BORDER.color,
-                        pt: typeof newCell.options.border[idx].pt === 'number' ? newCell.options.border[idx].pt : DEF_CELL_BORDER.pt,
-                    };
-                });
-                // LAST:
-                newRow.push(newCell);
-            });
-        }
-        else {
-            console.log('addTable: tableRows has a bad row. A row should be an array of cells. You provided:');
-            console.log(row);
-        }
-        arrRows.push(newRow);
-    });
-    // STEP 3: Set options
-    opt.x = getSmartParseNumber(opt.x || (opt.x === 0 ? 0 : EMU / 2), 'X', presLayout);
-    opt.y = getSmartParseNumber(opt.y || (opt.y === 0 ? 0 : EMU / 2), 'Y', presLayout);
-    if (opt.h)
-        opt.h = getSmartParseNumber(opt.h, 'Y', presLayout); // NOTE: Dont set default `h` - leaving it null triggers auto-rowH in `makeXMLSlide()`
-    opt.fontSize = opt.fontSize || DEF_FONT_SIZE;
-    opt.margin = opt.margin === 0 || opt.margin ? opt.margin : DEF_CELL_MARGIN_PT;
-    if (typeof opt.margin === 'number')
-        opt.margin = [Number(opt.margin), Number(opt.margin), Number(opt.margin), Number(opt.margin)];
-    if (!opt.color)
-        opt.color = opt.color || DEF_FONT_COLOR; // Set default color if needed (table option > inherit from Slide > default to black)
-    if (typeof opt.border === 'string') {
-        console.warn("addTable `border` option must be an object. Ex: `{border: {type:'none'}}`");
-        opt.border = null;
-    }
-    else if (Array.isArray(opt.border)) {
-        [0, 1, 2, 3].forEach(function (idx) {
-            opt.border[idx] = opt.border[idx]
-                ? { type: opt.border[idx].type || DEF_CELL_BORDER.type, color: opt.border[idx].color || DEF_CELL_BORDER.color, pt: opt.border[idx].pt || DEF_CELL_BORDER.pt }
-                : { type: 'none' };
-        });
-    }
-    opt.autoPage = typeof opt.autoPage === 'boolean' ? opt.autoPage : false;
-    opt.autoPageRepeatHeader = typeof opt.autoPageRepeatHeader === 'boolean' ? opt.autoPageRepeatHeader : false;
-    opt.autoPageHeaderRows = typeof opt.autoPageHeaderRows !== 'undefined' && !isNaN(Number(opt.autoPageHeaderRows)) ? Number(opt.autoPageHeaderRows) : 1;
-    opt.autoPageLineWeight = typeof opt.autoPageLineWeight !== 'undefined' && !isNaN(Number(opt.autoPageLineWeight)) ? Number(opt.autoPageLineWeight) : 0;
-    if (opt.autoPageLineWeight) {
-        if (opt.autoPageLineWeight > 1)
-            opt.autoPageLineWeight = 1;
-        else if (opt.autoPageLineWeight < -1)
-            opt.autoPageLineWeight = -1;
-    }
-    // autoPage ^^^
-    // Set/Calc table width
-    // Get slide margins - start with default values, then adjust if master or slide margins exist
-    var arrTableMargin = DEF_SLIDE_MARGIN_IN;
-    // Case 1: Master margins
-    if (slideLayout && typeof slideLayout._margin !== 'undefined') {
-        if (Array.isArray(slideLayout._margin))
-            arrTableMargin = slideLayout._margin;
-        else if (!isNaN(Number(slideLayout._margin)))
-            arrTableMargin = [Number(slideLayout._margin), Number(slideLayout._margin), Number(slideLayout._margin), Number(slideLayout._margin)];
-    }
-    // Case 2: Table margins
-    /* FIXME: add `_margin` option to slide options
-        else if ( addNewSlide._margin ) {
-            if ( Array.isArray(addNewSlide._margin) ) arrTableMargin = addNewSlide._margin;
-            else if ( !isNaN(Number(addNewSlide._margin)) ) arrTableMargin = [Number(addNewSlide._margin), Number(addNewSlide._margin), Number(addNewSlide._margin), Number(addNewSlide._margin)];
-        }
-    */
-    /**
-     * Calc table width depending upon what data we have - several scenarios exist (including bad data, eg: colW doesnt match col count)
-     * The API does not require a `w` value, but XML generation does, hence, code to calc a width below using colW value(s)
-     */
-    if (opt.colW) {
-        var firstRowColCnt = arrRows[0].reduce(function (totalLen, c) {
-            if (c && c.options && c.options.colspan && typeof c.options.colspan === 'number') {
-                totalLen += c.options.colspan;
-            }
-            else {
-                totalLen += 1;
-            }
-            return totalLen;
-        }, 0);
-        // Ex: `colW = 3` or `colW = '3'`
-        if (typeof opt.colW === 'string' || typeof opt.colW === 'number') {
-            opt.w = Math.floor(Number(opt.colW) * firstRowColCnt);
-            opt.colW = null; // IMPORTANT: Unset `colW` so table is created using `opt.w`, which will evenly divide cols
-        }
-        // Ex: `colW=[3]` but with >1 cols (same as above, user is saying "use this width for all")
-        else if (opt.colW && Array.isArray(opt.colW) && opt.colW.length === 1 && firstRowColCnt > 1) {
-            opt.w = Math.floor(Number(opt.colW) * firstRowColCnt);
-            opt.colW = null; // IMPORTANT: Unset `colW` so table is created using `opt.w`, which will evenly divide cols
-        }
-        // Err: Mismatched colW and cols count
-        else if (opt.colW && Array.isArray(opt.colW) && opt.colW.length !== firstRowColCnt) {
-            console.warn('addTable: mismatch: (colW.length != data.length) Therefore, defaulting to evenly distributed col widths.');
-            opt.colW = null;
-        }
-    }
-    else if (opt.w) {
-        opt.w = getSmartParseNumber(opt.w, 'X', presLayout);
-    }
-    else {
-        opt.w = Math.floor(presLayout._sizeW / EMU - arrTableMargin[1] - arrTableMargin[3]);
-    }
-    // STEP 4: Convert units to EMU now (we use different logic in makeSlide->table - smartCalc is not used)
-    if (opt.x && opt.x < 20)
-        opt.x = inch2Emu(opt.x);
-    if (opt.y && opt.y < 20)
-        opt.y = inch2Emu(opt.y);
-    if (opt.w && opt.w < 20)
-        opt.w = inch2Emu(opt.w);
-    if (opt.h && opt.h < 20)
-        opt.h = inch2Emu(opt.h);
-    // STEP 5: Loop over cells: transform each to ITableCell; check to see whether to skip autopaging while here
-    arrRows.forEach(function (row) {
-        row.forEach(function (cell, idy) {
-            // A: Transform cell data if needed
-            /* Table rows can be an object or plain text - transform into object when needed
-                // EX:
-                var arrTabRows1 = [
-                    [ { text:'A1\nA2', options:{rowspan:2, fill:'99FFCC'} } ]
-                    ,[ 'B2', 'C2', 'D2', 'E2' ]
-                ]
-            */
-            if (typeof cell === 'number' || typeof cell === 'string') {
-                // Grab table formatting `opts` to use here so text style/format inherits as it should
-                row[idy] = { _type: SLIDE_OBJECT_TYPES.tablecell, text: row[idy].toString(), options: opt };
-            }
-            else if (typeof cell === 'object') {
-                // ARG0: `text`
-                if (typeof cell.text === 'number')
-                    row[idy].text = row[idy].text.toString();
-                else if (typeof cell.text === 'undefined' || cell.text === null)
-                    row[idy].text = '';
-                // ARG1: `options`: ensure options exists
-                row[idy].options = cell.options || {};
-                // Set type to tabelcell
-                row[idy]._type = SLIDE_OBJECT_TYPES.tablecell;
-            }
-            // B: Check for fine-grained formatting, disable auto-page when found
-            // Since genXmlTextBody already checks for text array ( text:[{},..{}] ) we're done!
-            // Text in individual cells will be formatted as they are added by calls to genXmlTextBody within table builder
-            if (cell.text && Array.isArray(cell.text))
-                opt.autoPage = false;
-        });
-    });
-    // STEP 6: Auto-Paging: (via {options} and used internally)
-    // (used internally by `tableToSlides()` to not engage recursion - we've already paged the table data, just add this one)
-    if (opt && opt.autoPage === false) {
-        // Create hyperlink rels (IMPORTANT: Wait until table has been shredded across Slides or all rels will end-up on Slide 1!)
-        createHyperlinkRels(target, arrRows);
-        // Add slideObjects (NOTE: Use `extend` to avoid mutation)
-        target._slideObjects.push({
-            _type: SLIDE_OBJECT_TYPES.table,
-            arrTabRows: arrRows,
-            options: Object.assign({}, opt),
-        });
-    }
-    else {
-        if (opt.autoPageRepeatHeader)
-            opt._arrObjTabHeadRows = arrRows.filter(function (_row, idx) { return idx < opt.autoPageHeaderRows; });
-        // Loop over rows and create 1-N tables as needed (ISSUE#21)
-        getSlidesForTableRows(arrRows, opt, presLayout, slideLayout).forEach(function (slide, idx) {
-            // A: Create new Slide when needed, otherwise, use existing (NOTE: More than 1 table can be on a Slide, so we will go up AND down the Slide chain)
-            if (!getSlide(target._slideNum + idx))
-                slides.push(addSlide(slideLayout ? slideLayout._name : null));
-            // B: Reset opt.y to `option`/`margin` after first Slide (ISSUE#43, ISSUE#47, ISSUE#48)
-            if (idx > 0)
-                opt.y = inch2Emu(opt.autoPageSlideStartY || opt.newSlideStartY || arrTableMargin[0]);
-            // C: Add this table to new Slide
-            {
-                var newSlide = getSlide(target._slideNum + idx);
-                opt.autoPage = false;
-                // Create hyperlink rels (IMPORTANT: Wait until table has been shredded across Slides or all rels will end-up on Slide 1!)
-                createHyperlinkRels(newSlide, slide.rows);
-                // Add rows to new slide
-                newSlide.addTable(slide.rows, Object.assign({}, opt));
-            }
-        });
-    }
-}
-/**
- * Adds a text object to a slide definition.
- * @param {PresSlide} target - slide object that the text should be added to
- * @param {string|TextProps[]} text text string or object
- * @param {TextPropsOptions} opts text options
- * @param {boolean} isPlaceholder` is this a placeholder object
- * @since: 1.0.0
- */
-function addTextDefinition(target, text, opts, isPlaceholder) {
-    var opt = opts || {};
-    opt.line = opt.line || {};
-    if (!opt._bodyProp)
-        opt._bodyProp = {};
-    var newObject = {
-        _type: isPlaceholder ? SLIDE_OBJECT_TYPES.placeholder : SLIDE_OBJECT_TYPES.text,
-        shape: opt.shape || SHAPE_TYPE.RECTANGLE,
-        text: (Array.isArray(text) && text.length === 0 ? '' : text || '') || '',
-        options: opt,
-    };
-    // TODO: copy "newLineOpts" from addShape above! 20200609
-    // STEP 1: Set some options
-    {
-        // A.1: Placeholders should inherit their colors or override them, so don't default them
-        if (!opt.placeholder) {
-            opt.color = opt.color || target.color || DEF_FONT_COLOR; // Set color (options > inherit from Slide > default to black)
-        }
-        // A.2: Placeholder should inherit their bullets or override them, so don't default them
-        if (opt.placeholder || isPlaceholder) {
-            opt.bullet = opt.bullet || false;
-        }
-        // B
-        if (opt.shape === SHAPE_TYPE.LINE) {
-            // ShapeLineProps defaults
-            var newLineOpts = {
-                type: opt.line.type || 'solid',
-                color: opt.line.color || DEF_SHAPE_LINE_COLOR,
-                transparency: opt.line.transparency || 0,
-                width: opt.line.width || 1,
-                dashType: opt.line.dashType || 'solid',
-                beginArrowType: opt.line.beginArrowType || null,
-                endArrowType: opt.line.endArrowType || null,
-            };
-            if (typeof opt.line === 'object')
-                opt.line = newLineOpts;
-            // 3: Handle line (lots of deprecated opts)
-            if (typeof opt.line === 'string') {
-                var tmpOpts = newLineOpts;
-                tmpOpts.color = opt.line.toString(); // @deprecated `opt.line` string (was line color)
-                opt.line = tmpOpts;
-            }
-            if (typeof opt.lineSize === 'number')
-                opt.line.width = opt.lineSize; // @deprecated (part of `ShapeLineProps` now)
-            if (typeof opt.lineDash === 'string')
-                opt.line.dashType = opt.lineDash; // @deprecated (part of `ShapeLineProps` now)
-            if (typeof opt.lineHead === 'string')
-                opt.line.beginArrowType = opt.lineHead; // @deprecated (part of `ShapeLineProps` now)
-            if (typeof opt.lineTail === 'string')
-                opt.line.endArrowType = opt.lineTail; // @deprecated (part of `ShapeLineProps` now)
-        }
-        // C
-        newObject.options.lineSpacing = opt.lineSpacing && !isNaN(opt.lineSpacing) ? opt.lineSpacing : null;
-        // D: Transform text options to bodyProperties as thats how we build XML
-        newObject.options._bodyProp.autoFit = opt.autoFit || false; // @deprecated (3.3.0) If true, shape will collapse to text size (Fit To shape)
-        newObject.options._bodyProp.anchor = !opt.placeholder ? TEXT_VALIGN.ctr : null; // VALS: [t,ctr,b]
-        newObject.options._bodyProp.vert = opt.vert || null; // VALS: [eaVert,horz,mongolianVert,vert,vert270,wordArtVert,wordArtVertRtl]
-        if ((opt.inset && !isNaN(Number(opt.inset))) || opt.inset === 0) {
-            newObject.options._bodyProp.lIns = inch2Emu(opt.inset);
-            newObject.options._bodyProp.rIns = inch2Emu(opt.inset);
-            newObject.options._bodyProp.tIns = inch2Emu(opt.inset);
-            newObject.options._bodyProp.bIns = inch2Emu(opt.inset);
-        }
-    }
-    // STEP 2: Transform `align`/`valign` to XML values, store in _bodyProp for XML gen
-    {
-        if ((newObject.options.align || '').toLowerCase().indexOf('c') === 0)
-            newObject.options._bodyProp.align = TEXT_HALIGN.center;
-        else if ((newObject.options.align || '').toLowerCase().indexOf('l') === 0)
-            newObject.options._bodyProp.align = TEXT_HALIGN.left;
-        else if ((newObject.options.align || '').toLowerCase().indexOf('r') === 0)
-            newObject.options._bodyProp.align = TEXT_HALIGN.right;
-        else if ((newObject.options.align || '').toLowerCase().indexOf('j') === 0)
-            newObject.options._bodyProp.align = TEXT_HALIGN.justify;
-        if ((newObject.options.valign || '').toLowerCase().indexOf('b') === 0)
-            newObject.options._bodyProp.anchor = TEXT_VALIGN.b;
-        else if ((newObject.options.valign || '').toLowerCase().indexOf('m') === 0)
-            newObject.options._bodyProp.anchor = TEXT_VALIGN.ctr;
-        else if ((newObject.options.valign || '').toLowerCase().indexOf('t') === 0)
-            newObject.options._bodyProp.anchor = TEXT_VALIGN.t;
-    }
-    // STEP 3: ROBUST: Set rational values for some shadow props if needed
-    correctShadowOptions(opt.shadow);
-    // STEP 4: Create hyperlinks
-    if (typeof text === 'string' || typeof text === 'number')
-        newObject.text = [{ text: text, options: newObject.options }];
-    createHyperlinkRels(target, newObject.text || '');
-    // LAST: Add object to Slide
-    target._slideObjects.push(newObject);
-}
-/**
- * Adds placeholder objects to slide
- * @param {PresSlide} slide - slide object containing layouts
- */
-function addPlaceholdersToSlideLayouts(slide) {
-    (slide._slideLayout._slideObjects || []).forEach(function (slideLayoutObj) {
-        if (slideLayoutObj._type === SLIDE_OBJECT_TYPES.placeholder) {
-            // A: Search for this placeholder on Slide before we add
-            // NOTE: Check to ensure a placeholder does not already exist on the Slide
-            // They are created when they have been populated with text (ex: `slide.addText('Hi', { placeholder:'title' });`)
-            if (slide._slideObjects.filter(function (slideObj) { return slideObj.options && slideObj.options.placeholder === slideLayoutObj.options.placeholder; }).length === 0) {
-                addTextDefinition(slide, '', { placeholder: slideLayoutObj.options.placeholder }, false);
-            }
-        }
-    });
-}
-/* -------------------------------------------------------------------------------- */
-/**
- * Adds a background image or color to a slide definition.
- * @param {BackgroundProps} bkg - color string or an object with image definition
- * @param {PresSlide} target - slide object that the background is set to
- */
-function addBackgroundDefinition(bkg, target) {
-    if (typeof bkg === 'object' && (bkg.path || bkg.data)) {
-        // Allow the use of only the data key (`path` isnt reqd)
-        bkg.path = bkg.path || 'preencoded.png';
-        var strImgExtn = (bkg.path.split('.').pop() || 'png').split('?')[0]; // Handle "blah.jpg?width=540" etc.
-        if (strImgExtn === 'jpg')
-            strImgExtn = 'jpeg'; // base64-encoded jpg's come out as "data:image/jpeg;base64,/9j/[...]", so correct exttnesion to avoid content warnings at PPT startup
-        target._relsMedia = target._relsMedia || [];
-        var intRels = target._relsMedia.length + 1;
-        // NOTE: `Target` cannot have spaces (eg:"Slide 1-image-1.jpg") or a "presentation is corrupt" warning comes up
-        target._relsMedia.push({
-            path: bkg.path,
-            type: SLIDE_OBJECT_TYPES.image,
-            extn: strImgExtn,
-            data: bkg.data || null,
-            rId: intRels,
-            Target: "../media/" + (target._name || '').replace(/\s+/gi, '-') + "-image-" + (target._relsMedia.length + 1) + "." + strImgExtn,
-        });
-        target._bkgdImgRid = intRels;
-    }
-    else if (bkg && bkg.fill && typeof bkg.fill === 'string') {
-        target.bkgd = bkg.fill;
-    }
-}
-/**
- * Parses text/text-objects from `addText()` and `addTable()` methods; creates 'hyperlink'-type Slide Rels for each hyperlink found
- * @param {PresSlide} target - slide object that any hyperlinks will be be added to
- * @param {number | string | TextProps | TextProps[] | ITableCell[][]} text - text to parse
- */
-function createHyperlinkRels(target, text) {
-    var textObjs = [];
-    // Only text objects can have hyperlinks, bail when text param is plain text
-    if (typeof text === 'string' || typeof text === 'number')
-        return;
-    // IMPORTANT: "else if" Array.isArray must come before typeof===object! Otherwise, code will exhaust recursion!
-    else if (Array.isArray(text))
-        textObjs = text;
-    else if (typeof text === 'object')
-        textObjs = [text];
-    textObjs.forEach(function (text) {
-        // `text` can be an array of other `text` objects (table cell word-level formatting), continue parsing using recursion
-        if (Array.isArray(text))
-            createHyperlinkRels(target, text);
-        else if (text && typeof text === 'object' && text.options && text.options.hyperlink && !text.options.hyperlink._rId) {
-            if (typeof text.options.hyperlink !== 'object')
-                console.log("ERROR: text `hyperlink` option should be an object. Ex: `hyperlink: {url:'https://github.com'}` ");
-            else if (!text.options.hyperlink.url && !text.options.hyperlink.slide)
-                console.log("ERROR: 'hyperlink requires either: `url` or `slide`'");
-            else {
-                var relId = getNewRelId(target);
-                target._rels.push({
-                    type: SLIDE_OBJECT_TYPES.hyperlink,
-                    data: text.options.hyperlink.slide ? 'slide' : 'dummy',
-                    rId: relId,
-                    Target: encodeXmlEntities(text.options.hyperlink.url) || text.options.hyperlink.slide.toString(),
-                });
-                text.options.hyperlink._rId = relId;
-            }
-        }
-    });
+/**
+ * PptxGenJS: Slide Object Generators
+ */
+/** counter for included charts (used for index in their filenames) */
+var _chartCounter = 0;
+/**
+ * Transforms a slide definition to a slide object that is then passed to the XML transformation process.
+ * @param {SlideMasterProps} slideDef - slide definition
+ * @param {PresSlide|SlideLayout} target - empty slide object that should be updated by the passed definition
+ */
+function createSlideObject(slideDef, target) {
+    // STEP 1: Add background
+    if (slideDef.background)
+        addBackgroundDefinition(slideDef.background, target);
+    // STEP 2: Add all Slide Master objects in the order they were given
+    if (slideDef.objects && Array.isArray(slideDef.objects) && slideDef.objects.length > 0) {
+        slideDef.objects.forEach(function (object, idx) {
+            var key = Object.keys(object)[0];
+            var tgt = target;
+            if (MASTER_OBJECTS[key] && key === 'chart')
+                addChartDefinition(tgt, object[key].type, object[key].data, object[key].opts);
+            else if (MASTER_OBJECTS[key] && key === 'image')
+                addImageDefinition(tgt, object[key]);
+            else if (MASTER_OBJECTS[key] && key === 'line')
+                addShapeDefinition(tgt, SHAPE_TYPE.LINE, object[key]);
+            else if (MASTER_OBJECTS[key] && key === 'rect')
+                addShapeDefinition(tgt, SHAPE_TYPE.RECTANGLE, object[key]);
+            else if (MASTER_OBJECTS[key] && key === 'text')
+                addTextDefinition(tgt, object[key].text, object[key].options, false);
+            else if (MASTER_OBJECTS[key] && key === 'placeholder') {
+                // TODO: 20180820: Check for existing `name`?
+                object[key].options.placeholder = object[key].options.name;
+                delete object[key].options.name; // remap name for earier handling internally
+                object[key].options._placeholderType = object[key].options.type;
+                delete object[key].options.type; // remap name for earier handling internally
+                object[key].options._placeholderIdx = 100 + idx;
+                addTextDefinition(tgt, object[key].text, object[key].options, true);
+                // TODO: ISSUE#599 - only text is suported now (add more below)
+                //else if (object[key].image) addImageDefinition(tgt, object[key].image)
+                /* 20200120: So... image placeholders go into the "slideLayoutN.xml" file and addImage doesnt do this yet...
+                    <p:sp>
+                  <p:nvSpPr>
+                    <p:cNvPr id="7" name="Picture Placeholder 6">
+                      <a:extLst>
+                        <a:ext uri="{FF2B5EF4-FFF2-40B4-BE49-F238E27FC236}">
+                          <a16:creationId xmlns:a16="http://schemas.microsoft.com/office/drawing/2014/main" id="{CE1AE45D-8641-0F4F-BDB5-080E69CCB034}"/>
+                        </a:ext>
+                      </a:extLst>
+                    </p:cNvPr>
+                    <p:cNvSpPr>
+                */
+            }
+        });
+    }
+    // STEP 3: Add Slide Numbers (NOTE: Do this last so numbers are not covered by objects!)
+    if (slideDef.slideNumber && typeof slideDef.slideNumber === 'object') {
+        target._slideNumberProps = slideDef.slideNumber;
+    }
+}
+/**
+ * Generate the chart based on input data.
+ * OOXML Chart Spec: ISO/IEC 29500-1:2016(E)
+ *
+ * @param {CHART_NAME | IChartMulti[]} `type` should belong to: 'column', 'pie'
+ * @param {[]} `data` a JSON object with follow the following format
+ * @param {IChartOptsLib} `opt` chart options
+ * @param {PresSlide} `target` slide object that the chart will be added to
+ * @return {object} chart object
+ * {
+ *   title: 'eSurvey chart',
+ *   data: [
+ *		{
+ *			name: 'Income',
+ *			labels: ['2005', '2006', '2007', '2008', '2009'],
+ *			values: [23.5, 26.2, 30.1, 29.5, 24.6]
+ *		},
+ *		{
+ *			name: 'Expense',
+ *			labels: ['2005', '2006', '2007', '2008', '2009'],
+ *			values: [18.1, 22.8, 23.9, 25.1, 25]
+ *		}
+ *	 ]
+ *	}
+ */
+function addChartDefinition(target, type, data, opt) {
+    function correctGridLineOptions(glOpts) {
+        if (!glOpts || glOpts.style === 'none')
+            return;
+        if (glOpts.size !== undefined && (isNaN(Number(glOpts.size)) || glOpts.size <= 0)) {
+            console.warn('Warning: chart.gridLine.size must be greater than 0.');
+            delete glOpts.size; // delete prop to used defaults
+        }
+        if (glOpts.style && ['solid', 'dash', 'dot'].indexOf(glOpts.style) < 0) {
+            console.warn('Warning: chart.gridLine.style options: `solid`, `dash`, `dot`.');
+            delete glOpts.style;
+        }
+    }
+    var chartId = ++_chartCounter;
+    var resultObject = {
+        _type: null,
+        text: null,
+        options: null,
+        chartRid: null,
+    };
+    // DESIGN: `type` can an object (ex: `pptx.charts.DOUGHNUT`) or an array of chart objects
+    // EX: addChartDefinition([ { type:pptx.charts.BAR, data:{name:'', labels:[], values[]} }, {<etc>} ])
+    // Multi-Type Charts
+    var tmpOpt;
+    var tmpData = [], options;
+    if (Array.isArray(type)) {
+        // For multi-type charts there needs to be data for each type,
+        // as well as a single data source for non-series operations.
+        // The data is indexed below to keep the data in order when segmented
+        // into types.
+        type.forEach(function (obj) {
+            tmpData = tmpData.concat(obj.data);
+        });
+        tmpOpt = data || opt;
+    }
+    else {
+        tmpData = data;
+        tmpOpt = opt;
+    }
+    tmpData.forEach(function (item, i) {
+        item.index = i;
+    });
+    options = tmpOpt && typeof tmpOpt === 'object' ? tmpOpt : {};
+    // STEP 1: TODO: check for reqd fields, correct type, etc
+    // `type` exists in CHART_TYPE
+    // Array.isArray(data)
+    /*
+        if ( Array.isArray(rel.data) && rel.data.length > 0 && typeof rel.data[0] === 'object'
+            && rel.data[0].labels && Array.isArray(rel.data[0].labels)
+            && rel.data[0].values && Array.isArray(rel.data[0].values) ) {
+            obj = rel.data[0];
+        }
+        else {
+            console.warn("USAGE: addChart( 'pie', [ {name:'Sales', labels:['Jan','Feb'], values:[10,20]} ], {x:1, y:1} )");
+            return;
+        }
+        */
+    // STEP 2: Set default options/decode user options
+    // A: Core
+    options._type = type;
+    options.x = typeof options.x !== 'undefined' && options.x != null && !isNaN(Number(options.x)) ? options.x : 1;
+    options.y = typeof options.y !== 'undefined' && options.y != null && !isNaN(Number(options.y)) ? options.y : 1;
+    options.w = options.w || '50%';
+    options.h = options.h || '50%';
+    // B: Options: misc
+    if (['bar', 'col'].indexOf(options.barDir || '') < 0)
+        options.barDir = 'col';
+    // IMPORTANT: 'bestFit' will cause issues with PPT-Online in some cases, so defualt to 'ctr'!
+    if (['bestFit', 'b', 'ctr', 'inBase', 'inEnd', 'l', 'outEnd', 'r', 't'].indexOf(options.dataLabelPosition || '') < 0)
+        options.dataLabelPosition = options._type === CHART_TYPE.PIE || options._type === CHART_TYPE.DOUGHNUT ? 'bestFit' : 'ctr';
+    options.dataLabelBkgrdColors = options.dataLabelBkgrdColors === true || options.dataLabelBkgrdColors === false ? options.dataLabelBkgrdColors : false;
+    if (['b', 'l', 'r', 't', 'tr'].indexOf(options.legendPos || '') < 0)
+        options.legendPos = 'r';
+    // barGrouping: "21.2.3.17 ST_Grouping (Grouping)"
+    if (['clustered', 'standard', 'stacked', 'percentStacked'].indexOf(options.barGrouping || '') < 0)
+        options.barGrouping = 'standard';
+    if (options.barGrouping.indexOf('tacked') > -1) {
+        options.dataLabelPosition = 'ctr'; // IMPORTANT: PPT-Online will not open Presentation when 'outEnd' etc is used on stacked!
+        if (!options.barGapWidthPct)
+            options.barGapWidthPct = 50;
+    }
+    // 3D bar: ST_Shape
+    if (['cone', 'coneToMax', 'box', 'cylinder', 'pyramid', 'pyramidToMax'].indexOf(options.bar3DShape || '') < 0)
+        options.bar3DShape = 'box';
+    // lineDataSymbol: http://www.datypic.com/sc/ooxml/a-val-32.html
+    // Spec has [plus,star,x] however neither PPT2013 nor PPT-Online support them
+    if (['circle', 'dash', 'diamond', 'dot', 'none', 'square', 'triangle'].indexOf(options.lineDataSymbol || '') < 0)
+        options.lineDataSymbol = 'circle';
+    if (['gap', 'span'].indexOf(options.displayBlanksAs || '') < 0)
+        options.displayBlanksAs = 'span';
+    if (['standard', 'marker', 'filled'].indexOf(options.radarStyle || '') < 0)
+        options.radarStyle = 'standard';
+    options.lineDataSymbolSize = options.lineDataSymbolSize && !isNaN(options.lineDataSymbolSize) ? options.lineDataSymbolSize : 6;
+    options.lineDataSymbolLineSize = options.lineDataSymbolLineSize && !isNaN(options.lineDataSymbolLineSize) ? valToPts(options.lineDataSymbolLineSize) : valToPts(0.75);
+    // `layout` allows the override of PPT defaults to maximize space
+    if (options.layout) {
+        ['x', 'y', 'w', 'h'].forEach(function (key) {
+            var val = options.layout[key];
+            if (isNaN(Number(val)) || val < 0 || val > 1) {
+                console.warn('Warning: chart.layout.' + key + ' can only be 0-1');
+                delete options.layout[key]; // remove invalid value so that default will be used
+            }
+        });
+    }
+    // Set gridline defaults
+    options.catGridLine = options.catGridLine || (options._type === CHART_TYPE.SCATTER ? { color: 'D9D9D9', size: 1 } : { style: 'none' });
+    options.valGridLine = options.valGridLine || (options._type === CHART_TYPE.SCATTER ? { color: 'D9D9D9', size: 1 } : {});
+    options.serGridLine = options.serGridLine || (options._type === CHART_TYPE.SCATTER ? { color: 'D9D9D9', size: 1 } : { style: 'none' });
+    correctGridLineOptions(options.catGridLine);
+    correctGridLineOptions(options.valGridLine);
+    correctGridLineOptions(options.serGridLine);
+    correctShadowOptions(options.shadow);
+    // C: Options: plotArea
+    options.showDataTable = options.showDataTable === true || options.showDataTable === false ? options.showDataTable : false;
+    options.showDataTableHorzBorder = options.showDataTableHorzBorder === true || options.showDataTableHorzBorder === false ? options.showDataTableHorzBorder : true;
+    options.showDataTableVertBorder = options.showDataTableVertBorder === true || options.showDataTableVertBorder === false ? options.showDataTableVertBorder : true;
+    options.showDataTableOutline = options.showDataTableOutline === true || options.showDataTableOutline === false ? options.showDataTableOutline : true;
+    options.showDataTableKeys = options.showDataTableKeys === true || options.showDataTableKeys === false ? options.showDataTableKeys : true;
+    options.showLabel = options.showLabel === true || options.showLabel === false ? options.showLabel : false;
+    options.showLegend = options.showLegend === true || options.showLegend === false ? options.showLegend : false;
+    options.showPercent = options.showPercent === true || options.showPercent === false ? options.showPercent : true;
+    options.showTitle = options.showTitle === true || options.showTitle === false ? options.showTitle : false;
+    options.showValue = options.showValue === true || options.showValue === false ? options.showValue : false;
+    options.showLeaderLines = options.showLeaderLines === true || options.showLeaderLines === false ? options.showLeaderLines : false;
+    options.catAxisLineShow = typeof options.catAxisLineShow !== 'undefined' ? options.catAxisLineShow : true;
+    options.valAxisLineShow = typeof options.valAxisLineShow !== 'undefined' ? options.valAxisLineShow : true;
+    options.serAxisLineShow = typeof options.serAxisLineShow !== 'undefined' ? options.serAxisLineShow : true;
+    options.v3DRotX = !isNaN(options.v3DRotX) && options.v3DRotX >= -90 && options.v3DRotX <= 90 ? options.v3DRotX : 30;
+    options.v3DRotY = !isNaN(options.v3DRotY) && options.v3DRotY >= 0 && options.v3DRotY <= 360 ? options.v3DRotY : 30;
+    options.v3DRAngAx = options.v3DRAngAx === true || options.v3DRAngAx === false ? options.v3DRAngAx : true;
+    options.v3DPerspective = !isNaN(options.v3DPerspective) && options.v3DPerspective >= 0 && options.v3DPerspective <= 240 ? options.v3DPerspective : 30;
+    // D: Options: chart
+    options.barGapWidthPct = !isNaN(options.barGapWidthPct) && options.barGapWidthPct >= 0 && options.barGapWidthPct <= 1000 ? options.barGapWidthPct : 150;
+    options.barGapDepthPct = !isNaN(options.barGapDepthPct) && options.barGapDepthPct >= 0 && options.barGapDepthPct <= 1000 ? options.barGapDepthPct : 150;
+    options.chartColors = Array.isArray(options.chartColors)
+        ? options.chartColors
+        : options._type === CHART_TYPE.PIE || options._type === CHART_TYPE.DOUGHNUT
+            ? PIECHART_COLORS
+            : BARCHART_COLORS;
+    options.chartColorsOpacity = options.chartColorsOpacity && !isNaN(options.chartColorsOpacity) ? options.chartColorsOpacity : null;
+    //
+    options.border = options.border && typeof options.border === 'object' ? options.border : null;
+    if (options.border && (!options.border.pt || isNaN(options.border.pt)))
+        options.border.pt = 1;
+    if (options.border && (!options.border.color || typeof options.border.color !== 'string' || options.border.color.length !== 6))
+        options.border.color = '363636';
+    //
+    options.dataBorder = options.dataBorder && typeof options.dataBorder === 'object' ? options.dataBorder : null;
+    if (options.dataBorder && (!options.dataBorder.pt || isNaN(options.dataBorder.pt)))
+        options.dataBorder.pt = 0.75;
+    if (options.dataBorder && (!options.dataBorder.color || typeof options.dataBorder.color !== 'string' || options.dataBorder.color.length !== 6))
+        options.dataBorder.color = 'F9F9F9';
+    //
+    if (!options.dataLabelFormatCode && options._type === CHART_TYPE.SCATTER)
+        options.dataLabelFormatCode = 'General';
+    options.dataLabelFormatCode = options.dataLabelFormatCode && typeof options.dataLabelFormatCode === 'string' ? options.dataLabelFormatCode : '#,##0';
+    if (options._type === CHART_TYPE.PIE || options._type === CHART_TYPE.DOUGHNUT)
+        options.dataLabelFormatCode = options.showPercent ? '0%' : 'General';
+    //
+    // Set default format for Scatter chart labels to custom string if not defined
+    if (!options.dataLabelFormatScatter && options._type === CHART_TYPE.SCATTER)
+        options.dataLabelFormatScatter = 'custom';
+    //
+    options.lineSize = typeof options.lineSize === 'number' ? options.lineSize : 2;
+    options.valAxisMajorUnit = typeof options.valAxisMajorUnit === 'number' ? options.valAxisMajorUnit : null;
+    options.valAxisCrossesAt = options.valAxisCrossesAt || 'autoZero';
+    // STEP 4: Set props
+    resultObject._type = 'chart';
+    resultObject.options = options;
+    resultObject.chartRid = getNewRelId(target);
+    // STEP 5: Add this chart to this Slide Rels (rId/rels count spans all slides! Count all images to get next rId)
+    target._relsChart.push({
+        rId: getNewRelId(target),
+        data: tmpData,
+        opts: options,
+        type: options._type,
+        globalId: chartId,
+        fileName: 'chart' + chartId + '.xml',
+        Target: '/ppt/charts/chart' + chartId + '.xml',
+    });
+    target._slideObjects.push(resultObject);
+    return resultObject;
+}
+/**
+ * Adds an image object to a slide definition.
+ * This method can be called with only two args (opt, target) - this is supposed to be the only way in future.
+ * @param {ImageProps} `opt` - object containing `path`/`data`, `x`, `y`, etc.
+ * @param {PresSlide} `target` - slide that the image should be added to (if not specified as the 2nd arg)
+ * @note: Remote images (eg: "http://whatev.com/blah"/from web and/or remote server arent supported yet - we'd need to create an <img>, load it, then send to canvas
+ * @see: https://stackoverflow.com/questions/164181/how-to-fetch-a-remote-image-to-display-in-a-canvas)
+ */
+function addImageDefinition(target, opt) {
+    var newObject = {
+        _type: null,
+        text: null,
+        options: null,
+        image: null,
+        imageRid: null,
+        hyperlink: null,
+    };
+    // FIRST: Set vars for this image (object param replaces positional args in 1.1.0)
+    var intPosX = opt.x || 0;
+    var intPosY = opt.y || 0;
+    var intWidth = opt.w || 0;
+    var intHeight = opt.h || 0;
+    var sizing = opt.sizing || null;
+    var objHyperlink = opt.hyperlink || '';
+    var strImageData = opt.data || '';
+    var strImagePath = opt.path || '';
+    var imageRelId = getNewRelId(target);
+    // REALITY-CHECK:
+    if (!strImagePath && !strImageData) {
+        console.error("ERROR: addImage() requires either 'data' or 'path' parameter!");
+        return null;
+    }
+    else if (strImagePath && typeof strImagePath !== 'string') {
+        console.error("ERROR: addImage() 'path' should be a string, ex: {path:'/img/sample.png'} - you sent " + strImagePath);
+        return null;
+    }
+    else if (strImageData && typeof strImageData !== 'string') {
+        console.error("ERROR: addImage() 'data' should be a string, ex: {data:'image/png;base64,NMP[...]'} - you sent " + strImageData);
+        return null;
+    }
+    else if (strImageData && typeof strImageData === 'string' && strImageData.toLowerCase().indexOf('base64,') === -1) {
+        console.error("ERROR: Image `data` value lacks a base64 header! Ex: 'image/png;base64,NMP[...]')");
+        return null;
+    }
+    // STEP 1: Set extension
+    // NOTE: Split to address URLs with params (eg: `path/brent.jpg?someParam=true`)
+    var strImgExtn = strImagePath
+        .substring(strImagePath.lastIndexOf('/') + 1)
+        .split('?')[0]
+        .split('.')
+        .pop()
+        .split('#')[0] || 'png';
+    // However, pre-encoded images can be whatever mime-type they want (and good for them!)
+    if (strImageData && /image\/(\w+);/.exec(strImageData) && /image\/(\w+);/.exec(strImageData).length > 0) {
+        strImgExtn = /image\/(\w+);/.exec(strImageData)[1];
+    }
+    else if (strImageData && strImageData.toLowerCase().indexOf('image/svg+xml') > -1) {
+        strImgExtn = 'svg';
+    }
+    // STEP 2: Set type/path
+    newObject._type = SLIDE_OBJECT_TYPES.image;
+    newObject.image = strImagePath || 'preencoded.png';
+    // STEP 3: Set image properties & options
+    // FIXME: Measure actual image when no intWidth/intHeight params passed
+    // ....: This is an async process: we need to make getSizeFromImage use callback, then set H/W...
+    // if ( !intWidth || !intHeight ) { var imgObj = getSizeFromImage(strImagePath);
+    newObject.options = {
+        x: intPosX || 0,
+        y: intPosY || 0,
+        w: intWidth || 1,
+        h: intHeight || 1,
+        rounding: typeof opt.rounding === 'boolean' ? opt.rounding : false,
+        sizing: sizing,
+        placeholder: opt.placeholder,
+        rotate: opt.rotate || 0,
+        flipV: opt.flipV || false,
+        flipH: opt.flipH || false
+    };
+    // STEP 4: Add this image to this Slide Rels (rId/rels count spans all slides! Count all images to get next rId)
+    if (strImgExtn === 'svg') {
+        // SVG files consume *TWO* rId's: (a png version and the svg image)
+        // <Relationship Id="rId3" Type="http://schemas.openxmlformats.org/officeDocument/2006/relationships/image" Target="../media/image1.png"/>
+        // <Relationship Id="rId4" Type="http://schemas.openxmlformats.org/officeDocument/2006/relationships/image" Target="../media/image2.svg"/>
+        target._relsMedia.push({
+            path: strImagePath || strImageData + 'png',
+            type: 'image/png',
+            extn: 'png',
+            data: strImageData || '',
+            rId: imageRelId,
+            Target: '../media/image-' + target._slideNum + '-' + (target._relsMedia.length + 1) + '.png',
+            isSvgPng: true,
+            svgSize: { w: getSmartParseNumber(newObject.options.w, 'X', target._presLayout), h: getSmartParseNumber(newObject.options.h, 'Y', target._presLayout) },
+        });
+        newObject.imageRid = imageRelId;
+        target._relsMedia.push({
+            path: strImagePath || strImageData,
+            type: 'image/svg+xml',
+            extn: strImgExtn,
+            data: strImageData || '',
+            rId: imageRelId + 1,
+            Target: '../media/image-' + target._slideNum + '-' + (target._relsMedia.length + 1) + '.' + strImgExtn,
+        });
+        newObject.imageRid = imageRelId + 1;
+    }
+    else {
+        target._relsMedia.push({
+            path: strImagePath || 'preencoded.' + strImgExtn,
+            type: 'image/' + strImgExtn,
+            extn: strImgExtn,
+            data: strImageData || '',
+            rId: imageRelId,
+            Target: '../media/image-' + target._slideNum + '-' + (target._relsMedia.length + 1) + '.' + strImgExtn,
+        });
+        newObject.imageRid = imageRelId;
+    }
+    // STEP 5: Hyperlink support
+    if (typeof objHyperlink === 'object') {
+        if (!objHyperlink.url && !objHyperlink.slide)
+            throw new Error('ERROR: `hyperlink` option requires either: `url` or `slide`');
+        else {
+            imageRelId++;
+            target._rels.push({
+                type: SLIDE_OBJECT_TYPES.hyperlink,
+                data: objHyperlink.slide ? 'slide' : 'dummy',
+                rId: imageRelId,
+                Target: objHyperlink.url || objHyperlink.slide.toString(),
+            });
+            objHyperlink._rId = imageRelId;
+            newObject.hyperlink = objHyperlink;
+        }
+    }
+    // STEP 6: Add object to slide
+    target._slideObjects.push(newObject);
+}
+/**
+ * Adds a media object to a slide definition.
+ * @param {PresSlide} `target` - slide object that the text will be added to
+ * @param {MediaProps} `opt` - media options
+ */
+function addMediaDefinition(target, opt) {
+    var intRels = target._relsMedia.length + 1;
+    var intPosX = opt.x || 0;
+    var intPosY = opt.y || 0;
+    var intSizeX = opt.w || 2;
+    var intSizeY = opt.h || 2;
+    var strData = opt.data || '';
+    var strLink = opt.link || '';
+    var strPath = opt.path || '';
+    var strType = opt.type || 'audio';
+    var strExtn = 'mp3';
+    var slideData = {
+        _type: SLIDE_OBJECT_TYPES.media,
+    };
+    // STEP 1: REALITY-CHECK
+    if (!strPath && !strData && strType !== 'online') {
+        throw new Error("addMedia() error: either 'data' or 'path' are required!");
+    }
+    else if (strData && strData.toLowerCase().indexOf('base64,') === -1) {
+        throw new Error("addMedia() error: `data` value lacks a base64 header! Ex: 'video/mpeg;base64,NMP[...]')");
+    }
+    // Online Video: requires `link`
+    if (strType === 'online' && !strLink) {
+        throw new Error('addMedia() error: online videos require `link` value');
+    }
+    // FIXME: 20190707
+    //strType = strData ? strData.split(';')[0].split('/')[0] : strType
+    strExtn = strData ? strData.split(';')[0].split('/')[1] : strPath.split('.').pop();
+    // STEP 2: Set type, media
+    slideData.mtype = strType;
+    slideData.media = strPath || 'preencoded.mov';
+    slideData.options = {};
+    // STEP 3: Set media properties & options
+    slideData.options.x = intPosX;
+    slideData.options.y = intPosY;
+    slideData.options.w = intSizeX;
+    slideData.options.h = intSizeY;
+    // STEP 4: Add this media to this Slide Rels (rId/rels count spans all slides! Count all media to get next rId)
+    // NOTE: rId starts at 2 (hence the intRels+1 below) as slideLayout.xml is rId=1!
+    if (strType === 'online') {
+        // A: Add video
+        target._relsMedia.push({
+            path: strPath || 'preencoded' + strExtn,
+            data: 'dummy',
+            type: 'online',
+            extn: strExtn,
+            rId: intRels + 1,
+            Target: strLink,
+        });
+        slideData.mediaRid = target._relsMedia[target._relsMedia.length - 1].rId;
+        // B: Add preview/overlay image
+        target._relsMedia.push({
+            path: 'preencoded.png',
+            data: IMG_PLAYBTN,
+            type: 'image/png',
+            extn: 'png',
+            rId: intRels + 2,
+            Target: '../media/image-' + target._slideNum + '-' + (target._relsMedia.length + 1) + '.png',
+        });
+    }
+    else {
+        /* NOTE: Audio/Video files consume *TWO* rId's:
+         * <Relationship Id="rId2" Target="../media/media1.mov" Type="http://schemas.openxmlformats.org/officeDocument/2006/relationships/video"/>
+         * <Relationship Id="rId3" Target="../media/media1.mov" Type="http://schemas.microsoft.com/office/2007/relationships/media"/>
+         */
+        // A: "relationships/video"
+        target._relsMedia.push({
+            path: strPath || 'preencoded' + strExtn,
+            type: strType + '/' + strExtn,
+            extn: strExtn,
+            data: strData || '',
+            rId: intRels + 0,
+            Target: '../media/media-' + target._slideNum + '-' + (target._relsMedia.length + 1) + '.' + strExtn,
+        });
+        slideData.mediaRid = target._relsMedia[target._relsMedia.length - 1].rId;
+        // B: "relationships/media"
+        target._relsMedia.push({
+            path: strPath || 'preencoded' + strExtn,
+            type: strType + '/' + strExtn,
+            extn: strExtn,
+            data: strData || '',
+            rId: intRels + 1,
+            Target: '../media/media-' + target._slideNum + '-' + (target._relsMedia.length + 0) + '.' + strExtn,
+        });
+        // C: Add preview/overlay image
+        target._relsMedia.push({
+            data: IMG_PLAYBTN,
+            path: 'preencoded.png',
+            type: 'image/png',
+            extn: 'png',
+            rId: intRels + 2,
+            Target: '../media/image-' + target._slideNum + '-' + (target._relsMedia.length + 1) + '.png',
+        });
+    }
+    // LAST
+    target._slideObjects.push(slideData);
+}
+/**
+ * Adds Notes to a slide.
+ * @param {String} `notes`
+ * @param {Object} opt (*unused*)
+ * @param {PresSlide} `target` slide object
+ * @since 2.3.0
+ */
+function addNotesDefinition(target, notes) {
+    target._slideObjects.push({
+        _type: SLIDE_OBJECT_TYPES.notes,
+        text: notes,
+    });
+}
+/**
+ * Adds a shape object to a slide definition.
+ * @param {PresSlide} target slide object that the shape should be added to
+ * @param {SHAPE_NAME} shapeName shape name
+ * @param {ShapeProps} opts shape options
+ */
+function addShapeDefinition(target, shapeName, opts) {
+    var options = typeof opts === 'object' ? opts : {};
+    options.line = options.line || { type: 'none' };
+    var newObject = {
+        _type: SLIDE_OBJECT_TYPES.text,
+        shape: shapeName || SHAPE_TYPE.RECTANGLE,
+        options: options,
+        text: null,
+    };
+    // Reality check
+    if (!shapeName)
+        throw new Error('Missing/Invalid shape parameter! Example: `addShape(pptxgen.shapes.LINE, {x:1, y:1, w:1, h:1});`');
+    // 1: ShapeLineProps defaults
+    var newLineOpts = {
+        type: options.line.type || 'solid',
+        color: options.line.color || DEF_SHAPE_LINE_COLOR,
+        transparency: options.line.transparency || 0,
+        width: options.line.width || 1,
+        dashType: options.line.dashType || 'solid',
+        beginArrowType: options.line.beginArrowType || null,
+        endArrowType: options.line.endArrowType || null,
+    };
+    if (typeof options.line === 'object' && options.line.type !== 'none')
+        options.line = newLineOpts;
+    // 2: Set options defaults
+    options.x = options.x || (options.x === 0 ? 0 : 1);
+    options.y = options.y || (options.y === 0 ? 0 : 1);
+    options.w = options.w || (options.w === 0 ? 0 : 1);
+    options.h = options.h || (options.h === 0 ? 0 : 1);
+    // 3: Handle line (lots of deprecated opts)
+    if (typeof options.line === 'string') {
+        var tmpOpts = newLineOpts;
+        tmpOpts.color = options.line.toString(); // @deprecated `options.line` string (was line color)
+        options.line = tmpOpts;
+    }
+    if (typeof options.lineSize === 'number')
+        options.line.width = options.lineSize; // @deprecated (part of `ShapeLineProps` now)
+    if (typeof options.lineDash === 'string')
+        options.line.dashType = options.lineDash; // @deprecated (part of `ShapeLineProps` now)
+    if (typeof options.lineHead === 'string')
+        options.line.beginArrowType = options.lineHead; // @deprecated (part of `ShapeLineProps` now)
+    if (typeof options.lineTail === 'string')
+        options.line.endArrowType = options.lineTail; // @deprecated (part of `ShapeLineProps` now)
+    // 4: Create hyperlink rels
+    createHyperlinkRels(target, newObject);
+    // LAST: Add object to slide
+    target._slideObjects.push(newObject);
+}
+/**
+ * Adds a table object to a slide definition.
+ * @param {PresSlide} target - slide object that the table should be added to
+ * @param {TableRow[]} tableRows - table data
+ * @param {TableProps} options - table options
+ * @param {SlideLayout} slideLayout - Slide layout
+ * @param {PresLayout} presLayout - Presentation layout
+ * @param {Function} addSlide - method
+ * @param {Function} getSlide - method
+ */
+function addTableDefinition(target, tableRows, options, slideLayout, presLayout, addSlide, getSlide) {
+    var opt = options && typeof options === 'object' ? options : {};
+    var slides = [target]; // Create array of Slides as more may be added by auto-paging
+    // STEP 1: REALITY-CHECK
+    {
+        // A: check for empty
+        if (tableRows === null || tableRows.length === 0 || !Array.isArray(tableRows)) {
+            throw new Error("addTable: Array expected! EX: 'slide.addTable( [rows], {options} );' (https://gitbrent.github.io/PptxGenJS/docs/api-tables.html)");
+        }
+        // B: check for non-well-formatted array (ex: rows=['a','b'] instead of [['a','b']])
+        if (!tableRows[0] || !Array.isArray(tableRows[0])) {
+            throw new Error("addTable: 'rows' should be an array of cells! EX: 'slide.addTable( [ ['A'], ['B'], {text:'C',options:{align:'center'}} ] );' (https://gitbrent.github.io/PptxGenJS/docs/api-tables.html)");
+        }
+        // TODO: FUTURE: This is wacky and wont function right (shows .w value when there is none from demo.js?!) 20191219
+        /*
+        if (opt.w && opt.colW) {
+            console.warn('addTable: please use either `colW` or `w` - not both (table will use `colW` and ignore `w`)')
+            console.log(`${opt.w} ${opt.colW}`)
+        }
+        */
+    }
+    // STEP 2: Transform `tableRows` into well-formatted TableCell's
+    // tableRows can be object or plain text array: `[{text:'cell 1'}, {text:'cell 2', options:{color:'ff0000'}}]` | `["cell 1", "cell 2"]`
+    var arrRows = [];
+    tableRows.forEach(function (row) {
+        var newRow = [];
+        if (Array.isArray(row)) {
+            row.forEach(function (cell) {
+                // A:
+                var newCell = {
+                    _type: SLIDE_OBJECT_TYPES.tablecell,
+                    text: '',
+                    options: typeof cell === 'object' && cell.options ? cell.options : {},
+                };
+                // B:
+                if (typeof cell === 'string' || typeof cell === 'number')
+                    newCell.text = cell.toString();
+                else if (cell.text) {
+                    // Cell can contain complex text type, or string, or number
+                    if (typeof cell.text === 'string' || typeof cell.text === 'number')
+                        newCell.text = cell.text.toString();
+                    else if (cell.text)
+                        newCell.text = cell.text;
+                    // Capture options
+                    if (cell.options && typeof cell.options === 'object')
+                        newCell.options = cell.options;
+                }
+                // C: Set cell borders
+                newCell.options.border = newCell.options.border || opt.border || [{ type: 'none' }, { type: 'none' }, { type: 'none' }, { type: 'none' }];
+                var cellBorder = newCell.options.border;
+                // CASE 1: border interface is: BorderOptions | [BorderOptions, BorderOptions, BorderOptions, BorderOptions]
+                if (!Array.isArray(cellBorder) && typeof cellBorder === 'object')
+                    newCell.options.border = [cellBorder, cellBorder, cellBorder, cellBorder];
+                // Handle: [null, null, {type:'solid'}, null]
+                if (!newCell.options.border[0])
+                    newCell.options.border[0] = { type: 'none' };
+                if (!newCell.options.border[1])
+                    newCell.options.border[1] = { type: 'none' };
+                if (!newCell.options.border[2])
+                    newCell.options.border[2] = { type: 'none' };
+                if (!newCell.options.border[3])
+                    newCell.options.border[3] = { type: 'none' };
+                // set complete BorderOptions for all sides
+                var arrSides = [0, 1, 2, 3];
+                arrSides.forEach(function (idx) {
+                    newCell.options.border[idx] = {
+                        type: newCell.options.border[idx].type || DEF_CELL_BORDER.type,
+                        color: newCell.options.border[idx].color || DEF_CELL_BORDER.color,
+                        pt: typeof newCell.options.border[idx].pt === 'number' ? newCell.options.border[idx].pt : DEF_CELL_BORDER.pt,
+                    };
+                });
+                // LAST:
+                newRow.push(newCell);
+            });
+        }
+        else {
+            console.log('addTable: tableRows has a bad row. A row should be an array of cells. You provided:');
+            console.log(row);
+        }
+        arrRows.push(newRow);
+    });
+    // STEP 3: Set options
+    opt.x = getSmartParseNumber(opt.x || (opt.x === 0 ? 0 : EMU / 2), 'X', presLayout);
+    opt.y = getSmartParseNumber(opt.y || (opt.y === 0 ? 0 : EMU / 2), 'Y', presLayout);
+    if (opt.h)
+        opt.h = getSmartParseNumber(opt.h, 'Y', presLayout); // NOTE: Dont set default `h` - leaving it null triggers auto-rowH in `makeXMLSlide()`
+    opt.fontSize = opt.fontSize || DEF_FONT_SIZE;
+    opt.margin = opt.margin === 0 || opt.margin ? opt.margin : DEF_CELL_MARGIN_PT;
+    if (typeof opt.margin === 'number')
+        opt.margin = [Number(opt.margin), Number(opt.margin), Number(opt.margin), Number(opt.margin)];
+    if (!opt.color)
+        opt.color = opt.color || DEF_FONT_COLOR; // Set default color if needed (table option > inherit from Slide > default to black)
+    if (typeof opt.border === 'string') {
+        console.warn("addTable `border` option must be an object. Ex: `{border: {type:'none'}}`");
+        opt.border = null;
+    }
+    else if (Array.isArray(opt.border)) {
+        [0, 1, 2, 3].forEach(function (idx) {
+            opt.border[idx] = opt.border[idx]
+                ? { type: opt.border[idx].type || DEF_CELL_BORDER.type, color: opt.border[idx].color || DEF_CELL_BORDER.color, pt: opt.border[idx].pt || DEF_CELL_BORDER.pt }
+                : { type: 'none' };
+        });
+    }
+    opt.autoPage = typeof opt.autoPage === 'boolean' ? opt.autoPage : false;
+    opt.autoPageRepeatHeader = typeof opt.autoPageRepeatHeader === 'boolean' ? opt.autoPageRepeatHeader : false;
+    opt.autoPageHeaderRows = typeof opt.autoPageHeaderRows !== 'undefined' && !isNaN(Number(opt.autoPageHeaderRows)) ? Number(opt.autoPageHeaderRows) : 1;
+    opt.autoPageLineWeight = typeof opt.autoPageLineWeight !== 'undefined' && !isNaN(Number(opt.autoPageLineWeight)) ? Number(opt.autoPageLineWeight) : 0;
+    if (opt.autoPageLineWeight) {
+        if (opt.autoPageLineWeight > 1)
+            opt.autoPageLineWeight = 1;
+        else if (opt.autoPageLineWeight < -1)
+            opt.autoPageLineWeight = -1;
+    }
+    // autoPage ^^^
+    // Set/Calc table width
+    // Get slide margins - start with default values, then adjust if master or slide margins exist
+    var arrTableMargin = DEF_SLIDE_MARGIN_IN;
+    // Case 1: Master margins
+    if (slideLayout && typeof slideLayout._margin !== 'undefined') {
+        if (Array.isArray(slideLayout._margin))
+            arrTableMargin = slideLayout._margin;
+        else if (!isNaN(Number(slideLayout._margin)))
+            arrTableMargin = [Number(slideLayout._margin), Number(slideLayout._margin), Number(slideLayout._margin), Number(slideLayout._margin)];
+    }
+    // Case 2: Table margins
+    /* FIXME: add `_margin` option to slide options
+        else if ( addNewSlide._margin ) {
+            if ( Array.isArray(addNewSlide._margin) ) arrTableMargin = addNewSlide._margin;
+            else if ( !isNaN(Number(addNewSlide._margin)) ) arrTableMargin = [Number(addNewSlide._margin), Number(addNewSlide._margin), Number(addNewSlide._margin), Number(addNewSlide._margin)];
+        }
+    */
+    /**
+     * Calc table width depending upon what data we have - several scenarios exist (including bad data, eg: colW doesnt match col count)
+     * The API does not require a `w` value, but XML generation does, hence, code to calc a width below using colW value(s)
+     */
+    if (opt.colW) {
+        var firstRowColCnt = arrRows[0].reduce(function (totalLen, c) {
+            if (c && c.options && c.options.colspan && typeof c.options.colspan === 'number') {
+                totalLen += c.options.colspan;
+            }
+            else {
+                totalLen += 1;
+            }
+            return totalLen;
+        }, 0);
+        // Ex: `colW = 3` or `colW = '3'`
+        if (typeof opt.colW === 'string' || typeof opt.colW === 'number') {
+            opt.w = Math.floor(Number(opt.colW) * firstRowColCnt);
+            opt.colW = null; // IMPORTANT: Unset `colW` so table is created using `opt.w`, which will evenly divide cols
+        }
+        // Ex: `colW=[3]` but with >1 cols (same as above, user is saying "use this width for all")
+        else if (opt.colW && Array.isArray(opt.colW) && opt.colW.length === 1 && firstRowColCnt > 1) {
+            opt.w = Math.floor(Number(opt.colW) * firstRowColCnt);
+            opt.colW = null; // IMPORTANT: Unset `colW` so table is created using `opt.w`, which will evenly divide cols
+        }
+        // Err: Mismatched colW and cols count
+        else if (opt.colW && Array.isArray(opt.colW) && opt.colW.length !== firstRowColCnt) {
+            console.warn('addTable: mismatch: (colW.length != data.length) Therefore, defaulting to evenly distributed col widths.');
+            opt.colW = null;
+        }
+    }
+    else if (opt.w) {
+        opt.w = getSmartParseNumber(opt.w, 'X', presLayout);
+    }
+    else {
+        opt.w = Math.floor(presLayout._sizeW / EMU - arrTableMargin[1] - arrTableMargin[3]);
+    }
+    // STEP 4: Convert units to EMU now (we use different logic in makeSlide->table - smartCalc is not used)
+    if (opt.x && opt.x < 20)
+        opt.x = inch2Emu(opt.x);
+    if (opt.y && opt.y < 20)
+        opt.y = inch2Emu(opt.y);
+    if (opt.w && opt.w < 20)
+        opt.w = inch2Emu(opt.w);
+    if (opt.h && opt.h < 20)
+        opt.h = inch2Emu(opt.h);
+    // STEP 5: Loop over cells: transform each to ITableCell; check to see whether to skip autopaging while here
+    arrRows.forEach(function (row) {
+        row.forEach(function (cell, idy) {
+            // A: Transform cell data if needed
+            /* Table rows can be an object or plain text - transform into object when needed
+                // EX:
+                var arrTabRows1 = [
+                    [ { text:'A1\nA2', options:{rowspan:2, fill:'99FFCC'} } ]
+                    ,[ 'B2', 'C2', 'D2', 'E2' ]
+                ]
+            */
+            if (typeof cell === 'number' || typeof cell === 'string') {
+                // Grab table formatting `opts` to use here so text style/format inherits as it should
+                row[idy] = { _type: SLIDE_OBJECT_TYPES.tablecell, text: row[idy].toString(), options: opt };
+            }
+            else if (typeof cell === 'object') {
+                // ARG0: `text`
+                if (typeof cell.text === 'number')
+                    row[idy].text = row[idy].text.toString();
+                else if (typeof cell.text === 'undefined' || cell.text === null)
+                    row[idy].text = '';
+                // ARG1: `options`: ensure options exists
+                row[idy].options = cell.options || {};
+                // Set type to tabelcell
+                row[idy]._type = SLIDE_OBJECT_TYPES.tablecell;
+            }
+            // B: Check for fine-grained formatting, disable auto-page when found
+            // Since genXmlTextBody already checks for text array ( text:[{},..{}] ) we're done!
+            // Text in individual cells will be formatted as they are added by calls to genXmlTextBody within table builder
+            if (cell.text && Array.isArray(cell.text))
+                opt.autoPage = false;
+        });
+    });
+    // STEP 6: Auto-Paging: (via {options} and used internally)
+    // (used internally by `tableToSlides()` to not engage recursion - we've already paged the table data, just add this one)
+    if (opt && opt.autoPage === false) {
+        // Create hyperlink rels (IMPORTANT: Wait until table has been shredded across Slides or all rels will end-up on Slide 1!)
+        createHyperlinkRels(target, arrRows);
+        // Add slideObjects (NOTE: Use `extend` to avoid mutation)
+        target._slideObjects.push({
+            _type: SLIDE_OBJECT_TYPES.table,
+            arrTabRows: arrRows,
+            options: Object.assign({}, opt),
+        });
+    }
+    else {
+        if (opt.autoPageRepeatHeader)
+            opt._arrObjTabHeadRows = arrRows.filter(function (_row, idx) { return idx < opt.autoPageHeaderRows; });
+        // Loop over rows and create 1-N tables as needed (ISSUE#21)
+        getSlidesForTableRows(arrRows, opt, presLayout, slideLayout).forEach(function (slide, idx) {
+            // A: Create new Slide when needed, otherwise, use existing (NOTE: More than 1 table can be on a Slide, so we will go up AND down the Slide chain)
+            if (!getSlide(target._slideNum + idx))
+                slides.push(addSlide(slideLayout ? slideLayout._name : null));
+            // B: Reset opt.y to `option`/`margin` after first Slide (ISSUE#43, ISSUE#47, ISSUE#48)
+            if (idx > 0)
+                opt.y = inch2Emu(opt.autoPageSlideStartY || opt.newSlideStartY || arrTableMargin[0]);
+            // C: Add this table to new Slide
+            {
+                var newSlide = getSlide(target._slideNum + idx);
+                opt.autoPage = false;
+                // Create hyperlink rels (IMPORTANT: Wait until table has been shredded across Slides or all rels will end-up on Slide 1!)
+                createHyperlinkRels(newSlide, slide.rows);
+                // Add rows to new slide
+                newSlide.addTable(slide.rows, Object.assign({}, opt));
+            }
+        });
+    }
+}
+/**
+ * Adds a text object to a slide definition.
+ * @param {PresSlide} target - slide object that the text should be added to
+ * @param {string|TextProps[]} text text string or object
+ * @param {TextPropsOptions} opts text options
+ * @param {boolean} isPlaceholder` is this a placeholder object
+ * @since: 1.0.0
+ */
+function addTextDefinition(target, text, opts, isPlaceholder) {
+    var opt = opts || {};
+    opt.line = opt.line || {};
+    if (!opt._bodyProp)
+        opt._bodyProp = {};
+    var newObject = {
+        _type: isPlaceholder ? SLIDE_OBJECT_TYPES.placeholder : SLIDE_OBJECT_TYPES.text,
+        shape: opt.shape || SHAPE_TYPE.RECTANGLE,
+        text: (Array.isArray(text) && text.length === 0 ? '' : text || '') || '',
+        options: opt,
+    };
+    // TODO: copy "newLineOpts" from addShape above! 20200609
+    // STEP 1: Set some options
+    {
+        // A.1: Placeholders should inherit their colors or override them, so don't default them
+        if (!opt.placeholder) {
+            opt.color = opt.color || target.color || DEF_FONT_COLOR; // Set color (options > inherit from Slide > default to black)
+        }
+        // A.2: Placeholder should inherit their bullets or override them, so don't default them
+        if (opt.placeholder || isPlaceholder) {
+            opt.bullet = opt.bullet || false;
+        }
+        // B
+        if (opt.shape === SHAPE_TYPE.LINE) {
+            // ShapeLineProps defaults
+            var newLineOpts = {
+                type: opt.line.type || 'solid',
+                color: opt.line.color || DEF_SHAPE_LINE_COLOR,
+                transparency: opt.line.transparency || 0,
+                width: opt.line.width || 1,
+                dashType: opt.line.dashType || 'solid',
+                beginArrowType: opt.line.beginArrowType || null,
+                endArrowType: opt.line.endArrowType || null,
+            };
+            if (typeof opt.line === 'object')
+                opt.line = newLineOpts;
+            // 3: Handle line (lots of deprecated opts)
+            if (typeof opt.line === 'string') {
+                var tmpOpts = newLineOpts;
+                tmpOpts.color = opt.line.toString(); // @deprecated `opt.line` string (was line color)
+                opt.line = tmpOpts;
+            }
+            if (typeof opt.lineSize === 'number')
+                opt.line.width = opt.lineSize; // @deprecated (part of `ShapeLineProps` now)
+            if (typeof opt.lineDash === 'string')
+                opt.line.dashType = opt.lineDash; // @deprecated (part of `ShapeLineProps` now)
+            if (typeof opt.lineHead === 'string')
+                opt.line.beginArrowType = opt.lineHead; // @deprecated (part of `ShapeLineProps` now)
+            if (typeof opt.lineTail === 'string')
+                opt.line.endArrowType = opt.lineTail; // @deprecated (part of `ShapeLineProps` now)
+        }
+        // C
+        newObject.options.lineSpacing = opt.lineSpacing && !isNaN(opt.lineSpacing) ? opt.lineSpacing : null;
+        // D: Transform text options to bodyProperties as thats how we build XML
+        newObject.options._bodyProp.autoFit = opt.autoFit || false; // @deprecated (3.3.0) If true, shape will collapse to text size (Fit To shape)
+        newObject.options._bodyProp.anchor = !opt.placeholder ? TEXT_VALIGN.ctr : null; // VALS: [t,ctr,b]
+        newObject.options._bodyProp.vert = opt.vert || null; // VALS: [eaVert,horz,mongolianVert,vert,vert270,wordArtVert,wordArtVertRtl]
+        if ((opt.inset && !isNaN(Number(opt.inset))) || opt.inset === 0) {
+            newObject.options._bodyProp.lIns = inch2Emu(opt.inset);
+            newObject.options._bodyProp.rIns = inch2Emu(opt.inset);
+            newObject.options._bodyProp.tIns = inch2Emu(opt.inset);
+            newObject.options._bodyProp.bIns = inch2Emu(opt.inset);
+        }
+    }
+    // STEP 2: Transform `align`/`valign` to XML values, store in _bodyProp for XML gen
+    {
+        if ((newObject.options.align || '').toLowerCase().indexOf('c') === 0)
+            newObject.options._bodyProp.align = TEXT_HALIGN.center;
+        else if ((newObject.options.align || '').toLowerCase().indexOf('l') === 0)
+            newObject.options._bodyProp.align = TEXT_HALIGN.left;
+        else if ((newObject.options.align || '').toLowerCase().indexOf('r') === 0)
+            newObject.options._bodyProp.align = TEXT_HALIGN.right;
+        else if ((newObject.options.align || '').toLowerCase().indexOf('j') === 0)
+            newObject.options._bodyProp.align = TEXT_HALIGN.justify;
+        if ((newObject.options.valign || '').toLowerCase().indexOf('b') === 0)
+            newObject.options._bodyProp.anchor = TEXT_VALIGN.b;
+        else if ((newObject.options.valign || '').toLowerCase().indexOf('m') === 0)
+            newObject.options._bodyProp.anchor = TEXT_VALIGN.ctr;
+        else if ((newObject.options.valign || '').toLowerCase().indexOf('t') === 0)
+            newObject.options._bodyProp.anchor = TEXT_VALIGN.t;
+    }
+    // STEP 3: ROBUST: Set rational values for some shadow props if needed
+    correctShadowOptions(opt.shadow);
+    // STEP 4: Create hyperlinks
+    if (typeof text === 'string' || typeof text === 'number')
+        newObject.text = [{ text: text, options: newObject.options }];
+    createHyperlinkRels(target, newObject.text || '');
+    // LAST: Add object to Slide
+    target._slideObjects.push(newObject);
+}
+/**
+ * Adds placeholder objects to slide
+ * @param {PresSlide} slide - slide object containing layouts
+ */
+function addPlaceholdersToSlideLayouts(slide) {
+    (slide._slideLayout._slideObjects || []).forEach(function (slideLayoutObj) {
+        if (slideLayoutObj._type === SLIDE_OBJECT_TYPES.placeholder) {
+            // A: Search for this placeholder on Slide before we add
+            // NOTE: Check to ensure a placeholder does not already exist on the Slide
+            // They are created when they have been populated with text (ex: `slide.addText('Hi', { placeholder:'title' });`)
+            if (slide._slideObjects.filter(function (slideObj) { return slideObj.options && slideObj.options.placeholder === slideLayoutObj.options.placeholder; }).length === 0) {
+                addTextDefinition(slide, '', { placeholder: slideLayoutObj.options.placeholder }, false);
+            }
+        }
+    });
+}
+/* -------------------------------------------------------------------------------- */
+/**
+ * Adds a background image or color to a slide definition.
+ * @param {BackgroundProps} bkg - color string or an object with image definition
+ * @param {PresSlide} target - slide object that the background is set to
+ */
+function addBackgroundDefinition(bkg, target) {
+    if (typeof bkg === 'object' && (bkg.path || bkg.data)) {
+        // Allow the use of only the data key (`path` isnt reqd)
+        bkg.path = bkg.path || 'preencoded.png';
+        var strImgExtn = (bkg.path.split('.').pop() || 'png').split('?')[0]; // Handle "blah.jpg?width=540" etc.
+        if (strImgExtn === 'jpg')
+            strImgExtn = 'jpeg'; // base64-encoded jpg's come out as "data:image/jpeg;base64,/9j/[...]", so correct exttnesion to avoid content warnings at PPT startup
+        target._relsMedia = target._relsMedia || [];
+        var intRels = target._relsMedia.length + 1;
+        // NOTE: `Target` cannot have spaces (eg:"Slide 1-image-1.jpg") or a "presentation is corrupt" warning comes up
+        target._relsMedia.push({
+            path: bkg.path,
+            type: SLIDE_OBJECT_TYPES.image,
+            extn: strImgExtn,
+            data: bkg.data || null,
+            rId: intRels,
+            Target: "../media/" + (target._name || '').replace(/\s+/gi, '-') + "-image-" + (target._relsMedia.length + 1) + "." + strImgExtn,
+        });
+        target._bkgdImgRid = intRels;
+    }
+    else if (bkg && bkg.fill && typeof bkg.fill === 'string') {
+        target.bkgd = bkg.fill;
+    }
+}
+/**
+ * Parses text/text-objects from `addText()` and `addTable()` methods; creates 'hyperlink'-type Slide Rels for each hyperlink found
+ * @param {PresSlide} target - slide object that any hyperlinks will be be added to
+ * @param {number | string | TextProps | TextProps[] | ITableCell[][]} text - text to parse
+ */
+function createHyperlinkRels(target, text) {
+    var textObjs = [];
+    // Only text objects can have hyperlinks, bail when text param is plain text
+    if (typeof text === 'string' || typeof text === 'number')
+        return;
+    // IMPORTANT: "else if" Array.isArray must come before typeof===object! Otherwise, code will exhaust recursion!
+    else if (Array.isArray(text))
+        textObjs = text;
+    else if (typeof text === 'object')
+        textObjs = [text];
+    textObjs.forEach(function (text) {
+        // `text` can be an array of other `text` objects (table cell word-level formatting), continue parsing using recursion
+        if (Array.isArray(text))
+            createHyperlinkRels(target, text);
+        else if (text && typeof text === 'object' && text.options && text.options.hyperlink && !text.options.hyperlink._rId) {
+            if (typeof text.options.hyperlink !== 'object')
+                console.log("ERROR: text `hyperlink` option should be an object. Ex: `hyperlink: {url:'https://github.com'}` ");
+            else if (!text.options.hyperlink.url && !text.options.hyperlink.slide)
+                console.log("ERROR: 'hyperlink requires either: `url` or `slide`'");
+            else {
+                var relId = getNewRelId(target);
+                target._rels.push({
+                    type: SLIDE_OBJECT_TYPES.hyperlink,
+                    data: text.options.hyperlink.slide ? 'slide' : 'dummy',
+                    rId: relId,
+                    Target: encodeXmlEntities(text.options.hyperlink.url) || text.options.hyperlink.slide.toString(),
+                });
+                text.options.hyperlink._rId = relId;
+            }
+        }
+    });
 }
 
-/**
- * PptxGenJS: Slide Class
- */
-var Slide = /** @class */ (function () {
-    function Slide(params) {
-        this.addSlide = params.addSlide;
-        this.getSlide = params.getSlide;
-        this._name = 'Slide ' + params.slideNumber;
-        this._presLayout = params.presLayout;
-        this._rId = params.slideRId;
-        this._rels = [];
-        this._relsChart = [];
-        this._relsMedia = [];
-        this._setSlideNum = params.setSlideNum;
-        this._slideId = params.slideId;
-        this._slideLayout = params.slideLayout || null;
-        this._slideNum = params.slideNumber;
-        this._slideObjects = [];
-        /** NOTE: Slide Numbers: In order for Slide Numbers to function they need to be in all 3 files: master/layout/slide
-         * `defineSlideMaster` and `addNewSlide.slideNumber` will add {slideNumber} to `this.masterSlide` and `this.slideLayouts`
-         * so, lastly, add to the Slide now.
-         */
-        this._slideNumberProps = this._slideLayout && this._slideLayout._slideNumberProps ? this._slideLayout._slideNumberProps : null;
-    }
-    Object.defineProperty(Slide.prototype, "bkgd", {
-        get: function () {
-            return this._bkgd;
-        },
-        set: function (value) {
-            this._bkgd = value;
-        },
-        enumerable: false,
-        configurable: true
-    });
-    Object.defineProperty(Slide.prototype, "background", {
-        get: function () {
-            return this._background;
-        },
-        set: function (value) {
-            addBackgroundDefinition(value, this);
-        },
-        enumerable: false,
-        configurable: true
-    });
-    Object.defineProperty(Slide.prototype, "color", {
-        get: function () {
-            return this._color;
-        },
-        set: function (value) {
-            this._color = value;
-        },
-        enumerable: false,
-        configurable: true
-    });
-    Object.defineProperty(Slide.prototype, "hidden", {
-        get: function () {
-            return this._hidden;
-        },
-        set: function (value) {
-            this._hidden = value;
-        },
-        enumerable: false,
-        configurable: true
-    });
-    Object.defineProperty(Slide.prototype, "slideNumber", {
-        get: function () {
-            return this._slideNumberProps;
-        },
-        /**
-         * @type {SlideNumberProps}
-         */
-        set: function (value) {
-            // NOTE: Slide Numbers: In order for Slide Numbers to function they need to be in all 3 files: master/layout/slide
-            this._slideNumberProps = value;
-            this._setSlideNum(value);
-        },
-        enumerable: false,
-        configurable: true
-    });
-    /**
-     * Add chart to Slide
-     * @param {CHART_NAME|IChartMulti[]} type - chart type
-     * @param {object[]} data - data object
-     * @param {IChartOpts} options - chart options
-     * @return {Slide} this Slide
-     */
-    Slide.prototype.addChart = function (type, data, options) {
-        // FUTURE: TODO-VERSION-4: Remove first arg - only take data and opts, with "type" required on opts
-        // Set `_type` on IChartOptsLib as its what is used as object is passed around
-        var optionsWithType = options || {};
-        optionsWithType._type = type;
-        addChartDefinition(this, type, data, options);
-        return this;
-    };
-    /**
-     * Add image to Slide
-     * @param {ImageProps} options - image options
-     * @return {Slide} this Slide
-     */
-    Slide.prototype.addImage = function (options) {
-        addImageDefinition(this, options);
-        return this;
-    };
-    /**
-     * Add media (audio/video) to Slide
-     * @param {MediaProps} options - media options
-     * @return {Slide} this Slide
-     */
-    Slide.prototype.addMedia = function (options) {
-        addMediaDefinition(this, options);
-        return this;
-    };
-    /**
-     * Add speaker notes to Slide
-     * @docs https://gitbrent.github.io/PptxGenJS/docs/speaker-notes.html
-     * @param {string} notes - notes to add to slide
-     * @return {Slide} this Slide
-     */
-    Slide.prototype.addNotes = function (notes) {
-        addNotesDefinition(this, notes);
-        return this;
-    };
-    /**
-     * Add shape to Slide
-     * @param {SHAPE_NAME} shapeName - shape name
-     * @param {ShapeProps} options - shape options
-     * @return {Slide} this Slide
-     */
-    Slide.prototype.addShape = function (shapeName, options) {
-        // NOTE: As of v3.1.0, <script> users are passing the old shape object from the shapes file (orig to the project)
-        // But React/TypeScript users are passing the shapeName from an enum, which is a simple string, so lets cast
-        // <script./> => `pptx.shapes.RECTANGLE` [string] "rect" ... shapeName['name'] = 'rect'
-        // TypeScript => `pptxgen.shapes.RECTANGLE` [string] "rect" ... shapeName = 'rect'
-        //let shapeNameDecode = typeof shapeName === 'object' && shapeName['name'] ? shapeName['name'] : shapeName
-        addShapeDefinition(this, shapeName, options);
-        return this;
-    };
-    /**
-     * Add table to Slide
-     * @param {TableRow[]} tableRows - table rows
-     * @param {TableProps} options - table options
-     * @return {Slide} this Slide
-     */
-    Slide.prototype.addTable = function (tableRows, options) {
-        // FUTURE: we pass `this` - we dont need to pass layouts - they can be read from this!
-        addTableDefinition(this, tableRows, options, this._slideLayout, this._presLayout, this.addSlide, this.getSlide);
-        return this;
-    };
-    /**
-     * Add text to Slide
-     * @param {string|TextProps[]} text - text string or complex object
-     * @param {TextPropsOptions} options - text options
-     * @return {Slide} this Slide
-     */
-    Slide.prototype.addText = function (text, options) {
-        addTextDefinition(this, text, options, false);
-        return this;
-    };
-    return Slide;
+/**
+ * PptxGenJS: Slide Class
+ */
+var Slide = /** @class */ (function () {
+    function Slide(params) {
+        this.addSlide = params.addSlide;
+        this.getSlide = params.getSlide;
+        this._name = 'Slide ' + params.slideNumber;
+        this._presLayout = params.presLayout;
+        this._rId = params.slideRId;
+        this._rels = [];
+        this._relsChart = [];
+        this._relsMedia = [];
+        this._setSlideNum = params.setSlideNum;
+        this._slideId = params.slideId;
+        this._slideLayout = params.slideLayout || null;
+        this._slideNum = params.slideNumber;
+        this._slideObjects = [];
+        /** NOTE: Slide Numbers: In order for Slide Numbers to function they need to be in all 3 files: master/layout/slide
+         * `defineSlideMaster` and `addNewSlide.slideNumber` will add {slideNumber} to `this.masterSlide` and `this.slideLayouts`
+         * so, lastly, add to the Slide now.
+         */
+        this._slideNumberProps = this._slideLayout && this._slideLayout._slideNumberProps ? this._slideLayout._slideNumberProps : null;
+    }
+    Object.defineProperty(Slide.prototype, "bkgd", {
+        get: function () {
+            return this._bkgd;
+        },
+        set: function (value) {
+            this._bkgd = value;
+        },
+        enumerable: false,
+        configurable: true
+    });
+    Object.defineProperty(Slide.prototype, "background", {
+        get: function () {
+            return this._background;
+        },
+        set: function (value) {
+            addBackgroundDefinition(value, this);
+        },
+        enumerable: false,
+        configurable: true
+    });
+    Object.defineProperty(Slide.prototype, "color", {
+        get: function () {
+            return this._color;
+        },
+        set: function (value) {
+            this._color = value;
+        },
+        enumerable: false,
+        configurable: true
+    });
+    Object.defineProperty(Slide.prototype, "hidden", {
+        get: function () {
+            return this._hidden;
+        },
+        set: function (value) {
+            this._hidden = value;
+        },
+        enumerable: false,
+        configurable: true
+    });
+    Object.defineProperty(Slide.prototype, "slideNumber", {
+        get: function () {
+            return this._slideNumberProps;
+        },
+        /**
+         * @type {SlideNumberProps}
+         */
+        set: function (value) {
+            // NOTE: Slide Numbers: In order for Slide Numbers to function they need to be in all 3 files: master/layout/slide
+            this._slideNumberProps = value;
+            this._setSlideNum(value);
+        },
+        enumerable: false,
+        configurable: true
+    });
+    /**
+     * Add chart to Slide
+     * @param {CHART_NAME|IChartMulti[]} type - chart type
+     * @param {object[]} data - data object
+     * @param {IChartOpts} options - chart options
+     * @return {Slide} this Slide
+     */
+    Slide.prototype.addChart = function (type, data, options) {
+        // FUTURE: TODO-VERSION-4: Remove first arg - only take data and opts, with "type" required on opts
+        // Set `_type` on IChartOptsLib as its what is used as object is passed around
+        var optionsWithType = options || {};
+        optionsWithType._type = type;
+        addChartDefinition(this, type, data, options);
+        return this;
+    };
+    /**
+     * Add image to Slide
+     * @param {ImageProps} options - image options
+     * @return {Slide} this Slide
+     */
+    Slide.prototype.addImage = function (options) {
+        addImageDefinition(this, options);
+        return this;
+    };
+    /**
+     * Add media (audio/video) to Slide
+     * @param {MediaProps} options - media options
+     * @return {Slide} this Slide
+     */
+    Slide.prototype.addMedia = function (options) {
+        addMediaDefinition(this, options);
+        return this;
+    };
+    /**
+     * Add speaker notes to Slide
+     * @docs https://gitbrent.github.io/PptxGenJS/docs/speaker-notes.html
+     * @param {string} notes - notes to add to slide
+     * @return {Slide} this Slide
+     */
+    Slide.prototype.addNotes = function (notes) {
+        addNotesDefinition(this, notes);
+        return this;
+    };
+    /**
+     * Add shape to Slide
+     * @param {SHAPE_NAME} shapeName - shape name
+     * @param {ShapeProps} options - shape options
+     * @return {Slide} this Slide
+     */
+    Slide.prototype.addShape = function (shapeName, options) {
+        // NOTE: As of v3.1.0, <script> users are passing the old shape object from the shapes file (orig to the project)
+        // But React/TypeScript users are passing the shapeName from an enum, which is a simple string, so lets cast
+        // <script./> => `pptx.shapes.RECTANGLE` [string] "rect" ... shapeName['name'] = 'rect'
+        // TypeScript => `pptxgen.shapes.RECTANGLE` [string] "rect" ... shapeName = 'rect'
+        //let shapeNameDecode = typeof shapeName === 'object' && shapeName['name'] ? shapeName['name'] : shapeName
+        addShapeDefinition(this, shapeName, options);
+        return this;
+    };
+    /**
+     * Add table to Slide
+     * @param {TableRow[]} tableRows - table rows
+     * @param {TableProps} options - table options
+     * @return {Slide} this Slide
+     */
+    Slide.prototype.addTable = function (tableRows, options) {
+        // FUTURE: we pass `this` - we dont need to pass layouts - they can be read from this!
+        addTableDefinition(this, tableRows, options, this._slideLayout, this._presLayout, this.addSlide, this.getSlide);
+        return this;
+    };
+    /**
+     * Add text to Slide
+     * @param {string|TextProps[]} text - text string or complex object
+     * @param {TextPropsOptions} options - text options
+     * @return {Slide} this Slide
+     */
+    Slide.prototype.addText = function (text, options) {
+        addTextDefinition(this, text, options, false);
+        return this;
+    };
+    return Slide;
 }());
 
-/**
- * PptxGenJS: Chart Generation
- */
-/**
- * Based on passed data, creates Excel Worksheet that is used as a data source for a chart.
- * @param {ISlideRelChart} chartObject - chart object
- * @param {JSZip} zip - file that the resulting XLSX should be added to
- * @return {Promise} promise of generating the XLSX file
- */
-function createExcelWorksheet(chartObject, zip) {
-    var data = chartObject.data;
-    return new Promise(function (resolve, reject) {
-        var zipExcel = new JSZip();
-        var intBubbleCols = (data.length - 1) * 2 + 1; // 1 for "X-Values", then 2 for every Y-Axis
-        // A: Add folders
-        zipExcel.folder('_rels');
-        zipExcel.folder('docProps');
-        zipExcel.folder('xl/_rels');
-        zipExcel.folder('xl/tables');
-        zipExcel.folder('xl/theme');
-        zipExcel.folder('xl/worksheets');
-        zipExcel.folder('xl/worksheets/_rels');
-        // B: Add core contents
-        {
-            zipExcel.file('[Content_Types].xml', '<?xml version="1.0" encoding="UTF-8" standalone="yes"?><Types xmlns="http://schemas.openxmlformats.org/package/2006/content-types">' +
-                '  <Default Extension="xml" ContentType="application/xml"/>' +
-                '  <Default Extension="rels" ContentType="application/vnd.openxmlformats-package.relationships+xml"/>' +
-                //+ '  <Default Extension="jpeg" ContentType="image/jpg"/><Default Extension="png" ContentType="image/png"/>'
-                //+ '  <Default Extension="bmp" ContentType="image/bmp"/><Default Extension="gif" ContentType="image/gif"/><Default Extension="tif" ContentType="image/tif"/><Default Extension="pdf" ContentType="application/pdf"/><Default Extension="mov" ContentType="application/movie"/><Default Extension="vml" ContentType="application/vnd.openxmlformats-officedocument.vmlDrawing"/>'
-                //+ '  <Default Extension="xlsx" ContentType="application/vnd.openxmlformats-officedocument.spreadsheetml.sheet"/>'
-                '  <Override PartName="/xl/workbook.xml" ContentType="application/vnd.openxmlformats-officedocument.spreadsheetml.sheet.main+xml"/>' +
-                '  <Override PartName="/xl/worksheets/sheet1.xml" ContentType="application/vnd.openxmlformats-officedocument.spreadsheetml.worksheet+xml"/>' +
-                '  <Override PartName="/xl/theme/theme1.xml" ContentType="application/vnd.openxmlformats-officedocument.theme+xml"/>' +
-                '  <Override PartName="/xl/styles.xml" ContentType="application/vnd.openxmlformats-officedocument.spreadsheetml.styles+xml"/>' +
-                '  <Override PartName="/xl/sharedStrings.xml" ContentType="application/vnd.openxmlformats-officedocument.spreadsheetml.sharedStrings+xml"/>' +
-                '  <Override PartName="/xl/tables/table1.xml" ContentType="application/vnd.openxmlformats-officedocument.spreadsheetml.table+xml"/>' +
-                '  <Override PartName="/docProps/core.xml" ContentType="application/vnd.openxmlformats-package.core-properties+xml"/>' +
-                '  <Override PartName="/docProps/app.xml" ContentType="application/vnd.openxmlformats-officedocument.extended-properties+xml"/>' +
-                '</Types>\n');
-            zipExcel.file('_rels/.rels', '<?xml version="1.0" encoding="UTF-8" standalone="yes"?><Relationships xmlns="http://schemas.openxmlformats.org/package/2006/relationships">' +
-                '<Relationship Id="rId1" Type="http://schemas.openxmlformats.org/package/2006/relationships/metadata/core-properties" Target="docProps/core.xml"/>' +
-                '<Relationship Id="rId2" Type="http://schemas.openxmlformats.org/officeDocument/2006/relationships/extended-properties" Target="docProps/app.xml"/>' +
-                '<Relationship Id="rId3" Type="http://schemas.openxmlformats.org/officeDocument/2006/relationships/officeDocument" Target="xl/workbook.xml"/>' +
-                '</Relationships>\n');
-            zipExcel.file('docProps/app.xml', '<?xml version="1.0" encoding="UTF-8" standalone="yes"?><Properties xmlns="http://schemas.openxmlformats.org/officeDocument/2006/extended-properties" xmlns:vt="http://schemas.openxmlformats.org/officeDocument/2006/docPropsVTypes">' +
-                '<Application>Microsoft Excel</Application>' +
-                '<DocSecurity>0</DocSecurity>' +
-                '<ScaleCrop>false</ScaleCrop>' +
-                '<HeadingPairs><vt:vector size="2" baseType="variant"><vt:variant><vt:lpstr>Worksheets</vt:lpstr></vt:variant><vt:variant><vt:i4>1</vt:i4></vt:variant></vt:vector></HeadingPairs><TitlesOfParts><vt:vector size="1" baseType="lpstr"><vt:lpstr>Sheet1</vt:lpstr></vt:vector></TitlesOfParts>' +
-                '</Properties>\n');
-            zipExcel.file('docProps/core.xml', '<?xml version="1.0" encoding="UTF-8"?><cp:coreProperties xmlns:cp="http://schemas.openxmlformats.org/package/2006/metadata/core-properties" xmlns:dc="http://purl.org/dc/elements/1.1/" xmlns:dcterms="http://purl.org/dc/terms/" xmlns:dcmitype="http://purl.org/dc/dcmitype/" xmlns:xsi="http://www.w3.org/2001/XMLSchema-instance">' +
-                '<dc:creator>PptxGenJS</dc:creator>' +
-                '<cp:lastModifiedBy>Ely, Brent</cp:lastModifiedBy>' +
-                '<dcterms:created xsi:type="dcterms:W3CDTF">' +
-                new Date().toISOString() +
-                '</dcterms:created>' +
-                '<dcterms:modified xsi:type="dcterms:W3CDTF">' +
-                new Date().toISOString() +
-                '</dcterms:modified>' +
-                '</cp:coreProperties>\n');
-            zipExcel.file('xl/_rels/workbook.xml.rels', '<?xml version="1.0" encoding="UTF-8" standalone="yes"?>' +
-                '<Relationships xmlns="http://schemas.openxmlformats.org/package/2006/relationships">' +
-                '<Relationship Id="rId3" Type="http://schemas.openxmlformats.org/officeDocument/2006/relationships/styles" Target="styles.xml"/>' +
-                '<Relationship Id="rId4" Type="http://schemas.openxmlformats.org/officeDocument/2006/relationships/sharedStrings" Target="sharedStrings.xml"/>' +
-                '<Relationship Id="rId1" Type="http://schemas.openxmlformats.org/officeDocument/2006/relationships/worksheet" Target="worksheets/sheet1.xml"/>' +
-                '<Relationship Id="rId2" Type="http://schemas.openxmlformats.org/officeDocument/2006/relationships/theme" Target="theme/theme1.xml"/>' +
-                '</Relationships>\n');
-            zipExcel.file('xl/styles.xml', '<?xml version="1.0" encoding="UTF-8" standalone="yes"?><styleSheet xmlns="http://schemas.openxmlformats.org/spreadsheetml/2006/main"><numFmts count="1"><numFmt numFmtId="0" formatCode="General"/></numFmts><fonts count="4"><font><sz val="9"/><color indexed="8"/><name val="Geneva"/></font><font><sz val="9"/><color indexed="8"/><name val="Geneva"/></font><font><sz val="10"/><color indexed="8"/><name val="Geneva"/></font><font><sz val="18"/><color indexed="8"/>' +
-                '<name val="Arial"/></font></fonts><fills count="2"><fill><patternFill patternType="none"/></fill><fill><patternFill patternType="gray125"/></fill></fills><borders count="1"><border><left/><right/><top/><bottom/><diagonal/></border></borders><dxfs count="0"/><tableStyles count="0"/><colors><indexedColors><rgbColor rgb="ff000000"/><rgbColor rgb="ffffffff"/><rgbColor rgb="ffff0000"/><rgbColor rgb="ff00ff00"/><rgbColor rgb="ff0000ff"/>' +
-                '<rgbColor rgb="ffffff00"/><rgbColor rgb="ffff00ff"/><rgbColor rgb="ff00ffff"/><rgbColor rgb="ff000000"/><rgbColor rgb="ffffffff"/><rgbColor rgb="ff878787"/><rgbColor rgb="fff9f9f9"/></indexedColors></colors></styleSheet>\n');
-            zipExcel.file('xl/theme/theme1.xml', '<?xml version="1.0" encoding="UTF-8" standalone="yes"?><a:theme xmlns:a="http://schemas.openxmlformats.org/drawingml/2006/main" name="Office Theme"><a:themeElements><a:clrScheme name="Office"><a:dk1><a:sysClr val="windowText" lastClr="000000"/></a:dk1><a:lt1><a:sysClr val="window" lastClr="FFFFFF"/></a:lt1><a:dk2><a:srgbClr val="44546A"/></a:dk2><a:lt2><a:srgbClr val="E7E6E6"/></a:lt2><a:accent1><a:srgbClr val="4472C4"/></a:accent1><a:accent2><a:srgbClr val="ED7D31"/></a:accent2><a:accent3><a:srgbClr val="A5A5A5"/></a:accent3><a:accent4><a:srgbClr val="FFC000"/></a:accent4><a:accent5><a:srgbClr val="5B9BD5"/></a:accent5><a:accent6><a:srgbClr val="70AD47"/></a:accent6><a:hlink><a:srgbClr val="0563C1"/></a:hlink><a:folHlink><a:srgbClr val="954F72"/></a:folHlink></a:clrScheme><a:fontScheme name="Office"><a:majorFont><a:latin typeface="Calibri Light" panose="020F0302020204030204"/><a:ea typeface=""/><a:cs typeface=""/><a:font script="Jpan" typeface="Yu Gothic Light"/><a:font script="Hang" typeface="맑은 고딕"/><a:font script="Hans" typeface="DengXian Light"/><a:font script="Hant" typeface="新細明體"/><a:font script="Arab" typeface="Times New Roman"/><a:font script="Hebr" typeface="Times New Roman"/><a:font script="Thai" typeface="Tahoma"/><a:font script="Ethi" typeface="Nyala"/><a:font script="Beng" typeface="Vrinda"/><a:font script="Gujr" typeface="Shruti"/><a:font script="Khmr" typeface="MoolBoran"/><a:font script="Knda" typeface="Tunga"/><a:font script="Guru" typeface="Raavi"/><a:font script="Cans" typeface="Euphemia"/><a:font script="Cher" typeface="Plantagenet Cherokee"/><a:font script="Yiii" typeface="Microsoft Yi Baiti"/><a:font script="Tibt" typeface="Microsoft Himalaya"/><a:font script="Thaa" typeface="MV Boli"/><a:font script="Deva" typeface="Mangal"/><a:font script="Telu" typeface="Gautami"/><a:font script="Taml" typeface="Latha"/><a:font script="Syrc" typeface="Estrangelo Edessa"/><a:font script="Orya" typeface="Kalinga"/><a:font script="Mlym" typeface="Kartika"/><a:font script="Laoo" typeface="DokChampa"/><a:font script="Sinh" typeface="Iskoola Pota"/><a:font script="Mong" typeface="Mongolian Baiti"/><a:font script="Viet" typeface="Times New Roman"/><a:font script="Uigh" typeface="Microsoft Uighur"/><a:font script="Geor" typeface="Sylfaen"/></a:majorFont><a:minorFont><a:latin typeface="Calibri" panose="020F0502020204030204"/><a:ea typeface=""/><a:cs typeface=""/><a:font script="Jpan" typeface="Yu Gothic"/><a:font script="Hang" typeface="맑은 고딕"/><a:font script="Hans" typeface="DengXian"/><a:font script="Hant" typeface="新細明體"/><a:font script="Arab" typeface="Arial"/><a:font script="Hebr" typeface="Arial"/><a:font script="Thai" typeface="Tahoma"/><a:font script="Ethi" typeface="Nyala"/><a:font script="Beng" typeface="Vrinda"/><a:font script="Gujr" typeface="Shruti"/><a:font script="Khmr" typeface="DaunPenh"/><a:font script="Knda" typeface="Tunga"/><a:font script="Guru" typeface="Raavi"/><a:font script="Cans" typeface="Euphemia"/><a:font script="Cher" typeface="Plantagenet Cherokee"/><a:font script="Yiii" typeface="Microsoft Yi Baiti"/><a:font script="Tibt" typeface="Microsoft Himalaya"/><a:font script="Thaa" typeface="MV Boli"/><a:font script="Deva" typeface="Mangal"/><a:font script="Telu" typeface="Gautami"/><a:font script="Taml" typeface="Latha"/><a:font script="Syrc" typeface="Estrangelo Edessa"/><a:font script="Orya" typeface="Kalinga"/><a:font script="Mlym" typeface="Kartika"/><a:font script="Laoo" typeface="DokChampa"/><a:font script="Sinh" typeface="Iskoola Pota"/><a:font script="Mong" typeface="Mongolian Baiti"/><a:font script="Viet" typeface="Arial"/><a:font script="Uigh" typeface="Microsoft Uighur"/><a:font script="Geor" typeface="Sylfaen"/></a:minorFont></a:fontScheme><a:fmtScheme name="Office"><a:fillStyleLst><a:solidFill><a:schemeClr val="phClr"/></a:solidFill><a:gradFill rotWithShape="1"><a:gsLst><a:gs pos="0"><a:schemeClr val="phClr"><a:lumMod val="110000"/><a:satMod val="105000"/><a:tint val="67000"/></a:schemeClr></a:gs><a:gs pos="50000"><a:schemeClr val="phClr"><a:lumMod val="105000"/><a:satMod val="103000"/><a:tint val="73000"/></a:schemeClr></a:gs><a:gs pos="100000"><a:schemeClr val="phClr"><a:lumMod val="105000"/><a:satMod val="109000"/><a:tint val="81000"/></a:schemeClr></a:gs></a:gsLst><a:lin ang="5400000" scaled="0"/></a:gradFill><a:gradFill rotWithShape="1"><a:gsLst><a:gs pos="0"><a:schemeClr val="phClr"><a:satMod val="103000"/><a:lumMod val="102000"/><a:tint val="94000"/></a:schemeClr></a:gs><a:gs pos="50000"><a:schemeClr val="phClr"><a:satMod val="110000"/><a:lumMod val="100000"/><a:shade val="100000"/></a:schemeClr></a:gs><a:gs pos="100000"><a:schemeClr val="phClr"><a:lumMod val="99000"/><a:satMod val="120000"/><a:shade val="78000"/></a:schemeClr></a:gs></a:gsLst><a:lin ang="5400000" scaled="0"/></a:gradFill></a:fillStyleLst><a:lnStyleLst><a:ln w="6350" cap="flat" cmpd="sng" algn="ctr"><a:solidFill><a:schemeClr val="phClr"/></a:solidFill><a:prstDash val="solid"/><a:miter lim="800000"/></a:ln><a:ln w="12700" cap="flat" cmpd="sng" algn="ctr"><a:solidFill><a:schemeClr val="phClr"/></a:solidFill><a:prstDash val="solid"/><a:miter lim="800000"/></a:ln><a:ln w="19050" cap="flat" cmpd="sng" algn="ctr"><a:solidFill><a:schemeClr val="phClr"/></a:solidFill><a:prstDash val="solid"/><a:miter lim="800000"/></a:ln></a:lnStyleLst><a:effectStyleLst><a:effectStyle><a:effectLst/></a:effectStyle><a:effectStyle><a:effectLst/></a:effectStyle><a:effectStyle><a:effectLst><a:outerShdw blurRad="57150" dist="19050" dir="5400000" algn="ctr" rotWithShape="0"><a:srgbClr val="000000"><a:alpha val="63000"/></a:srgbClr></a:outerShdw></a:effectLst></a:effectStyle></a:effectStyleLst><a:bgFillStyleLst><a:solidFill><a:schemeClr val="phClr"/></a:solidFill><a:solidFill><a:schemeClr val="phClr"><a:tint val="95000"/><a:satMod val="170000"/></a:schemeClr></a:solidFill><a:gradFill rotWithShape="1"><a:gsLst><a:gs pos="0"><a:schemeClr val="phClr"><a:tint val="93000"/><a:satMod val="150000"/><a:shade val="98000"/><a:lumMod val="102000"/></a:schemeClr></a:gs><a:gs pos="50000"><a:schemeClr val="phClr"><a:tint val="98000"/><a:satMod val="130000"/><a:shade val="90000"/><a:lumMod val="103000"/></a:schemeClr></a:gs><a:gs pos="100000"><a:schemeClr val="phClr"><a:shade val="63000"/><a:satMod val="120000"/></a:schemeClr></a:gs></a:gsLst><a:lin ang="5400000" scaled="0"/></a:gradFill></a:bgFillStyleLst></a:fmtScheme></a:themeElements><a:objectDefaults/><a:extraClrSchemeLst/><a:extLst><a:ext uri="{05A4C25C-085E-4340-85A3-A5531E510DB2}"><thm15:themeFamily xmlns:thm15="http://schemas.microsoft.com/office/thememl/2012/main" name="Office Theme" id="{62F939B6-93AF-4DB8-9C6B-D6C7DFDC589F}" vid="{4A3C46E8-61CC-4603-A589-7422A47A8E4A}"/></a:ext></a:extLst></a:theme>');
-            zipExcel.file('xl/workbook.xml', '<?xml version="1.0" encoding="UTF-8"?>' +
-                '<workbook xmlns="http://schemas.openxmlformats.org/spreadsheetml/2006/main" xmlns:r="http://schemas.openxmlformats.org/officeDocument/2006/relationships" xmlns:mc="http://schemas.openxmlformats.org/markup-compatibility/2006" mc:Ignorable="x15" xmlns:x15="http://schemas.microsoft.com/office/spreadsheetml/2010/11/main">' +
-                '<fileVersion appName="xl" lastEdited="6" lowestEdited="6" rupBuild="14420"/>' +
-                '<workbookPr />' +
-                '<bookViews><workbookView xWindow="0" yWindow="0" windowWidth="15960" windowHeight="18080"/></bookViews>' +
-                '<sheets><sheet name="Sheet1" sheetId="1" r:id="rId1" /></sheets>' +
-                '<calcPr calcId="171026" concurrentCalc="0"/>' +
-                '</workbook>\n');
-            zipExcel.file('xl/worksheets/_rels/sheet1.xml.rels', '<?xml version="1.0" encoding="UTF-8" standalone="yes"?>' +
-                '<Relationships xmlns="http://schemas.openxmlformats.org/package/2006/relationships">' +
-                '<Relationship Id="rId1" Type="http://schemas.openxmlformats.org/officeDocument/2006/relationships/table" Target="../tables/table1.xml"/>' +
-                '</Relationships>\n');
-        }
-        // sharedStrings.xml
-        {
-            // A: Start XML
-            var strSharedStrings_1 = '<?xml version="1.0" encoding="UTF-8" standalone="yes"?>';
-            if (chartObject.opts._type === CHART_TYPE.BUBBLE) {
-                strSharedStrings_1 +=
-                    '<sst xmlns="http://schemas.openxmlformats.org/spreadsheetml/2006/main" count="' + (intBubbleCols + 1) + '" uniqueCount="' + (intBubbleCols + 1) + '">';
-            }
-            else if (chartObject.opts._type === CHART_TYPE.SCATTER) {
-                strSharedStrings_1 +=
-                    '<sst xmlns="http://schemas.openxmlformats.org/spreadsheetml/2006/main" count="' + (data.length + 1) + '" uniqueCount="' + (data.length + 1) + '">';
-            }
-            else {
-                strSharedStrings_1 +=
-                    '<sst xmlns="http://schemas.openxmlformats.org/spreadsheetml/2006/main" count="' +
-                        (data[0].labels.length + data.length + 1) +
-                        '" uniqueCount="' +
-                        (data[0].labels.length + data.length + 1) +
-                        '">';
-                // B: Add 'blank' for A1
-                strSharedStrings_1 += '<si><t xml:space="preserve"></t></si>';
-            }
-            // C: Add `name`/Series
-            if (chartObject.opts._type === CHART_TYPE.BUBBLE) {
-                data.forEach(function (objData, idx) {
-                    if (idx === 0)
-                        strSharedStrings_1 += '<si><t>X-Axis</t></si>';
-                    else {
-                        strSharedStrings_1 += '<si><t>' + encodeXmlEntities(objData.name || ' ') + '</t></si>';
-                        strSharedStrings_1 += '<si><t>' + encodeXmlEntities('Size ' + idx) + '</t></si>';
-                    }
-                });
-            }
-            else {
-                data.forEach(function (objData) {
-                    strSharedStrings_1 += '<si><t>' + encodeXmlEntities((objData.name || ' ').replace('X-Axis', 'X-Values')) + '</t></si>';
-                });
-            }
-            // D: Add `labels`/Categories
-            if (chartObject.opts._type !== CHART_TYPE.BUBBLE && chartObject.opts._type !== CHART_TYPE.SCATTER) {
-                data[0].labels.forEach(function (label) {
-                    strSharedStrings_1 += '<si><t>' + encodeXmlEntities(label) + '</t></si>';
-                });
-            }
-            strSharedStrings_1 += '</sst>\n';
-            zipExcel.file('xl/sharedStrings.xml', strSharedStrings_1);
-        }
-        // tables/table1.xml
-        {
-            var strTableXml_1 = '<?xml version="1.0" encoding="UTF-8" standalone="yes"?>';
-            if (chartObject.opts._type === CHART_TYPE.BUBBLE) ;
-            else if (chartObject.opts._type === CHART_TYPE.SCATTER) {
-                strTableXml_1 +=
-                    '<table xmlns="http://schemas.openxmlformats.org/spreadsheetml/2006/main" id="1" name="Table1" displayName="Table1" ref="A1:' +
-                        LETTERS[data.length - 1] +
-                        (data[0].values.length + 1) +
-                        '" totalsRowShown="0">';
-                strTableXml_1 += '<tableColumns count="' + data.length + '">';
-                data.forEach(function (_obj, idx) {
-                    strTableXml_1 += '<tableColumn id="' + (idx + 1) + '" name="' + (idx === 0 ? 'X-Values' : 'Y-Value ' + idx) + '" />';
-                });
-            }
-            else {
-                strTableXml_1 +=
-                    '<table xmlns="http://schemas.openxmlformats.org/spreadsheetml/2006/main" id="1" name="Table1" displayName="Table1" ref="A1:' +
-                        LETTERS[data.length] +
-                        (data[0].labels.length + 1) +
-                        '" totalsRowShown="0">';
-                strTableXml_1 += '<tableColumns count="' + (data.length + 1) + '">';
-                strTableXml_1 += '<tableColumn id="1" name=" " />';
-                data.forEach(function (obj, idx) {
-                    strTableXml_1 += '<tableColumn id="' + (idx + 2) + '" name="' + encodeXmlEntities(obj.name) + '" />';
-                });
-            }
-            strTableXml_1 += '</tableColumns>';
-            strTableXml_1 += '<tableStyleInfo showFirstColumn="0" showLastColumn="0" showRowStripes="1" showColumnStripes="0" />';
-            strTableXml_1 += '</table>';
-            zipExcel.file('xl/tables/table1.xml', strTableXml_1);
-        }
-        // worksheets/sheet1.xml
-        {
-            var strSheetXml_1 = '<?xml version="1.0" encoding="UTF-8" standalone="yes"?>';
-            strSheetXml_1 +=
-                '<worksheet xmlns="http://schemas.openxmlformats.org/spreadsheetml/2006/main" xmlns:r="http://schemas.openxmlformats.org/officeDocument/2006/relationships" xmlns:mc="http://schemas.openxmlformats.org/markup-compatibility/2006" mc:Ignorable="x14ac" xmlns:x14ac="http://schemas.microsoft.com/office/spreadsheetml/2009/9/ac">';
-            if (chartObject.opts._type === CHART_TYPE.BUBBLE) {
-                strSheetXml_1 += '<dimension ref="A1:' + LETTERS[intBubbleCols - 1] + (data[0].values.length + 1) + '" />';
-            }
-            else if (chartObject.opts._type === CHART_TYPE.SCATTER) {
-                strSheetXml_1 += '<dimension ref="A1:' + LETTERS[data.length - 1] + (data[0].values.length + 1) + '" />';
-            }
-            else {
-                strSheetXml_1 += '<dimension ref="A1:' + LETTERS[data.length] + (data[0].labels.length + 1) + '" />';
-            }
-            strSheetXml_1 += '<sheetViews><sheetView tabSelected="1" workbookViewId="0"><selection activeCell="B1" sqref="B1" /></sheetView></sheetViews>';
-            strSheetXml_1 += '<sheetFormatPr baseColWidth="10" defaultColWidth="11.5" defaultRowHeight="12" />';
-            if (chartObject.opts._type === CHART_TYPE.BUBBLE) {
-                strSheetXml_1 += '<cols>';
-                strSheetXml_1 += '<col min="1" max="' + data.length + '" width="11" customWidth="1" />';
-                strSheetXml_1 += '</cols>';
-                /* EX: INPUT: `data`
-                [
-                    { name:'X-Axis'  , values:[10,11,12,13,14,15,16,17,18,19,20] },
-                    { name:'Y-Axis 1', values:[ 1, 6, 7, 8, 9], sizes:[ 4, 5, 6, 7, 8] },
-                    { name:'Y-Axis 2', values:[33,32,42,53,63], sizes:[11,12,13,14,15] }
-                ];
-                */
-                /* EX: OUTPUT: bubbleChart Worksheet:
-                    -|----A-----|------B-----|------C-----|------D-----|------E-----|
-                    1| X-Values | Y-Values 1 | Y-Sizes 1  | Y-Values 2 | Y-Sizes 2  |
-                    2|    11    |     22     |      4     |     33     |      8     |
-                    -|----------|------------|------------|------------|------------|
-                */
-                strSheetXml_1 += '<sheetData>';
-                // A: Create header row first (NOTE: Start at index=1 as headers cols start with 'B')
-                strSheetXml_1 += '<row r="1" spans="1:' + intBubbleCols + '">';
-                strSheetXml_1 += '<c r="A1" t="s"><v>0</v></c>';
-                for (var idxBc = 1; idxBc < intBubbleCols; idxBc++) {
-                    strSheetXml_1 += '<c r="' + (idxBc < 26 ? LETTERS[idxBc] : 'A' + LETTERS[idxBc % LETTERS.length]) + '1" t="s">'; // NOTE: use `t="s"` for label cols!
-                    strSheetXml_1 += '<v>' + idxBc + '</v>';
-                    strSheetXml_1 += '</c>';
-                }
-                strSheetXml_1 += '</row>';
-                // B: Add row for each X-Axis value (Y-Axis* value is optional)
-                data[0].values.forEach(function (val, idx) {
-                    // Leading col is reserved for the 'X-Axis' value, so hard-code it, then loop over col values
-                    strSheetXml_1 += '<row r="' + (idx + 2) + '" spans="1:' + intBubbleCols + '">';
-                    strSheetXml_1 += '<c r="A' + (idx + 2) + '"><v>' + val + '</v></c>';
-                    // Add Y-Axis 1->N (idy=0 = Xaxis)
-                    var idxColLtr = 1;
-                    for (var idy = 1; idy < data.length; idy++) {
-                        // y-value
-                        strSheetXml_1 += '<c r="' + (idxColLtr < 26 ? LETTERS[idxColLtr] : 'A' + LETTERS[idxColLtr % LETTERS.length]) + '' + (idx + 2) + '">';
-                        strSheetXml_1 += '<v>' + (data[idy].values[idx] || '') + '</v>';
-                        strSheetXml_1 += '</c>';
-                        idxColLtr++;
-                        // y-size
-                        strSheetXml_1 += '<c r="' + (idxColLtr < 26 ? LETTERS[idxColLtr] : 'A' + LETTERS[idxColLtr % LETTERS.length]) + '' + (idx + 2) + '">';
-                        strSheetXml_1 += '<v>' + (data[idy].sizes[idx] || '') + '</v>';
-                        strSheetXml_1 += '</c>';
-                        idxColLtr++;
-                    }
-                    strSheetXml_1 += '</row>';
-                });
-            }
-            else if (chartObject.opts._type === CHART_TYPE.SCATTER) {
-                strSheetXml_1 += '<cols>';
-                strSheetXml_1 += '<col min="1" max="' + data.length + '" width="11" customWidth="1" />';
-                //data.forEach((obj,idx)=>{ strSheetXml += '<col min="'+(idx+1)+'" max="'+(idx+1)+'" width="11" customWidth="1" />' });
-                strSheetXml_1 += '</cols>';
-                /* EX: INPUT: `data`
-                [
-                    { name:'X-Axis'  , values:[10,11,12,13,14,15,16,17,18,19,20] },
-                    { name:'Y-Axis 1', values:[ 1, 6, 7, 8, 9] },
-                    { name:'Y-Axis 2', values:[33,32,42,53,63] }
-                ];
-                */
-                /* EX: OUTPUT: scatterChart Worksheet:
-                    -|----A-----|------B-----|
-                    1| X-Values | Y-Values 1 |
-                    2|    11    |     22     |
-                    -|----------|------------|
-                */
-                strSheetXml_1 += '<sheetData>';
-                // A: Create header row first (NOTE: Start at index=1 as headers cols start with 'B')
-                strSheetXml_1 += '<row r="1" spans="1:' + data.length + '">';
-                strSheetXml_1 += '<c r="A1" t="s"><v>0</v></c>';
-                for (var idxSd = 1; idxSd < data.length; idxSd++) {
-                    strSheetXml_1 += '<c r="' + (idxSd < 26 ? LETTERS[idxSd] : 'A' + LETTERS[idxSd % LETTERS.length]) + '1" t="s">'; // NOTE: use `t="s"` for label cols!
-                    strSheetXml_1 += '<v>' + idxSd + '</v>';
-                    strSheetXml_1 += '</c>';
-                }
-                strSheetXml_1 += '</row>';
-                // B: Add row for each X-Axis value (Y-Axis* value is optional)
-                data[0].values.forEach(function (val, idx) {
-                    // Leading col is reserved for the 'X-Axis' value, so hard-code it, then loop over col values
-                    strSheetXml_1 += '<row r="' + (idx + 2) + '" spans="1:' + data.length + '">';
-                    strSheetXml_1 += '<c r="A' + (idx + 2) + '"><v>' + val + '</v></c>';
-                    // Add Y-Axis 1->N
-                    for (var idy = 1; idy < data.length; idy++) {
-                        strSheetXml_1 += '<c r="' + (idy < 26 ? LETTERS[idy] : 'A' + LETTERS[idy % LETTERS.length]) + '' + (idx + 2) + '">';
-                        strSheetXml_1 += '<v>' + (data[idy].values[idx] || data[idy].values[idx] === 0 ? data[idy].values[idx] : '') + '</v>';
-                        strSheetXml_1 += '</c>';
-                    }
-                    strSheetXml_1 += '</row>';
-                });
-            }
-            else {
-                strSheetXml_1 += '<cols>';
-                strSheetXml_1 += '<col min="1" max="1" width="11" customWidth="1" />';
-                //data.forEach(function(){ strSheetXml += '<col min="10" max="100" width="10" customWidth="1" />' });
-                strSheetXml_1 += '</cols>';
-                strSheetXml_1 += '<sheetData>';
-                /* EX: INPUT: `data`
-                [
-                    { name:'Red', labels:['Jan..May-17'], values:[11,13,14,15,16] },
-                    { name:'Amb', labels:['Jan..May-17'], values:[22, 6, 7, 8, 9] },
-                    { name:'Grn', labels:['Jan..May-17'], values:[33,32,42,53,63] }
-                ];
-                */
-                /* EX: OUTPUT: lineChart Worksheet:
-                    -|---A---|--B--|--C--|--D--|
-                    1|       | Red | Amb | Grn |
-                    2|Jan-17 |   11|   22|   33|
-                    3|Feb-17 |   55|   43|   70|
-                    4|Mar-17 |   56|  143|   99|
-                    5|Apr-17 |   65|    3|  120|
-                    6|May-17 |   75|   93|  170|
-                    -|-------|-----|-----|-----|
-                */
-                // A: Create header row first (NOTE: Start at index=1 as headers cols start with 'B')
-                strSheetXml_1 += '<row r="1" spans="1:' + (data.length + 1) + '">';
-                strSheetXml_1 += '<c r="A1" t="s"><v>0</v></c>';
-                for (var idx = 1; idx <= data.length; idx++) {
-                    // FIXME: Max cols is 52
-                    strSheetXml_1 += '<c r="' + (idx < 26 ? LETTERS[idx] : 'A' + LETTERS[idx % LETTERS.length]) + '1" t="s">'; // NOTE: use `t="s"` for label cols!
-                    strSheetXml_1 += '<v>' + idx + '</v>';
-                    strSheetXml_1 += '</c>';
-                }
-                strSheetXml_1 += '</row>';
-                // B: Add data row(s) for each category
-                data[0].labels.forEach(function (_cat, idx) {
-                    // Leading col is reserved for the label, so hard-code it, then loop over col values
-                    strSheetXml_1 += '<row r="' + (idx + 2) + '" spans="1:' + (data.length + 1) + '">';
-                    strSheetXml_1 += '<c r="A' + (idx + 2) + '" t="s">';
-                    strSheetXml_1 += '<v>' + (data.length + idx + 1) + '</v>';
-                    strSheetXml_1 += '</c>';
-                    for (var idy = 0; idy < data.length; idy++) {
-                        strSheetXml_1 += '<c r="' + (idy + 1 < 26 ? LETTERS[idy + 1] : 'A' + LETTERS[(idy + 1) % LETTERS.length]) + '' + (idx + 2) + '">';
-                        strSheetXml_1 += '<v>' + (data[idy].values[idx] || '') + '</v>';
-                        strSheetXml_1 += '</c>';
-                    }
-                    strSheetXml_1 += '</row>';
-                });
-            }
-            strSheetXml_1 += '</sheetData>';
-            strSheetXml_1 += '<pageMargins left="0.7" right="0.7" top="0.75" bottom="0.75" header="0.3" footer="0.3" />';
-            // Link the `table1.xml` file to define an actual Table in Excel
-            // NOTE: This only works with scatter charts - all others give a "cannot find linked file" error
-            // ....: Since we dont need the table anyway (chart data can be edited/range selected, etc.), just dont use this
-            // ....: Leaving this so nobody foolishly attempts to add this in the future
-            // strSheetXml += '<tableParts count="1"><tablePart r:id="rId1" /></tableParts>';
-            strSheetXml_1 += '</worksheet>\n';
-            zipExcel.file('xl/worksheets/sheet1.xml', strSheetXml_1);
-        }
-        // C: Add XLSX to PPTX export
-        zipExcel
-            .generateAsync({ type: 'base64' })
-            .then(function (content) {
-            // 1: Create the embedded Excel worksheet with labels and data
-            zip.file('ppt/embeddings/Microsoft_Excel_Worksheet' + chartObject.globalId + '.xlsx', content, { base64: true });
-            // 2: Create the chart.xml and rel files
-            zip.file('ppt/charts/_rels/' + chartObject.fileName + '.rels', '<?xml version="1.0" encoding="UTF-8" standalone="yes"?>' +
-                '<Relationships xmlns="http://schemas.openxmlformats.org/package/2006/relationships">' +
-                '<Relationship Id="rId1" Type="http://schemas.openxmlformats.org/officeDocument/2006/relationships/package" Target="../embeddings/Microsoft_Excel_Worksheet' +
-                chartObject.globalId +
-                '.xlsx"/>' +
-                '</Relationships>');
-            zip.file('ppt/charts/' + chartObject.fileName, makeXmlCharts(chartObject));
-            // 3: Done
-            resolve(null);
-        })
-            .catch(function (strErr) {
-            reject(strErr);
-        });
-    });
-}
-/**
- * Main entry point method for create charts
- * @see: http://www.datypic.com/sc/ooxml/s-dml-chart.xsd.html
- * @param {ISlideRelChart} rel - chart object
- * @return {string} XML
- */
-function makeXmlCharts(rel) {
-    var strXml = '<?xml version="1.0" encoding="UTF-8" standalone="yes"?>';
-    var usesSecondaryValAxis = false;
-    // STEP 1: Create chart
-    {
-        // CHARTSPACE: BEGIN vvv
-        strXml +=
-            '<c:chartSpace xmlns:c="http://schemas.openxmlformats.org/drawingml/2006/chart" xmlns:a="http://schemas.openxmlformats.org/drawingml/2006/main" xmlns:r="http://schemas.openxmlformats.org/officeDocument/2006/relationships">';
-        strXml += '<c:date1904 val="0"/>'; // ppt defaults to 1904 dates, excel to 1900
-        strXml += '<c:chart>';
-        // OPTION: Title
-        if (rel.opts.showTitle) {
-            strXml += genXmlTitle({
-                title: rel.opts.title || 'Chart Title',
-                fontSize: rel.opts.titleFontSize || DEF_FONT_TITLE_SIZE,
-                color: rel.opts.titleColor,
-                fontFace: rel.opts.titleFontFace,
-                rotate: rel.opts.titleRotate,
-                titleAlign: rel.opts.titleAlign,
-                titlePos: rel.opts.titlePos,
-                bold: rel.opts.titleBold
-            });
-            strXml += '<c:autoTitleDeleted val="0"/>';
-        }
-        else {
-            // NOTE: Add autoTitleDeleted tag in else to prevent default creation of chart title even when showTitle is set to false
-            strXml += '<c:autoTitleDeleted val="1"/>';
-        }
-        /** Add 3D view tag
-         * @see: https://c-rex.net/projects/samples/ooxml/e1/Part4/OOXML_P4_DOCX_perspective_topic_ID0E6BUQB.html
-         */
-        if (rel.opts._type === CHART_TYPE.BAR3D) {
-            strXml += '<c:view3D>';
-            strXml += ' <c:rotX val="' + rel.opts.v3DRotX + '"/>';
-            strXml += ' <c:rotY val="' + rel.opts.v3DRotY + '"/>';
-            strXml += ' <c:rAngAx val="' + (rel.opts.v3DRAngAx === false ? 0 : 1) + '"/>';
-            strXml += ' <c:perspective val="' + rel.opts.v3DPerspective + '"/>';
-            strXml += '</c:view3D>';
-        }
-        strXml += '<c:plotArea>';
-        // IMPORTANT: Dont specify layout to enable auto-fit: PPT does a great job maximizing space with all 4 TRBL locations
-        if (rel.opts.layout) {
-            strXml += '<c:layout>';
-            strXml += ' <c:manualLayout>';
-            strXml += '  <c:layoutTarget val="inner" />';
-            strXml += '  <c:xMode val="edge" />';
-            strXml += '  <c:yMode val="edge" />';
-            strXml += '  <c:x val="' + (rel.opts.layout.x || 0) + '" />';
-            strXml += '  <c:y val="' + (rel.opts.layout.y || 0) + '" />';
-            strXml += '  <c:w val="' + (rel.opts.layout.w || 1) + '" />';
-            strXml += '  <c:h val="' + (rel.opts.layout.h || 1) + '" />';
-            strXml += ' </c:manualLayout>';
-            strXml += '</c:layout>';
-        }
-        else {
-            strXml += '<c:layout/>';
-        }
-    }
-    // A: Create Chart XML -----------------------------------------------------------
-    if (Array.isArray(rel.opts._type)) {
-        rel.opts._type.forEach(function (type) {
-            // TODO: FIXME: theres `options` on chart rels??
-            var options = getMix(rel.opts, type.options);
-            //let options: IChartOptsLib = { type: type.type, }
-            var valAxisId = options['secondaryValAxis'] ? AXIS_ID_VALUE_SECONDARY : AXIS_ID_VALUE_PRIMARY;
-            var catAxisId = options['secondaryCatAxis'] ? AXIS_ID_CATEGORY_SECONDARY : AXIS_ID_CATEGORY_PRIMARY;
-            usesSecondaryValAxis = usesSecondaryValAxis || options.secondaryValAxis;
-            strXml += makeChartType(type.type, type.data, options, valAxisId, catAxisId, true);
-        });
-    }
-    else {
-        strXml += makeChartType(rel.opts._type, rel.data, rel.opts, AXIS_ID_VALUE_PRIMARY, AXIS_ID_CATEGORY_PRIMARY, false);
-    }
-    // B: Axes -----------------------------------------------------------
-    if (rel.opts._type !== CHART_TYPE.PIE && rel.opts._type !== CHART_TYPE.DOUGHNUT) {
-        // Param check
-        if (rel.opts.valAxes && rel.opts.valAxes.length > 1 && !usesSecondaryValAxis) {
-            throw new Error('Secondary axis must be used by one of the multiple charts');
-        }
-        if (rel.opts.catAxes) {
-            if (!rel.opts.valAxes || rel.opts.valAxes.length !== rel.opts.catAxes.length) {
-                throw new Error('There must be the same number of value and category axes.');
-            }
-            strXml += makeCatAxis(getMix(rel.opts, rel.opts.catAxes[0]), AXIS_ID_CATEGORY_PRIMARY, AXIS_ID_VALUE_PRIMARY);
-            if (rel.opts.catAxes[1]) {
-                strXml += makeCatAxis(getMix(rel.opts, rel.opts.catAxes[1]), AXIS_ID_CATEGORY_SECONDARY, AXIS_ID_VALUE_PRIMARY);
-            }
-        }
-        else {
-            strXml += makeCatAxis(rel.opts, AXIS_ID_CATEGORY_PRIMARY, AXIS_ID_VALUE_PRIMARY);
-        }
-        if (rel.opts.valAxes) {
-            strXml += makeValAxis(getMix(rel.opts, rel.opts.valAxes[0]), AXIS_ID_VALUE_PRIMARY);
-            if (rel.opts.valAxes[1]) {
-                strXml += makeValAxis(getMix(rel.opts, rel.opts.valAxes[1]), AXIS_ID_VALUE_SECONDARY);
-            }
-        }
-        else {
-            strXml += makeValAxis(rel.opts, AXIS_ID_VALUE_PRIMARY);
-            // Add series axis for 3D bar
-            if (rel.opts._type === CHART_TYPE.BAR3D) {
-                strXml += makeSerAxis(rel.opts, AXIS_ID_SERIES_PRIMARY, AXIS_ID_VALUE_PRIMARY);
-            }
-        }
-    }
-    // C: Chart Properties and plotArea Options: Border, Data Table, Fill, Legend
-    {
-        // NOTE: DataTable goes between '</c:valAx>' and '<c:spPr>'
-        if (rel.opts.showDataTable) {
-            strXml += '<c:dTable>';
-            strXml += '  <c:showHorzBorder val="' + (rel.opts.showDataTableHorzBorder === false ? 0 : 1) + '"/>';
-            strXml += '  <c:showVertBorder val="' + (rel.opts.showDataTableVertBorder === false ? 0 : 1) + '"/>';
-            strXml += '  <c:showOutline    val="' + (rel.opts.showDataTableOutline === false ? 0 : 1) + '"/>';
-            strXml += '  <c:showKeys       val="' + (rel.opts.showDataTableKeys === false ? 0 : 1) + '"/>';
-            strXml += '  <c:spPr>';
-            strXml += '    <a:noFill/>';
-            strXml +=
-                '    <a:ln w="9525" cap="flat" cmpd="sng" algn="ctr"><a:solidFill><a:schemeClr val="tx1"><a:lumMod val="15000"/><a:lumOff val="85000"/></a:schemeClr></a:solidFill><a:round/></a:ln>';
-            strXml += '    <a:effectLst/>';
-            strXml += '  </c:spPr>';
-            strXml += '  <c:txPr>';
-            strXml += '	  <a:bodyPr rot="0" spcFirstLastPara="1" vertOverflow="ellipsis" vert="horz" wrap="square" anchor="ctr" anchorCtr="1"/>';
-            strXml += '	  <a:lstStyle/>';
-            strXml += '	  <a:p>';
-            strXml += '		<a:pPr rtl="0">';
-            strXml += "       <a:defRPr sz=\"" + Math.round((rel.opts.dataTableFontSize || DEF_FONT_SIZE) * 100) + "\" b=\"0\" i=\"0\" u=\"none\" strike=\"noStrike\" kern=\"1200\" baseline=\"0\">";
-            strXml += '			<a:solidFill><a:schemeClr val="tx1"><a:lumMod val="65000"/><a:lumOff val="35000"/></a:schemeClr></a:solidFill>';
-            strXml += '			<a:latin typeface="+mn-lt"/>';
-            strXml += '			<a:ea typeface="+mn-ea"/>';
-            strXml += '			<a:cs typeface="+mn-cs"/>';
-            strXml += '		  </a:defRPr>';
-            strXml += '		</a:pPr>';
-            strXml += '		<a:endParaRPr lang="en-US"/>';
-            strXml += '	  </a:p>';
-            strXml += '	</c:txPr>';
-            strXml += '</c:dTable>';
-        }
-        strXml += '  <c:spPr>';
-        // OPTION: Fill
-        strXml += rel.opts.fill ? genXmlColorSelection(rel.opts.fill) : '<a:noFill/>';
-        // OPTION: Border
-        strXml += rel.opts.border ? "<a:ln w=\"" + valToPts(rel.opts.border.pt) + "\" cap=\"flat\">" + genXmlColorSelection(rel.opts.border.color) + "</a:ln>" : '<a:ln><a:noFill/></a:ln>';
-        // Close shapeProp/plotArea before Legend
-        strXml += '    <a:effectLst/>';
-        strXml += '  </c:spPr>';
-        strXml += '</c:plotArea>';
-        // OPTION: Legend
-        // IMPORTANT: Dont specify layout to enable auto-fit: PPT does a great job maximizing space with all 4 TRBL locations
-        if (rel.opts.showLegend) {
-            strXml += '<c:legend>';
-            strXml += '<c:legendPos val="' + rel.opts.legendPos + '"/>';
-            //strXml += '<c:layout/>'
-            strXml += '<c:overlay val="0"/>';
-            if (rel.opts.legendFontFace || rel.opts.legendFontSize || rel.opts.legendColor) {
-                strXml += '<c:txPr>';
-                strXml += '  <a:bodyPr/>';
-                strXml += '  <a:lstStyle/>';
-                strXml += '  <a:p>';
-                strXml += '    <a:pPr>';
-                strXml += rel.opts.legendFontSize ? '<a:defRPr sz="' + Math.round(Number(rel.opts.legendFontSize) * 100) + '">' : '<a:defRPr>';
-                if (rel.opts.legendColor)
-                    strXml += genXmlColorSelection(rel.opts.legendColor);
-                if (rel.opts.legendFontFace)
-                    strXml += '<a:latin typeface="' + rel.opts.legendFontFace + '"/>';
-                if (rel.opts.legendFontFace)
-                    strXml += '<a:cs    typeface="' + rel.opts.legendFontFace + '"/>';
-                strXml += '      </a:defRPr>';
-                strXml += '    </a:pPr>';
-                strXml += '    <a:endParaRPr lang="en-US"/>';
-                strXml += '  </a:p>';
-                strXml += '</c:txPr>';
-            }
-            strXml += '</c:legend>';
-        }
-    }
-    strXml += '  <c:plotVisOnly val="1"/>';
-    strXml += '  <c:dispBlanksAs val="' + rel.opts.displayBlanksAs + '"/>';
-    if (rel.opts._type === CHART_TYPE.SCATTER)
-        strXml += '<c:showDLblsOverMax val="1"/>';
-    strXml += '</c:chart>';
-    // D: CHARTSPACE SHAPE PROPS
-    strXml += '<c:spPr>';
-    strXml += '  <a:noFill/>';
-    strXml += '  <a:ln w="12700" cap="flat"><a:noFill/><a:miter lim="400000"/></a:ln>';
-    strXml += '  <a:effectLst/>';
-    strXml += '</c:spPr>';
-    // E: DATA (Add relID)
-    strXml += '<c:externalData r:id="rId1"><c:autoUpdate val="0"/></c:externalData>';
-    // LAST: chartSpace end
-    strXml += '</c:chartSpace>';
-    return strXml;
-}
-/**
- * Create XML string for any given chart type
- * @param {CHART_NAME} `chartType` chart type name
- * @param {OptsChartData[]} `data` chart data
- * @param {IChartOptsLib} `opts` chart options
- * @param {string} `valAxisId`
- * @param {string} `catAxisId`
- * @param {boolean} `isMultiTypeChart`
- * @example '<c:bubbleChart>'
- * @example '<c:lineChart>'
- * @return {string} XML
- */
-function makeChartType(chartType, data, opts, valAxisId, catAxisId, isMultiTypeChart) {
-    // NOTE: "Chart Range" (as shown in "select Chart Area dialog") is calculated.
-    // ....: Ensure each X/Y Axis/Col has same row height (esp. applicable to XY Scatter where X can often be larger than Y's)
-    var strXml = '';
-    switch (chartType) {
-        case CHART_TYPE.AREA:
-        case CHART_TYPE.BAR:
-        case CHART_TYPE.BAR3D:
-        case CHART_TYPE.LINE:
-        case CHART_TYPE.RADAR:
-            // 1: Start Chart
-            strXml += '<c:' + chartType + 'Chart>';
-            if (chartType === CHART_TYPE.AREA && opts.barGrouping === 'stacked') {
-                strXml += '<c:grouping val="' + opts.barGrouping + '"/>';
-            }
-            if (chartType === CHART_TYPE.BAR || chartType === CHART_TYPE.BAR3D) {
-                strXml += '<c:barDir val="' + opts.barDir + '"/>';
-                strXml += '<c:grouping val="' + opts.barGrouping + '"/>';
-            }
-            if (chartType === CHART_TYPE.RADAR) {
-                strXml += '<c:radarStyle val="' + opts.radarStyle + '"/>';
-            }
-            strXml += '<c:varyColors val="0"/>';
-            // 2: "Series" block for every data row
-            /* EX:
-                data: [
-                 {
-                   name: 'Region 1',
-                   labels: ['April', 'May', 'June', 'July'],
-                   values: [17, 26, 53, 96]
-                 },
-                 {
-                   name: 'Region 2',
-                   labels: ['April', 'May', 'June', 'July'],
-                   values: [55, 43, 70, 58]
-                 }
-                ]
-            */
-            var colorIndex_1 = -1; // Maintain the color index by region
-            data.forEach(function (obj) {
-                colorIndex_1++;
-                var idx = obj.index;
-                strXml += '<c:ser>';
-                strXml += '  <c:idx val="' + idx + '"/>';
-                strXml += '  <c:order val="' + idx + '"/>';
-                strXml += '  <c:tx>';
-                strXml += '    <c:strRef>';
-                strXml += '      <c:f>Sheet1!$' + getExcelColName(idx + 1) + '$1</c:f>';
-                strXml += '      <c:strCache><c:ptCount val="1"/><c:pt idx="0"><c:v>' + encodeXmlEntities(obj.name) + '</c:v></c:pt></c:strCache>';
-                strXml += '    </c:strRef>';
-                strXml += '  </c:tx>';
-                strXml += '  <c:invertIfNegative val="0"/>';
-                // Fill and Border
-                // TODO: CURRENT: Pull#727
-                // WIP: let seriesColor = obj.color ? obj.color : opts.chartColors ? opts.chartColors[colorIndex % opts.chartColors.length] : null
-                var seriesColor = opts.chartColors ? opts.chartColors[colorIndex_1 % opts.chartColors.length] : null;
-                strXml += '  <c:spPr>';
-                if (seriesColor === 'transparent') {
-                    strXml += '<a:noFill/>';
-                }
-                else if (opts.chartColorsOpacity) {
-                    strXml += '<a:solidFill>' + createColorElement(seriesColor, "<a:alpha val=\"" + Math.round(opts.chartColorsOpacity * 1000) + "\"/>") + '</a:solidFill>';
-                }
-                else {
-                    strXml += '<a:solidFill>' + createColorElement(seriesColor) + '</a:solidFill>';
-                }
-                if (chartType === CHART_TYPE.LINE) {
-                    if (opts.lineSize === 0) {
-                        strXml += '<a:ln><a:noFill/></a:ln>';
-                    }
-                    else {
-                        strXml += '<a:ln w="' + valToPts(opts.lineSize) + '" cap="flat"><a:solidFill>' + createColorElement(seriesColor) + '</a:solidFill>';
-                        strXml += '<a:prstDash val="' + (opts.lineDash || 'solid') + '"/><a:round/></a:ln>';
-                    }
-                }
-                else if (opts.dataBorder) {
-                    strXml +=
-                        '<a:ln w="' +
-                            valToPts(opts.dataBorder.pt) +
-                            '" cap="flat"><a:solidFill>' +
-                            createColorElement(opts.dataBorder.color) +
-                            '</a:solidFill><a:prstDash val="solid"/><a:round/></a:ln>';
-                }
-                strXml += createShadowElement(opts.shadow, DEF_SHAPE_SHADOW);
-                strXml += '  </c:spPr>';
-                // Data Labels per series
-                // [20190117] NOTE: Adding these to RADAR chart causes unrecoverable corruption!
-                if (chartType !== CHART_TYPE.RADAR) {
-                    strXml += '  <c:dLbls>';
-                    strXml += '    <c:numFmt formatCode="' + opts.dataLabelFormatCode + '" sourceLinked="0"/>';
-                    if (opts.dataLabelBkgrdColors) {
-                        strXml += '    <c:spPr>';
-                        strXml += '       <a:solidFill>' + createColorElement(seriesColor) + '</a:solidFill>';
-                        strXml += '    </c:spPr>';
-                    }
-                    strXml += '    <c:txPr>';
-                    strXml += '      <a:bodyPr/>';
-                    strXml += '      <a:lstStyle/>';
-                    strXml += '      <a:p><a:pPr>';
-                    strXml += '        <a:defRPr b="0" i="0" strike="noStrike" sz="' + Math.round((opts.dataLabelFontSize || DEF_FONT_SIZE) * 100) + '" u="none">';
-                    strXml += '          <a:solidFill>' + createColorElement(opts.dataLabelColor || DEF_FONT_COLOR) + '</a:solidFill>';
-                    strXml += '          <a:latin typeface="' + (opts.dataLabelFontFace || 'Arial') + '"/>';
-                    strXml += '        </a:defRPr>';
-                    strXml += '      </a:pPr></a:p>';
-                    strXml += '    </c:txPr>';
-                    // Setting dLblPos tag for bar3D seems to break the generated chart
-                    if (chartType !== CHART_TYPE.AREA && chartType !== CHART_TYPE.BAR3D) {
-                        if (opts.dataLabelPosition)
-                            strXml += ' <c:dLblPos val="' + opts.dataLabelPosition + '"/>';
-                    }
-                    strXml += '    <c:showLegendKey val="0"/>';
-                    strXml += '    <c:showVal val="' + (opts.showValue ? '1' : '0') + '"/>';
-                    strXml += '    <c:showCatName val="0"/>';
-                    strXml += '    <c:showSerName val="0"/>';
-                    strXml += '    <c:showPercent val="0"/>';
-                    strXml += '    <c:showBubbleSize val="0"/>';
-                    strXml += "    <c:showLeaderLines val=\"" + (opts.showLeaderLines ? '1' : '0') + "\"/>";
-                    strXml += '  </c:dLbls>';
-                }
-                // 'c:marker' tag: `lineDataSymbol`
-                if (chartType === CHART_TYPE.LINE || chartType === CHART_TYPE.RADAR) {
-                    strXml += '<c:marker>';
-                    strXml += '  <c:symbol val="' + opts.lineDataSymbol + '"/>';
-                    if (opts.lineDataSymbolSize) {
-                        // Defaults to "auto" otherwise (but this is usually too small, so there is a default)
-                        strXml += '  <c:size val="' + opts.lineDataSymbolSize + '"/>';
-                    }
-                    strXml += '  <c:spPr>';
-                    strXml +=
-                        '    <a:solidFill>' +
-                            createColorElement(opts.chartColors[idx + 1 > opts.chartColors.length ? Math.floor(Math.random() * opts.chartColors.length) : idx]) +
-                            '</a:solidFill>';
-                    strXml +=
-                        '    <a:ln w="' +
-                            opts.lineDataSymbolLineSize +
-                            '" cap="flat"><a:solidFill>' +
-                            createColorElement(opts.lineDataSymbolLineColor || seriesColor) +
-                            '</a:solidFill><a:prstDash val="solid"/><a:round/></a:ln>';
-                    strXml += '    <a:effectLst/>';
-                    strXml += '  </c:spPr>';
-                    strXml += '</c:marker>';
-                }
-                // Color chart bars various colors
-                // Allow users with a single data set to pass their own array of colors (check for this using != ours)
-                if ((chartType === CHART_TYPE.BAR || chartType === CHART_TYPE.BAR3D) && (data.length === 1 || opts.valueBarColors) && opts.chartColors !== BARCHART_COLORS) {
-                    // Series Data Point colors
-                    obj.values.forEach(function (value, index) {
-                        var arrColors = value < 0 ? opts.invertedColors || opts.chartColors || BARCHART_COLORS : opts.chartColors || [];
-                        strXml += '  <c:dPt>';
-                        strXml += '    <c:idx val="' + index + '"/>';
-                        strXml += '      <c:invertIfNegative val="0"/>';
-                        strXml += '    <c:bubble3D val="0"/>';
-                        strXml += '    <c:spPr>';
-                        if (opts.lineSize === 0) {
-                            strXml += '<a:ln><a:noFill/></a:ln>';
-                        }
-                        else if (chartType === CHART_TYPE.BAR) {
-                            strXml += '<a:solidFill>';
-                            strXml += '  <a:srgbClr val="' + arrColors[index % arrColors.length] + '"/>';
-                            strXml += '</a:solidFill>';
-                        }
-                        else {
-                            strXml += '<a:ln>';
-                            strXml += '  <a:solidFill>';
-                            strXml += '   <a:srgbClr val="' + arrColors[index % arrColors.length] + '"/>';
-                            strXml += '  </a:solidFill>';
-                            strXml += '</a:ln>';
-                        }
-                        strXml += createShadowElement(opts.shadow, DEF_SHAPE_SHADOW);
-                        strXml += '    </c:spPr>';
-                        strXml += '  </c:dPt>';
-                    });
-                }
-                // 2: "Categories"
-                {
-                    strXml += '<c:cat>';
-                    if (opts.catLabelFormatCode) {
-                        // Use 'numRef' as catLabelFormatCode implies that we are expecting numbers here
-                        strXml += '  <c:numRef>';
-                        strXml += '    <c:f>Sheet1!$A$2:$A$' + (obj.labels.length + 1) + '</c:f>';
-                        strXml += '    <c:numCache>';
-                        strXml += '      <c:formatCode>' + (opts.catLabelFormatCode || 'General') + '</c:formatCode>';
-                        strXml += '      <c:ptCount val="' + obj.labels.length + '"/>';
-                        obj.labels.forEach(function (label, idx) {
-                            strXml += '<c:pt idx="' + idx + '"><c:v>' + encodeXmlEntities(label) + '</c:v></c:pt>';
-                        });
-                        strXml += '    </c:numCache>';
-                        strXml += '  </c:numRef>';
-                    }
-                    else {
-                        strXml += '  <c:strRef>';
-                        strXml += '    <c:f>Sheet1!$A$2:$A$' + (obj.labels.length + 1) + '</c:f>';
-                        strXml += '    <c:strCache>';
-                        strXml += '	     <c:ptCount val="' + obj.labels.length + '"/>';
-                        obj.labels.forEach(function (label, idx) {
-                            strXml += '<c:pt idx="' + idx + '"><c:v>' + encodeXmlEntities(label) + '</c:v></c:pt>';
-                        });
-                        strXml += '    </c:strCache>';
-                        strXml += '  </c:strRef>';
-                    }
-                    strXml += '</c:cat>';
-                }
-                // 3: "Values"
-                {
-                    strXml += '<c:val>';
-                    strXml += '  <c:numRef>';
-                    strXml += '    <c:f>Sheet1!$' + getExcelColName(idx + 1) + '$2:$' + getExcelColName(idx + 1) + '$' + (obj.labels.length + 1) + '</c:f>';
-                    strXml += '    <c:numCache>';
-                    strXml += '      <c:formatCode>' + (opts.valLabelFormatCode || opts.dataTableFormatCode || 'General') + '</c:formatCode>';
-                    strXml += '      <c:ptCount val="' + obj.labels.length + '"/>';
-                    obj.values.forEach(function (value, idx) {
-                        strXml += '<c:pt idx="' + idx + '"><c:v>' + (value || value === 0 ? value : '') + '</c:v></c:pt>';
-                    });
-                    strXml += '    </c:numCache>';
-                    strXml += '  </c:numRef>';
-                    strXml += '</c:val>';
-                }
-                // Option: `smooth`
-                if (chartType === CHART_TYPE.LINE)
-                    strXml += '<c:smooth val="' + (opts.lineSmooth ? '1' : '0') + '"/>';
-                // 4: Close "SERIES"
-                strXml += '</c:ser>';
-            });
-            // 3: "Data Labels"
-            {
-                strXml += '  <c:dLbls>';
-                strXml += '    <c:numFmt formatCode="' + opts.dataLabelFormatCode + '" sourceLinked="0"/>';
-                strXml += '    <c:txPr>';
-                strXml += '      <a:bodyPr/>';
-                strXml += '      <a:lstStyle/>';
-                strXml += '      <a:p><a:pPr>';
-                strXml +=
-                    '        <a:defRPr b="' +
-                        (opts.dataLabelFontBold ? 1 : 0) +
-                        '" i="0" strike="noStrike" sz="' +
-                        Math.round((opts.dataLabelFontSize || DEF_FONT_SIZE) * 100) +
-                        '" u="none">';
-                strXml += '          <a:solidFill>' + createColorElement(opts.dataLabelColor || DEF_FONT_COLOR) + '</a:solidFill>';
-                strXml += '          <a:latin typeface="' + (opts.dataLabelFontFace || 'Arial') + '"/>';
-                strXml += '        </a:defRPr>';
-                strXml += '      </a:pPr></a:p>';
-                strXml += '    </c:txPr>';
-                // NOTE: Throwing an error while creating a multi type chart which contains area chart as the below line appears for the other chart type.
-                // Either the given change can be made or the below line can be removed to stop the slide containing multi type chart with area to crash.
-                if (opts._type !== CHART_TYPE.AREA && opts._type !== CHART_TYPE.RADAR && !isMultiTypeChart)
-                    if (opts.dataLabelPosition)
-                        strXml += ' <c:dLblPos val="' + opts.dataLabelPosition + '"/>';
-                strXml += '    <c:showLegendKey val="0"/>';
-                strXml += '    <c:showVal val="' + (opts.showValue ? '1' : '0') + '"/>';
-                strXml += '    <c:showCatName val="0"/>';
-                strXml += '    <c:showSerName val="0"/>';
-                strXml += '    <c:showPercent val="0"/>';
-                strXml += '    <c:showBubbleSize val="0"/>';
-                strXml += "    <c:showLeaderLines val=\"" + (opts.showLeaderLines ? '1' : '0') + "\"/>";
-                strXml += '  </c:dLbls>';
-            }
-            // 4: Add more chart options (gapWidth, line Marker, etc.)
-            if (chartType === CHART_TYPE.BAR) {
-                strXml += '  <c:gapWidth val="' + opts.barGapWidthPct + '"/>';
-                strXml += '  <c:overlap val="' + ((opts.barGrouping || '').indexOf('tacked') > -1 ? 100 : 0) + '"/>';
-            }
-            else if (chartType === CHART_TYPE.BAR3D) {
-                strXml += '  <c:gapWidth val="' + opts.barGapWidthPct + '"/>';
-                strXml += '  <c:gapDepth val="' + opts.barGapDepthPct + '"/>';
-                strXml += '  <c:shape val="' + opts.bar3DShape + '"/>';
-            }
-            else if (chartType === CHART_TYPE.LINE) {
-                strXml += '  <c:marker val="1"/>';
-            }
-            // 5: Add axisId (NOTE: order matters! (category comes first))
-            strXml += '  <c:axId val="' + catAxisId + '"/>';
-            strXml += '  <c:axId val="' + valAxisId + '"/>';
-            strXml += '  <c:axId val="' + AXIS_ID_SERIES_PRIMARY + '"/>';
-            // 6: Close Chart tag
-            strXml += '</c:' + chartType + 'Chart>';
-            // end switch
-            break;
-        case CHART_TYPE.SCATTER:
-            /*
-                `data` = [
-                    { name:'X-Axis',    values:[1,2,3,4,5,6,7,8,9,10,11,12] },
-                    { name:'Y-Value 1', values:[13, 20, 21, 25] },
-                    { name:'Y-Value 2', values:[ 1,  2,  5,  9] }
-                ];
-            */
-            // 1: Start Chart
-            strXml += '<c:' + chartType + 'Chart>';
-            strXml += '<c:scatterStyle val="lineMarker"/>';
-            strXml += '<c:varyColors val="0"/>';
-            // 2: Series: (One for each Y-Axis)
-            colorIndex_1 = -1;
-            data.filter(function (_obj, idx) { return idx > 0; }).forEach(function (obj, idx) {
-                colorIndex_1++;
-                strXml += '<c:ser>';
-                strXml += '  <c:idx val="' + idx + '"/>';
-                strXml += '  <c:order val="' + idx + '"/>';
-                strXml += '  <c:tx>';
-                strXml += '    <c:strRef>';
-                strXml += '      <c:f>Sheet1!$' + LETTERS[idx + 1] + '$1</c:f>';
-                strXml += '      <c:strCache><c:ptCount val="1"/><c:pt idx="0"><c:v>' + obj.name + '</c:v></c:pt></c:strCache>';
-                strXml += '    </c:strRef>';
-                strXml += '  </c:tx>';
-                // 'c:spPr': Fill, Border, Line, LineStyle (dash, etc.), Shadow
-                strXml += '  <c:spPr>';
-                {
-                    var tmpSerColor = opts.chartColors[colorIndex_1 % opts.chartColors.length];
-                    if (tmpSerColor === 'transparent') {
-                        strXml += '<a:noFill/>';
-                    }
-                    else if (opts.chartColorsOpacity) {
-                        strXml += '<a:solidFill>' + createColorElement(tmpSerColor, '<a:alpha val="' + Math.round(opts.chartColorsOpacity * 1000) + '"/>') + '</a:solidFill>';
-                    }
-                    else {
-                        strXml += '<a:solidFill>' + createColorElement(tmpSerColor) + '</a:solidFill>';
-                    }
-                    if (opts.lineSize === 0) {
-                        strXml += '<a:ln><a:noFill/></a:ln>';
-                    }
-                    else {
-                        strXml += '<a:ln w="' + valToPts(opts.lineSize) + '" cap="flat"><a:solidFill>' + createColorElement(tmpSerColor) + '</a:solidFill>';
-                        strXml += '<a:prstDash val="' + (opts.lineDash || 'solid') + '"/><a:round/></a:ln>';
-                    }
-                    // Shadow
-                    strXml += createShadowElement(opts.shadow, DEF_SHAPE_SHADOW);
-                }
-                strXml += '  </c:spPr>';
-                // 'c:marker' tag: `lineDataSymbol`
-                {
-                    strXml += '<c:marker>';
-                    strXml += '  <c:symbol val="' + opts.lineDataSymbol + '"/>';
-                    if (opts.lineDataSymbolSize) {
-                        // Defaults to "auto" otherwise (but this is usually too small, so there is a default)
-                        strXml += '  <c:size val="' + opts.lineDataSymbolSize + '"/>';
-                    }
-                    strXml += '  <c:spPr>';
-                    strXml +=
-                        '    <a:solidFill>' +
-                            createColorElement(opts.chartColors[idx + 1 > opts.chartColors.length ? Math.floor(Math.random() * opts.chartColors.length) : idx]) +
-                            '</a:solidFill>';
-                    strXml +=
-                        '    <a:ln w="' +
-                            opts.lineDataSymbolLineSize +
-                            '" cap="flat"><a:solidFill>' +
-                            createColorElement(opts.lineDataSymbolLineColor || opts.chartColors[colorIndex_1 % opts.chartColors.length]) +
-                            '</a:solidFill><a:prstDash val="solid"/><a:round/></a:ln>';
-                    strXml += '    <a:effectLst/>';
-                    strXml += '  </c:spPr>';
-                    strXml += '</c:marker>';
-                }
-                // Option: scatter data point labels
-                if (opts.showLabel) {
-                    var chartUuid_1 = getUuid('-xxxx-xxxx-xxxx-xxxxxxxxxxxx');
-                    if (obj.labels && (opts.dataLabelFormatScatter === 'custom' || opts.dataLabelFormatScatter === 'customXY')) {
-                        strXml += '<c:dLbls>';
-                        obj.labels.forEach(function (label, idx) {
-                            if (opts.dataLabelFormatScatter === 'custom' || opts.dataLabelFormatScatter === 'customXY') {
-                                strXml += '  <c:dLbl>';
-                                strXml += '    <c:idx val="' + idx + '"/>';
-                                strXml += '    <c:tx>';
-                                strXml += '      <c:rich>';
-                                strXml += '			<a:bodyPr>';
-                                strXml += '				<a:spAutoFit/>';
-                                strXml += '			</a:bodyPr>';
-                                strXml += '        	<a:lstStyle/>';
-                                strXml += '        	<a:p>';
-                                strXml += '				<a:pPr>';
-                                strXml += '					<a:defRPr/>';
-                                strXml += '				</a:pPr>';
-                                strXml += '          	<a:r>';
-                                strXml += '            		<a:rPr lang="' + (opts.lang || 'en-US') + '" dirty="0"/>';
-                                strXml += '            		<a:t>' + encodeXmlEntities(label) + '</a:t>';
-                                strXml += '          	</a:r>';
-                                // Apply XY values at end of custom label
-                                // Do not apply the values if the label was empty or just spaces
-                                // This allows for selective labelling where required
-                                if (opts.dataLabelFormatScatter === 'customXY' && !/^ *$/.test(label)) {
-                                    strXml += '          	<a:r>';
-                                    strXml += '          		<a:rPr lang="' + (opts.lang || 'en-US') + '" baseline="0" dirty="0"/>';
-                                    strXml += '          		<a:t> (</a:t>';
-                                    strXml += '          	</a:r>';
-                                    strXml += '          	<a:fld id="{' + getUuid('xxxxxxxx-xxxx-xxxx-xxxx-xxxxxxxxxxxx') + '}" type="XVALUE">';
-                                    strXml += '          		<a:rPr lang="' + (opts.lang || 'en-US') + '" baseline="0"/>';
-                                    strXml += '          		<a:pPr>';
-                                    strXml += '          			<a:defRPr/>';
-                                    strXml += '          		</a:pPr>';
-                                    strXml += '          		<a:t>[' + encodeXmlEntities(obj.name) + '</a:t>';
-                                    strXml += '          	</a:fld>';
-                                    strXml += '          	<a:r>';
-                                    strXml += '          		<a:rPr lang="' + (opts.lang || 'en-US') + '" baseline="0" dirty="0"/>';
-                                    strXml += '          		<a:t>, </a:t>';
-                                    strXml += '          	</a:r>';
-                                    strXml += '          	<a:fld id="{' + getUuid('xxxxxxxx-xxxx-xxxx-xxxx-xxxxxxxxxxxx') + '}" type="YVALUE">';
-                                    strXml += '          		<a:rPr lang="' + (opts.lang || 'en-US') + '" baseline="0"/>';
-                                    strXml += '          		<a:pPr>';
-                                    strXml += '          			<a:defRPr/>';
-                                    strXml += '          		</a:pPr>';
-                                    strXml += '          		<a:t>[' + encodeXmlEntities(obj.name) + ']</a:t>';
-                                    strXml += '          	</a:fld>';
-                                    strXml += '          	<a:r>';
-                                    strXml += '          		<a:rPr lang="' + (opts.lang || 'en-US') + '" baseline="0" dirty="0"/>';
-                                    strXml += '          		<a:t>)</a:t>';
-                                    strXml += '          	</a:r>';
-                                    strXml += '          	<a:endParaRPr lang="' + (opts.lang || 'en-US') + '" dirty="0"/>';
-                                }
-                                strXml += '        	</a:p>';
-                                strXml += '      </c:rich>';
-                                strXml += '    </c:tx>';
-                                strXml += '    <c:spPr>';
-                                strXml += '    	<a:noFill/>';
-                                strXml += '    	<a:ln>';
-                                strXml += '    		<a:noFill/>';
-                                strXml += '    	</a:ln>';
-                                strXml += '    	<a:effectLst/>';
-                                strXml += '    </c:spPr>';
-                                if (opts.dataLabelPosition)
-                                    strXml += ' <c:dLblPos val="' + opts.dataLabelPosition + '"/>';
-                                strXml += '    <c:showLegendKey val="0"/>';
-                                strXml += '    <c:showVal val="0"/>';
-                                strXml += '    <c:showCatName val="0"/>';
-                                strXml += '    <c:showSerName val="0"/>';
-                                strXml += '    <c:showPercent val="0"/>';
-                                strXml += '    <c:showBubbleSize val="0"/>';
-                                strXml += '	   <c:showLeaderLines val="1"/>';
-                                strXml += '    <c:extLst>';
-                                strXml += '      <c:ext uri="{CE6537A1-D6FC-4f65-9D91-7224C49458BB}" xmlns:c15="http://schemas.microsoft.com/office/drawing/2012/chart"/>';
-                                strXml += '      <c:ext uri="{C3380CC4-5D6E-409C-BE32-E72D297353CC}" xmlns:c16="http://schemas.microsoft.com/office/drawing/2014/chart">';
-                                strXml += '			<c16:uniqueId val="{' + '00000000'.substring(0, 8 - (idx + 1).toString().length).toString() + (idx + 1) + chartUuid_1 + '}"/>';
-                                strXml += '      </c:ext>';
-                                strXml += '		</c:extLst>';
-                                strXml += '</c:dLbl>';
-                            }
-                        });
-                        strXml += '</c:dLbls>';
-                    }
-                    if (opts.dataLabelFormatScatter === 'XY') {
-                        strXml += '<c:dLbls>';
-                        strXml += '	<c:spPr>';
-                        strXml += '		<a:noFill/>';
-                        strXml += '		<a:ln>';
-                        strXml += '			<a:noFill/>';
-                        strXml += '		</a:ln>';
-                        strXml += '	  	<a:effectLst/>';
-                        strXml += '	</c:spPr>';
-                        strXml += '	<c:txPr>';
-                        strXml += '		<a:bodyPr>';
-                        strXml += '			<a:spAutoFit/>';
-                        strXml += '		</a:bodyPr>';
-                        strXml += '		<a:lstStyle/>';
-                        strXml += '		<a:p>';
-                        strXml += '	    	<a:pPr>';
-                        strXml += '        		<a:defRPr/>';
-                        strXml += '	    	</a:pPr>';
-                        strXml += '	    	<a:endParaRPr lang="en-US"/>';
-                        strXml += '		</a:p>';
-                        strXml += '	</c:txPr>';
-                        if (opts.dataLabelPosition)
-                            strXml += ' <c:dLblPos val="' + opts.dataLabelPosition + '"/>';
-                        strXml += '	<c:showLegendKey val="0"/>';
-                        strXml += " <c:showVal val=\"" + (opts.showLabel ? '1' : '0') + "\"/>";
-                        strXml += " <c:showCatName val=\"" + (opts.showLabel ? '1' : '0') + "\"/>";
-                        strXml += '	<c:showSerName val="0"/>';
-                        strXml += '	<c:showPercent val="0"/>';
-                        strXml += '	<c:showBubbleSize val="0"/>';
-                        strXml += '	<c:extLst>';
-                        strXml += '		<c:ext uri="{CE6537A1-D6FC-4f65-9D91-7224C49458BB}" xmlns:c15="http://schemas.microsoft.com/office/drawing/2012/chart">';
-                        strXml += '			<c15:showLeaderLines val="1"/>';
-                        strXml += '		</c:ext>';
-                        strXml += '	</c:extLst>';
-                        strXml += '</c:dLbls>';
-                    }
-                }
-                // Color bar chart bars various colors
-                // Allow users with a single data set to pass their own array of colors (check for this using != ours)
-                if ((data.length === 1 || opts.valueBarColors) && opts.chartColors !== BARCHART_COLORS) {
-                    // Series Data Point colors
-                    obj.values.forEach(function (value, index) {
-                        var arrColors = value < 0 ? opts.invertedColors || BARCHART_COLORS : opts.chartColors || [];
-                        strXml += '  <c:dPt>';
-                        strXml += '    <c:idx val="' + index + '"/>';
-                        strXml += '      <c:invertIfNegative val="0"/>';
-                        strXml += '    <c:bubble3D val="0"/>';
-                        strXml += '    <c:spPr>';
-                        if (opts.lineSize === 0) {
-                            strXml += '<a:ln><a:noFill/></a:ln>';
-                        }
-                        else {
-                            strXml += '<a:solidFill>';
-                            strXml += ' <a:srgbClr val="' + arrColors[index % arrColors.length] + '"/>';
-                            strXml += '</a:solidFill>';
-                        }
-                        strXml += createShadowElement(opts.shadow, DEF_SHAPE_SHADOW);
-                        strXml += '    </c:spPr>';
-                        strXml += '  </c:dPt>';
-                    });
-                }
-                // 3: "Values": Scatter Chart has 2: `xVal` and `yVal`
-                {
-                    // X-Axis is always the same
-                    strXml += '<c:xVal>';
-                    strXml += '  <c:numRef>';
-                    strXml += '    <c:f>Sheet1!$A$2:$A$' + (data[0].values.length + 1) + '</c:f>';
-                    strXml += '    <c:numCache>';
-                    strXml += '      <c:formatCode>General</c:formatCode>';
-                    strXml += '      <c:ptCount val="' + data[0].values.length + '"/>';
-                    data[0].values.forEach(function (value, idx) {
-                        strXml += '<c:pt idx="' + idx + '"><c:v>' + (value || value === 0 ? value : '') + '</c:v></c:pt>';
-                    });
-                    strXml += '    </c:numCache>';
-                    strXml += '  </c:numRef>';
-                    strXml += '</c:xVal>';
-                    // Y-Axis vals are this object's `values`
-                    strXml += '<c:yVal>';
-                    strXml += '  <c:numRef>';
-                    strXml += '    <c:f>Sheet1!$' + getExcelColName(idx + 1) + '$2:$' + getExcelColName(idx + 1) + '$' + (data[0].values.length + 1) + '</c:f>';
-                    strXml += '    <c:numCache>';
-                    strXml += '      <c:formatCode>General</c:formatCode>';
-                    // NOTE: Use pt count and iterate over data[0] (X-Axis) as user can have more values than data (eg: timeline where only first few months are populated)
-                    strXml += '      <c:ptCount val="' + data[0].values.length + '"/>';
-                    data[0].values.forEach(function (_value, idx) {
-                        strXml += '<c:pt idx="' + idx + '"><c:v>' + (obj.values[idx] || obj.values[idx] === 0 ? obj.values[idx] : '') + '</c:v></c:pt>';
-                    });
-                    strXml += '    </c:numCache>';
-                    strXml += '  </c:numRef>';
-                    strXml += '</c:yVal>';
-                }
-                // Option: `smooth`
-                strXml += '<c:smooth val="' + (opts.lineSmooth ? '1' : '0') + '"/>';
-                // 4: Close "SERIES"
-                strXml += '</c:ser>';
-            });
-            // 3: Data Labels
-            {
-                strXml += '  <c:dLbls>';
-                strXml += '    <c:numFmt formatCode="' + opts.dataLabelFormatCode + '" sourceLinked="0"/>';
-                strXml += '    <c:txPr>';
-                strXml += '      <a:bodyPr/>';
-                strXml += '      <a:lstStyle/>';
-                strXml += '      <a:p><a:pPr>';
-                strXml += '        <a:defRPr b="0" i="0" strike="noStrike" sz="' + Math.round((opts.dataLabelFontSize || DEF_FONT_SIZE) * 100) + '" u="none">';
-                strXml += '          <a:solidFill>' + createColorElement(opts.dataLabelColor || DEF_FONT_COLOR) + '</a:solidFill>';
-                strXml += '          <a:latin typeface="' + (opts.dataLabelFontFace || 'Arial') + '"/>';
-                strXml += '        </a:defRPr>';
-                strXml += '      </a:pPr></a:p>';
-                strXml += '    </c:txPr>';
-                if (opts.dataLabelPosition)
-                    strXml += ' <c:dLblPos val="' + opts.dataLabelPosition + '"/>';
-                strXml += '    <c:showLegendKey val="0"/>';
-                strXml += '    <c:showVal val="' + (opts.showValue ? '1' : '0') + '"/>';
-                strXml += '    <c:showCatName val="0"/>';
-                strXml += '    <c:showSerName val="0"/>';
-                strXml += '    <c:showPercent val="0"/>';
-                strXml += '    <c:showBubbleSize val="0"/>';
-                strXml += '  </c:dLbls>';
-            }
-            // 4: Add axisId (NOTE: order matters! (category comes first))
-            strXml += '  <c:axId val="' + catAxisId + '"/>';
-            strXml += '  <c:axId val="' + valAxisId + '"/>';
-            // 5: Close Chart tag
-            strXml += '</c:' + chartType + 'Chart>';
-            // end switch
-            break;
-        case CHART_TYPE.BUBBLE:
-            /*
-                `data` = [
-                    { name:'X-Axis',     values:[1,2,3,4,5,6,7,8,9,10,11,12] },
-                    { name:'Y-Values 1', values:[13, 20, 21, 25], sizes:[10, 5, 20, 15] },
-                    { name:'Y-Values 2', values:[ 1,  2,  5,  9], sizes:[ 5, 3,  9,  3] }
-                ];
-            */
-            // 1: Start Chart
-            strXml += '<c:' + chartType + 'Chart>';
-            strXml += '<c:varyColors val="0"/>';
-            // 2: Series: (One for each Y-Axis)
-            colorIndex_1 = -1;
-            var idxColLtr_1 = 1;
-            data.filter(function (_obj, idx) { return idx > 0; }).forEach(function (obj, idx) {
-                colorIndex_1++;
-                strXml += '<c:ser>';
-                strXml += '  <c:idx val="' + idx + '"/>';
-                strXml += '  <c:order val="' + idx + '"/>';
-                // A: `<c:tx>`
-                strXml += '  <c:tx>';
-                strXml += '    <c:strRef>';
-                strXml += '      <c:f>Sheet1!$' + LETTERS[idxColLtr_1] + '$1</c:f>';
-                strXml += '      <c:strCache><c:ptCount val="1"/><c:pt idx="0"><c:v>' + obj.name + '</c:v></c:pt></c:strCache>';
-                strXml += '    </c:strRef>';
-                strXml += '  </c:tx>';
-                // B: '<c:spPr>': Fill, Border, Line, LineStyle (dash, etc.), Shadow
-                {
-                    strXml += '<c:spPr>';
-                    var tmpSerColor = opts.chartColors[colorIndex_1 % opts.chartColors.length];
-                    if (tmpSerColor === 'transparent') {
-                        strXml += '<a:noFill/>';
-                    }
-                    else if (opts.chartColorsOpacity) {
-                        strXml += '<a:solidFill>' + createColorElement(tmpSerColor, '<a:alpha val="' + Math.round(opts.chartColorsOpacity * 1000) + '"/>') + '</a:solidFill>';
-                    }
-                    else {
-                        strXml += '<a:solidFill>' + createColorElement(tmpSerColor) + '</a:solidFill>';
-                    }
-                    if (opts.lineSize === 0) {
-                        strXml += '<a:ln><a:noFill/></a:ln>';
-                    }
-                    else if (opts.dataBorder) {
-                        strXml +=
-                            '<a:ln w="' +
-                                valToPts(opts.dataBorder.pt) +
-                                '" cap="flat"><a:solidFill>' +
-                                createColorElement(opts.dataBorder.color) +
-                                '</a:solidFill><a:prstDash val="solid"/><a:round/></a:ln>';
-                    }
-                    else {
-                        strXml += '<a:ln w="' + valToPts(opts.lineSize) + '" cap="flat"><a:solidFill>' + createColorElement(tmpSerColor) + '</a:solidFill>';
-                        strXml += '<a:prstDash val="' + (opts.lineDash || 'solid') + '"/><a:round/></a:ln>';
-                    }
-                    // Shadow
-                    strXml += createShadowElement(opts.shadow, DEF_SHAPE_SHADOW);
-                    strXml += '</c:spPr>';
-                }
-                // C: '<c:dLbls>' "Data Labels"
-                // Let it be defaulted for now
-                // D: '<c:xVal>'/'<c:yVal>' "Values": Scatter Chart has 2: `xVal` and `yVal`
-                {
-                    // X-Axis is always the same
-                    strXml += '<c:xVal>';
-                    strXml += '  <c:numRef>';
-                    strXml += '    <c:f>Sheet1!$A$2:$A$' + (data[0].values.length + 1) + '</c:f>';
-                    strXml += '    <c:numCache>';
-                    strXml += '      <c:formatCode>General</c:formatCode>';
-                    strXml += '      <c:ptCount val="' + data[0].values.length + '"/>';
-                    data[0].values.forEach(function (value, idx) {
-                        strXml += '<c:pt idx="' + idx + '"><c:v>' + (value || value === 0 ? value : '') + '</c:v></c:pt>';
-                    });
-                    strXml += '    </c:numCache>';
-                    strXml += '  </c:numRef>';
-                    strXml += '</c:xVal>';
-                    // Y-Axis vals are this object's `values`
-                    strXml += '<c:yVal>';
-                    strXml += '  <c:numRef>';
-                    strXml += '    <c:f>Sheet1!$' + getExcelColName(idxColLtr_1) + '$2:$' + getExcelColName(idxColLtr_1) + '$' + (data[0].values.length + 1) + '</c:f>';
-                    idxColLtr_1++;
-                    strXml += '    <c:numCache>';
-                    strXml += '      <c:formatCode>General</c:formatCode>';
-                    // NOTE: Use pt count and iterate over data[0] (X-Axis) as user can have more values than data (eg: timeline where only first few months are populated)
-                    strXml += '      <c:ptCount val="' + data[0].values.length + '"/>';
-                    data[0].values.forEach(function (_value, idx) {
-                        strXml += '<c:pt idx="' + idx + '"><c:v>' + (obj.values[idx] || obj.values[idx] === 0 ? obj.values[idx] : '') + '</c:v></c:pt>';
-                    });
-                    strXml += '    </c:numCache>';
-                    strXml += '  </c:numRef>';
-                    strXml += '</c:yVal>';
-                }
-                // E: '<c:bubbleSize>'
-                strXml += '  <c:bubbleSize>';
-                strXml += '    <c:numRef>';
-                strXml += '      <c:f>Sheet1!$' + getExcelColName(idxColLtr_1) + '$2:$' + getExcelColName(idx + 2) + '$' + (obj.sizes.length + 1) + '</c:f>';
-                idxColLtr_1++;
-                strXml += '      <c:numCache>';
-                strXml += '        <c:formatCode>General</c:formatCode>';
-                strXml += '	       <c:ptCount val="' + obj.sizes.length + '"/>';
-                obj.sizes.forEach(function (value, idx) {
-                    strXml += '<c:pt idx="' + idx + '"><c:v>' + (value || '') + '</c:v></c:pt>';
-                });
-                strXml += '      </c:numCache>';
-                strXml += '    </c:numRef>';
-                strXml += '  </c:bubbleSize>';
-                strXml += '  <c:bubble3D val="0"/>';
-                // F: Close "SERIES"
-                strXml += '</c:ser>';
-            });
-            // 3: Data Labels
-            {
-                strXml += '  <c:dLbls>';
-                strXml += '    <c:numFmt formatCode="' + opts.dataLabelFormatCode + '" sourceLinked="0"/>';
-                strXml += '    <c:txPr>';
-                strXml += '      <a:bodyPr/>';
-                strXml += '      <a:lstStyle/>';
-                strXml += '      <a:p><a:pPr>';
-                strXml += '        <a:defRPr b="0" i="0" strike="noStrike" sz="' + Math.round((opts.dataLabelFontSize || DEF_FONT_SIZE) * 100) + '" u="none">';
-                strXml += '          <a:solidFill>' + createColorElement(opts.dataLabelColor || DEF_FONT_COLOR) + '</a:solidFill>';
-                strXml += '          <a:latin typeface="' + (opts.dataLabelFontFace || 'Arial') + '"/>';
-                strXml += '        </a:defRPr>';
-                strXml += '      </a:pPr></a:p>';
-                strXml += '    </c:txPr>';
-                if (opts.dataLabelPosition)
-                    strXml += ' <c:dLblPos val="' + opts.dataLabelPosition + '"/>';
-                strXml += '    <c:showLegendKey val="0"/>';
-                strXml += '    <c:showVal val="' + (opts.showValue ? '1' : '0') + '"/>';
-                strXml += '    <c:showCatName val="0"/>';
-                strXml += '    <c:showSerName val="0"/>';
-                strXml += '    <c:showPercent val="0"/>';
-                strXml += '    <c:showBubbleSize val="0"/>';
-                strXml += '  </c:dLbls>';
-            }
-            // 4: Add bubble options
-            //strXml += '  <c:bubbleScale val="100"/>';
-            //strXml += '  <c:showNegBubbles val="0"/>';
-            // Commented out to let it default to PPT until we create options
-            // 5: Add axisId (NOTE: order matters! (category comes first))
-            strXml += '  <c:axId val="' + catAxisId + '"/>';
-            strXml += '  <c:axId val="' + valAxisId + '"/>';
-            // 6: Close Chart tag
-            strXml += '</c:' + chartType + 'Chart>';
-            // end switch
-            break;
-        case CHART_TYPE.DOUGHNUT:
-        case CHART_TYPE.PIE:
-            // Use the same let name so code blocks from barChart are interchangeable
-            var obj = data[0];
-            /* EX:
-                data: [
-                 {
-                   name: 'Project Status',
-                   labels: ['Red', 'Amber', 'Green', 'Unknown'],
-                   values: [10, 20, 38, 2]
-                 }
-                ]
-            */
-            // 1: Start Chart
-            strXml += '<c:' + chartType + 'Chart>';
-            strXml += '  <c:varyColors val="0"/>';
-            strXml += '<c:ser>';
-            strXml += '  <c:idx val="0"/>';
-            strXml += '  <c:order val="0"/>';
-            strXml += '  <c:tx>';
-            strXml += '    <c:strRef>';
-            strXml += '      <c:f>Sheet1!$B$1</c:f>';
-            strXml += '      <c:strCache>';
-            strXml += '        <c:ptCount val="1"/>';
-            strXml += '        <c:pt idx="0"><c:v>' + encodeXmlEntities(obj.name) + '</c:v></c:pt>';
-            strXml += '      </c:strCache>';
-            strXml += '    </c:strRef>';
-            strXml += '  </c:tx>';
-            strXml += '  <c:spPr>';
-            strXml += '    <a:solidFill><a:schemeClr val="accent1"/></a:solidFill>';
-            strXml += '    <a:ln w="9525" cap="flat"><a:solidFill><a:srgbClr val="F9F9F9"/></a:solidFill><a:prstDash val="solid"/><a:round/></a:ln>';
-            if (opts.dataNoEffects) {
-                strXml += '<a:effectLst/>';
-            }
-            else {
-                strXml += createShadowElement(opts.shadow, DEF_SHAPE_SHADOW);
-            }
-            strXml += '  </c:spPr>';
-            //strXml += '<c:explosion val="0"/>'
-            // 2: "Data Point" block for every data row
-            obj.labels.forEach(function (_label, idx) {
-                strXml += '<c:dPt>';
-                strXml += " <c:idx val=\"" + idx + "\"/>";
-                strXml += ' <c:bubble3D val="0"/>';
-                strXml += ' <c:spPr>';
-                strXml += "<a:solidFill>" + createColorElement(opts.chartColors[idx + 1 > opts.chartColors.length ? Math.floor(Math.random() * opts.chartColors.length) : idx]) + "</a:solidFill>";
-                if (opts.dataBorder) {
-                    strXml += "<a:ln w=\"" + valToPts(opts.dataBorder.pt) + "\" cap=\"flat\"><a:solidFill>" + createColorElement(opts.dataBorder.color) + "</a:solidFill><a:prstDash val=\"solid\"/><a:round/></a:ln>";
-                }
-                strXml += createShadowElement(opts.shadow, DEF_SHAPE_SHADOW);
-                strXml += '  </c:spPr>';
-                strXml += '</c:dPt>';
-            });
-            // 3: "Data Label" block for every data Label
-            strXml += '<c:dLbls>';
-            obj.labels.forEach(function (_label, idx) {
-                strXml += '<c:dLbl>';
-                strXml += " <c:idx val=\"" + idx + "\"/>";
-                strXml += "  <c:numFmt formatCode=\"" + (opts.dataLabelFormatCode || 'General') + "\" sourceLinked=\"0\"/>";
-                strXml += '  <c:spPr/><c:txPr>';
-                strXml += '   <a:bodyPr/><a:lstStyle/>';
-                strXml += '   <a:p><a:pPr>';
-                strXml += "   <a:defRPr sz=\"" + Math.round((opts.dataLabelFontSize || DEF_FONT_SIZE) * 100) + "\" b=\"" + (opts.dataLabelFontBold ? 1 : 0) + "\" i=\"0\" u=\"none\" strike=\"noStrike\">";
-                strXml += '    <a:solidFill>' + createColorElement(opts.dataLabelColor || DEF_FONT_COLOR) + '</a:solidFill>';
-                strXml += "    <a:latin typeface=\"" + (opts.dataLabelFontFace || 'Arial') + "\"/>";
-                strXml += '   </a:defRPr>';
-                strXml += '      </a:pPr></a:p>';
-                strXml += '    </c:txPr>';
-                if (chartType === CHART_TYPE.PIE)
-                    "<c:dLblPos val=\"" + (opts.dataLabelPosition || 'inEnd') + "\"/>";
-                strXml += '    <c:showLegendKey val="0"/>';
-                strXml += '    <c:showVal val="' + (opts.showValue ? '1' : '0') + '"/>';
-                strXml += '    <c:showCatName val="' + (opts.showLabel ? '1' : '0') + '"/>';
-                strXml += '    <c:showSerName val="0"/>';
-                strXml += '    <c:showPercent val="' + (opts.showPercent ? '1' : '0') + '"/>';
-                strXml += '    <c:showBubbleSize val="0"/>';
-                strXml += '  </c:dLbl>';
-            });
-            strXml += " <c:numFmt formatCode=\"" + (opts.dataLabelFormatCode || 'General') + "\" sourceLinked=\"0\"/>";
-            strXml += '	<c:txPr>';
-            strXml += '	  <a:bodyPr/>';
-            strXml += '	  <a:lstStyle/>';
-            strXml += '	  <a:p>';
-            strXml += '		<a:pPr>';
-            strXml += '		  <a:defRPr sz="1800" b="0" i="0" u="none" strike="noStrike">';
-            strXml += '			<a:solidFill><a:srgbClr val="000000"/></a:solidFill><a:latin typeface="Arial"/>';
-            strXml += '		  </a:defRPr>';
-            strXml += '		</a:pPr>';
-            strXml += '	  </a:p>';
-            strXml += '	</c:txPr>';
-            strXml += chartType === CHART_TYPE.PIE ? '<c:dLblPos val="ctr"/>' : '';
-            strXml += '	<c:showLegendKey val="0"/>';
-            strXml += '	<c:showVal val="0"/>';
-            strXml += '	<c:showCatName val="1"/>';
-            strXml += '	<c:showSerName val="0"/>';
-            strXml += '	<c:showPercent val="1"/>';
-            strXml += '	<c:showBubbleSize val="0"/>';
-            strXml += " <c:showLeaderLines val=\"" + (opts.showLeaderLines ? '1' : '0') + "\"/>";
-            strXml += '</c:dLbls>';
-            // 2: "Categories"
-            strXml += '<c:cat>';
-            strXml += '  <c:strRef>';
-            strXml += '    <c:f>Sheet1!$A$2:$A$' + (obj.labels.length + 1) + '</c:f>';
-            strXml += '    <c:strCache>';
-            strXml += '	     <c:ptCount val="' + obj.labels.length + '"/>';
-            obj.labels.forEach(function (label, idx) {
-                strXml += '<c:pt idx="' + idx + '"><c:v>' + encodeXmlEntities(label) + '</c:v></c:pt>';
-            });
-            strXml += '    </c:strCache>';
-            strXml += '  </c:strRef>';
-            strXml += '</c:cat>';
-            // 3: Create vals
-            strXml += '  <c:val>';
-            strXml += '    <c:numRef>';
-            strXml += '      <c:f>Sheet1!$B$2:$B$' + (obj.labels.length + 1) + '</c:f>';
-            strXml += '      <c:numCache>';
-            strXml += '	       <c:ptCount val="' + obj.labels.length + '"/>';
-            obj.values.forEach(function (value, idx) {
-                strXml += '<c:pt idx="' + idx + '"><c:v>' + (value || value === 0 ? value : '') + '</c:v></c:pt>';
-            });
-            strXml += '      </c:numCache>';
-            strXml += '    </c:numRef>';
-            strXml += '  </c:val>';
-            // 4: Close "SERIES"
-            strXml += '  </c:ser>';
-            strXml += "  <c:firstSliceAng val=\"" + (opts.firstSliceAng ? opts.firstSliceAng : 0) + "\"/>";
-            if (chartType === CHART_TYPE.DOUGHNUT)
-                strXml += '  <c:holeSize val="' + (opts.holeSize || 50) + '"/>';
-            strXml += '</c:' + chartType + 'Chart>';
-            // Done with Doughnut/Pie
-            break;
-        default:
-            strXml += '';
-            break;
-    }
-    return strXml;
-}
-/**
- * Create Category axis
- * @param {IChartOptsLib} opts - chart options
- * @param {string} axisId - value
- * @param {string} valAxisId - value
- * @return {string} XML
- */
-function makeCatAxis(opts, axisId, valAxisId) {
-    var strXml = '';
-    // Build cat axis tag
-    // NOTE: Scatter and Bubble chart need two Val axises as they display numbers on x axis
-    if (opts._type === CHART_TYPE.SCATTER || opts._type === CHART_TYPE.BUBBLE) {
-        strXml += '<c:valAx>';
-    }
-    else {
-        strXml += '<c:' + (opts.catLabelFormatCode ? 'dateAx' : 'catAx') + '>';
-    }
-    strXml += '  <c:axId val="' + axisId + '"/>';
-    strXml += '  <c:scaling>';
-    strXml += '<c:orientation val="' + (opts.catAxisOrientation || (opts.barDir === 'col' ? 'minMax' : 'minMax')) + '"/>';
-    if (opts.catAxisMaxVal || opts.catAxisMaxVal === 0)
-        strXml += '<c:max val="' + opts.catAxisMaxVal + '"/>';
-    if (opts.catAxisMinVal || opts.catAxisMinVal === 0)
-        strXml += '<c:min val="' + opts.catAxisMinVal + '"/>';
-    strXml += '</c:scaling>';
-    strXml += '  <c:delete val="' + (opts.catAxisHidden ? 1 : 0) + '"/>';
-    strXml += '  <c:axPos val="' + (opts.barDir === 'col' ? 'b' : 'l') + '"/>';
-    strXml += opts.catGridLine.style !== 'none' ? createGridLineElement(opts.catGridLine) : '';
-    // '<c:title>' comes between '</c:majorGridlines>' and '<c:numFmt>'
-    if (opts.showCatAxisTitle) {
-        strXml += genXmlTitle({
-            color: opts.catAxisTitleColor,
-            fontFace: opts.catAxisTitleFontFace,
-            fontSize: opts.catAxisTitleFontSize,
-            rotate: opts.catAxisTitleRotate,
-            title: opts.catAxisTitle || 'Axis Title',
-        });
-    }
-    // NOTE: Adding Val Axis Formatting if scatter or bubble charts
-    if (opts._type === CHART_TYPE.SCATTER || opts._type === CHART_TYPE.BUBBLE) {
-        strXml += '  <c:numFmt formatCode="' + (opts.valAxisLabelFormatCode ? opts.valAxisLabelFormatCode : 'General') + '" sourceLinked="0"/>';
-    }
-    else {
-        strXml += '  <c:numFmt formatCode="' + (opts.catLabelFormatCode || 'General') + '" sourceLinked="0"/>';
-    }
-    if (opts._type === CHART_TYPE.SCATTER) {
-        strXml += '  <c:majorTickMark val="none"/>';
-        strXml += '  <c:minorTickMark val="none"/>';
-        strXml += '  <c:tickLblPos val="nextTo"/>';
-    }
-    else {
-        strXml += '  <c:majorTickMark val="' + (opts.catAxisMajorTickMark || 'out') + '"/>';
-        strXml += '  <c:minorTickMark val="' + (opts.catAxisMajorTickMark || 'none') + '"/>';
-        strXml += '  <c:tickLblPos val="' + (opts.catAxisLabelPos || (opts.barDir === 'col' ? 'low' : 'nextTo')) + '"/>';
-    }
-    strXml += '  <c:spPr>';
-    strXml += '    <a:ln w="12700" cap="flat">';
-    strXml += opts.catAxisLineShow === false ? '<a:noFill/>' : '<a:solidFill><a:srgbClr val="' + DEF_CHART_GRIDLINE.color + '"/></a:solidFill>';
-    strXml += '      <a:prstDash val="solid"/>';
-    strXml += '      <a:round/>';
-    strXml += '    </a:ln>';
-    strXml += '  </c:spPr>';
-    strXml += '  <c:txPr>';
-    strXml += '    <a:bodyPr' + (opts.catAxisLabelRotate ? ' rot="' + convertRotationDegrees(opts.catAxisLabelRotate) + '"' : '') + '/>'; // don't specify rot 0 so we get the auto behavior
-    strXml += '    <a:lstStyle/>';
-    strXml += '    <a:p>';
-    strXml += '    <a:pPr>';
-    strXml +=
-        '    <a:defRPr sz="' +
-            Math.round((opts.catAxisLabelFontSize || DEF_FONT_SIZE) * 100) +
-            '" b="' +
-            (opts.catAxisLabelFontBold ? 1 : 0) +
-            '" i="0" u="none" strike="noStrike">';
-    strXml += '      <a:solidFill><a:srgbClr val="' + (opts.catAxisLabelColor || DEF_FONT_COLOR) + '"/></a:solidFill>';
-    strXml += '      <a:latin typeface="' + (opts.catAxisLabelFontFace || 'Arial') + '"/>';
-    strXml += '   </a:defRPr>';
-    strXml += '  </a:pPr>';
-    strXml += '  <a:endParaRPr lang="' + (opts.lang || 'en-US') + '"/>';
-    strXml += '  </a:p>';
-    strXml += ' </c:txPr>';
-    strXml += ' <c:crossAx val="' + valAxisId + '"/>';
-    strXml += ' <c:' + (typeof opts.valAxisCrossesAt === 'number' ? 'crossesAt' : 'crosses') + ' val="' + opts.valAxisCrossesAt + '"/>';
-    strXml += ' <c:auto val="1"/>';
-    strXml += ' <c:lblAlgn val="ctr"/>';
-    strXml += ' <c:noMultiLvlLbl val="1"/>';
-    if (opts.catAxisLabelFrequency)
-        strXml += ' <c:tickLblSkip val="' + opts.catAxisLabelFrequency + '"/>';
-    // Issue#149: PPT will auto-adjust these as needed after calcing the date bounds, so we only include them when specified by user
-    if (opts.catLabelFormatCode) {
-        ['catAxisBaseTimeUnit', 'catAxisMajorTimeUnit', 'catAxisMinorTimeUnit'].forEach(function (opt) {
-            // Validate input as poorly chosen/garbage options will cause chart corruption and it wont render at all!
-            if (opts[opt] && (typeof opts[opt] !== 'string' || ['days', 'months', 'years'].indexOf(opts[opt].toLowerCase()) === -1)) {
-                console.warn('`' + opt + "` must be one of: 'days','months','years' !");
-                opts[opt] = null;
-            }
-        });
-        if (opts.catAxisBaseTimeUnit)
-            strXml += '<c:baseTimeUnit val="' + opts.catAxisBaseTimeUnit.toLowerCase() + '"/>';
-        if (opts.catAxisMajorTimeUnit)
-            strXml += '<c:majorTimeUnit val="' + opts.catAxisMajorTimeUnit.toLowerCase() + '"/>';
-        if (opts.catAxisMinorTimeUnit)
-            strXml += '<c:minorTimeUnit val="' + opts.catAxisMinorTimeUnit.toLowerCase() + '"/>';
-        if (opts.catAxisMajorUnit)
-            strXml += '<c:majorUnit val="' + opts.catAxisMajorUnit + '"/>';
-        if (opts.catAxisMinorUnit)
-            strXml += '<c:minorUnit val="' + opts.catAxisMinorUnit + '"/>';
-    }
-    // Close cat axis tag
-    // NOTE: Added closing tag of val or cat axis based on chart type
-    if (opts._type === CHART_TYPE.SCATTER || opts._type === CHART_TYPE.BUBBLE) {
-        strXml += '</c:valAx>';
-    }
-    else {
-        strXml += '</c:' + (opts.catLabelFormatCode ? 'dateAx' : 'catAx') + '>';
-    }
-    return strXml;
-}
-/**
- * Create Value Axis (Used by `bar3D`)
- * @param {IChartOptsLib} opts - chart options
- * @param {string} valAxisId - value
- * @return {string} XML
- */
-function makeValAxis(opts, valAxisId) {
-    var axisPos = valAxisId === AXIS_ID_VALUE_PRIMARY ? (opts.barDir === 'col' ? 'l' : 'b') : opts.barDir !== 'col' ? 'r' : 't';
-    var strXml = '';
-    var isRight = axisPos === 'r' || axisPos === 't';
-    var crosses = isRight ? 'max' : 'autoZero';
-    var crossAxId = valAxisId === AXIS_ID_VALUE_PRIMARY ? AXIS_ID_CATEGORY_PRIMARY : AXIS_ID_CATEGORY_SECONDARY;
-    strXml += '<c:valAx>';
-    strXml += '  <c:axId val="' + valAxisId + '"/>';
-    strXml += '  <c:scaling>';
-    strXml += '    <c:orientation val="' + (opts.valAxisOrientation || (opts.barDir === 'col' ? 'minMax' : 'minMax')) + '"/>';
-    if (opts.valAxisMaxVal || opts.valAxisMaxVal === 0)
-        strXml += '<c:max val="' + opts.valAxisMaxVal + '"/>';
-    if (opts.valAxisMinVal || opts.valAxisMinVal === 0)
-        strXml += '<c:min val="' + opts.valAxisMinVal + '"/>';
-    strXml += '  </c:scaling>';
-    strXml += '  <c:delete val="' + (opts.valAxisHidden ? 1 : 0) + '"/>';
-    strXml += '  <c:axPos val="' + axisPos + '"/>';
-    if (opts.valGridLine.style !== 'none')
-        strXml += createGridLineElement(opts.valGridLine);
-    // '<c:title>' comes between '</c:majorGridlines>' and '<c:numFmt>'
-    if (opts.showValAxisTitle) {
-        strXml += genXmlTitle({
-            color: opts.valAxisTitleColor,
-            fontFace: opts.valAxisTitleFontFace,
-            fontSize: opts.valAxisTitleFontSize,
-            rotate: opts.valAxisTitleRotate,
-            title: opts.valAxisTitle || 'Axis Title',
-        });
-    }
-    strXml += ' <c:numFmt formatCode="' + (opts.valAxisLabelFormatCode ? opts.valAxisLabelFormatCode : 'General') + '" sourceLinked="0"/>';
-    if (opts._type === CHART_TYPE.SCATTER) {
-        strXml += '  <c:majorTickMark val="none"/>';
-        strXml += '  <c:minorTickMark val="none"/>';
-        strXml += '  <c:tickLblPos val="nextTo"/>';
-    }
-    else {
-        strXml += ' <c:majorTickMark val="' + (opts.valAxisMajorTickMark || 'out') + '"/>';
-        strXml += ' <c:minorTickMark val="' + (opts.valAxisMinorTickMark || 'none') + '"/>';
-        strXml += ' <c:tickLblPos val="' + (opts.valAxisLabelPos || (opts.barDir === 'col' ? 'nextTo' : 'low')) + '"/>';
-    }
-    strXml += ' <c:spPr>';
-    strXml += '   <a:ln w="12700" cap="flat">';
-    strXml += opts.valAxisLineShow === false ? '<a:noFill/>' : '<a:solidFill><a:srgbClr val="' + DEF_CHART_GRIDLINE.color + '"/></a:solidFill>';
-    strXml += '     <a:prstDash val="solid"/>';
-    strXml += '     <a:round/>';
-    strXml += '   </a:ln>';
-    strXml += ' </c:spPr>';
-    strXml += ' <c:txPr>';
-    strXml += '  <a:bodyPr ' + (opts.valAxisLabelRotate ? 'rot="' + convertRotationDegrees(opts.valAxisLabelRotate) + '"' : '') + '/>'; // don't specify rot 0 so we get the auto behavior
-    strXml += '  <a:lstStyle/>';
-    strXml += '  <a:p>';
-    strXml += '    <a:pPr>';
-    strXml +=
-        '      <a:defRPr sz="' +
-            Math.round((opts.valAxisLabelFontSize || DEF_FONT_SIZE) * 100) +
-            '" b="' +
-            (opts.valAxisLabelFontBold ? 1 : 0) +
-            '" i="0" u="none" strike="noStrike">';
-    strXml += '        <a:solidFill><a:srgbClr val="' + (opts.valAxisLabelColor || DEF_FONT_COLOR) + '"/></a:solidFill>';
-    strXml += '        <a:latin typeface="' + (opts.valAxisLabelFontFace || 'Arial') + '"/>';
-    strXml += '      </a:defRPr>';
-    strXml += '    </a:pPr>';
-    strXml += '  <a:endParaRPr lang="' + (opts.lang || 'en-US') + '"/>';
-    strXml += '  </a:p>';
-    strXml += ' </c:txPr>';
-    strXml += ' <c:crossAx val="' + crossAxId + '"/>';
-    strXml += ' <c:crosses val="' + crosses + '"/>';
-    strXml +=
-        ' <c:crossBetween val="' +
-            (opts._type === CHART_TYPE.SCATTER || (Array.isArray(opts._type) && opts._type.filter(function (type) { return type.type === CHART_TYPE.AREA; }).length > 0 ? true : false)
-                ? 'midCat'
-                : 'between') +
-            '"/>';
-    if (opts.valAxisMajorUnit)
-        strXml += ' <c:majorUnit val="' + opts.valAxisMajorUnit + '"/>';
-    if (opts.valAxisDisplayUnit)
-        strXml += "<c:dispUnits><c:builtInUnit val=\"" + opts.valAxisDisplayUnit + "\"/>" + (opts.valAxisDisplayUnitLabel ? '<c:dispUnitsLbl/>' : '') + "</c:dispUnits>";
-    strXml += '</c:valAx>';
-    return strXml;
-}
-/**
- * Create Series Axis (Used by `bar3D`)
- * @param {IChartOptsLib} opts - chart options
- * @param {string} axisId - axis ID
- * @param {string} valAxisId - value
- * @return {string} XML
- */
-function makeSerAxis(opts, axisId, valAxisId) {
-    var strXml = '';
-    // Build ser axis tag
-    strXml += '<c:serAx>';
-    strXml += '  <c:axId val="' + axisId + '"/>';
-    strXml += '  <c:scaling><c:orientation val="' + (opts.serAxisOrientation || (opts.barDir === 'col' ? 'minMax' : 'minMax')) + '"/></c:scaling>';
-    strXml += '  <c:delete val="' + (opts.serAxisHidden ? 1 : 0) + '"/>';
-    strXml += '  <c:axPos val="' + (opts.barDir === 'col' ? 'b' : 'l') + '"/>';
-    strXml += opts.serGridLine.style !== 'none' ? createGridLineElement(opts.serGridLine) : '';
-    // '<c:title>' comes between '</c:majorGridlines>' and '<c:numFmt>'
-    if (opts.showSerAxisTitle) {
-        strXml += genXmlTitle({
-            color: opts.serAxisTitleColor,
-            fontFace: opts.serAxisTitleFontFace,
-            fontSize: opts.serAxisTitleFontSize,
-            rotate: opts.serAxisTitleRotate,
-            title: opts.serAxisTitle || 'Axis Title',
-        });
-    }
-    strXml += '  <c:numFmt formatCode="' + (opts.serLabelFormatCode || 'General') + '" sourceLinked="0"/>';
-    strXml += '  <c:majorTickMark val="out"/>';
-    strXml += '  <c:minorTickMark val="none"/>';
-    strXml += '  <c:tickLblPos val="' + (opts.serAxisLabelPos || opts.barDir === 'col' ? 'low' : 'nextTo') + '"/>';
-    strXml += '  <c:spPr>';
-    strXml += '    <a:ln w="12700" cap="flat">';
-    strXml += opts.serAxisLineShow === false ? '<a:noFill/>' : '<a:solidFill><a:srgbClr val="' + DEF_CHART_GRIDLINE.color + '"/></a:solidFill>';
-    strXml += '      <a:prstDash val="solid"/>';
-    strXml += '      <a:round/>';
-    strXml += '    </a:ln>';
-    strXml += '  </c:spPr>';
-    strXml += '  <c:txPr>';
-    strXml += '    <a:bodyPr/>'; // don't specify rot 0 so we get the auto behavior
-    strXml += '    <a:lstStyle/>';
-    strXml += '    <a:p>';
-    strXml += '    <a:pPr>';
-    strXml += "    <a:defRPr sz=\"" + Math.round((opts.serAxisLabelFontSize || DEF_FONT_SIZE) * 100) + "\" b=\"0\" i=\"0\" u=\"none\" strike=\"noStrike\">";
-    strXml += '      <a:solidFill><a:srgbClr val="' + (opts.serAxisLabelColor || DEF_FONT_COLOR) + '"/></a:solidFill>';
-    strXml += '      <a:latin typeface="' + (opts.serAxisLabelFontFace || 'Arial') + '"/>';
-    strXml += '   </a:defRPr>';
-    strXml += '  </a:pPr>';
-    strXml += '  <a:endParaRPr lang="' + (opts.lang || 'en-US') + '"/>';
-    strXml += '  </a:p>';
-    strXml += ' </c:txPr>';
-    strXml += ' <c:crossAx val="' + valAxisId + '"/>';
-    strXml += ' <c:crosses val="autoZero"/>';
-    if (opts.serAxisLabelFrequency)
-        strXml += ' <c:tickLblSkip val="' + opts.serAxisLabelFrequency + '"/>';
-    // Issue#149: PPT will auto-adjust these as needed after calcing the date bounds, so we only include them when specified by user
-    if (opts.serLabelFormatCode) {
-        ['serAxisBaseTimeUnit', 'serAxisMajorTimeUnit', 'serAxisMinorTimeUnit'].forEach(function (opt) {
-            // Validate input as poorly chosen/garbage options will cause chart corruption and it wont render at all!
-            if (opts[opt] && (typeof opts[opt] !== 'string' || ['days', 'months', 'years'].indexOf(opt.toLowerCase()) === -1)) {
-                console.warn('`' + opt + "` must be one of: 'days','months','years' !");
-                opts[opt] = null;
-            }
-        });
-        if (opts.serAxisBaseTimeUnit)
-            strXml += ' <c:baseTimeUnit  val="' + opts.serAxisBaseTimeUnit.toLowerCase() + '"/>';
-        if (opts.serAxisMajorTimeUnit)
-            strXml += ' <c:majorTimeUnit val="' + opts.serAxisMajorTimeUnit.toLowerCase() + '"/>';
-        if (opts.serAxisMinorTimeUnit)
-            strXml += ' <c:minorTimeUnit val="' + opts.serAxisMinorTimeUnit.toLowerCase() + '"/>';
-        if (opts.serAxisMajorUnit)
-            strXml += ' <c:majorUnit     val="' + opts.serAxisMajorUnit + '"/>';
-        if (opts.serAxisMinorUnit)
-            strXml += ' <c:minorUnit     val="' + opts.serAxisMinorUnit + '"/>';
-    }
-    // Close ser axis tag
-    strXml += '</c:serAx>';
-    return strXml;
-}
-/**
- * Create char title elements
- * @param {IChartTitleOpts} opts - options
- * @return {string} XML `<c:title>`
- */
-function genXmlTitle(opts) {
-    var align = opts.titleAlign === 'left' || opts.titleAlign === 'right' ? "<a:pPr algn=\"" + opts.titleAlign.substring(0, 1) + "\">" : "<a:pPr>";
-    var rotate = opts.rotate ? "<a:bodyPr rot=\"" + convertRotationDegrees(opts.rotate) + "\"/>" : "<a:bodyPr/>"; // don't specify rotation to get default (ex. vertical for cat axis)
-<<<<<<< HEAD
-    var sizeAttr = opts.fontSize ? 'sz="' + Math.round(opts.fontSize) + '00"' : ''; // only set the font size if specified.  Powerpoint will handle the default size
-    var bold = opts.bold === true ? 1 : 0;
-=======
-    var sizeAttr = opts.fontSize ? 'sz="' + Math.round(opts.fontSize * 100) + '"' : ''; // only set the font size if specified.  Powerpoint will handle the default size
->>>>>>> 395da618
-    var layout = opts.titlePos && opts.titlePos.x && opts.titlePos.y
-        ? "<c:layout><c:manualLayout><c:xMode val=\"edge\"/><c:yMode val=\"edge\"/><c:x val=\"" + opts.titlePos.x + "\"/><c:y val=\"" + opts.titlePos.y + "\"/></c:manualLayout></c:layout>"
-        : "<c:layout/>";
-    return "<c:title>\n\t  <c:tx>\n\t    <c:rich>\n\t      " + rotate + "\n\t      <a:lstStyle/>\n\t      <a:p>\n\t        " + align + "\n\t        <a:defRPr " + sizeAttr + " b=\"" + bold + "\" i=\"0\" u=\"none\" strike=\"noStrike\">\n\t          <a:solidFill><a:srgbClr val=\"" + (opts.color || DEF_FONT_COLOR) + "\"/></a:solidFill>\n\t          <a:latin typeface=\"" + (opts.fontFace || 'Arial') + "\"/>\n\t        </a:defRPr>\n\t      </a:pPr>\n\t      <a:r>\n\t        <a:rPr " + sizeAttr + " b=\"" + bold + "\" i=\"0\" u=\"none\" strike=\"noStrike\">\n\t          <a:solidFill><a:srgbClr val=\"" + (opts.color || DEF_FONT_COLOR) + "\"/></a:solidFill>\n\t          <a:latin typeface=\"" + (opts.fontFace || 'Arial') + "\"/>\n\t        </a:rPr>\n\t        <a:t>" + (encodeXmlEntities(opts.title) || '') + "</a:t>\n\t      </a:r>\n\t    </a:p>\n\t    </c:rich>\n\t  </c:tx>\n\t  " + layout + "\n\t  <c:overlay val=\"0\"/>\n\t</c:title>";
-}
-/**
- * Calc and return excel column name for a given column length
- * @param {number} length - col length
- * @return {string} column name (ex: 'A2')
- */
-function getExcelColName(length) {
-    var strName = '';
-    if (length <= 26) {
-        strName = LETTERS[length];
-    }
-    else {
-        strName += LETTERS[Math.floor(length / LETTERS.length) - 1];
-        strName += LETTERS[length % LETTERS.length];
-    }
-    return strName;
-}
-/**
- * Creates `a:innerShdw` or `a:outerShdw` depending on pass options `opts`.
- * @param {Object} opts optional shadow properties
- * @param {Object} defaults defaults for unspecified properties in `opts`
- * @see http://officeopenxml.com/drwSp-effects.php
- * @example { type: 'outer', blur: 3, offset: (23000 / 12700), angle: 90, color: '000000', opacity: 0.35, rotateWithShape: true };
- * @return {string} XML
- */
-function createShadowElement(options, defaults) {
-    if (!options) {
-        return '<a:effectLst/>';
-    }
-    else if (typeof options !== 'object') {
-        console.warn("`shadow` options must be an object. Ex: `{shadow: {type:'none'}}`");
-        return '<a:effectLst/>';
-    }
-    var strXml = '<a:effectLst>', opts = getMix(defaults, options), type = opts['type'] || 'outer', blur = valToPts(opts['blur']), offset = valToPts(opts['offset']), angle = Math.round(opts['angle'] * 60000), color = opts['color'], opacity = Math.round(opts['opacity'] * 100000), rotateWithShape = opts['rotateWithShape'] ? 1 : 0;
-    strXml += '<a:' + type + 'Shdw sx="100000" sy="100000" kx="0" ky="0"  algn="bl" blurRad="' + blur + '" ';
-    strXml += 'rotWithShape="' + +rotateWithShape + '"';
-    strXml += ' dist="' + offset + '" dir="' + angle + '">';
-    strXml += '<a:srgbClr val="' + color + '">';
-    strXml += '<a:alpha val="' + opacity + '"/></a:srgbClr>';
-    strXml += '</a:' + type + 'Shdw>';
-    strXml += '</a:effectLst>';
-    return strXml;
-}
-/**
- * Create Grid Line Element
- * @param {OptsChartGridLine} glOpts {size, color, style}
- * @return {string} XML
- */
-function createGridLineElement(glOpts) {
-    var strXml = '<c:majorGridlines>';
-    strXml += ' <c:spPr>';
-    strXml += '  <a:ln w="' + valToPts(glOpts.size || DEF_CHART_GRIDLINE.size) + '" cap="flat">';
-    strXml += '  <a:solidFill><a:srgbClr val="' + (glOpts.color || DEF_CHART_GRIDLINE.color) + '"/></a:solidFill>'; // should accept scheme colors as implemented in [Pull #135]
-    strXml += '   <a:prstDash val="' + (glOpts.style || DEF_CHART_GRIDLINE.style) + '"/><a:round/>';
-    strXml += '  </a:ln>';
-    strXml += ' </c:spPr>';
-    strXml += '</c:majorGridlines>';
-    return strXml;
+/**
+ * PptxGenJS: Chart Generation
+ */
+/**
+ * Based on passed data, creates Excel Worksheet that is used as a data source for a chart.
+ * @param {ISlideRelChart} chartObject - chart object
+ * @param {JSZip} zip - file that the resulting XLSX should be added to
+ * @return {Promise} promise of generating the XLSX file
+ */
+function createExcelWorksheet(chartObject, zip) {
+    var data = chartObject.data;
+    return new Promise(function (resolve, reject) {
+        var zipExcel = new JSZip();
+        var intBubbleCols = (data.length - 1) * 2 + 1; // 1 for "X-Values", then 2 for every Y-Axis
+        // A: Add folders
+        zipExcel.folder('_rels');
+        zipExcel.folder('docProps');
+        zipExcel.folder('xl/_rels');
+        zipExcel.folder('xl/tables');
+        zipExcel.folder('xl/theme');
+        zipExcel.folder('xl/worksheets');
+        zipExcel.folder('xl/worksheets/_rels');
+        // B: Add core contents
+        {
+            zipExcel.file('[Content_Types].xml', '<?xml version="1.0" encoding="UTF-8" standalone="yes"?><Types xmlns="http://schemas.openxmlformats.org/package/2006/content-types">' +
+                '  <Default Extension="xml" ContentType="application/xml"/>' +
+                '  <Default Extension="rels" ContentType="application/vnd.openxmlformats-package.relationships+xml"/>' +
+                //+ '  <Default Extension="jpeg" ContentType="image/jpg"/><Default Extension="png" ContentType="image/png"/>'
+                //+ '  <Default Extension="bmp" ContentType="image/bmp"/><Default Extension="gif" ContentType="image/gif"/><Default Extension="tif" ContentType="image/tif"/><Default Extension="pdf" ContentType="application/pdf"/><Default Extension="mov" ContentType="application/movie"/><Default Extension="vml" ContentType="application/vnd.openxmlformats-officedocument.vmlDrawing"/>'
+                //+ '  <Default Extension="xlsx" ContentType="application/vnd.openxmlformats-officedocument.spreadsheetml.sheet"/>'
+                '  <Override PartName="/xl/workbook.xml" ContentType="application/vnd.openxmlformats-officedocument.spreadsheetml.sheet.main+xml"/>' +
+                '  <Override PartName="/xl/worksheets/sheet1.xml" ContentType="application/vnd.openxmlformats-officedocument.spreadsheetml.worksheet+xml"/>' +
+                '  <Override PartName="/xl/theme/theme1.xml" ContentType="application/vnd.openxmlformats-officedocument.theme+xml"/>' +
+                '  <Override PartName="/xl/styles.xml" ContentType="application/vnd.openxmlformats-officedocument.spreadsheetml.styles+xml"/>' +
+                '  <Override PartName="/xl/sharedStrings.xml" ContentType="application/vnd.openxmlformats-officedocument.spreadsheetml.sharedStrings+xml"/>' +
+                '  <Override PartName="/xl/tables/table1.xml" ContentType="application/vnd.openxmlformats-officedocument.spreadsheetml.table+xml"/>' +
+                '  <Override PartName="/docProps/core.xml" ContentType="application/vnd.openxmlformats-package.core-properties+xml"/>' +
+                '  <Override PartName="/docProps/app.xml" ContentType="application/vnd.openxmlformats-officedocument.extended-properties+xml"/>' +
+                '</Types>\n');
+            zipExcel.file('_rels/.rels', '<?xml version="1.0" encoding="UTF-8" standalone="yes"?><Relationships xmlns="http://schemas.openxmlformats.org/package/2006/relationships">' +
+                '<Relationship Id="rId1" Type="http://schemas.openxmlformats.org/package/2006/relationships/metadata/core-properties" Target="docProps/core.xml"/>' +
+                '<Relationship Id="rId2" Type="http://schemas.openxmlformats.org/officeDocument/2006/relationships/extended-properties" Target="docProps/app.xml"/>' +
+                '<Relationship Id="rId3" Type="http://schemas.openxmlformats.org/officeDocument/2006/relationships/officeDocument" Target="xl/workbook.xml"/>' +
+                '</Relationships>\n');
+            zipExcel.file('docProps/app.xml', '<?xml version="1.0" encoding="UTF-8" standalone="yes"?><Properties xmlns="http://schemas.openxmlformats.org/officeDocument/2006/extended-properties" xmlns:vt="http://schemas.openxmlformats.org/officeDocument/2006/docPropsVTypes">' +
+                '<Application>Microsoft Excel</Application>' +
+                '<DocSecurity>0</DocSecurity>' +
+                '<ScaleCrop>false</ScaleCrop>' +
+                '<HeadingPairs><vt:vector size="2" baseType="variant"><vt:variant><vt:lpstr>Worksheets</vt:lpstr></vt:variant><vt:variant><vt:i4>1</vt:i4></vt:variant></vt:vector></HeadingPairs><TitlesOfParts><vt:vector size="1" baseType="lpstr"><vt:lpstr>Sheet1</vt:lpstr></vt:vector></TitlesOfParts>' +
+                '</Properties>\n');
+            zipExcel.file('docProps/core.xml', '<?xml version="1.0" encoding="UTF-8"?><cp:coreProperties xmlns:cp="http://schemas.openxmlformats.org/package/2006/metadata/core-properties" xmlns:dc="http://purl.org/dc/elements/1.1/" xmlns:dcterms="http://purl.org/dc/terms/" xmlns:dcmitype="http://purl.org/dc/dcmitype/" xmlns:xsi="http://www.w3.org/2001/XMLSchema-instance">' +
+                '<dc:creator>PptxGenJS</dc:creator>' +
+                '<cp:lastModifiedBy>Ely, Brent</cp:lastModifiedBy>' +
+                '<dcterms:created xsi:type="dcterms:W3CDTF">' +
+                new Date().toISOString() +
+                '</dcterms:created>' +
+                '<dcterms:modified xsi:type="dcterms:W3CDTF">' +
+                new Date().toISOString() +
+                '</dcterms:modified>' +
+                '</cp:coreProperties>\n');
+            zipExcel.file('xl/_rels/workbook.xml.rels', '<?xml version="1.0" encoding="UTF-8" standalone="yes"?>' +
+                '<Relationships xmlns="http://schemas.openxmlformats.org/package/2006/relationships">' +
+                '<Relationship Id="rId3" Type="http://schemas.openxmlformats.org/officeDocument/2006/relationships/styles" Target="styles.xml"/>' +
+                '<Relationship Id="rId4" Type="http://schemas.openxmlformats.org/officeDocument/2006/relationships/sharedStrings" Target="sharedStrings.xml"/>' +
+                '<Relationship Id="rId1" Type="http://schemas.openxmlformats.org/officeDocument/2006/relationships/worksheet" Target="worksheets/sheet1.xml"/>' +
+                '<Relationship Id="rId2" Type="http://schemas.openxmlformats.org/officeDocument/2006/relationships/theme" Target="theme/theme1.xml"/>' +
+                '</Relationships>\n');
+            zipExcel.file('xl/styles.xml', '<?xml version="1.0" encoding="UTF-8" standalone="yes"?><styleSheet xmlns="http://schemas.openxmlformats.org/spreadsheetml/2006/main"><numFmts count="1"><numFmt numFmtId="0" formatCode="General"/></numFmts><fonts count="4"><font><sz val="9"/><color indexed="8"/><name val="Geneva"/></font><font><sz val="9"/><color indexed="8"/><name val="Geneva"/></font><font><sz val="10"/><color indexed="8"/><name val="Geneva"/></font><font><sz val="18"/><color indexed="8"/>' +
+                '<name val="Arial"/></font></fonts><fills count="2"><fill><patternFill patternType="none"/></fill><fill><patternFill patternType="gray125"/></fill></fills><borders count="1"><border><left/><right/><top/><bottom/><diagonal/></border></borders><dxfs count="0"/><tableStyles count="0"/><colors><indexedColors><rgbColor rgb="ff000000"/><rgbColor rgb="ffffffff"/><rgbColor rgb="ffff0000"/><rgbColor rgb="ff00ff00"/><rgbColor rgb="ff0000ff"/>' +
+                '<rgbColor rgb="ffffff00"/><rgbColor rgb="ffff00ff"/><rgbColor rgb="ff00ffff"/><rgbColor rgb="ff000000"/><rgbColor rgb="ffffffff"/><rgbColor rgb="ff878787"/><rgbColor rgb="fff9f9f9"/></indexedColors></colors></styleSheet>\n');
+            zipExcel.file('xl/theme/theme1.xml', '<?xml version="1.0" encoding="UTF-8" standalone="yes"?><a:theme xmlns:a="http://schemas.openxmlformats.org/drawingml/2006/main" name="Office Theme"><a:themeElements><a:clrScheme name="Office"><a:dk1><a:sysClr val="windowText" lastClr="000000"/></a:dk1><a:lt1><a:sysClr val="window" lastClr="FFFFFF"/></a:lt1><a:dk2><a:srgbClr val="44546A"/></a:dk2><a:lt2><a:srgbClr val="E7E6E6"/></a:lt2><a:accent1><a:srgbClr val="4472C4"/></a:accent1><a:accent2><a:srgbClr val="ED7D31"/></a:accent2><a:accent3><a:srgbClr val="A5A5A5"/></a:accent3><a:accent4><a:srgbClr val="FFC000"/></a:accent4><a:accent5><a:srgbClr val="5B9BD5"/></a:accent5><a:accent6><a:srgbClr val="70AD47"/></a:accent6><a:hlink><a:srgbClr val="0563C1"/></a:hlink><a:folHlink><a:srgbClr val="954F72"/></a:folHlink></a:clrScheme><a:fontScheme name="Office"><a:majorFont><a:latin typeface="Calibri Light" panose="020F0302020204030204"/><a:ea typeface=""/><a:cs typeface=""/><a:font script="Jpan" typeface="Yu Gothic Light"/><a:font script="Hang" typeface="맑은 고딕"/><a:font script="Hans" typeface="DengXian Light"/><a:font script="Hant" typeface="新細明體"/><a:font script="Arab" typeface="Times New Roman"/><a:font script="Hebr" typeface="Times New Roman"/><a:font script="Thai" typeface="Tahoma"/><a:font script="Ethi" typeface="Nyala"/><a:font script="Beng" typeface="Vrinda"/><a:font script="Gujr" typeface="Shruti"/><a:font script="Khmr" typeface="MoolBoran"/><a:font script="Knda" typeface="Tunga"/><a:font script="Guru" typeface="Raavi"/><a:font script="Cans" typeface="Euphemia"/><a:font script="Cher" typeface="Plantagenet Cherokee"/><a:font script="Yiii" typeface="Microsoft Yi Baiti"/><a:font script="Tibt" typeface="Microsoft Himalaya"/><a:font script="Thaa" typeface="MV Boli"/><a:font script="Deva" typeface="Mangal"/><a:font script="Telu" typeface="Gautami"/><a:font script="Taml" typeface="Latha"/><a:font script="Syrc" typeface="Estrangelo Edessa"/><a:font script="Orya" typeface="Kalinga"/><a:font script="Mlym" typeface="Kartika"/><a:font script="Laoo" typeface="DokChampa"/><a:font script="Sinh" typeface="Iskoola Pota"/><a:font script="Mong" typeface="Mongolian Baiti"/><a:font script="Viet" typeface="Times New Roman"/><a:font script="Uigh" typeface="Microsoft Uighur"/><a:font script="Geor" typeface="Sylfaen"/></a:majorFont><a:minorFont><a:latin typeface="Calibri" panose="020F0502020204030204"/><a:ea typeface=""/><a:cs typeface=""/><a:font script="Jpan" typeface="Yu Gothic"/><a:font script="Hang" typeface="맑은 고딕"/><a:font script="Hans" typeface="DengXian"/><a:font script="Hant" typeface="新細明體"/><a:font script="Arab" typeface="Arial"/><a:font script="Hebr" typeface="Arial"/><a:font script="Thai" typeface="Tahoma"/><a:font script="Ethi" typeface="Nyala"/><a:font script="Beng" typeface="Vrinda"/><a:font script="Gujr" typeface="Shruti"/><a:font script="Khmr" typeface="DaunPenh"/><a:font script="Knda" typeface="Tunga"/><a:font script="Guru" typeface="Raavi"/><a:font script="Cans" typeface="Euphemia"/><a:font script="Cher" typeface="Plantagenet Cherokee"/><a:font script="Yiii" typeface="Microsoft Yi Baiti"/><a:font script="Tibt" typeface="Microsoft Himalaya"/><a:font script="Thaa" typeface="MV Boli"/><a:font script="Deva" typeface="Mangal"/><a:font script="Telu" typeface="Gautami"/><a:font script="Taml" typeface="Latha"/><a:font script="Syrc" typeface="Estrangelo Edessa"/><a:font script="Orya" typeface="Kalinga"/><a:font script="Mlym" typeface="Kartika"/><a:font script="Laoo" typeface="DokChampa"/><a:font script="Sinh" typeface="Iskoola Pota"/><a:font script="Mong" typeface="Mongolian Baiti"/><a:font script="Viet" typeface="Arial"/><a:font script="Uigh" typeface="Microsoft Uighur"/><a:font script="Geor" typeface="Sylfaen"/></a:minorFont></a:fontScheme><a:fmtScheme name="Office"><a:fillStyleLst><a:solidFill><a:schemeClr val="phClr"/></a:solidFill><a:gradFill rotWithShape="1"><a:gsLst><a:gs pos="0"><a:schemeClr val="phClr"><a:lumMod val="110000"/><a:satMod val="105000"/><a:tint val="67000"/></a:schemeClr></a:gs><a:gs pos="50000"><a:schemeClr val="phClr"><a:lumMod val="105000"/><a:satMod val="103000"/><a:tint val="73000"/></a:schemeClr></a:gs><a:gs pos="100000"><a:schemeClr val="phClr"><a:lumMod val="105000"/><a:satMod val="109000"/><a:tint val="81000"/></a:schemeClr></a:gs></a:gsLst><a:lin ang="5400000" scaled="0"/></a:gradFill><a:gradFill rotWithShape="1"><a:gsLst><a:gs pos="0"><a:schemeClr val="phClr"><a:satMod val="103000"/><a:lumMod val="102000"/><a:tint val="94000"/></a:schemeClr></a:gs><a:gs pos="50000"><a:schemeClr val="phClr"><a:satMod val="110000"/><a:lumMod val="100000"/><a:shade val="100000"/></a:schemeClr></a:gs><a:gs pos="100000"><a:schemeClr val="phClr"><a:lumMod val="99000"/><a:satMod val="120000"/><a:shade val="78000"/></a:schemeClr></a:gs></a:gsLst><a:lin ang="5400000" scaled="0"/></a:gradFill></a:fillStyleLst><a:lnStyleLst><a:ln w="6350" cap="flat" cmpd="sng" algn="ctr"><a:solidFill><a:schemeClr val="phClr"/></a:solidFill><a:prstDash val="solid"/><a:miter lim="800000"/></a:ln><a:ln w="12700" cap="flat" cmpd="sng" algn="ctr"><a:solidFill><a:schemeClr val="phClr"/></a:solidFill><a:prstDash val="solid"/><a:miter lim="800000"/></a:ln><a:ln w="19050" cap="flat" cmpd="sng" algn="ctr"><a:solidFill><a:schemeClr val="phClr"/></a:solidFill><a:prstDash val="solid"/><a:miter lim="800000"/></a:ln></a:lnStyleLst><a:effectStyleLst><a:effectStyle><a:effectLst/></a:effectStyle><a:effectStyle><a:effectLst/></a:effectStyle><a:effectStyle><a:effectLst><a:outerShdw blurRad="57150" dist="19050" dir="5400000" algn="ctr" rotWithShape="0"><a:srgbClr val="000000"><a:alpha val="63000"/></a:srgbClr></a:outerShdw></a:effectLst></a:effectStyle></a:effectStyleLst><a:bgFillStyleLst><a:solidFill><a:schemeClr val="phClr"/></a:solidFill><a:solidFill><a:schemeClr val="phClr"><a:tint val="95000"/><a:satMod val="170000"/></a:schemeClr></a:solidFill><a:gradFill rotWithShape="1"><a:gsLst><a:gs pos="0"><a:schemeClr val="phClr"><a:tint val="93000"/><a:satMod val="150000"/><a:shade val="98000"/><a:lumMod val="102000"/></a:schemeClr></a:gs><a:gs pos="50000"><a:schemeClr val="phClr"><a:tint val="98000"/><a:satMod val="130000"/><a:shade val="90000"/><a:lumMod val="103000"/></a:schemeClr></a:gs><a:gs pos="100000"><a:schemeClr val="phClr"><a:shade val="63000"/><a:satMod val="120000"/></a:schemeClr></a:gs></a:gsLst><a:lin ang="5400000" scaled="0"/></a:gradFill></a:bgFillStyleLst></a:fmtScheme></a:themeElements><a:objectDefaults/><a:extraClrSchemeLst/><a:extLst><a:ext uri="{05A4C25C-085E-4340-85A3-A5531E510DB2}"><thm15:themeFamily xmlns:thm15="http://schemas.microsoft.com/office/thememl/2012/main" name="Office Theme" id="{62F939B6-93AF-4DB8-9C6B-D6C7DFDC589F}" vid="{4A3C46E8-61CC-4603-A589-7422A47A8E4A}"/></a:ext></a:extLst></a:theme>');
+            zipExcel.file('xl/workbook.xml', '<?xml version="1.0" encoding="UTF-8"?>' +
+                '<workbook xmlns="http://schemas.openxmlformats.org/spreadsheetml/2006/main" xmlns:r="http://schemas.openxmlformats.org/officeDocument/2006/relationships" xmlns:mc="http://schemas.openxmlformats.org/markup-compatibility/2006" mc:Ignorable="x15" xmlns:x15="http://schemas.microsoft.com/office/spreadsheetml/2010/11/main">' +
+                '<fileVersion appName="xl" lastEdited="6" lowestEdited="6" rupBuild="14420"/>' +
+                '<workbookPr />' +
+                '<bookViews><workbookView xWindow="0" yWindow="0" windowWidth="15960" windowHeight="18080"/></bookViews>' +
+                '<sheets><sheet name="Sheet1" sheetId="1" r:id="rId1" /></sheets>' +
+                '<calcPr calcId="171026" concurrentCalc="0"/>' +
+                '</workbook>\n');
+            zipExcel.file('xl/worksheets/_rels/sheet1.xml.rels', '<?xml version="1.0" encoding="UTF-8" standalone="yes"?>' +
+                '<Relationships xmlns="http://schemas.openxmlformats.org/package/2006/relationships">' +
+                '<Relationship Id="rId1" Type="http://schemas.openxmlformats.org/officeDocument/2006/relationships/table" Target="../tables/table1.xml"/>' +
+                '</Relationships>\n');
+        }
+        // sharedStrings.xml
+        {
+            // A: Start XML
+            var strSharedStrings_1 = '<?xml version="1.0" encoding="UTF-8" standalone="yes"?>';
+            if (chartObject.opts._type === CHART_TYPE.BUBBLE) {
+                strSharedStrings_1 +=
+                    '<sst xmlns="http://schemas.openxmlformats.org/spreadsheetml/2006/main" count="' + (intBubbleCols + 1) + '" uniqueCount="' + (intBubbleCols + 1) + '">';
+            }
+            else if (chartObject.opts._type === CHART_TYPE.SCATTER) {
+                strSharedStrings_1 +=
+                    '<sst xmlns="http://schemas.openxmlformats.org/spreadsheetml/2006/main" count="' + (data.length + 1) + '" uniqueCount="' + (data.length + 1) + '">';
+            }
+            else {
+                strSharedStrings_1 +=
+                    '<sst xmlns="http://schemas.openxmlformats.org/spreadsheetml/2006/main" count="' +
+                        (data[0].labels.length + data.length + 1) +
+                        '" uniqueCount="' +
+                        (data[0].labels.length + data.length + 1) +
+                        '">';
+                // B: Add 'blank' for A1
+                strSharedStrings_1 += '<si><t xml:space="preserve"></t></si>';
+            }
+            // C: Add `name`/Series
+            if (chartObject.opts._type === CHART_TYPE.BUBBLE) {
+                data.forEach(function (objData, idx) {
+                    if (idx === 0)
+                        strSharedStrings_1 += '<si><t>X-Axis</t></si>';
+                    else {
+                        strSharedStrings_1 += '<si><t>' + encodeXmlEntities(objData.name || ' ') + '</t></si>';
+                        strSharedStrings_1 += '<si><t>' + encodeXmlEntities('Size ' + idx) + '</t></si>';
+                    }
+                });
+            }
+            else {
+                data.forEach(function (objData) {
+                    strSharedStrings_1 += '<si><t>' + encodeXmlEntities((objData.name || ' ').replace('X-Axis', 'X-Values')) + '</t></si>';
+                });
+            }
+            // D: Add `labels`/Categories
+            if (chartObject.opts._type !== CHART_TYPE.BUBBLE && chartObject.opts._type !== CHART_TYPE.SCATTER) {
+                data[0].labels.forEach(function (label) {
+                    strSharedStrings_1 += '<si><t>' + encodeXmlEntities(label) + '</t></si>';
+                });
+            }
+            strSharedStrings_1 += '</sst>\n';
+            zipExcel.file('xl/sharedStrings.xml', strSharedStrings_1);
+        }
+        // tables/table1.xml
+        {
+            var strTableXml_1 = '<?xml version="1.0" encoding="UTF-8" standalone="yes"?>';
+            if (chartObject.opts._type === CHART_TYPE.BUBBLE) ;
+            else if (chartObject.opts._type === CHART_TYPE.SCATTER) {
+                strTableXml_1 +=
+                    '<table xmlns="http://schemas.openxmlformats.org/spreadsheetml/2006/main" id="1" name="Table1" displayName="Table1" ref="A1:' +
+                        LETTERS[data.length - 1] +
+                        (data[0].values.length + 1) +
+                        '" totalsRowShown="0">';
+                strTableXml_1 += '<tableColumns count="' + data.length + '">';
+                data.forEach(function (_obj, idx) {
+                    strTableXml_1 += '<tableColumn id="' + (idx + 1) + '" name="' + (idx === 0 ? 'X-Values' : 'Y-Value ' + idx) + '" />';
+                });
+            }
+            else {
+                strTableXml_1 +=
+                    '<table xmlns="http://schemas.openxmlformats.org/spreadsheetml/2006/main" id="1" name="Table1" displayName="Table1" ref="A1:' +
+                        LETTERS[data.length] +
+                        (data[0].labels.length + 1) +
+                        '" totalsRowShown="0">';
+                strTableXml_1 += '<tableColumns count="' + (data.length + 1) + '">';
+                strTableXml_1 += '<tableColumn id="1" name=" " />';
+                data.forEach(function (obj, idx) {
+                    strTableXml_1 += '<tableColumn id="' + (idx + 2) + '" name="' + encodeXmlEntities(obj.name) + '" />';
+                });
+            }
+            strTableXml_1 += '</tableColumns>';
+            strTableXml_1 += '<tableStyleInfo showFirstColumn="0" showLastColumn="0" showRowStripes="1" showColumnStripes="0" />';
+            strTableXml_1 += '</table>';
+            zipExcel.file('xl/tables/table1.xml', strTableXml_1);
+        }
+        // worksheets/sheet1.xml
+        {
+            var strSheetXml_1 = '<?xml version="1.0" encoding="UTF-8" standalone="yes"?>';
+            strSheetXml_1 +=
+                '<worksheet xmlns="http://schemas.openxmlformats.org/spreadsheetml/2006/main" xmlns:r="http://schemas.openxmlformats.org/officeDocument/2006/relationships" xmlns:mc="http://schemas.openxmlformats.org/markup-compatibility/2006" mc:Ignorable="x14ac" xmlns:x14ac="http://schemas.microsoft.com/office/spreadsheetml/2009/9/ac">';
+            if (chartObject.opts._type === CHART_TYPE.BUBBLE) {
+                strSheetXml_1 += '<dimension ref="A1:' + LETTERS[intBubbleCols - 1] + (data[0].values.length + 1) + '" />';
+            }
+            else if (chartObject.opts._type === CHART_TYPE.SCATTER) {
+                strSheetXml_1 += '<dimension ref="A1:' + LETTERS[data.length - 1] + (data[0].values.length + 1) + '" />';
+            }
+            else {
+                strSheetXml_1 += '<dimension ref="A1:' + LETTERS[data.length] + (data[0].labels.length + 1) + '" />';
+            }
+            strSheetXml_1 += '<sheetViews><sheetView tabSelected="1" workbookViewId="0"><selection activeCell="B1" sqref="B1" /></sheetView></sheetViews>';
+            strSheetXml_1 += '<sheetFormatPr baseColWidth="10" defaultColWidth="11.5" defaultRowHeight="12" />';
+            if (chartObject.opts._type === CHART_TYPE.BUBBLE) {
+                strSheetXml_1 += '<cols>';
+                strSheetXml_1 += '<col min="1" max="' + data.length + '" width="11" customWidth="1" />';
+                strSheetXml_1 += '</cols>';
+                /* EX: INPUT: `data`
+                [
+                    { name:'X-Axis'  , values:[10,11,12,13,14,15,16,17,18,19,20] },
+                    { name:'Y-Axis 1', values:[ 1, 6, 7, 8, 9], sizes:[ 4, 5, 6, 7, 8] },
+                    { name:'Y-Axis 2', values:[33,32,42,53,63], sizes:[11,12,13,14,15] }
+                ];
+                */
+                /* EX: OUTPUT: bubbleChart Worksheet:
+                    -|----A-----|------B-----|------C-----|------D-----|------E-----|
+                    1| X-Values | Y-Values 1 | Y-Sizes 1  | Y-Values 2 | Y-Sizes 2  |
+                    2|    11    |     22     |      4     |     33     |      8     |
+                    -|----------|------------|------------|------------|------------|
+                */
+                strSheetXml_1 += '<sheetData>';
+                // A: Create header row first (NOTE: Start at index=1 as headers cols start with 'B')
+                strSheetXml_1 += '<row r="1" spans="1:' + intBubbleCols + '">';
+                strSheetXml_1 += '<c r="A1" t="s"><v>0</v></c>';
+                for (var idxBc = 1; idxBc < intBubbleCols; idxBc++) {
+                    strSheetXml_1 += '<c r="' + (idxBc < 26 ? LETTERS[idxBc] : 'A' + LETTERS[idxBc % LETTERS.length]) + '1" t="s">'; // NOTE: use `t="s"` for label cols!
+                    strSheetXml_1 += '<v>' + idxBc + '</v>';
+                    strSheetXml_1 += '</c>';
+                }
+                strSheetXml_1 += '</row>';
+                // B: Add row for each X-Axis value (Y-Axis* value is optional)
+                data[0].values.forEach(function (val, idx) {
+                    // Leading col is reserved for the 'X-Axis' value, so hard-code it, then loop over col values
+                    strSheetXml_1 += '<row r="' + (idx + 2) + '" spans="1:' + intBubbleCols + '">';
+                    strSheetXml_1 += '<c r="A' + (idx + 2) + '"><v>' + val + '</v></c>';
+                    // Add Y-Axis 1->N (idy=0 = Xaxis)
+                    var idxColLtr = 1;
+                    for (var idy = 1; idy < data.length; idy++) {
+                        // y-value
+                        strSheetXml_1 += '<c r="' + (idxColLtr < 26 ? LETTERS[idxColLtr] : 'A' + LETTERS[idxColLtr % LETTERS.length]) + '' + (idx + 2) + '">';
+                        strSheetXml_1 += '<v>' + (data[idy].values[idx] || '') + '</v>';
+                        strSheetXml_1 += '</c>';
+                        idxColLtr++;
+                        // y-size
+                        strSheetXml_1 += '<c r="' + (idxColLtr < 26 ? LETTERS[idxColLtr] : 'A' + LETTERS[idxColLtr % LETTERS.length]) + '' + (idx + 2) + '">';
+                        strSheetXml_1 += '<v>' + (data[idy].sizes[idx] || '') + '</v>';
+                        strSheetXml_1 += '</c>';
+                        idxColLtr++;
+                    }
+                    strSheetXml_1 += '</row>';
+                });
+            }
+            else if (chartObject.opts._type === CHART_TYPE.SCATTER) {
+                strSheetXml_1 += '<cols>';
+                strSheetXml_1 += '<col min="1" max="' + data.length + '" width="11" customWidth="1" />';
+                //data.forEach((obj,idx)=>{ strSheetXml += '<col min="'+(idx+1)+'" max="'+(idx+1)+'" width="11" customWidth="1" />' });
+                strSheetXml_1 += '</cols>';
+                /* EX: INPUT: `data`
+                [
+                    { name:'X-Axis'  , values:[10,11,12,13,14,15,16,17,18,19,20] },
+                    { name:'Y-Axis 1', values:[ 1, 6, 7, 8, 9] },
+                    { name:'Y-Axis 2', values:[33,32,42,53,63] }
+                ];
+                */
+                /* EX: OUTPUT: scatterChart Worksheet:
+                    -|----A-----|------B-----|
+                    1| X-Values | Y-Values 1 |
+                    2|    11    |     22     |
+                    -|----------|------------|
+                */
+                strSheetXml_1 += '<sheetData>';
+                // A: Create header row first (NOTE: Start at index=1 as headers cols start with 'B')
+                strSheetXml_1 += '<row r="1" spans="1:' + data.length + '">';
+                strSheetXml_1 += '<c r="A1" t="s"><v>0</v></c>';
+                for (var idxSd = 1; idxSd < data.length; idxSd++) {
+                    strSheetXml_1 += '<c r="' + (idxSd < 26 ? LETTERS[idxSd] : 'A' + LETTERS[idxSd % LETTERS.length]) + '1" t="s">'; // NOTE: use `t="s"` for label cols!
+                    strSheetXml_1 += '<v>' + idxSd + '</v>';
+                    strSheetXml_1 += '</c>';
+                }
+                strSheetXml_1 += '</row>';
+                // B: Add row for each X-Axis value (Y-Axis* value is optional)
+                data[0].values.forEach(function (val, idx) {
+                    // Leading col is reserved for the 'X-Axis' value, so hard-code it, then loop over col values
+                    strSheetXml_1 += '<row r="' + (idx + 2) + '" spans="1:' + data.length + '">';
+                    strSheetXml_1 += '<c r="A' + (idx + 2) + '"><v>' + val + '</v></c>';
+                    // Add Y-Axis 1->N
+                    for (var idy = 1; idy < data.length; idy++) {
+                        strSheetXml_1 += '<c r="' + (idy < 26 ? LETTERS[idy] : 'A' + LETTERS[idy % LETTERS.length]) + '' + (idx + 2) + '">';
+                        strSheetXml_1 += '<v>' + (data[idy].values[idx] || data[idy].values[idx] === 0 ? data[idy].values[idx] : '') + '</v>';
+                        strSheetXml_1 += '</c>';
+                    }
+                    strSheetXml_1 += '</row>';
+                });
+            }
+            else {
+                strSheetXml_1 += '<cols>';
+                strSheetXml_1 += '<col min="1" max="1" width="11" customWidth="1" />';
+                //data.forEach(function(){ strSheetXml += '<col min="10" max="100" width="10" customWidth="1" />' });
+                strSheetXml_1 += '</cols>';
+                strSheetXml_1 += '<sheetData>';
+                /* EX: INPUT: `data`
+                [
+                    { name:'Red', labels:['Jan..May-17'], values:[11,13,14,15,16] },
+                    { name:'Amb', labels:['Jan..May-17'], values:[22, 6, 7, 8, 9] },
+                    { name:'Grn', labels:['Jan..May-17'], values:[33,32,42,53,63] }
+                ];
+                */
+                /* EX: OUTPUT: lineChart Worksheet:
+                    -|---A---|--B--|--C--|--D--|
+                    1|       | Red | Amb | Grn |
+                    2|Jan-17 |   11|   22|   33|
+                    3|Feb-17 |   55|   43|   70|
+                    4|Mar-17 |   56|  143|   99|
+                    5|Apr-17 |   65|    3|  120|
+                    6|May-17 |   75|   93|  170|
+                    -|-------|-----|-----|-----|
+                */
+                // A: Create header row first (NOTE: Start at index=1 as headers cols start with 'B')
+                strSheetXml_1 += '<row r="1" spans="1:' + (data.length + 1) + '">';
+                strSheetXml_1 += '<c r="A1" t="s"><v>0</v></c>';
+                for (var idx = 1; idx <= data.length; idx++) {
+                    // FIXME: Max cols is 52
+                    strSheetXml_1 += '<c r="' + (idx < 26 ? LETTERS[idx] : 'A' + LETTERS[idx % LETTERS.length]) + '1" t="s">'; // NOTE: use `t="s"` for label cols!
+                    strSheetXml_1 += '<v>' + idx + '</v>';
+                    strSheetXml_1 += '</c>';
+                }
+                strSheetXml_1 += '</row>';
+                // B: Add data row(s) for each category
+                data[0].labels.forEach(function (_cat, idx) {
+                    // Leading col is reserved for the label, so hard-code it, then loop over col values
+                    strSheetXml_1 += '<row r="' + (idx + 2) + '" spans="1:' + (data.length + 1) + '">';
+                    strSheetXml_1 += '<c r="A' + (idx + 2) + '" t="s">';
+                    strSheetXml_1 += '<v>' + (data.length + idx + 1) + '</v>';
+                    strSheetXml_1 += '</c>';
+                    for (var idy = 0; idy < data.length; idy++) {
+                        strSheetXml_1 += '<c r="' + (idy + 1 < 26 ? LETTERS[idy + 1] : 'A' + LETTERS[(idy + 1) % LETTERS.length]) + '' + (idx + 2) + '">';
+                        strSheetXml_1 += '<v>' + (data[idy].values[idx] || '') + '</v>';
+                        strSheetXml_1 += '</c>';
+                    }
+                    strSheetXml_1 += '</row>';
+                });
+            }
+            strSheetXml_1 += '</sheetData>';
+            strSheetXml_1 += '<pageMargins left="0.7" right="0.7" top="0.75" bottom="0.75" header="0.3" footer="0.3" />';
+            // Link the `table1.xml` file to define an actual Table in Excel
+            // NOTE: This only works with scatter charts - all others give a "cannot find linked file" error
+            // ....: Since we dont need the table anyway (chart data can be edited/range selected, etc.), just dont use this
+            // ....: Leaving this so nobody foolishly attempts to add this in the future
+            // strSheetXml += '<tableParts count="1"><tablePart r:id="rId1" /></tableParts>';
+            strSheetXml_1 += '</worksheet>\n';
+            zipExcel.file('xl/worksheets/sheet1.xml', strSheetXml_1);
+        }
+        // C: Add XLSX to PPTX export
+        zipExcel
+            .generateAsync({ type: 'base64' })
+            .then(function (content) {
+            // 1: Create the embedded Excel worksheet with labels and data
+            zip.file('ppt/embeddings/Microsoft_Excel_Worksheet' + chartObject.globalId + '.xlsx', content, { base64: true });
+            // 2: Create the chart.xml and rel files
+            zip.file('ppt/charts/_rels/' + chartObject.fileName + '.rels', '<?xml version="1.0" encoding="UTF-8" standalone="yes"?>' +
+                '<Relationships xmlns="http://schemas.openxmlformats.org/package/2006/relationships">' +
+                '<Relationship Id="rId1" Type="http://schemas.openxmlformats.org/officeDocument/2006/relationships/package" Target="../embeddings/Microsoft_Excel_Worksheet' +
+                chartObject.globalId +
+                '.xlsx"/>' +
+                '</Relationships>');
+            zip.file('ppt/charts/' + chartObject.fileName, makeXmlCharts(chartObject));
+            // 3: Done
+            resolve(null);
+        })
+            .catch(function (strErr) {
+            reject(strErr);
+        });
+    });
+}
+/**
+ * Main entry point method for create charts
+ * @see: http://www.datypic.com/sc/ooxml/s-dml-chart.xsd.html
+ * @param {ISlideRelChart} rel - chart object
+ * @return {string} XML
+ */
+function makeXmlCharts(rel) {
+    var strXml = '<?xml version="1.0" encoding="UTF-8" standalone="yes"?>';
+    var usesSecondaryValAxis = false;
+    // STEP 1: Create chart
+    {
+        // CHARTSPACE: BEGIN vvv
+        strXml +=
+            '<c:chartSpace xmlns:c="http://schemas.openxmlformats.org/drawingml/2006/chart" xmlns:a="http://schemas.openxmlformats.org/drawingml/2006/main" xmlns:r="http://schemas.openxmlformats.org/officeDocument/2006/relationships">';
+        strXml += '<c:date1904 val="0"/>'; // ppt defaults to 1904 dates, excel to 1900
+        strXml += '<c:chart>';
+        // OPTION: Title
+        if (rel.opts.showTitle) {
+            strXml += genXmlTitle({
+                title: rel.opts.title || 'Chart Title',
+                fontSize: rel.opts.titleFontSize || DEF_FONT_TITLE_SIZE,
+                color: rel.opts.titleColor,
+                fontFace: rel.opts.titleFontFace,
+                titleRotate: rel.opts.titleRotate,
+                titleAlign: rel.opts.titleAlign,
+                titlePos: rel.opts.titlePos,
+                bold: rel.opts.titleBold
+            });
+            strXml += '<c:autoTitleDeleted val="0"/>';
+        }
+        else {
+            // NOTE: Add autoTitleDeleted tag in else to prevent default creation of chart title even when showTitle is set to false
+            strXml += '<c:autoTitleDeleted val="1"/>';
+        }
+        /** Add 3D view tag
+         * @see: https://c-rex.net/projects/samples/ooxml/e1/Part4/OOXML_P4_DOCX_perspective_topic_ID0E6BUQB.html
+         */
+        if (rel.opts._type === CHART_TYPE.BAR3D) {
+            strXml += '<c:view3D>';
+            strXml += ' <c:rotX val="' + rel.opts.v3DRotX + '"/>';
+            strXml += ' <c:rotY val="' + rel.opts.v3DRotY + '"/>';
+            strXml += ' <c:rAngAx val="' + (rel.opts.v3DRAngAx === false ? 0 : 1) + '"/>';
+            strXml += ' <c:perspective val="' + rel.opts.v3DPerspective + '"/>';
+            strXml += '</c:view3D>';
+        }
+        strXml += '<c:plotArea>';
+        // IMPORTANT: Dont specify layout to enable auto-fit: PPT does a great job maximizing space with all 4 TRBL locations
+        if (rel.opts.layout) {
+            strXml += '<c:layout>';
+            strXml += ' <c:manualLayout>';
+            strXml += '  <c:layoutTarget val="inner" />';
+            strXml += '  <c:xMode val="edge" />';
+            strXml += '  <c:yMode val="edge" />';
+            strXml += '  <c:x val="' + (rel.opts.layout.x || 0) + '" />';
+            strXml += '  <c:y val="' + (rel.opts.layout.y || 0) + '" />';
+            strXml += '  <c:w val="' + (rel.opts.layout.w || 1) + '" />';
+            strXml += '  <c:h val="' + (rel.opts.layout.h || 1) + '" />';
+            strXml += ' </c:manualLayout>';
+            strXml += '</c:layout>';
+        }
+        else {
+            strXml += '<c:layout/>';
+        }
+    }
+    // A: Create Chart XML -----------------------------------------------------------
+    if (Array.isArray(rel.opts._type)) {
+        rel.opts._type.forEach(function (type) {
+            // TODO: FIXME: theres `options` on chart rels??
+            var options = getMix(rel.opts, type.options);
+            //let options: IChartOptsLib = { type: type.type, }
+            var valAxisId = options['secondaryValAxis'] ? AXIS_ID_VALUE_SECONDARY : AXIS_ID_VALUE_PRIMARY;
+            var catAxisId = options['secondaryCatAxis'] ? AXIS_ID_CATEGORY_SECONDARY : AXIS_ID_CATEGORY_PRIMARY;
+            usesSecondaryValAxis = usesSecondaryValAxis || options.secondaryValAxis;
+            strXml += makeChartType(type.type, type.data, options, valAxisId, catAxisId, true);
+        });
+    }
+    else {
+        strXml += makeChartType(rel.opts._type, rel.data, rel.opts, AXIS_ID_VALUE_PRIMARY, AXIS_ID_CATEGORY_PRIMARY, false);
+    }
+    // B: Axes -----------------------------------------------------------
+    if (rel.opts._type !== CHART_TYPE.PIE && rel.opts._type !== CHART_TYPE.DOUGHNUT) {
+        // Param check
+        if (rel.opts.valAxes && rel.opts.valAxes.length > 1 && !usesSecondaryValAxis) {
+            throw new Error('Secondary axis must be used by one of the multiple charts');
+        }
+        if (rel.opts.catAxes) {
+            if (!rel.opts.valAxes || rel.opts.valAxes.length !== rel.opts.catAxes.length) {
+                throw new Error('There must be the same number of value and category axes.');
+            }
+            strXml += makeCatAxis(getMix(rel.opts, rel.opts.catAxes[0]), AXIS_ID_CATEGORY_PRIMARY, AXIS_ID_VALUE_PRIMARY);
+            if (rel.opts.catAxes[1]) {
+                strXml += makeCatAxis(getMix(rel.opts, rel.opts.catAxes[1]), AXIS_ID_CATEGORY_SECONDARY, AXIS_ID_VALUE_PRIMARY);
+            }
+        }
+        else {
+            strXml += makeCatAxis(rel.opts, AXIS_ID_CATEGORY_PRIMARY, AXIS_ID_VALUE_PRIMARY);
+        }
+        if (rel.opts.valAxes) {
+            strXml += makeValAxis(getMix(rel.opts, rel.opts.valAxes[0]), AXIS_ID_VALUE_PRIMARY);
+            if (rel.opts.valAxes[1]) {
+                strXml += makeValAxis(getMix(rel.opts, rel.opts.valAxes[1]), AXIS_ID_VALUE_SECONDARY);
+            }
+        }
+        else {
+            strXml += makeValAxis(rel.opts, AXIS_ID_VALUE_PRIMARY);
+            // Add series axis for 3D bar
+            if (rel.opts._type === CHART_TYPE.BAR3D) {
+                strXml += makeSerAxis(rel.opts, AXIS_ID_SERIES_PRIMARY, AXIS_ID_VALUE_PRIMARY);
+            }
+        }
+    }
+    // C: Chart Properties and plotArea Options: Border, Data Table, Fill, Legend
+    {
+        // NOTE: DataTable goes between '</c:valAx>' and '<c:spPr>'
+        if (rel.opts.showDataTable) {
+            strXml += '<c:dTable>';
+            strXml += '  <c:showHorzBorder val="' + (rel.opts.showDataTableHorzBorder === false ? 0 : 1) + '"/>';
+            strXml += '  <c:showVertBorder val="' + (rel.opts.showDataTableVertBorder === false ? 0 : 1) + '"/>';
+            strXml += '  <c:showOutline    val="' + (rel.opts.showDataTableOutline === false ? 0 : 1) + '"/>';
+            strXml += '  <c:showKeys       val="' + (rel.opts.showDataTableKeys === false ? 0 : 1) + '"/>';
+            strXml += '  <c:spPr>';
+            strXml += '    <a:noFill/>';
+            strXml +=
+                '    <a:ln w="9525" cap="flat" cmpd="sng" algn="ctr"><a:solidFill><a:schemeClr val="tx1"><a:lumMod val="15000"/><a:lumOff val="85000"/></a:schemeClr></a:solidFill><a:round/></a:ln>';
+            strXml += '    <a:effectLst/>';
+            strXml += '  </c:spPr>';
+            strXml += '  <c:txPr>';
+            strXml += '	  <a:bodyPr rot="0" spcFirstLastPara="1" vertOverflow="ellipsis" vert="horz" wrap="square" anchor="ctr" anchorCtr="1"/>';
+            strXml += '	  <a:lstStyle/>';
+            strXml += '	  <a:p>';
+            strXml += '		<a:pPr rtl="0">';
+            strXml += "       <a:defRPr sz=\"" + Math.round((rel.opts.dataTableFontSize || DEF_FONT_SIZE) * 100) + "\" b=\"0\" i=\"0\" u=\"none\" strike=\"noStrike\" kern=\"1200\" baseline=\"0\">";
+            strXml += '			<a:solidFill><a:schemeClr val="tx1"><a:lumMod val="65000"/><a:lumOff val="35000"/></a:schemeClr></a:solidFill>';
+            strXml += '			<a:latin typeface="+mn-lt"/>';
+            strXml += '			<a:ea typeface="+mn-ea"/>';
+            strXml += '			<a:cs typeface="+mn-cs"/>';
+            strXml += '		  </a:defRPr>';
+            strXml += '		</a:pPr>';
+            strXml += '		<a:endParaRPr lang="en-US"/>';
+            strXml += '	  </a:p>';
+            strXml += '	</c:txPr>';
+            strXml += '</c:dTable>';
+        }
+        strXml += '  <c:spPr>';
+        // OPTION: Fill
+        strXml += rel.opts.fill ? genXmlColorSelection(rel.opts.fill) : '<a:noFill/>';
+        // OPTION: Border
+        strXml += rel.opts.border ? "<a:ln w=\"" + valToPts(rel.opts.border.pt) + "\" cap=\"flat\">" + genXmlColorSelection(rel.opts.border.color) + "</a:ln>" : '<a:ln><a:noFill/></a:ln>';
+        // Close shapeProp/plotArea before Legend
+        strXml += '    <a:effectLst/>';
+        strXml += '  </c:spPr>';
+        strXml += '</c:plotArea>';
+        // OPTION: Legend
+        // IMPORTANT: Dont specify layout to enable auto-fit: PPT does a great job maximizing space with all 4 TRBL locations
+        if (rel.opts.showLegend) {
+            strXml += '<c:legend>';
+            strXml += '<c:legendPos val="' + rel.opts.legendPos + '"/>';
+            //strXml += '<c:layout/>'
+            strXml += '<c:overlay val="0"/>';
+            if (rel.opts.legendFontFace || rel.opts.legendFontSize || rel.opts.legendColor) {
+                strXml += '<c:txPr>';
+                strXml += '  <a:bodyPr/>';
+                strXml += '  <a:lstStyle/>';
+                strXml += '  <a:p>';
+                strXml += '    <a:pPr>';
+                strXml += rel.opts.legendFontSize ? '<a:defRPr sz="' + Math.round(Number(rel.opts.legendFontSize) * 100) + '">' : '<a:defRPr>';
+                if (rel.opts.legendColor)
+                    strXml += genXmlColorSelection(rel.opts.legendColor);
+                if (rel.opts.legendFontFace)
+                    strXml += '<a:latin typeface="' + rel.opts.legendFontFace + '"/>';
+                if (rel.opts.legendFontFace)
+                    strXml += '<a:cs    typeface="' + rel.opts.legendFontFace + '"/>';
+                strXml += '      </a:defRPr>';
+                strXml += '    </a:pPr>';
+                strXml += '    <a:endParaRPr lang="en-US"/>';
+                strXml += '  </a:p>';
+                strXml += '</c:txPr>';
+            }
+            strXml += '</c:legend>';
+        }
+    }
+    strXml += '  <c:plotVisOnly val="1"/>';
+    strXml += '  <c:dispBlanksAs val="' + rel.opts.displayBlanksAs + '"/>';
+    if (rel.opts._type === CHART_TYPE.SCATTER)
+        strXml += '<c:showDLblsOverMax val="1"/>';
+    strXml += '</c:chart>';
+    // D: CHARTSPACE SHAPE PROPS
+    strXml += '<c:spPr>';
+    strXml += '  <a:noFill/>';
+    strXml += '  <a:ln w="12700" cap="flat"><a:noFill/><a:miter lim="400000"/></a:ln>';
+    strXml += '  <a:effectLst/>';
+    strXml += '</c:spPr>';
+    // E: DATA (Add relID)
+    strXml += '<c:externalData r:id="rId1"><c:autoUpdate val="0"/></c:externalData>';
+    // LAST: chartSpace end
+    strXml += '</c:chartSpace>';
+    return strXml;
+}
+/**
+ * Create XML string for any given chart type
+ * @param {CHART_NAME} `chartType` chart type name
+ * @param {OptsChartData[]} `data` chart data
+ * @param {IChartOptsLib} `opts` chart options
+ * @param {string} `valAxisId`
+ * @param {string} `catAxisId`
+ * @param {boolean} `isMultiTypeChart`
+ * @example '<c:bubbleChart>'
+ * @example '<c:lineChart>'
+ * @return {string} XML
+ */
+function makeChartType(chartType, data, opts, valAxisId, catAxisId, isMultiTypeChart) {
+    // NOTE: "Chart Range" (as shown in "select Chart Area dialog") is calculated.
+    // ....: Ensure each X/Y Axis/Col has same row height (esp. applicable to XY Scatter where X can often be larger than Y's)
+    var strXml = '';
+    switch (chartType) {
+        case CHART_TYPE.AREA:
+        case CHART_TYPE.BAR:
+        case CHART_TYPE.BAR3D:
+        case CHART_TYPE.LINE:
+        case CHART_TYPE.RADAR:
+            // 1: Start Chart
+            strXml += '<c:' + chartType + 'Chart>';
+            if (chartType === CHART_TYPE.AREA && opts.barGrouping === 'stacked') {
+                strXml += '<c:grouping val="' + opts.barGrouping + '"/>';
+            }
+            if (chartType === CHART_TYPE.BAR || chartType === CHART_TYPE.BAR3D) {
+                strXml += '<c:barDir val="' + opts.barDir + '"/>';
+                strXml += '<c:grouping val="' + opts.barGrouping + '"/>';
+            }
+            if (chartType === CHART_TYPE.RADAR) {
+                strXml += '<c:radarStyle val="' + opts.radarStyle + '"/>';
+            }
+            strXml += '<c:varyColors val="0"/>';
+            // 2: "Series" block for every data row
+            /* EX:
+                data: [
+                 {
+                   name: 'Region 1',
+                   labels: ['April', 'May', 'June', 'July'],
+                   values: [17, 26, 53, 96]
+                 },
+                 {
+                   name: 'Region 2',
+                   labels: ['April', 'May', 'June', 'July'],
+                   values: [55, 43, 70, 58]
+                 }
+                ]
+            */
+            var colorIndex_1 = -1; // Maintain the color index by region
+            data.forEach(function (obj) {
+                colorIndex_1++;
+                var idx = obj.index;
+                strXml += '<c:ser>';
+                strXml += '  <c:idx val="' + idx + '"/>';
+                strXml += '  <c:order val="' + idx + '"/>';
+                strXml += '  <c:tx>';
+                strXml += '    <c:strRef>';
+                strXml += '      <c:f>Sheet1!$' + getExcelColName(idx + 1) + '$1</c:f>';
+                strXml += '      <c:strCache><c:ptCount val="1"/><c:pt idx="0"><c:v>' + encodeXmlEntities(obj.name) + '</c:v></c:pt></c:strCache>';
+                strXml += '    </c:strRef>';
+                strXml += '  </c:tx>';
+                strXml += '  <c:invertIfNegative val="0"/>';
+                // Fill and Border
+                // TODO: CURRENT: Pull#727
+                // WIP: let seriesColor = obj.color ? obj.color : opts.chartColors ? opts.chartColors[colorIndex % opts.chartColors.length] : null
+                var seriesColor = opts.chartColors ? opts.chartColors[colorIndex_1 % opts.chartColors.length] : null;
+                strXml += '  <c:spPr>';
+                if (seriesColor === 'transparent') {
+                    strXml += '<a:noFill/>';
+                }
+                else if (opts.chartColorsOpacity) {
+                    strXml += '<a:solidFill>' + createColorElement(seriesColor, "<a:alpha val=\"" + Math.round(opts.chartColorsOpacity * 1000) + "\"/>") + '</a:solidFill>';
+                }
+                else {
+                    strXml += '<a:solidFill>' + createColorElement(seriesColor) + '</a:solidFill>';
+                }
+                if (chartType === CHART_TYPE.LINE) {
+                    if (opts.lineSize === 0) {
+                        strXml += '<a:ln><a:noFill/></a:ln>';
+                    }
+                    else {
+                        strXml += '<a:ln w="' + valToPts(opts.lineSize) + '" cap="flat"><a:solidFill>' + createColorElement(seriesColor) + '</a:solidFill>';
+                        strXml += '<a:prstDash val="' + (opts.lineDash || 'solid') + '"/><a:round/></a:ln>';
+                    }
+                }
+                else if (opts.dataBorder) {
+                    strXml +=
+                        '<a:ln w="' +
+                            valToPts(opts.dataBorder.pt) +
+                            '" cap="flat"><a:solidFill>' +
+                            createColorElement(opts.dataBorder.color) +
+                            '</a:solidFill><a:prstDash val="solid"/><a:round/></a:ln>';
+                }
+                strXml += createShadowElement(opts.shadow, DEF_SHAPE_SHADOW);
+                strXml += '  </c:spPr>';
+                // Data Labels per series
+                // [20190117] NOTE: Adding these to RADAR chart causes unrecoverable corruption!
+                if (chartType !== CHART_TYPE.RADAR) {
+                    strXml += '  <c:dLbls>';
+                    strXml += '    <c:numFmt formatCode="' + opts.dataLabelFormatCode + '" sourceLinked="0"/>';
+                    if (opts.dataLabelBkgrdColors) {
+                        strXml += '    <c:spPr>';
+                        strXml += '       <a:solidFill>' + createColorElement(seriesColor) + '</a:solidFill>';
+                        strXml += '    </c:spPr>';
+                    }
+                    strXml += '    <c:txPr>';
+                    strXml += '      <a:bodyPr/>';
+                    strXml += '      <a:lstStyle/>';
+                    strXml += '      <a:p><a:pPr>';
+                    strXml += '        <a:defRPr b="0" i="0" strike="noStrike" sz="' + Math.round((opts.dataLabelFontSize || DEF_FONT_SIZE) * 100) + '" u="none">';
+                    strXml += '          <a:solidFill>' + createColorElement(opts.dataLabelColor || DEF_FONT_COLOR) + '</a:solidFill>';
+                    strXml += '          <a:latin typeface="' + (opts.dataLabelFontFace || 'Arial') + '"/>';
+                    strXml += '        </a:defRPr>';
+                    strXml += '      </a:pPr></a:p>';
+                    strXml += '    </c:txPr>';
+                    // Setting dLblPos tag for bar3D seems to break the generated chart
+                    if (chartType !== CHART_TYPE.AREA && chartType !== CHART_TYPE.BAR3D) {
+                        if (opts.dataLabelPosition)
+                            strXml += ' <c:dLblPos val="' + opts.dataLabelPosition + '"/>';
+                    }
+                    strXml += '    <c:showLegendKey val="0"/>';
+                    strXml += '    <c:showVal val="' + (opts.showValue ? '1' : '0') + '"/>';
+                    strXml += '    <c:showCatName val="0"/>';
+                    strXml += '    <c:showSerName val="0"/>';
+                    strXml += '    <c:showPercent val="0"/>';
+                    strXml += '    <c:showBubbleSize val="0"/>';
+                    strXml += "    <c:showLeaderLines val=\"" + (opts.showLeaderLines ? '1' : '0') + "\"/>";
+                    strXml += '  </c:dLbls>';
+                }
+                // 'c:marker' tag: `lineDataSymbol`
+                if (chartType === CHART_TYPE.LINE || chartType === CHART_TYPE.RADAR) {
+                    strXml += '<c:marker>';
+                    strXml += '  <c:symbol val="' + opts.lineDataSymbol + '"/>';
+                    if (opts.lineDataSymbolSize) {
+                        // Defaults to "auto" otherwise (but this is usually too small, so there is a default)
+                        strXml += '  <c:size val="' + opts.lineDataSymbolSize + '"/>';
+                    }
+                    strXml += '  <c:spPr>';
+                    strXml +=
+                        '    <a:solidFill>' +
+                            createColorElement(opts.chartColors[idx + 1 > opts.chartColors.length ? Math.floor(Math.random() * opts.chartColors.length) : idx]) +
+                            '</a:solidFill>';
+                    strXml +=
+                        '    <a:ln w="' +
+                            opts.lineDataSymbolLineSize +
+                            '" cap="flat"><a:solidFill>' +
+                            createColorElement(opts.lineDataSymbolLineColor || seriesColor) +
+                            '</a:solidFill><a:prstDash val="solid"/><a:round/></a:ln>';
+                    strXml += '    <a:effectLst/>';
+                    strXml += '  </c:spPr>';
+                    strXml += '</c:marker>';
+                }
+                // Color chart bars various colors
+                // Allow users with a single data set to pass their own array of colors (check for this using != ours)
+                if ((chartType === CHART_TYPE.BAR || chartType === CHART_TYPE.BAR3D) && (data.length === 1 || opts.valueBarColors) && opts.chartColors !== BARCHART_COLORS) {
+                    // Series Data Point colors
+                    obj.values.forEach(function (value, index) {
+                        var arrColors = value < 0 ? opts.invertedColors || opts.chartColors || BARCHART_COLORS : opts.chartColors || [];
+                        strXml += '  <c:dPt>';
+                        strXml += '    <c:idx val="' + index + '"/>';
+                        strXml += '      <c:invertIfNegative val="0"/>';
+                        strXml += '    <c:bubble3D val="0"/>';
+                        strXml += '    <c:spPr>';
+                        if (opts.lineSize === 0) {
+                            strXml += '<a:ln><a:noFill/></a:ln>';
+                        }
+                        else if (chartType === CHART_TYPE.BAR) {
+                            strXml += '<a:solidFill>';
+                            strXml += '  <a:srgbClr val="' + arrColors[index % arrColors.length] + '"/>';
+                            strXml += '</a:solidFill>';
+                        }
+                        else {
+                            strXml += '<a:ln>';
+                            strXml += '  <a:solidFill>';
+                            strXml += '   <a:srgbClr val="' + arrColors[index % arrColors.length] + '"/>';
+                            strXml += '  </a:solidFill>';
+                            strXml += '</a:ln>';
+                        }
+                        strXml += createShadowElement(opts.shadow, DEF_SHAPE_SHADOW);
+                        strXml += '    </c:spPr>';
+                        strXml += '  </c:dPt>';
+                    });
+                }
+                // 2: "Categories"
+                {
+                    strXml += '<c:cat>';
+                    if (opts.catLabelFormatCode) {
+                        // Use 'numRef' as catLabelFormatCode implies that we are expecting numbers here
+                        strXml += '  <c:numRef>';
+                        strXml += '    <c:f>Sheet1!$A$2:$A$' + (obj.labels.length + 1) + '</c:f>';
+                        strXml += '    <c:numCache>';
+                        strXml += '      <c:formatCode>' + (opts.catLabelFormatCode || 'General') + '</c:formatCode>';
+                        strXml += '      <c:ptCount val="' + obj.labels.length + '"/>';
+                        obj.labels.forEach(function (label, idx) {
+                            strXml += '<c:pt idx="' + idx + '"><c:v>' + encodeXmlEntities(label) + '</c:v></c:pt>';
+                        });
+                        strXml += '    </c:numCache>';
+                        strXml += '  </c:numRef>';
+                    }
+                    else {
+                        strXml += '  <c:strRef>';
+                        strXml += '    <c:f>Sheet1!$A$2:$A$' + (obj.labels.length + 1) + '</c:f>';
+                        strXml += '    <c:strCache>';
+                        strXml += '	     <c:ptCount val="' + obj.labels.length + '"/>';
+                        obj.labels.forEach(function (label, idx) {
+                            strXml += '<c:pt idx="' + idx + '"><c:v>' + encodeXmlEntities(label) + '</c:v></c:pt>';
+                        });
+                        strXml += '    </c:strCache>';
+                        strXml += '  </c:strRef>';
+                    }
+                    strXml += '</c:cat>';
+                }
+                // 3: "Values"
+                {
+                    strXml += '<c:val>';
+                    strXml += '  <c:numRef>';
+                    strXml += '    <c:f>Sheet1!$' + getExcelColName(idx + 1) + '$2:$' + getExcelColName(idx + 1) + '$' + (obj.labels.length + 1) + '</c:f>';
+                    strXml += '    <c:numCache>';
+                    strXml += '      <c:formatCode>' + (opts.valLabelFormatCode || opts.dataTableFormatCode || 'General') + '</c:formatCode>';
+                    strXml += '      <c:ptCount val="' + obj.labels.length + '"/>';
+                    obj.values.forEach(function (value, idx) {
+                        strXml += '<c:pt idx="' + idx + '"><c:v>' + (value || value === 0 ? value : '') + '</c:v></c:pt>';
+                    });
+                    strXml += '    </c:numCache>';
+                    strXml += '  </c:numRef>';
+                    strXml += '</c:val>';
+                }
+                // Option: `smooth`
+                if (chartType === CHART_TYPE.LINE)
+                    strXml += '<c:smooth val="' + (opts.lineSmooth ? '1' : '0') + '"/>';
+                // 4: Close "SERIES"
+                strXml += '</c:ser>';
+            });
+            // 3: "Data Labels"
+            {
+                strXml += '  <c:dLbls>';
+                strXml += '    <c:numFmt formatCode="' + opts.dataLabelFormatCode + '" sourceLinked="0"/>';
+                strXml += '    <c:txPr>';
+                strXml += '      <a:bodyPr/>';
+                strXml += '      <a:lstStyle/>';
+                strXml += '      <a:p><a:pPr>';
+                strXml +=
+                    '        <a:defRPr b="' +
+                        (opts.dataLabelFontBold ? 1 : 0) +
+                        '" i="0" strike="noStrike" sz="' +
+                        Math.round((opts.dataLabelFontSize || DEF_FONT_SIZE) * 100) +
+                        '" u="none">';
+                strXml += '          <a:solidFill>' + createColorElement(opts.dataLabelColor || DEF_FONT_COLOR) + '</a:solidFill>';
+                strXml += '          <a:latin typeface="' + (opts.dataLabelFontFace || 'Arial') + '"/>';
+                strXml += '        </a:defRPr>';
+                strXml += '      </a:pPr></a:p>';
+                strXml += '    </c:txPr>';
+                // NOTE: Throwing an error while creating a multi type chart which contains area chart as the below line appears for the other chart type.
+                // Either the given change can be made or the below line can be removed to stop the slide containing multi type chart with area to crash.
+                if (opts._type !== CHART_TYPE.AREA && opts._type !== CHART_TYPE.RADAR && !isMultiTypeChart)
+                    if (opts.dataLabelPosition)
+                        strXml += ' <c:dLblPos val="' + opts.dataLabelPosition + '"/>';
+                strXml += '    <c:showLegendKey val="0"/>';
+                strXml += '    <c:showVal val="' + (opts.showValue ? '1' : '0') + '"/>';
+                strXml += '    <c:showCatName val="0"/>';
+                strXml += '    <c:showSerName val="0"/>';
+                strXml += '    <c:showPercent val="0"/>';
+                strXml += '    <c:showBubbleSize val="0"/>';
+                strXml += "    <c:showLeaderLines val=\"" + (opts.showLeaderLines ? '1' : '0') + "\"/>";
+                strXml += '  </c:dLbls>';
+            }
+            // 4: Add more chart options (gapWidth, line Marker, etc.)
+            if (chartType === CHART_TYPE.BAR) {
+                strXml += '  <c:gapWidth val="' + opts.barGapWidthPct + '"/>';
+                strXml += '  <c:overlap val="' + ((opts.barGrouping || '').indexOf('tacked') > -1 ? 100 : 0) + '"/>';
+            }
+            else if (chartType === CHART_TYPE.BAR3D) {
+                strXml += '  <c:gapWidth val="' + opts.barGapWidthPct + '"/>';
+                strXml += '  <c:gapDepth val="' + opts.barGapDepthPct + '"/>';
+                strXml += '  <c:shape val="' + opts.bar3DShape + '"/>';
+            }
+            else if (chartType === CHART_TYPE.LINE) {
+                strXml += '  <c:marker val="1"/>';
+            }
+            // 5: Add axisId (NOTE: order matters! (category comes first))
+            strXml += '  <c:axId val="' + catAxisId + '"/>';
+            strXml += '  <c:axId val="' + valAxisId + '"/>';
+            strXml += '  <c:axId val="' + AXIS_ID_SERIES_PRIMARY + '"/>';
+            // 6: Close Chart tag
+            strXml += '</c:' + chartType + 'Chart>';
+            // end switch
+            break;
+        case CHART_TYPE.SCATTER:
+            /*
+                `data` = [
+                    { name:'X-Axis',    values:[1,2,3,4,5,6,7,8,9,10,11,12] },
+                    { name:'Y-Value 1', values:[13, 20, 21, 25] },
+                    { name:'Y-Value 2', values:[ 1,  2,  5,  9] }
+                ];
+            */
+            // 1: Start Chart
+            strXml += '<c:' + chartType + 'Chart>';
+            strXml += '<c:scatterStyle val="lineMarker"/>';
+            strXml += '<c:varyColors val="0"/>';
+            // 2: Series: (One for each Y-Axis)
+            colorIndex_1 = -1;
+            data.filter(function (_obj, idx) { return idx > 0; }).forEach(function (obj, idx) {
+                colorIndex_1++;
+                strXml += '<c:ser>';
+                strXml += '  <c:idx val="' + idx + '"/>';
+                strXml += '  <c:order val="' + idx + '"/>';
+                strXml += '  <c:tx>';
+                strXml += '    <c:strRef>';
+                strXml += '      <c:f>Sheet1!$' + LETTERS[idx + 1] + '$1</c:f>';
+                strXml += '      <c:strCache><c:ptCount val="1"/><c:pt idx="0"><c:v>' + obj.name + '</c:v></c:pt></c:strCache>';
+                strXml += '    </c:strRef>';
+                strXml += '  </c:tx>';
+                // 'c:spPr': Fill, Border, Line, LineStyle (dash, etc.), Shadow
+                strXml += '  <c:spPr>';
+                {
+                    var tmpSerColor = opts.chartColors[colorIndex_1 % opts.chartColors.length];
+                    if (tmpSerColor === 'transparent') {
+                        strXml += '<a:noFill/>';
+                    }
+                    else if (opts.chartColorsOpacity) {
+                        strXml += '<a:solidFill>' + createColorElement(tmpSerColor, '<a:alpha val="' + Math.round(opts.chartColorsOpacity * 1000) + '"/>') + '</a:solidFill>';
+                    }
+                    else {
+                        strXml += '<a:solidFill>' + createColorElement(tmpSerColor) + '</a:solidFill>';
+                    }
+                    if (opts.lineSize === 0) {
+                        strXml += '<a:ln><a:noFill/></a:ln>';
+                    }
+                    else {
+                        strXml += '<a:ln w="' + valToPts(opts.lineSize) + '" cap="flat"><a:solidFill>' + createColorElement(tmpSerColor) + '</a:solidFill>';
+                        strXml += '<a:prstDash val="' + (opts.lineDash || 'solid') + '"/><a:round/></a:ln>';
+                    }
+                    // Shadow
+                    strXml += createShadowElement(opts.shadow, DEF_SHAPE_SHADOW);
+                }
+                strXml += '  </c:spPr>';
+                // 'c:marker' tag: `lineDataSymbol`
+                {
+                    strXml += '<c:marker>';
+                    strXml += '  <c:symbol val="' + opts.lineDataSymbol + '"/>';
+                    if (opts.lineDataSymbolSize) {
+                        // Defaults to "auto" otherwise (but this is usually too small, so there is a default)
+                        strXml += '  <c:size val="' + opts.lineDataSymbolSize + '"/>';
+                    }
+                    strXml += '  <c:spPr>';
+                    strXml +=
+                        '    <a:solidFill>' +
+                            createColorElement(opts.chartColors[idx + 1 > opts.chartColors.length ? Math.floor(Math.random() * opts.chartColors.length) : idx]) +
+                            '</a:solidFill>';
+                    strXml +=
+                        '    <a:ln w="' +
+                            opts.lineDataSymbolLineSize +
+                            '" cap="flat"><a:solidFill>' +
+                            createColorElement(opts.lineDataSymbolLineColor || opts.chartColors[colorIndex_1 % opts.chartColors.length]) +
+                            '</a:solidFill><a:prstDash val="solid"/><a:round/></a:ln>';
+                    strXml += '    <a:effectLst/>';
+                    strXml += '  </c:spPr>';
+                    strXml += '</c:marker>';
+                }
+                // Option: scatter data point labels
+                if (opts.showLabel) {
+                    var chartUuid_1 = getUuid('-xxxx-xxxx-xxxx-xxxxxxxxxxxx');
+                    if (obj.labels && (opts.dataLabelFormatScatter === 'custom' || opts.dataLabelFormatScatter === 'customXY')) {
+                        strXml += '<c:dLbls>';
+                        obj.labels.forEach(function (label, idx) {
+                            if (opts.dataLabelFormatScatter === 'custom' || opts.dataLabelFormatScatter === 'customXY') {
+                                strXml += '  <c:dLbl>';
+                                strXml += '    <c:idx val="' + idx + '"/>';
+                                strXml += '    <c:tx>';
+                                strXml += '      <c:rich>';
+                                strXml += '			<a:bodyPr>';
+                                strXml += '				<a:spAutoFit/>';
+                                strXml += '			</a:bodyPr>';
+                                strXml += '        	<a:lstStyle/>';
+                                strXml += '        	<a:p>';
+                                strXml += '				<a:pPr>';
+                                strXml += '					<a:defRPr/>';
+                                strXml += '				</a:pPr>';
+                                strXml += '          	<a:r>';
+                                strXml += '            		<a:rPr lang="' + (opts.lang || 'en-US') + '" dirty="0"/>';
+                                strXml += '            		<a:t>' + encodeXmlEntities(label) + '</a:t>';
+                                strXml += '          	</a:r>';
+                                // Apply XY values at end of custom label
+                                // Do not apply the values if the label was empty or just spaces
+                                // This allows for selective labelling where required
+                                if (opts.dataLabelFormatScatter === 'customXY' && !/^ *$/.test(label)) {
+                                    strXml += '          	<a:r>';
+                                    strXml += '          		<a:rPr lang="' + (opts.lang || 'en-US') + '" baseline="0" dirty="0"/>';
+                                    strXml += '          		<a:t> (</a:t>';
+                                    strXml += '          	</a:r>';
+                                    strXml += '          	<a:fld id="{' + getUuid('xxxxxxxx-xxxx-xxxx-xxxx-xxxxxxxxxxxx') + '}" type="XVALUE">';
+                                    strXml += '          		<a:rPr lang="' + (opts.lang || 'en-US') + '" baseline="0"/>';
+                                    strXml += '          		<a:pPr>';
+                                    strXml += '          			<a:defRPr/>';
+                                    strXml += '          		</a:pPr>';
+                                    strXml += '          		<a:t>[' + encodeXmlEntities(obj.name) + '</a:t>';
+                                    strXml += '          	</a:fld>';
+                                    strXml += '          	<a:r>';
+                                    strXml += '          		<a:rPr lang="' + (opts.lang || 'en-US') + '" baseline="0" dirty="0"/>';
+                                    strXml += '          		<a:t>, </a:t>';
+                                    strXml += '          	</a:r>';
+                                    strXml += '          	<a:fld id="{' + getUuid('xxxxxxxx-xxxx-xxxx-xxxx-xxxxxxxxxxxx') + '}" type="YVALUE">';
+                                    strXml += '          		<a:rPr lang="' + (opts.lang || 'en-US') + '" baseline="0"/>';
+                                    strXml += '          		<a:pPr>';
+                                    strXml += '          			<a:defRPr/>';
+                                    strXml += '          		</a:pPr>';
+                                    strXml += '          		<a:t>[' + encodeXmlEntities(obj.name) + ']</a:t>';
+                                    strXml += '          	</a:fld>';
+                                    strXml += '          	<a:r>';
+                                    strXml += '          		<a:rPr lang="' + (opts.lang || 'en-US') + '" baseline="0" dirty="0"/>';
+                                    strXml += '          		<a:t>)</a:t>';
+                                    strXml += '          	</a:r>';
+                                    strXml += '          	<a:endParaRPr lang="' + (opts.lang || 'en-US') + '" dirty="0"/>';
+                                }
+                                strXml += '        	</a:p>';
+                                strXml += '      </c:rich>';
+                                strXml += '    </c:tx>';
+                                strXml += '    <c:spPr>';
+                                strXml += '    	<a:noFill/>';
+                                strXml += '    	<a:ln>';
+                                strXml += '    		<a:noFill/>';
+                                strXml += '    	</a:ln>';
+                                strXml += '    	<a:effectLst/>';
+                                strXml += '    </c:spPr>';
+                                if (opts.dataLabelPosition)
+                                    strXml += ' <c:dLblPos val="' + opts.dataLabelPosition + '"/>';
+                                strXml += '    <c:showLegendKey val="0"/>';
+                                strXml += '    <c:showVal val="0"/>';
+                                strXml += '    <c:showCatName val="0"/>';
+                                strXml += '    <c:showSerName val="0"/>';
+                                strXml += '    <c:showPercent val="0"/>';
+                                strXml += '    <c:showBubbleSize val="0"/>';
+                                strXml += '	   <c:showLeaderLines val="1"/>';
+                                strXml += '    <c:extLst>';
+                                strXml += '      <c:ext uri="{CE6537A1-D6FC-4f65-9D91-7224C49458BB}" xmlns:c15="http://schemas.microsoft.com/office/drawing/2012/chart"/>';
+                                strXml += '      <c:ext uri="{C3380CC4-5D6E-409C-BE32-E72D297353CC}" xmlns:c16="http://schemas.microsoft.com/office/drawing/2014/chart">';
+                                strXml += '			<c16:uniqueId val="{' + '00000000'.substring(0, 8 - (idx + 1).toString().length).toString() + (idx + 1) + chartUuid_1 + '}"/>';
+                                strXml += '      </c:ext>';
+                                strXml += '		</c:extLst>';
+                                strXml += '</c:dLbl>';
+                            }
+                        });
+                        strXml += '</c:dLbls>';
+                    }
+                    if (opts.dataLabelFormatScatter === 'XY') {
+                        strXml += '<c:dLbls>';
+                        strXml += '	<c:spPr>';
+                        strXml += '		<a:noFill/>';
+                        strXml += '		<a:ln>';
+                        strXml += '			<a:noFill/>';
+                        strXml += '		</a:ln>';
+                        strXml += '	  	<a:effectLst/>';
+                        strXml += '	</c:spPr>';
+                        strXml += '	<c:txPr>';
+                        strXml += '		<a:bodyPr>';
+                        strXml += '			<a:spAutoFit/>';
+                        strXml += '		</a:bodyPr>';
+                        strXml += '		<a:lstStyle/>';
+                        strXml += '		<a:p>';
+                        strXml += '	    	<a:pPr>';
+                        strXml += '        		<a:defRPr/>';
+                        strXml += '	    	</a:pPr>';
+                        strXml += '	    	<a:endParaRPr lang="en-US"/>';
+                        strXml += '		</a:p>';
+                        strXml += '	</c:txPr>';
+                        if (opts.dataLabelPosition)
+                            strXml += ' <c:dLblPos val="' + opts.dataLabelPosition + '"/>';
+                        strXml += '	<c:showLegendKey val="0"/>';
+                        strXml += " <c:showVal val=\"" + (opts.showLabel ? '1' : '0') + "\"/>";
+                        strXml += " <c:showCatName val=\"" + (opts.showLabel ? '1' : '0') + "\"/>";
+                        strXml += '	<c:showSerName val="0"/>';
+                        strXml += '	<c:showPercent val="0"/>';
+                        strXml += '	<c:showBubbleSize val="0"/>';
+                        strXml += '	<c:extLst>';
+                        strXml += '		<c:ext uri="{CE6537A1-D6FC-4f65-9D91-7224C49458BB}" xmlns:c15="http://schemas.microsoft.com/office/drawing/2012/chart">';
+                        strXml += '			<c15:showLeaderLines val="1"/>';
+                        strXml += '		</c:ext>';
+                        strXml += '	</c:extLst>';
+                        strXml += '</c:dLbls>';
+                    }
+                }
+                // Color bar chart bars various colors
+                // Allow users with a single data set to pass their own array of colors (check for this using != ours)
+                if ((data.length === 1 || opts.valueBarColors) && opts.chartColors !== BARCHART_COLORS) {
+                    // Series Data Point colors
+                    obj.values.forEach(function (value, index) {
+                        var arrColors = value < 0 ? opts.invertedColors || BARCHART_COLORS : opts.chartColors || [];
+                        strXml += '  <c:dPt>';
+                        strXml += '    <c:idx val="' + index + '"/>';
+                        strXml += '      <c:invertIfNegative val="0"/>';
+                        strXml += '    <c:bubble3D val="0"/>';
+                        strXml += '    <c:spPr>';
+                        if (opts.lineSize === 0) {
+                            strXml += '<a:ln><a:noFill/></a:ln>';
+                        }
+                        else {
+                            strXml += '<a:solidFill>';
+                            strXml += ' <a:srgbClr val="' + arrColors[index % arrColors.length] + '"/>';
+                            strXml += '</a:solidFill>';
+                        }
+                        strXml += createShadowElement(opts.shadow, DEF_SHAPE_SHADOW);
+                        strXml += '    </c:spPr>';
+                        strXml += '  </c:dPt>';
+                    });
+                }
+                // 3: "Values": Scatter Chart has 2: `xVal` and `yVal`
+                {
+                    // X-Axis is always the same
+                    strXml += '<c:xVal>';
+                    strXml += '  <c:numRef>';
+                    strXml += '    <c:f>Sheet1!$A$2:$A$' + (data[0].values.length + 1) + '</c:f>';
+                    strXml += '    <c:numCache>';
+                    strXml += '      <c:formatCode>General</c:formatCode>';
+                    strXml += '      <c:ptCount val="' + data[0].values.length + '"/>';
+                    data[0].values.forEach(function (value, idx) {
+                        strXml += '<c:pt idx="' + idx + '"><c:v>' + (value || value === 0 ? value : '') + '</c:v></c:pt>';
+                    });
+                    strXml += '    </c:numCache>';
+                    strXml += '  </c:numRef>';
+                    strXml += '</c:xVal>';
+                    // Y-Axis vals are this object's `values`
+                    strXml += '<c:yVal>';
+                    strXml += '  <c:numRef>';
+                    strXml += '    <c:f>Sheet1!$' + getExcelColName(idx + 1) + '$2:$' + getExcelColName(idx + 1) + '$' + (data[0].values.length + 1) + '</c:f>';
+                    strXml += '    <c:numCache>';
+                    strXml += '      <c:formatCode>General</c:formatCode>';
+                    // NOTE: Use pt count and iterate over data[0] (X-Axis) as user can have more values than data (eg: timeline where only first few months are populated)
+                    strXml += '      <c:ptCount val="' + data[0].values.length + '"/>';
+                    data[0].values.forEach(function (_value, idx) {
+                        strXml += '<c:pt idx="' + idx + '"><c:v>' + (obj.values[idx] || obj.values[idx] === 0 ? obj.values[idx] : '') + '</c:v></c:pt>';
+                    });
+                    strXml += '    </c:numCache>';
+                    strXml += '  </c:numRef>';
+                    strXml += '</c:yVal>';
+                }
+                // Option: `smooth`
+                strXml += '<c:smooth val="' + (opts.lineSmooth ? '1' : '0') + '"/>';
+                // 4: Close "SERIES"
+                strXml += '</c:ser>';
+            });
+            // 3: Data Labels
+            {
+                strXml += '  <c:dLbls>';
+                strXml += '    <c:numFmt formatCode="' + opts.dataLabelFormatCode + '" sourceLinked="0"/>';
+                strXml += '    <c:txPr>';
+                strXml += '      <a:bodyPr/>';
+                strXml += '      <a:lstStyle/>';
+                strXml += '      <a:p><a:pPr>';
+                strXml += '        <a:defRPr b="0" i="0" strike="noStrike" sz="' + Math.round((opts.dataLabelFontSize || DEF_FONT_SIZE) * 100) + '" u="none">';
+                strXml += '          <a:solidFill>' + createColorElement(opts.dataLabelColor || DEF_FONT_COLOR) + '</a:solidFill>';
+                strXml += '          <a:latin typeface="' + (opts.dataLabelFontFace || 'Arial') + '"/>';
+                strXml += '        </a:defRPr>';
+                strXml += '      </a:pPr></a:p>';
+                strXml += '    </c:txPr>';
+                if (opts.dataLabelPosition)
+                    strXml += ' <c:dLblPos val="' + opts.dataLabelPosition + '"/>';
+                strXml += '    <c:showLegendKey val="0"/>';
+                strXml += '    <c:showVal val="' + (opts.showValue ? '1' : '0') + '"/>';
+                strXml += '    <c:showCatName val="0"/>';
+                strXml += '    <c:showSerName val="0"/>';
+                strXml += '    <c:showPercent val="0"/>';
+                strXml += '    <c:showBubbleSize val="0"/>';
+                strXml += '  </c:dLbls>';
+            }
+            // 4: Add axisId (NOTE: order matters! (category comes first))
+            strXml += '  <c:axId val="' + catAxisId + '"/>';
+            strXml += '  <c:axId val="' + valAxisId + '"/>';
+            // 5: Close Chart tag
+            strXml += '</c:' + chartType + 'Chart>';
+            // end switch
+            break;
+        case CHART_TYPE.BUBBLE:
+            /*
+                `data` = [
+                    { name:'X-Axis',     values:[1,2,3,4,5,6,7,8,9,10,11,12] },
+                    { name:'Y-Values 1', values:[13, 20, 21, 25], sizes:[10, 5, 20, 15] },
+                    { name:'Y-Values 2', values:[ 1,  2,  5,  9], sizes:[ 5, 3,  9,  3] }
+                ];
+            */
+            // 1: Start Chart
+            strXml += '<c:' + chartType + 'Chart>';
+            strXml += '<c:varyColors val="0"/>';
+            // 2: Series: (One for each Y-Axis)
+            colorIndex_1 = -1;
+            var idxColLtr_1 = 1;
+            data.filter(function (_obj, idx) { return idx > 0; }).forEach(function (obj, idx) {
+                colorIndex_1++;
+                strXml += '<c:ser>';
+                strXml += '  <c:idx val="' + idx + '"/>';
+                strXml += '  <c:order val="' + idx + '"/>';
+                // A: `<c:tx>`
+                strXml += '  <c:tx>';
+                strXml += '    <c:strRef>';
+                strXml += '      <c:f>Sheet1!$' + LETTERS[idxColLtr_1] + '$1</c:f>';
+                strXml += '      <c:strCache><c:ptCount val="1"/><c:pt idx="0"><c:v>' + obj.name + '</c:v></c:pt></c:strCache>';
+                strXml += '    </c:strRef>';
+                strXml += '  </c:tx>';
+                // B: '<c:spPr>': Fill, Border, Line, LineStyle (dash, etc.), Shadow
+                {
+                    strXml += '<c:spPr>';
+                    var tmpSerColor = opts.chartColors[colorIndex_1 % opts.chartColors.length];
+                    if (tmpSerColor === 'transparent') {
+                        strXml += '<a:noFill/>';
+                    }
+                    else if (opts.chartColorsOpacity) {
+                        strXml += '<a:solidFill>' + createColorElement(tmpSerColor, '<a:alpha val="' + Math.round(opts.chartColorsOpacity * 1000) + '"/>') + '</a:solidFill>';
+                    }
+                    else {
+                        strXml += '<a:solidFill>' + createColorElement(tmpSerColor) + '</a:solidFill>';
+                    }
+                    if (opts.lineSize === 0) {
+                        strXml += '<a:ln><a:noFill/></a:ln>';
+                    }
+                    else if (opts.dataBorder) {
+                        strXml +=
+                            '<a:ln w="' +
+                                valToPts(opts.dataBorder.pt) +
+                                '" cap="flat"><a:solidFill>' +
+                                createColorElement(opts.dataBorder.color) +
+                                '</a:solidFill><a:prstDash val="solid"/><a:round/></a:ln>';
+                    }
+                    else {
+                        strXml += '<a:ln w="' + valToPts(opts.lineSize) + '" cap="flat"><a:solidFill>' + createColorElement(tmpSerColor) + '</a:solidFill>';
+                        strXml += '<a:prstDash val="' + (opts.lineDash || 'solid') + '"/><a:round/></a:ln>';
+                    }
+                    // Shadow
+                    strXml += createShadowElement(opts.shadow, DEF_SHAPE_SHADOW);
+                    strXml += '</c:spPr>';
+                }
+                // C: '<c:dLbls>' "Data Labels"
+                // Let it be defaulted for now
+                // D: '<c:xVal>'/'<c:yVal>' "Values": Scatter Chart has 2: `xVal` and `yVal`
+                {
+                    // X-Axis is always the same
+                    strXml += '<c:xVal>';
+                    strXml += '  <c:numRef>';
+                    strXml += '    <c:f>Sheet1!$A$2:$A$' + (data[0].values.length + 1) + '</c:f>';
+                    strXml += '    <c:numCache>';
+                    strXml += '      <c:formatCode>General</c:formatCode>';
+                    strXml += '      <c:ptCount val="' + data[0].values.length + '"/>';
+                    data[0].values.forEach(function (value, idx) {
+                        strXml += '<c:pt idx="' + idx + '"><c:v>' + (value || value === 0 ? value : '') + '</c:v></c:pt>';
+                    });
+                    strXml += '    </c:numCache>';
+                    strXml += '  </c:numRef>';
+                    strXml += '</c:xVal>';
+                    // Y-Axis vals are this object's `values`
+                    strXml += '<c:yVal>';
+                    strXml += '  <c:numRef>';
+                    strXml += '    <c:f>Sheet1!$' + getExcelColName(idxColLtr_1) + '$2:$' + getExcelColName(idxColLtr_1) + '$' + (data[0].values.length + 1) + '</c:f>';
+                    idxColLtr_1++;
+                    strXml += '    <c:numCache>';
+                    strXml += '      <c:formatCode>General</c:formatCode>';
+                    // NOTE: Use pt count and iterate over data[0] (X-Axis) as user can have more values than data (eg: timeline where only first few months are populated)
+                    strXml += '      <c:ptCount val="' + data[0].values.length + '"/>';
+                    data[0].values.forEach(function (_value, idx) {
+                        strXml += '<c:pt idx="' + idx + '"><c:v>' + (obj.values[idx] || obj.values[idx] === 0 ? obj.values[idx] : '') + '</c:v></c:pt>';
+                    });
+                    strXml += '    </c:numCache>';
+                    strXml += '  </c:numRef>';
+                    strXml += '</c:yVal>';
+                }
+                // E: '<c:bubbleSize>'
+                strXml += '  <c:bubbleSize>';
+                strXml += '    <c:numRef>';
+                strXml += '      <c:f>Sheet1!$' + getExcelColName(idxColLtr_1) + '$2:$' + getExcelColName(idx + 2) + '$' + (obj.sizes.length + 1) + '</c:f>';
+                idxColLtr_1++;
+                strXml += '      <c:numCache>';
+                strXml += '        <c:formatCode>General</c:formatCode>';
+                strXml += '	       <c:ptCount val="' + obj.sizes.length + '"/>';
+                obj.sizes.forEach(function (value, idx) {
+                    strXml += '<c:pt idx="' + idx + '"><c:v>' + (value || '') + '</c:v></c:pt>';
+                });
+                strXml += '      </c:numCache>';
+                strXml += '    </c:numRef>';
+                strXml += '  </c:bubbleSize>';
+                strXml += '  <c:bubble3D val="0"/>';
+                // F: Close "SERIES"
+                strXml += '</c:ser>';
+            });
+            // 3: Data Labels
+            {
+                strXml += '  <c:dLbls>';
+                strXml += '    <c:numFmt formatCode="' + opts.dataLabelFormatCode + '" sourceLinked="0"/>';
+                strXml += '    <c:txPr>';
+                strXml += '      <a:bodyPr/>';
+                strXml += '      <a:lstStyle/>';
+                strXml += '      <a:p><a:pPr>';
+                strXml += '        <a:defRPr b="0" i="0" strike="noStrike" sz="' + Math.round((opts.dataLabelFontSize || DEF_FONT_SIZE) * 100) + '" u="none">';
+                strXml += '          <a:solidFill>' + createColorElement(opts.dataLabelColor || DEF_FONT_COLOR) + '</a:solidFill>';
+                strXml += '          <a:latin typeface="' + (opts.dataLabelFontFace || 'Arial') + '"/>';
+                strXml += '        </a:defRPr>';
+                strXml += '      </a:pPr></a:p>';
+                strXml += '    </c:txPr>';
+                if (opts.dataLabelPosition)
+                    strXml += ' <c:dLblPos val="' + opts.dataLabelPosition + '"/>';
+                strXml += '    <c:showLegendKey val="0"/>';
+                strXml += '    <c:showVal val="' + (opts.showValue ? '1' : '0') + '"/>';
+                strXml += '    <c:showCatName val="0"/>';
+                strXml += '    <c:showSerName val="0"/>';
+                strXml += '    <c:showPercent val="0"/>';
+                strXml += '    <c:showBubbleSize val="0"/>';
+                strXml += '  </c:dLbls>';
+            }
+            // 4: Add bubble options
+            //strXml += '  <c:bubbleScale val="100"/>';
+            //strXml += '  <c:showNegBubbles val="0"/>';
+            // Commented out to let it default to PPT until we create options
+            // 5: Add axisId (NOTE: order matters! (category comes first))
+            strXml += '  <c:axId val="' + catAxisId + '"/>';
+            strXml += '  <c:axId val="' + valAxisId + '"/>';
+            // 6: Close Chart tag
+            strXml += '</c:' + chartType + 'Chart>';
+            // end switch
+            break;
+        case CHART_TYPE.DOUGHNUT:
+        case CHART_TYPE.PIE:
+            // Use the same let name so code blocks from barChart are interchangeable
+            var obj = data[0];
+            /* EX:
+                data: [
+                 {
+                   name: 'Project Status',
+                   labels: ['Red', 'Amber', 'Green', 'Unknown'],
+                   values: [10, 20, 38, 2]
+                 }
+                ]
+            */
+            // 1: Start Chart
+            strXml += '<c:' + chartType + 'Chart>';
+            strXml += '  <c:varyColors val="0"/>';
+            strXml += '<c:ser>';
+            strXml += '  <c:idx val="0"/>';
+            strXml += '  <c:order val="0"/>';
+            strXml += '  <c:tx>';
+            strXml += '    <c:strRef>';
+            strXml += '      <c:f>Sheet1!$B$1</c:f>';
+            strXml += '      <c:strCache>';
+            strXml += '        <c:ptCount val="1"/>';
+            strXml += '        <c:pt idx="0"><c:v>' + encodeXmlEntities(obj.name) + '</c:v></c:pt>';
+            strXml += '      </c:strCache>';
+            strXml += '    </c:strRef>';
+            strXml += '  </c:tx>';
+            strXml += '  <c:spPr>';
+            strXml += '    <a:solidFill><a:schemeClr val="accent1"/></a:solidFill>';
+            strXml += '    <a:ln w="9525" cap="flat"><a:solidFill><a:srgbClr val="F9F9F9"/></a:solidFill><a:prstDash val="solid"/><a:round/></a:ln>';
+            if (opts.dataNoEffects) {
+                strXml += '<a:effectLst/>';
+            }
+            else {
+                strXml += createShadowElement(opts.shadow, DEF_SHAPE_SHADOW);
+            }
+            strXml += '  </c:spPr>';
+            //strXml += '<c:explosion val="0"/>'
+            // 2: "Data Point" block for every data row
+            obj.labels.forEach(function (_label, idx) {
+                strXml += '<c:dPt>';
+                strXml += " <c:idx val=\"" + idx + "\"/>";
+                strXml += ' <c:bubble3D val="0"/>';
+                strXml += ' <c:spPr>';
+                strXml += "<a:solidFill>" + createColorElement(opts.chartColors[idx + 1 > opts.chartColors.length ? Math.floor(Math.random() * opts.chartColors.length) : idx]) + "</a:solidFill>";
+                if (opts.dataBorder) {
+                    strXml += "<a:ln w=\"" + valToPts(opts.dataBorder.pt) + "\" cap=\"flat\"><a:solidFill>" + createColorElement(opts.dataBorder.color) + "</a:solidFill><a:prstDash val=\"solid\"/><a:round/></a:ln>";
+                }
+                strXml += createShadowElement(opts.shadow, DEF_SHAPE_SHADOW);
+                strXml += '  </c:spPr>';
+                strXml += '</c:dPt>';
+            });
+            // 3: "Data Label" block for every data Label
+            strXml += '<c:dLbls>';
+            obj.labels.forEach(function (_label, idx) {
+                strXml += '<c:dLbl>';
+                strXml += " <c:idx val=\"" + idx + "\"/>";
+                strXml += "  <c:numFmt formatCode=\"" + (opts.dataLabelFormatCode || 'General') + "\" sourceLinked=\"0\"/>";
+                strXml += '  <c:spPr/><c:txPr>';
+                strXml += '   <a:bodyPr/><a:lstStyle/>';
+                strXml += '   <a:p><a:pPr>';
+                strXml += "   <a:defRPr sz=\"" + Math.round((opts.dataLabelFontSize || DEF_FONT_SIZE) * 100) + "\" b=\"" + (opts.dataLabelFontBold ? 1 : 0) + "\" i=\"0\" u=\"none\" strike=\"noStrike\">";
+                strXml += '    <a:solidFill>' + createColorElement(opts.dataLabelColor || DEF_FONT_COLOR) + '</a:solidFill>';
+                strXml += "    <a:latin typeface=\"" + (opts.dataLabelFontFace || 'Arial') + "\"/>";
+                strXml += '   </a:defRPr>';
+                strXml += '      </a:pPr></a:p>';
+                strXml += '    </c:txPr>';
+                if (chartType === CHART_TYPE.PIE)
+                    "<c:dLblPos val=\"" + (opts.dataLabelPosition || 'inEnd') + "\"/>";
+                strXml += '    <c:showLegendKey val="0"/>';
+                strXml += '    <c:showVal val="' + (opts.showValue ? '1' : '0') + '"/>';
+                strXml += '    <c:showCatName val="' + (opts.showLabel ? '1' : '0') + '"/>';
+                strXml += '    <c:showSerName val="0"/>';
+                strXml += '    <c:showPercent val="' + (opts.showPercent ? '1' : '0') + '"/>';
+                strXml += '    <c:showBubbleSize val="0"/>';
+                strXml += '  </c:dLbl>';
+            });
+            strXml += " <c:numFmt formatCode=\"" + (opts.dataLabelFormatCode || 'General') + "\" sourceLinked=\"0\"/>";
+            strXml += '	<c:txPr>';
+            strXml += '	  <a:bodyPr/>';
+            strXml += '	  <a:lstStyle/>';
+            strXml += '	  <a:p>';
+            strXml += '		<a:pPr>';
+            strXml += '		  <a:defRPr sz="1800" b="0" i="0" u="none" strike="noStrike">';
+            strXml += '			<a:solidFill><a:srgbClr val="000000"/></a:solidFill><a:latin typeface="Arial"/>';
+            strXml += '		  </a:defRPr>';
+            strXml += '		</a:pPr>';
+            strXml += '	  </a:p>';
+            strXml += '	</c:txPr>';
+            strXml += chartType === CHART_TYPE.PIE ? '<c:dLblPos val="ctr"/>' : '';
+            strXml += '	<c:showLegendKey val="0"/>';
+            strXml += '	<c:showVal val="0"/>';
+            strXml += '	<c:showCatName val="1"/>';
+            strXml += '	<c:showSerName val="0"/>';
+            strXml += '	<c:showPercent val="1"/>';
+            strXml += '	<c:showBubbleSize val="0"/>';
+            strXml += " <c:showLeaderLines val=\"" + (opts.showLeaderLines ? '1' : '0') + "\"/>";
+            strXml += '</c:dLbls>';
+            // 2: "Categories"
+            strXml += '<c:cat>';
+            strXml += '  <c:strRef>';
+            strXml += '    <c:f>Sheet1!$A$2:$A$' + (obj.labels.length + 1) + '</c:f>';
+            strXml += '    <c:strCache>';
+            strXml += '	     <c:ptCount val="' + obj.labels.length + '"/>';
+            obj.labels.forEach(function (label, idx) {
+                strXml += '<c:pt idx="' + idx + '"><c:v>' + encodeXmlEntities(label) + '</c:v></c:pt>';
+            });
+            strXml += '    </c:strCache>';
+            strXml += '  </c:strRef>';
+            strXml += '</c:cat>';
+            // 3: Create vals
+            strXml += '  <c:val>';
+            strXml += '    <c:numRef>';
+            strXml += '      <c:f>Sheet1!$B$2:$B$' + (obj.labels.length + 1) + '</c:f>';
+            strXml += '      <c:numCache>';
+            strXml += '	       <c:ptCount val="' + obj.labels.length + '"/>';
+            obj.values.forEach(function (value, idx) {
+                strXml += '<c:pt idx="' + idx + '"><c:v>' + (value || value === 0 ? value : '') + '</c:v></c:pt>';
+            });
+            strXml += '      </c:numCache>';
+            strXml += '    </c:numRef>';
+            strXml += '  </c:val>';
+            // 4: Close "SERIES"
+            strXml += '  </c:ser>';
+            strXml += "  <c:firstSliceAng val=\"" + (opts.firstSliceAng ? opts.firstSliceAng : 0) + "\"/>";
+            if (chartType === CHART_TYPE.DOUGHNUT)
+                strXml += '  <c:holeSize val="' + (opts.holeSize || 50) + '"/>';
+            strXml += '</c:' + chartType + 'Chart>';
+            // Done with Doughnut/Pie
+            break;
+        default:
+            strXml += '';
+            break;
+    }
+    return strXml;
+}
+/**
+ * Create Category axis
+ * @param {IChartOptsLib} opts - chart options
+ * @param {string} axisId - value
+ * @param {string} valAxisId - value
+ * @return {string} XML
+ */
+function makeCatAxis(opts, axisId, valAxisId) {
+    var strXml = '';
+    // Build cat axis tag
+    // NOTE: Scatter and Bubble chart need two Val axises as they display numbers on x axis
+    if (opts._type === CHART_TYPE.SCATTER || opts._type === CHART_TYPE.BUBBLE) {
+        strXml += '<c:valAx>';
+    }
+    else {
+        strXml += '<c:' + (opts.catLabelFormatCode ? 'dateAx' : 'catAx') + '>';
+    }
+    strXml += '  <c:axId val="' + axisId + '"/>';
+    strXml += '  <c:scaling>';
+    strXml += '<c:orientation val="' + (opts.catAxisOrientation || (opts.barDir === 'col' ? 'minMax' : 'minMax')) + '"/>';
+    if (opts.catAxisMaxVal || opts.catAxisMaxVal === 0)
+        strXml += '<c:max val="' + opts.catAxisMaxVal + '"/>';
+    if (opts.catAxisMinVal || opts.catAxisMinVal === 0)
+        strXml += '<c:min val="' + opts.catAxisMinVal + '"/>';
+    strXml += '</c:scaling>';
+    strXml += '  <c:delete val="' + (opts.catAxisHidden ? 1 : 0) + '"/>';
+    strXml += '  <c:axPos val="' + (opts.barDir === 'col' ? 'b' : 'l') + '"/>';
+    strXml += opts.catGridLine.style !== 'none' ? createGridLineElement(opts.catGridLine) : '';
+    // '<c:title>' comes between '</c:majorGridlines>' and '<c:numFmt>'
+    if (opts.showCatAxisTitle) {
+        strXml += genXmlTitle({
+            color: opts.catAxisTitleColor,
+            fontFace: opts.catAxisTitleFontFace,
+            fontSize: opts.catAxisTitleFontSize,
+            titleRotate: opts.catAxisTitleRotate,
+            title: opts.catAxisTitle || 'Axis Title',
+        });
+    }
+    // NOTE: Adding Val Axis Formatting if scatter or bubble charts
+    if (opts._type === CHART_TYPE.SCATTER || opts._type === CHART_TYPE.BUBBLE) {
+        strXml += '  <c:numFmt formatCode="' + (opts.valAxisLabelFormatCode ? opts.valAxisLabelFormatCode : 'General') + '" sourceLinked="0"/>';
+    }
+    else {
+        strXml += '  <c:numFmt formatCode="' + (opts.catLabelFormatCode || 'General') + '" sourceLinked="0"/>';
+    }
+    if (opts._type === CHART_TYPE.SCATTER) {
+        strXml += '  <c:majorTickMark val="none"/>';
+        strXml += '  <c:minorTickMark val="none"/>';
+        strXml += '  <c:tickLblPos val="nextTo"/>';
+    }
+    else {
+        strXml += '  <c:majorTickMark val="' + (opts.catAxisMajorTickMark || 'out') + '"/>';
+        strXml += '  <c:minorTickMark val="' + (opts.catAxisMajorTickMark || 'none') + '"/>';
+        strXml += '  <c:tickLblPos val="' + (opts.catAxisLabelPos || (opts.barDir === 'col' ? 'low' : 'nextTo')) + '"/>';
+    }
+    strXml += '  <c:spPr>';
+    strXml += '    <a:ln w="12700" cap="flat">';
+    strXml += opts.catAxisLineShow === false ? '<a:noFill/>' : '<a:solidFill><a:srgbClr val="' + DEF_CHART_GRIDLINE.color + '"/></a:solidFill>';
+    strXml += '      <a:prstDash val="solid"/>';
+    strXml += '      <a:round/>';
+    strXml += '    </a:ln>';
+    strXml += '  </c:spPr>';
+    strXml += '  <c:txPr>';
+    strXml += '    <a:bodyPr' + (opts.catAxisLabelRotate ? ' rot="' + convertRotationDegrees(opts.catAxisLabelRotate) + '"' : '') + '/>'; // don't specify rot 0 so we get the auto behavior
+    strXml += '    <a:lstStyle/>';
+    strXml += '    <a:p>';
+    strXml += '    <a:pPr>';
+    strXml +=
+        '    <a:defRPr sz="' +
+            Math.round((opts.catAxisLabelFontSize || DEF_FONT_SIZE) * 100) +
+            '" b="' +
+            (opts.catAxisLabelFontBold ? 1 : 0) +
+            '" i="0" u="none" strike="noStrike">';
+    strXml += '      <a:solidFill><a:srgbClr val="' + (opts.catAxisLabelColor || DEF_FONT_COLOR) + '"/></a:solidFill>';
+    strXml += '      <a:latin typeface="' + (opts.catAxisLabelFontFace || 'Arial') + '"/>';
+    strXml += '   </a:defRPr>';
+    strXml += '  </a:pPr>';
+    strXml += '  <a:endParaRPr lang="' + (opts.lang || 'en-US') + '"/>';
+    strXml += '  </a:p>';
+    strXml += ' </c:txPr>';
+    strXml += ' <c:crossAx val="' + valAxisId + '"/>';
+    strXml += ' <c:' + (typeof opts.valAxisCrossesAt === 'number' ? 'crossesAt' : 'crosses') + ' val="' + opts.valAxisCrossesAt + '"/>';
+    strXml += ' <c:auto val="1"/>';
+    strXml += ' <c:lblAlgn val="ctr"/>';
+    strXml += ' <c:noMultiLvlLbl val="1"/>';
+    if (opts.catAxisLabelFrequency)
+        strXml += ' <c:tickLblSkip val="' + opts.catAxisLabelFrequency + '"/>';
+    // Issue#149: PPT will auto-adjust these as needed after calcing the date bounds, so we only include them when specified by user
+    if (opts.catLabelFormatCode) {
+        ['catAxisBaseTimeUnit', 'catAxisMajorTimeUnit', 'catAxisMinorTimeUnit'].forEach(function (opt) {
+            // Validate input as poorly chosen/garbage options will cause chart corruption and it wont render at all!
+            if (opts[opt] && (typeof opts[opt] !== 'string' || ['days', 'months', 'years'].indexOf(opts[opt].toLowerCase()) === -1)) {
+                console.warn('`' + opt + "` must be one of: 'days','months','years' !");
+                opts[opt] = null;
+            }
+        });
+        if (opts.catAxisBaseTimeUnit)
+            strXml += '<c:baseTimeUnit val="' + opts.catAxisBaseTimeUnit.toLowerCase() + '"/>';
+        if (opts.catAxisMajorTimeUnit)
+            strXml += '<c:majorTimeUnit val="' + opts.catAxisMajorTimeUnit.toLowerCase() + '"/>';
+        if (opts.catAxisMinorTimeUnit)
+            strXml += '<c:minorTimeUnit val="' + opts.catAxisMinorTimeUnit.toLowerCase() + '"/>';
+        if (opts.catAxisMajorUnit)
+            strXml += '<c:majorUnit val="' + opts.catAxisMajorUnit + '"/>';
+        if (opts.catAxisMinorUnit)
+            strXml += '<c:minorUnit val="' + opts.catAxisMinorUnit + '"/>';
+    }
+    // Close cat axis tag
+    // NOTE: Added closing tag of val or cat axis based on chart type
+    if (opts._type === CHART_TYPE.SCATTER || opts._type === CHART_TYPE.BUBBLE) {
+        strXml += '</c:valAx>';
+    }
+    else {
+        strXml += '</c:' + (opts.catLabelFormatCode ? 'dateAx' : 'catAx') + '>';
+    }
+    return strXml;
+}
+/**
+ * Create Value Axis (Used by `bar3D`)
+ * @param {IChartOptsLib} opts - chart options
+ * @param {string} valAxisId - value
+ * @return {string} XML
+ */
+function makeValAxis(opts, valAxisId) {
+    var axisPos = valAxisId === AXIS_ID_VALUE_PRIMARY ? (opts.barDir === 'col' ? 'l' : 'b') : opts.barDir !== 'col' ? 'r' : 't';
+    var strXml = '';
+    var isRight = axisPos === 'r' || axisPos === 't';
+    var crosses = isRight ? 'max' : 'autoZero';
+    var crossAxId = valAxisId === AXIS_ID_VALUE_PRIMARY ? AXIS_ID_CATEGORY_PRIMARY : AXIS_ID_CATEGORY_SECONDARY;
+    strXml += '<c:valAx>';
+    strXml += '  <c:axId val="' + valAxisId + '"/>';
+    strXml += '  <c:scaling>';
+    strXml += '    <c:orientation val="' + (opts.valAxisOrientation || (opts.barDir === 'col' ? 'minMax' : 'minMax')) + '"/>';
+    if (opts.valAxisMaxVal || opts.valAxisMaxVal === 0)
+        strXml += '<c:max val="' + opts.valAxisMaxVal + '"/>';
+    if (opts.valAxisMinVal || opts.valAxisMinVal === 0)
+        strXml += '<c:min val="' + opts.valAxisMinVal + '"/>';
+    strXml += '  </c:scaling>';
+    strXml += '  <c:delete val="' + (opts.valAxisHidden ? 1 : 0) + '"/>';
+    strXml += '  <c:axPos val="' + axisPos + '"/>';
+    if (opts.valGridLine.style !== 'none')
+        strXml += createGridLineElement(opts.valGridLine);
+    // '<c:title>' comes between '</c:majorGridlines>' and '<c:numFmt>'
+    if (opts.showValAxisTitle) {
+        strXml += genXmlTitle({
+            color: opts.valAxisTitleColor,
+            fontFace: opts.valAxisTitleFontFace,
+            fontSize: opts.valAxisTitleFontSize,
+            titleRotate: opts.valAxisTitleRotate,
+            title: opts.valAxisTitle || 'Axis Title',
+        });
+    }
+    strXml += ' <c:numFmt formatCode="' + (opts.valAxisLabelFormatCode ? opts.valAxisLabelFormatCode : 'General') + '" sourceLinked="0"/>';
+    if (opts._type === CHART_TYPE.SCATTER) {
+        strXml += '  <c:majorTickMark val="none"/>';
+        strXml += '  <c:minorTickMark val="none"/>';
+        strXml += '  <c:tickLblPos val="nextTo"/>';
+    }
+    else {
+        strXml += ' <c:majorTickMark val="' + (opts.valAxisMajorTickMark || 'out') + '"/>';
+        strXml += ' <c:minorTickMark val="' + (opts.valAxisMinorTickMark || 'none') + '"/>';
+        strXml += ' <c:tickLblPos val="' + (opts.valAxisLabelPos || (opts.barDir === 'col' ? 'nextTo' : 'low')) + '"/>';
+    }
+    strXml += ' <c:spPr>';
+    strXml += '   <a:ln w="12700" cap="flat">';
+    strXml += opts.valAxisLineShow === false ? '<a:noFill/>' : '<a:solidFill><a:srgbClr val="' + DEF_CHART_GRIDLINE.color + '"/></a:solidFill>';
+    strXml += '     <a:prstDash val="solid"/>';
+    strXml += '     <a:round/>';
+    strXml += '   </a:ln>';
+    strXml += ' </c:spPr>';
+    strXml += ' <c:txPr>';
+    strXml += '  <a:bodyPr ' + (opts.valAxisLabelRotate ? 'rot="' + convertRotationDegrees(opts.valAxisLabelRotate) + '"' : '') + '/>'; // don't specify rot 0 so we get the auto behavior
+    strXml += '  <a:lstStyle/>';
+    strXml += '  <a:p>';
+    strXml += '    <a:pPr>';
+    strXml +=
+        '      <a:defRPr sz="' +
+            Math.round((opts.valAxisLabelFontSize || DEF_FONT_SIZE) * 100) +
+            '" b="' +
+            (opts.valAxisLabelFontBold ? 1 : 0) +
+            '" i="0" u="none" strike="noStrike">';
+    strXml += '        <a:solidFill><a:srgbClr val="' + (opts.valAxisLabelColor || DEF_FONT_COLOR) + '"/></a:solidFill>';
+    strXml += '        <a:latin typeface="' + (opts.valAxisLabelFontFace || 'Arial') + '"/>';
+    strXml += '      </a:defRPr>';
+    strXml += '    </a:pPr>';
+    strXml += '  <a:endParaRPr lang="' + (opts.lang || 'en-US') + '"/>';
+    strXml += '  </a:p>';
+    strXml += ' </c:txPr>';
+    strXml += ' <c:crossAx val="' + crossAxId + '"/>';
+    strXml += ' <c:crosses val="' + crosses + '"/>';
+    strXml +=
+        ' <c:crossBetween val="' +
+            (opts._type === CHART_TYPE.SCATTER || (Array.isArray(opts._type) && opts._type.filter(function (type) { return type.type === CHART_TYPE.AREA; }).length > 0 ? true : false)
+                ? 'midCat'
+                : 'between') +
+            '"/>';
+    if (opts.valAxisMajorUnit)
+        strXml += ' <c:majorUnit val="' + opts.valAxisMajorUnit + '"/>';
+    if (opts.valAxisDisplayUnit)
+        strXml += "<c:dispUnits><c:builtInUnit val=\"" + opts.valAxisDisplayUnit + "\"/>" + (opts.valAxisDisplayUnitLabel ? '<c:dispUnitsLbl/>' : '') + "</c:dispUnits>";
+    strXml += '</c:valAx>';
+    return strXml;
+}
+/**
+ * Create Series Axis (Used by `bar3D`)
+ * @param {IChartOptsLib} opts - chart options
+ * @param {string} axisId - axis ID
+ * @param {string} valAxisId - value
+ * @return {string} XML
+ */
+function makeSerAxis(opts, axisId, valAxisId) {
+    var strXml = '';
+    // Build ser axis tag
+    strXml += '<c:serAx>';
+    strXml += '  <c:axId val="' + axisId + '"/>';
+    strXml += '  <c:scaling><c:orientation val="' + (opts.serAxisOrientation || (opts.barDir === 'col' ? 'minMax' : 'minMax')) + '"/></c:scaling>';
+    strXml += '  <c:delete val="' + (opts.serAxisHidden ? 1 : 0) + '"/>';
+    strXml += '  <c:axPos val="' + (opts.barDir === 'col' ? 'b' : 'l') + '"/>';
+    strXml += opts.serGridLine.style !== 'none' ? createGridLineElement(opts.serGridLine) : '';
+    // '<c:title>' comes between '</c:majorGridlines>' and '<c:numFmt>'
+    if (opts.showSerAxisTitle) {
+        strXml += genXmlTitle({
+            color: opts.serAxisTitleColor,
+            fontFace: opts.serAxisTitleFontFace,
+            fontSize: opts.serAxisTitleFontSize,
+            titleRotate: opts.serAxisTitleRotate,
+            title: opts.serAxisTitle || 'Axis Title',
+        });
+    }
+    strXml += '  <c:numFmt formatCode="' + (opts.serLabelFormatCode || 'General') + '" sourceLinked="0"/>';
+    strXml += '  <c:majorTickMark val="out"/>';
+    strXml += '  <c:minorTickMark val="none"/>';
+    strXml += '  <c:tickLblPos val="' + (opts.serAxisLabelPos || opts.barDir === 'col' ? 'low' : 'nextTo') + '"/>';
+    strXml += '  <c:spPr>';
+    strXml += '    <a:ln w="12700" cap="flat">';
+    strXml += opts.serAxisLineShow === false ? '<a:noFill/>' : '<a:solidFill><a:srgbClr val="' + DEF_CHART_GRIDLINE.color + '"/></a:solidFill>';
+    strXml += '      <a:prstDash val="solid"/>';
+    strXml += '      <a:round/>';
+    strXml += '    </a:ln>';
+    strXml += '  </c:spPr>';
+    strXml += '  <c:txPr>';
+    strXml += '    <a:bodyPr/>'; // don't specify rot 0 so we get the auto behavior
+    strXml += '    <a:lstStyle/>';
+    strXml += '    <a:p>';
+    strXml += '    <a:pPr>';
+    strXml += "    <a:defRPr sz=\"" + Math.round((opts.serAxisLabelFontSize || DEF_FONT_SIZE) * 100) + "\" b=\"0\" i=\"0\" u=\"none\" strike=\"noStrike\">";
+    strXml += '      <a:solidFill><a:srgbClr val="' + (opts.serAxisLabelColor || DEF_FONT_COLOR) + '"/></a:solidFill>';
+    strXml += '      <a:latin typeface="' + (opts.serAxisLabelFontFace || 'Arial') + '"/>';
+    strXml += '   </a:defRPr>';
+    strXml += '  </a:pPr>';
+    strXml += '  <a:endParaRPr lang="' + (opts.lang || 'en-US') + '"/>';
+    strXml += '  </a:p>';
+    strXml += ' </c:txPr>';
+    strXml += ' <c:crossAx val="' + valAxisId + '"/>';
+    strXml += ' <c:crosses val="autoZero"/>';
+    if (opts.serAxisLabelFrequency)
+        strXml += ' <c:tickLblSkip val="' + opts.serAxisLabelFrequency + '"/>';
+    // Issue#149: PPT will auto-adjust these as needed after calcing the date bounds, so we only include them when specified by user
+    if (opts.serLabelFormatCode) {
+        ['serAxisBaseTimeUnit', 'serAxisMajorTimeUnit', 'serAxisMinorTimeUnit'].forEach(function (opt) {
+            // Validate input as poorly chosen/garbage options will cause chart corruption and it wont render at all!
+            if (opts[opt] && (typeof opts[opt] !== 'string' || ['days', 'months', 'years'].indexOf(opt.toLowerCase()) === -1)) {
+                console.warn('`' + opt + "` must be one of: 'days','months','years' !");
+                opts[opt] = null;
+            }
+        });
+        if (opts.serAxisBaseTimeUnit)
+            strXml += ' <c:baseTimeUnit  val="' + opts.serAxisBaseTimeUnit.toLowerCase() + '"/>';
+        if (opts.serAxisMajorTimeUnit)
+            strXml += ' <c:majorTimeUnit val="' + opts.serAxisMajorTimeUnit.toLowerCase() + '"/>';
+        if (opts.serAxisMinorTimeUnit)
+            strXml += ' <c:minorTimeUnit val="' + opts.serAxisMinorTimeUnit.toLowerCase() + '"/>';
+        if (opts.serAxisMajorUnit)
+            strXml += ' <c:majorUnit     val="' + opts.serAxisMajorUnit + '"/>';
+        if (opts.serAxisMinorUnit)
+            strXml += ' <c:minorUnit     val="' + opts.serAxisMinorUnit + '"/>';
+    }
+    // Close ser axis tag
+    strXml += '</c:serAx>';
+    return strXml;
+}
+/**
+ * Create char title elements
+ * @param {IChartPropsTitle} opts - options
+ * @return {string} XML `<c:title>`
+ */
+function genXmlTitle(opts) {
+    var align = opts.titleAlign === 'left' || opts.titleAlign === 'right' ? "<a:pPr algn=\"" + opts.titleAlign.substring(0, 1) + "\">" : "<a:pPr>";
+    var rotate = opts.titleRotate ? "<a:bodyPr rot=\"" + convertRotationDegrees(opts.titleRotate) + "\"/>" : "<a:bodyPr/>"; // don't specify rotation to get default (ex. vertical for cat axis)
+    var sizeAttr = opts.fontSize ? 'sz="' + Math.round(opts.fontSize * 100) + '"' : ''; // only set the font size if specified.  Powerpoint will handle the default size
+    var titleBold = opts.titleBold === true ? 1 : 0;
+    var layout = opts.titlePos && opts.titlePos.x && opts.titlePos.y
+        ? "<c:layout><c:manualLayout><c:xMode val=\"edge\"/><c:yMode val=\"edge\"/><c:x val=\"" + opts.titlePos.x + "\"/><c:y val=\"" + opts.titlePos.y + "\"/></c:manualLayout></c:layout>"
+        : "<c:layout/>";
+    return "<c:title>\n\t  <c:tx>\n\t    <c:rich>\n\t      " + rotate + "\n\t      <a:lstStyle/>\n\t      <a:p>\n\t        " + align + "\n\t        <a:defRPr " + sizeAttr + " b=\"" + titleBold + "\" i=\"0\" u=\"none\" strike=\"noStrike\">\n\t          <a:solidFill><a:srgbClr val=\"" + (opts.color || DEF_FONT_COLOR) + "\"/></a:solidFill>\n\t          <a:latin typeface=\"" + (opts.fontFace || 'Arial') + "\"/>\n\t        </a:defRPr>\n\t      </a:pPr>\n\t      <a:r>\n\t        <a:rPr " + sizeAttr + " b=\"" + titleBold + "\" i=\"0\" u=\"none\" strike=\"noStrike\">\n\t          <a:solidFill><a:srgbClr val=\"" + (opts.color || DEF_FONT_COLOR) + "\"/></a:solidFill>\n\t          <a:latin typeface=\"" + (opts.fontFace || 'Arial') + "\"/>\n\t        </a:rPr>\n\t        <a:t>" + (encodeXmlEntities(opts.title) || '') + "</a:t>\n\t      </a:r>\n\t    </a:p>\n\t    </c:rich>\n\t  </c:tx>\n\t  " + layout + "\n\t  <c:overlay val=\"0\"/>\n\t</c:title>";
+}
+/**
+ * Calc and return excel column name for a given column length
+ * @param {number} length - col length
+ * @return {string} column name (ex: 'A2')
+ */
+function getExcelColName(length) {
+    var strName = '';
+    if (length <= 26) {
+        strName = LETTERS[length];
+    }
+    else {
+        strName += LETTERS[Math.floor(length / LETTERS.length) - 1];
+        strName += LETTERS[length % LETTERS.length];
+    }
+    return strName;
+}
+/**
+ * Creates `a:innerShdw` or `a:outerShdw` depending on pass options `opts`.
+ * @param {Object} opts optional shadow properties
+ * @param {Object} defaults defaults for unspecified properties in `opts`
+ * @see http://officeopenxml.com/drwSp-effects.php
+ * @example { type: 'outer', blur: 3, offset: (23000 / 12700), angle: 90, color: '000000', opacity: 0.35, rotateWithShape: true };
+ * @return {string} XML
+ */
+function createShadowElement(options, defaults) {
+    if (!options) {
+        return '<a:effectLst/>';
+    }
+    else if (typeof options !== 'object') {
+        console.warn("`shadow` options must be an object. Ex: `{shadow: {type:'none'}}`");
+        return '<a:effectLst/>';
+    }
+    var strXml = '<a:effectLst>', opts = getMix(defaults, options), type = opts['type'] || 'outer', blur = valToPts(opts['blur']), offset = valToPts(opts['offset']), angle = Math.round(opts['angle'] * 60000), color = opts['color'], opacity = Math.round(opts['opacity'] * 100000), rotateWithShape = opts['rotateWithShape'] ? 1 : 0;
+    strXml += '<a:' + type + 'Shdw sx="100000" sy="100000" kx="0" ky="0"  algn="bl" blurRad="' + blur + '" ';
+    strXml += 'rotWithShape="' + +rotateWithShape + '"';
+    strXml += ' dist="' + offset + '" dir="' + angle + '">';
+    strXml += '<a:srgbClr val="' + color + '">';
+    strXml += '<a:alpha val="' + opacity + '"/></a:srgbClr>';
+    strXml += '</a:' + type + 'Shdw>';
+    strXml += '</a:effectLst>';
+    return strXml;
+}
+/**
+ * Create Grid Line Element
+ * @param {OptsChartGridLine} glOpts {size, color, style}
+ * @return {string} XML
+ */
+function createGridLineElement(glOpts) {
+    var strXml = '<c:majorGridlines>';
+    strXml += ' <c:spPr>';
+    strXml += '  <a:ln w="' + valToPts(glOpts.size || DEF_CHART_GRIDLINE.size) + '" cap="flat">';
+    strXml += '  <a:solidFill><a:srgbClr val="' + (glOpts.color || DEF_CHART_GRIDLINE.color) + '"/></a:solidFill>'; // should accept scheme colors as implemented in [Pull #135]
+    strXml += '   <a:prstDash val="' + (glOpts.style || DEF_CHART_GRIDLINE.style) + '"/><a:round/>';
+    strXml += '  </a:ln>';
+    strXml += ' </c:spPr>';
+    strXml += '</c:majorGridlines>';
+    return strXml;
 }
 
-/**
- * PptxGenJS: Media Methods
- */
-/**
- * Encode Image/Audio/Video into base64
- * @param {PresSlide | SlideLayout} layout - slide layout
- * @return {Promise} promise
- */
-function encodeSlideMediaRels(layout) {
-    var fs = typeof require !== 'undefined' && typeof window === 'undefined' ? require('fs') : null; // NodeJS
-    var https = typeof require !== 'undefined' && typeof window === 'undefined' ? require('https') : null; // NodeJS
-    var imageProms = [];
-    // A: Read/Encode each audio/image/video thats not already encoded (eg: base64 provided by user)
-    layout._relsMedia
-        .filter(function (rel) { return rel.type !== 'online' && !rel.data && (!rel.path || (rel.path && rel.path.indexOf('preencoded') === -1)); })
-        .forEach(function (rel) {
-        imageProms.push(new Promise(function (resolve, reject) {
-            if (fs && rel.path.indexOf('http') !== 0) {
-                // DESIGN: Node local-file encoding is syncronous, so we can load all images here, then call export with a callback (if any)
-                try {
-                    var bitmap = fs.readFileSync(rel.path);
-                    rel.data = Buffer.from(bitmap).toString('base64');
-                    resolve('done');
-                }
-                catch (ex) {
-                    rel.data = IMG_BROKEN;
-                    reject('ERROR: Unable to read media: "' + rel.path + '"\n' + ex.toString());
-                }
-            }
-            else if (fs && https && rel.path.indexOf('http') === 0) {
-                https.get(rel.path, function (res) {
-                    var rawData = '';
-                    res.setEncoding('binary'); // IMPORTANT: Only binary encoding works
-                    res.on('data', function (chunk) { return (rawData += chunk); });
-                    res.on('end', function () {
-                        rel.data = Buffer.from(rawData, 'binary').toString('base64');
-                        resolve('done');
-                    });
-                    res.on('error', function (ex) {
-                        rel.data = IMG_BROKEN;
-                        reject("ERROR! Unable to load image (https.get): " + rel.path);
-                    });
-                });
-            }
-            else {
-                // A: Declare XHR and onload/onerror handlers
-                // DESIGN: `XMLHttpRequest()` plus `FileReader()` = Ablity to read any file into base64!
-                var xhr_1 = new XMLHttpRequest();
-                xhr_1.onload = function () {
-                    var reader = new FileReader();
-                    reader.onloadend = function () {
-                        rel.data = reader.result;
-                        if (!rel.isSvgPng) {
-                            resolve('done');
-                        }
-                        else {
-                            createSvgPngPreview(rel)
-                                .then(function () {
-                                resolve('done');
-                            })
-                                .catch(function (ex) {
-                                reject(ex);
-                            });
-                        }
-                    };
-                    reader.readAsDataURL(xhr_1.response);
-                };
-                xhr_1.onerror = function (ex) {
-                    rel.data = IMG_BROKEN;
-                    reject("ERROR! Unable to load image (xhr.onerror): " + rel.path);
-                };
-                // B: Execute request
-                xhr_1.open('GET', rel.path);
-                xhr_1.responseType = 'blob';
-                xhr_1.send();
-            }
-        }));
-    });
-    // B: SVG: base64 data still requires a png to be generated (`isSvgPng` flag this as the preview image, not the SVG itself)
-    layout._relsMedia
-        .filter(function (rel) { return rel.isSvgPng && rel.data; })
-        .forEach(function (rel) {
-        if (fs) {
-            //console.log('Sorry, SVG is not supported in Node (more info: https://github.com/gitbrent/PptxGenJS/issues/401)')
-            rel.data = IMG_BROKEN;
-            imageProms.push(Promise.resolve().then(function () { return 'done'; }));
-        }
-        else {
-            imageProms.push(createSvgPngPreview(rel));
-        }
-    });
-    return imageProms;
-}
-/**
- * Create SVG preview image
- * @param {ISlideRelMedia} rel - slide rel
- * @return {Promise} promise
- */
-function createSvgPngPreview(rel) {
-    return new Promise(function (resolve, reject) {
-        // A: Create
-        var image = new Image();
-        // B: Set onload event
-        image.onload = function () {
-            // First: Check for any errors: This is the best method (try/catch wont work, etc.)
-            if (image.width + image.height === 0) {
-                image.onerror('h/w=0');
-            }
-            var canvas = document.createElement('CANVAS');
-            var ctx = canvas.getContext('2d');
-            canvas.width = image.width;
-            canvas.height = image.height;
-            ctx.drawImage(image, 0, 0);
-            // Users running on local machine will get the following error:
-            // "SecurityError: Failed to execute 'toDataURL' on 'HTMLCanvasElement': Tainted canvases may not be exported."
-            // when the canvas.toDataURL call executes below.
-            try {
-                rel.data = canvas.toDataURL(rel.type);
-                resolve('done');
-            }
-            catch (ex) {
-                image.onerror(ex);
-            }
-            canvas = null;
-        };
-        image.onerror = function (ex) {
-            rel.data = IMG_BROKEN;
-            reject("ERROR! Unable to load image (image.onerror): " + rel.path);
-        };
-        // C: Load image
-        image.src = typeof rel.data === 'string' ? rel.data : IMG_BROKEN;
-    });
+/**
+ * PptxGenJS: Media Methods
+ */
+/**
+ * Encode Image/Audio/Video into base64
+ * @param {PresSlide | SlideLayout} layout - slide layout
+ * @return {Promise} promise
+ */
+function encodeSlideMediaRels(layout) {
+    var fs = typeof require !== 'undefined' && typeof window === 'undefined' ? require('fs') : null; // NodeJS
+    var https = typeof require !== 'undefined' && typeof window === 'undefined' ? require('https') : null; // NodeJS
+    var imageProms = [];
+    // A: Read/Encode each audio/image/video thats not already encoded (eg: base64 provided by user)
+    layout._relsMedia
+        .filter(function (rel) { return rel.type !== 'online' && !rel.data && (!rel.path || (rel.path && rel.path.indexOf('preencoded') === -1)); })
+        .forEach(function (rel) {
+        imageProms.push(new Promise(function (resolve, reject) {
+            if (fs && rel.path.indexOf('http') !== 0) {
+                // DESIGN: Node local-file encoding is syncronous, so we can load all images here, then call export with a callback (if any)
+                try {
+                    var bitmap = fs.readFileSync(rel.path);
+                    rel.data = Buffer.from(bitmap).toString('base64');
+                    resolve('done');
+                }
+                catch (ex) {
+                    rel.data = IMG_BROKEN;
+                    reject('ERROR: Unable to read media: "' + rel.path + '"\n' + ex.toString());
+                }
+            }
+            else if (fs && https && rel.path.indexOf('http') === 0) {
+                https.get(rel.path, function (res) {
+                    var rawData = '';
+                    res.setEncoding('binary'); // IMPORTANT: Only binary encoding works
+                    res.on('data', function (chunk) { return (rawData += chunk); });
+                    res.on('end', function () {
+                        rel.data = Buffer.from(rawData, 'binary').toString('base64');
+                        resolve('done');
+                    });
+                    res.on('error', function (ex) {
+                        rel.data = IMG_BROKEN;
+                        reject("ERROR! Unable to load image (https.get): " + rel.path);
+                    });
+                });
+            }
+            else {
+                // A: Declare XHR and onload/onerror handlers
+                // DESIGN: `XMLHttpRequest()` plus `FileReader()` = Ablity to read any file into base64!
+                var xhr_1 = new XMLHttpRequest();
+                xhr_1.onload = function () {
+                    var reader = new FileReader();
+                    reader.onloadend = function () {
+                        rel.data = reader.result;
+                        if (!rel.isSvgPng) {
+                            resolve('done');
+                        }
+                        else {
+                            createSvgPngPreview(rel)
+                                .then(function () {
+                                resolve('done');
+                            })
+                                .catch(function (ex) {
+                                reject(ex);
+                            });
+                        }
+                    };
+                    reader.readAsDataURL(xhr_1.response);
+                };
+                xhr_1.onerror = function (ex) {
+                    rel.data = IMG_BROKEN;
+                    reject("ERROR! Unable to load image (xhr.onerror): " + rel.path);
+                };
+                // B: Execute request
+                xhr_1.open('GET', rel.path);
+                xhr_1.responseType = 'blob';
+                xhr_1.send();
+            }
+        }));
+    });
+    // B: SVG: base64 data still requires a png to be generated (`isSvgPng` flag this as the preview image, not the SVG itself)
+    layout._relsMedia
+        .filter(function (rel) { return rel.isSvgPng && rel.data; })
+        .forEach(function (rel) {
+        if (fs) {
+            //console.log('Sorry, SVG is not supported in Node (more info: https://github.com/gitbrent/PptxGenJS/issues/401)')
+            rel.data = IMG_BROKEN;
+            imageProms.push(Promise.resolve().then(function () { return 'done'; }));
+        }
+        else {
+            imageProms.push(createSvgPngPreview(rel));
+        }
+    });
+    return imageProms;
+}
+/**
+ * Create SVG preview image
+ * @param {ISlideRelMedia} rel - slide rel
+ * @return {Promise} promise
+ */
+function createSvgPngPreview(rel) {
+    return new Promise(function (resolve, reject) {
+        // A: Create
+        var image = new Image();
+        // B: Set onload event
+        image.onload = function () {
+            // First: Check for any errors: This is the best method (try/catch wont work, etc.)
+            if (image.width + image.height === 0) {
+                image.onerror('h/w=0');
+            }
+            var canvas = document.createElement('CANVAS');
+            var ctx = canvas.getContext('2d');
+            canvas.width = image.width;
+            canvas.height = image.height;
+            ctx.drawImage(image, 0, 0);
+            // Users running on local machine will get the following error:
+            // "SecurityError: Failed to execute 'toDataURL' on 'HTMLCanvasElement': Tainted canvases may not be exported."
+            // when the canvas.toDataURL call executes below.
+            try {
+                rel.data = canvas.toDataURL(rel.type);
+                resolve('done');
+            }
+            catch (ex) {
+                image.onerror(ex);
+            }
+            canvas = null;
+        };
+        image.onerror = function (ex) {
+            rel.data = IMG_BROKEN;
+            reject("ERROR! Unable to load image (image.onerror): " + rel.path);
+        };
+        // C: Load image
+        image.src = typeof rel.data === 'string' ? rel.data : IMG_BROKEN;
+    });
 }
 
-/*\
-|*|  :: pptxgen.ts ::
-|*|
-|*|  JavaScript framework that creates PowerPoint (pptx) presentations
-|*|  https://github.com/gitbrent/PptxGenJS
-|*|
-|*|  This framework is released under the MIT Public License (MIT)
-|*|
-|*|  PptxGenJS (C) 2015-2020 Brent Ely -- https://github.com/gitbrent
-|*|
-|*|  Some code derived from the OfficeGen project:
-|*|  github.com/Ziv-Barber/officegen/ (Copyright 2013 Ziv Barber)
-|*|
-|*|  Permission is hereby granted, free of charge, to any person obtaining a copy
-|*|  of this software and associated documentation files (the "Software"), to deal
-|*|  in the Software without restriction, including without limitation the rights
-|*|  to use, copy, modify, merge, publish, distribute, sublicense, and/or sell
-|*|  copies of the Software, and to permit persons to whom the Software is
-|*|  furnished to do so, subject to the following conditions:
-|*|
-|*|  The above copyright notice and this permission notice shall be included in all
-|*|  copies or substantial portions of the Software.
-|*|
-|*|  THE SOFTWARE IS PROVIDED "AS IS", WITHOUT WARRANTY OF ANY KIND, EXPRESS OR
-|*|  IMPLIED, INCLUDING BUT NOT LIMITED TO THE WARRANTIES OF MERCHANTABILITY,
-|*|  FITNESS FOR A PARTICULAR PURPOSE AND NONINFRINGEMENT. IN NO EVENT SHALL THE
-|*|  AUTHORS OR COPYRIGHT HOLDERS BE LIABLE FOR ANY CLAIM, DAMAGES OR OTHER
-|*|  LIABILITY, WHETHER IN AN ACTION OF CONTRACT, TORT OR OTHERWISE, ARISING FROM,
-|*|  OUT OF OR IN CONNECTION WITH THE SOFTWARE OR THE USE OR OTHER DEALINGS IN THE
-|*|  SOFTWARE.
-\*/
-var VERSION = '3.4.0-beta-20201223-1610';
-var PptxGenJS = /** @class */ (function () {
-    function PptxGenJS() {
-        var _this = this;
-        /**
-         * PptxGenJS Library Version
-         */
-        this._version = VERSION;
-        // Exposed class props
-        this._alignH = AlignH;
-        this._alignV = AlignV;
-        this._chartType = ChartType;
-        this._outputType = OutputType;
-        this._schemeColor = SchemeColor;
-        this._shapeType = ShapeType;
-        /**
-         * @depricated use `ChartType`
-         */
-        this._charts = CHART_TYPE;
-        /**
-         * @depricated use `SchemeColor`
-         */
-        this._colors = SCHEME_COLOR_NAMES;
-        /**
-         * @depricated use `ShapeType`
-         */
-        this._shapes = SHAPE_TYPE;
-        /**
-         * Provides an API for `addTableDefinition` to create slides as needed for auto-paging
-         * @param {string} masterName - slide master name
-         * @return {PresSlide} new Slide
-         */
-        this.addNewSlide = function (masterName) {
-            // Continue using sections if the first slide using auto-paging has a Section
-            var sectAlreadyInUse = _this.sections.length > 0 &&
-                _this.sections[_this.sections.length - 1]._slides.filter(function (slide) { return slide._slideNum === _this.slides[_this.slides.length - 1]._slideNum; }).length > 0;
-            return _this.addSlide({
-                masterName: masterName,
-                sectionTitle: sectAlreadyInUse ? _this.sections[_this.sections.length - 1].title : null,
-            });
-        };
-        /**
-         * Provides an API for `addTableDefinition` to get slide reference by number
-         * @param {number} slideNum - slide number
-         * @return {PresSlide} Slide
-         * @since 3.0.0
-         */
-        this.getSlide = function (slideNum) { return _this.slides.filter(function (slide) { return slide._slideNum === slideNum; })[0]; };
-        /**
-         * Enables the `Slide` class to set PptxGenJS [Presentation] master/layout slidenumbers
-         * @param {SlideNumberProps} slideNum - slide number config
-         */
-        this.setSlideNumber = function (slideNum) {
-            // 1: Add slideNumber to slideMaster1.xml
-            _this.masterSlide._slideNumberProps = slideNum;
-            // 2: Add slideNumber to DEF_PRES_LAYOUT_NAME layout
-            _this.slideLayouts.filter(function (layout) { return layout._name === DEF_PRES_LAYOUT_NAME; })[0]._slideNumberProps = slideNum;
-        };
-        /**
-         * Create all chart and media rels for this Presentation
-         * @param {PresSlide | SlideLayout} slide - slide with rels
-         * @param {JSZip} zip - JSZip instance
-         * @param {Promise<any>[]} chartPromises - promise array
-         */
-        this.createChartMediaRels = function (slide, zip, chartPromises) {
-            slide._relsChart.forEach(function (rel) { return chartPromises.push(createExcelWorksheet(rel, zip)); });
-            slide._relsMedia.forEach(function (rel) {
-                if (rel.type !== 'online' && rel.type !== 'hyperlink') {
-                    // A: Loop vars
-                    var data = rel.data && typeof rel.data === 'string' ? rel.data : '';
-                    // B: Users will undoubtedly pass various string formats, so correct prefixes as needed
-                    if (data.indexOf(',') === -1 && data.indexOf(';') === -1)
-                        data = 'image/png;base64,' + data;
-                    else if (data.indexOf(',') === -1)
-                        data = 'image/png;base64,' + data;
-                    else if (data.indexOf(';') === -1)
-                        data = 'image/png;' + data;
-                    // C: Add media
-                    zip.file(rel.Target.replace('..', 'ppt'), data.split(',').pop(), { base64: true });
-                }
-            });
-        };
-        /**
-         * Create and export the .pptx file
-         * @param {string} exportName - output file type
-         * @param {Blob} blobContent - Blob content
-         * @return {Promise<string>} Promise with file name
-         */
-        this.writeFileToBrowser = function (exportName, blobContent) {
-            // STEP 1: Create element
-            var eleLink = document.createElement('a');
-            eleLink.setAttribute('style', 'display:none;');
-            eleLink.dataset.interception = 'off'; // @see https://docs.microsoft.com/en-us/sharepoint/dev/spfx/hyperlinking
-            document.body.appendChild(eleLink);
-            // STEP 2: Download file to browser
-            // DESIGN: Use `createObjectURL()` (or MS-specific func for IE11) to D/L files in client browsers (FYI: synchronously executed)
-            if (window.navigator.msSaveOrOpenBlob) {
-                // @see https://docs.microsoft.com/en-us/microsoft-edge/dev-guide/html5/file-api/blob
-                var blob_1 = new Blob([blobContent], { type: 'application/vnd.openxmlformats-officedocument.presentationml.presentation' });
-                eleLink.onclick = function () {
-                    window.navigator.msSaveOrOpenBlob(blob_1, exportName);
-                };
-                eleLink.click();
-                // Clean-up
-                document.body.removeChild(eleLink);
-                // Done
-                return Promise.resolve(exportName);
-            }
-            else if (window.URL.createObjectURL) {
-                var url_1 = window.URL.createObjectURL(new Blob([blobContent], { type: 'application/vnd.openxmlformats-officedocument.presentationml.presentation' }));
-                eleLink.href = url_1;
-                eleLink.download = exportName;
-                eleLink.click();
-                // Clean-up (NOTE: Add a slight delay before removing to avoid 'blob:null' error in Firefox Issue#81)
-                setTimeout(function () {
-                    window.URL.revokeObjectURL(url_1);
-                    document.body.removeChild(eleLink);
-                }, 100);
-                // Done
-                return Promise.resolve(exportName);
-            }
-        };
-        /**
-         * Create and export the .pptx file
-         * @param {WRITE_OUTPUT_TYPE} outputType - output file type
-         * @return {Promise<string | ArrayBuffer | Blob | Buffer | Uint8Array>} Promise with data or stream (node) or filename (browser)
-         */
-        this.exportPresentation = function (outputType) {
-            var arrChartPromises = [];
-            var arrMediaPromises = [];
-            var zip = new JSZip();
-            // STEP 1: Read/Encode all Media before zip as base64 content, etc. is required
-            _this.slides.forEach(function (slide) {
-                arrMediaPromises = arrMediaPromises.concat(encodeSlideMediaRels(slide));
-            });
-            _this.slideLayouts.forEach(function (layout) {
-                arrMediaPromises = arrMediaPromises.concat(encodeSlideMediaRels(layout));
-            });
-            arrMediaPromises = arrMediaPromises.concat(encodeSlideMediaRels(_this.masterSlide));
-            // STEP 2: Wait for Promises (if any) then generate the PPTX file
-            return Promise.all(arrMediaPromises).then(function () {
-                // A: Add empty placeholder objects to slides that don't already have them
-                _this.slides.forEach(function (slide) {
-                    if (slide._slideLayout)
-                        addPlaceholdersToSlideLayouts(slide);
-                });
-                // B: Add all required folders and files
-                zip.folder('_rels');
-                zip.folder('docProps');
-                zip.folder('ppt').folder('_rels');
-                zip.folder('ppt/charts').folder('_rels');
-                zip.folder('ppt/embeddings');
-                zip.folder('ppt/media');
-                zip.folder('ppt/slideLayouts').folder('_rels');
-                zip.folder('ppt/slideMasters').folder('_rels');
-                zip.folder('ppt/slides').folder('_rels');
-                zip.folder('ppt/theme');
-                zip.folder('ppt/notesMasters').folder('_rels');
-                zip.folder('ppt/notesSlides').folder('_rels');
-                zip.file('[Content_Types].xml', makeXmlContTypes(_this.slides, _this.slideLayouts, _this.masterSlide)); // TODO: pass only `this` like below! 20200206
-                zip.file('_rels/.rels', makeXmlRootRels());
-                zip.file('docProps/app.xml', makeXmlApp(_this.slides, _this.company)); // TODO: pass only `this` like below! 20200206
-                zip.file('docProps/core.xml', makeXmlCore(_this.title, _this.subject, _this.author, _this.revision)); // TODO: pass only `this` like below! 20200206
-                zip.file('ppt/_rels/presentation.xml.rels', makeXmlPresentationRels(_this.slides));
-                zip.file('ppt/theme/theme1.xml', makeXmlTheme());
-                zip.file('ppt/presentation.xml', makeXmlPresentation(_this));
-                zip.file('ppt/presProps.xml', makeXmlPresProps());
-                zip.file('ppt/tableStyles.xml', makeXmlTableStyles());
-                zip.file('ppt/viewProps.xml', makeXmlViewProps());
-                // C: Create a Layout/Master/Rel/Slide file for each SlideLayout and Slide
-                _this.slideLayouts.forEach(function (layout, idx) {
-                    zip.file('ppt/slideLayouts/slideLayout' + (idx + 1) + '.xml', makeXmlLayout(layout));
-                    zip.file('ppt/slideLayouts/_rels/slideLayout' + (idx + 1) + '.xml.rels', makeXmlSlideLayoutRel(idx + 1, _this.slideLayouts));
-                });
-                _this.slides.forEach(function (slide, idx) {
-                    zip.file('ppt/slides/slide' + (idx + 1) + '.xml', makeXmlSlide(slide));
-                    zip.file('ppt/slides/_rels/slide' + (idx + 1) + '.xml.rels', makeXmlSlideRel(_this.slides, _this.slideLayouts, idx + 1));
-                    // Create all slide notes related items. Notes of empty strings are created for slides which do not have notes specified, to keep track of _rels.
-                    zip.file('ppt/notesSlides/notesSlide' + (idx + 1) + '.xml', makeXmlNotesSlide(slide));
-                    zip.file('ppt/notesSlides/_rels/notesSlide' + (idx + 1) + '.xml.rels', makeXmlNotesSlideRel(idx + 1));
-                });
-                zip.file('ppt/slideMasters/slideMaster1.xml', makeXmlMaster(_this.masterSlide, _this.slideLayouts));
-                zip.file('ppt/slideMasters/_rels/slideMaster1.xml.rels', makeXmlMasterRel(_this.masterSlide, _this.slideLayouts));
-                zip.file('ppt/notesMasters/notesMaster1.xml', makeXmlNotesMaster());
-                zip.file('ppt/notesMasters/_rels/notesMaster1.xml.rels', makeXmlNotesMasterRel());
-                // D: Create all Rels (images, media, chart data)
-                _this.slideLayouts.forEach(function (layout) {
-                    _this.createChartMediaRels(layout, zip, arrChartPromises);
-                });
-                _this.slides.forEach(function (slide) {
-                    _this.createChartMediaRels(slide, zip, arrChartPromises);
-                });
-                _this.createChartMediaRels(_this.masterSlide, zip, arrChartPromises);
-                // E: Wait for Promises (if any) then generate the PPTX file
-                return Promise.all(arrChartPromises).then(function () {
-                    if (outputType === 'STREAM') {
-                        // A: stream file
-                        return zip.generateAsync({ type: 'nodebuffer' });
-                    }
-                    else if (outputType) {
-                        // B: Node [fs]: Output type user option or default
-                        return zip.generateAsync({ type: outputType });
-                    }
-                    else {
-                        // C: Browser: Output blob as app/ms-pptx
-                        return zip.generateAsync({ type: 'blob' });
-                    }
-                });
-            });
-        };
-        // Set available layouts
-        this.LAYOUTS = {
-            LAYOUT_4x3: { name: 'screen4x3', width: 9144000, height: 6858000 },
-            LAYOUT_16x9: { name: 'screen16x9', width: 9144000, height: 5143500 },
-            LAYOUT_16x10: { name: 'screen16x10', width: 9144000, height: 5715000 },
-            LAYOUT_WIDE: { name: 'custom', width: 12192000, height: 6858000 },
-        };
-        // Core
-        this._author = 'PptxGenJS';
-        this._company = 'PptxGenJS';
-        this._revision = '1'; // Note: Must be a whole number
-        this._subject = 'PptxGenJS Presentation';
-        this._title = 'PptxGenJS Presentation';
-        // PptxGenJS props
-        this._presLayout = {
-            name: this.LAYOUTS[DEF_PRES_LAYOUT].name,
-            _sizeW: this.LAYOUTS[DEF_PRES_LAYOUT].width,
-            _sizeH: this.LAYOUTS[DEF_PRES_LAYOUT].height,
-            width: this.LAYOUTS[DEF_PRES_LAYOUT].width,
-            height: this.LAYOUTS[DEF_PRES_LAYOUT].height,
-        };
-        this._rtlMode = false;
-        //
-        this._slideLayouts = [
-            {
-                _margin: DEF_SLIDE_MARGIN_IN,
-                _name: DEF_PRES_LAYOUT_NAME,
-                _presLayout: this._presLayout,
-                _rels: [],
-                _relsChart: [],
-                _relsMedia: [],
-                _slide: null,
-                _slideNum: 1000,
-                _slideNumberProps: null,
-                _slideObjects: [],
-            },
-        ];
-        this._slides = [];
-        this._sections = [];
-        this._masterSlide = {
-            addChart: null,
-            addImage: null,
-            addMedia: null,
-            addNotes: null,
-            addShape: null,
-            addTable: null,
-            addText: null,
-            //
-            _name: null,
-            _presLayout: this._presLayout,
-            _rId: null,
-            _rels: [],
-            _relsChart: [],
-            _relsMedia: [],
-            _slideId: null,
-            _slideLayout: null,
-            _slideNum: null,
-            _slideNumberProps: null,
-            _slideObjects: [],
-        };
-    }
-    Object.defineProperty(PptxGenJS.prototype, "layout", {
-        get: function () {
-            return this._layout;
-        },
-        set: function (value) {
-            var newLayout = this.LAYOUTS[value];
-            if (newLayout) {
-                this._layout = value;
-                this._presLayout = newLayout;
-            }
-            else {
-                throw new Error('UNKNOWN-LAYOUT');
-            }
-        },
-        enumerable: false,
-        configurable: true
-    });
-    Object.defineProperty(PptxGenJS.prototype, "version", {
-        get: function () {
-            return this._version;
-        },
-        enumerable: false,
-        configurable: true
-    });
-    Object.defineProperty(PptxGenJS.prototype, "author", {
-        get: function () {
-            return this._author;
-        },
-        set: function (value) {
-            this._author = value;
-        },
-        enumerable: false,
-        configurable: true
-    });
-    Object.defineProperty(PptxGenJS.prototype, "company", {
-        get: function () {
-            return this._company;
-        },
-        set: function (value) {
-            this._company = value;
-        },
-        enumerable: false,
-        configurable: true
-    });
-    Object.defineProperty(PptxGenJS.prototype, "revision", {
-        get: function () {
-            return this._revision;
-        },
-        set: function (value) {
-            this._revision = value;
-        },
-        enumerable: false,
-        configurable: true
-    });
-    Object.defineProperty(PptxGenJS.prototype, "subject", {
-        get: function () {
-            return this._subject;
-        },
-        set: function (value) {
-            this._subject = value;
-        },
-        enumerable: false,
-        configurable: true
-    });
-    Object.defineProperty(PptxGenJS.prototype, "title", {
-        get: function () {
-            return this._title;
-        },
-        set: function (value) {
-            this._title = value;
-        },
-        enumerable: false,
-        configurable: true
-    });
-    Object.defineProperty(PptxGenJS.prototype, "rtlMode", {
-        get: function () {
-            return this._rtlMode;
-        },
-        set: function (value) {
-            this._rtlMode = value;
-        },
-        enumerable: false,
-        configurable: true
-    });
-    Object.defineProperty(PptxGenJS.prototype, "masterSlide", {
-        get: function () {
-            return this._masterSlide;
-        },
-        enumerable: false,
-        configurable: true
-    });
-    Object.defineProperty(PptxGenJS.prototype, "slides", {
-        get: function () {
-            return this._slides;
-        },
-        enumerable: false,
-        configurable: true
-    });
-    Object.defineProperty(PptxGenJS.prototype, "sections", {
-        get: function () {
-            return this._sections;
-        },
-        enumerable: false,
-        configurable: true
-    });
-    Object.defineProperty(PptxGenJS.prototype, "slideLayouts", {
-        get: function () {
-            return this._slideLayouts;
-        },
-        enumerable: false,
-        configurable: true
-    });
-    Object.defineProperty(PptxGenJS.prototype, "AlignH", {
-        get: function () {
-            return this._alignH;
-        },
-        enumerable: false,
-        configurable: true
-    });
-    Object.defineProperty(PptxGenJS.prototype, "AlignV", {
-        get: function () {
-            return this._alignV;
-        },
-        enumerable: false,
-        configurable: true
-    });
-    Object.defineProperty(PptxGenJS.prototype, "ChartType", {
-        get: function () {
-            return this._chartType;
-        },
-        enumerable: false,
-        configurable: true
-    });
-    Object.defineProperty(PptxGenJS.prototype, "OutputType", {
-        get: function () {
-            return this._outputType;
-        },
-        enumerable: false,
-        configurable: true
-    });
-    Object.defineProperty(PptxGenJS.prototype, "presLayout", {
-        get: function () {
-            return this._presLayout;
-        },
-        enumerable: false,
-        configurable: true
-    });
-    Object.defineProperty(PptxGenJS.prototype, "SchemeColor", {
-        get: function () {
-            return this._schemeColor;
-        },
-        enumerable: false,
-        configurable: true
-    });
-    Object.defineProperty(PptxGenJS.prototype, "ShapeType", {
-        get: function () {
-            return this._shapeType;
-        },
-        enumerable: false,
-        configurable: true
-    });
-    Object.defineProperty(PptxGenJS.prototype, "charts", {
-        get: function () {
-            return this._charts;
-        },
-        enumerable: false,
-        configurable: true
-    });
-    Object.defineProperty(PptxGenJS.prototype, "colors", {
-        get: function () {
-            return this._colors;
-        },
-        enumerable: false,
-        configurable: true
-    });
-    Object.defineProperty(PptxGenJS.prototype, "shapes", {
-        get: function () {
-            return this._shapes;
-        },
-        enumerable: false,
-        configurable: true
-    });
-    // EXPORT METHODS
-    /**
-     * Export the current Presentation to stream
-     * @returns {Promise<string | ArrayBuffer | Blob | Buffer | Uint8Array>} file stream
-     */
-    PptxGenJS.prototype.stream = function () {
-        return this.exportPresentation('STREAM');
-    };
-    /**
-     * Export the current Presentation as JSZip content with the selected type
-     * @param {JSZIP_OUTPUT_TYPE} outputType - 'arraybuffer' | 'base64' | 'binarystring' | 'blob' | 'nodebuffer' | 'uint8array'
-     * @returns {Promise<string | ArrayBuffer | Blob | Buffer | Uint8Array>} file content in selected type
-     */
-    PptxGenJS.prototype.write = function (outputType) {
-        return this.exportPresentation(outputType);
-    };
-    /**
-     * Export the current Presentation. Writes file to local file system if `fs` exists, otherwise, initiates download in browsers
-     * @param {string} exportName - file name
-     * @returns {Promise<string>} the presentation name
-     */
-    PptxGenJS.prototype.writeFile = function (exportName) {
-        var _this = this;
-        var fs = typeof require !== 'undefined' && typeof window === 'undefined' ? require('fs') : null; // NodeJS
-        var fileName = exportName ? (exportName.toString().toLowerCase().endsWith('.pptx') ? exportName : exportName + '.pptx') : 'Presentation.pptx';
-        return this.exportPresentation(fs ? 'nodebuffer' : null).then(function (content) {
-            if (fs) {
-                // Node: Output
-                return new Promise(function (resolve, reject) {
-                    fs.writeFile(fileName, content, function (err) {
-                        if (err) {
-                            reject(err);
-                        }
-                        else {
-                            resolve(fileName);
-                        }
-                    });
-                });
-            }
-            else {
-                // Browser: Output blob as app/ms-pptx
-                return _this.writeFileToBrowser(fileName, content);
-            }
-        });
-    };
-    // PRESENTATION METHODS
-    /**
-     * Add a new Section to Presentation
-     * @param {ISectionProps} section - section properties
-     * @example pptx.addSection({ title:'Charts' });
-     */
-    PptxGenJS.prototype.addSection = function (section) {
-        if (!section)
-            console.warn('addSection requires an argument');
-        else if (!section.title)
-            console.warn('addSection requires a title');
-        var newSection = {
-            _type: 'user',
-            _slides: [],
-            title: section.title,
-        };
-        if (section.order)
-            this.sections.splice(section.order, 0, newSection);
-        else
-            this._sections.push(newSection);
-    };
-    /**
-     * Add a new Slide to Presentation
-     * @param {AddSlideProps} options - slide options
-     * @returns {PresSlide} the new Slide
-     */
-    PptxGenJS.prototype.addSlide = function (options) {
-        // TODO: DEPRECATED: arg0 string "masterSlideName" dep as of 3.2.0
-        var masterSlideName = typeof options === 'string' ? options : options && options.masterName ? options.masterName : '';
-        var slideLayout = {
-            _name: this.LAYOUTS[DEF_PRES_LAYOUT].name,
-            _presLayout: this.presLayout,
-            _rels: [],
-            _relsChart: [],
-            _relsMedia: [],
-            _slideNum: this.slides.length + 1,
-        };
-        if (masterSlideName) {
-            var tmpLayout = this.slideLayouts.filter(function (layout) { return layout._name === masterSlideName; })[0];
-            if (tmpLayout)
-                slideLayout = tmpLayout;
-        }
-        var newSlide = new Slide({
-            addSlide: this.addNewSlide,
-            getSlide: this.getSlide,
-            presLayout: this.presLayout,
-            setSlideNum: this.setSlideNumber,
-            slideId: this.slides.length + 256,
-            slideRId: this.slides.length + 2,
-            slideNumber: this.slides.length + 1,
-            slideLayout: slideLayout,
-        });
-        // A: Add slide to pres
-        this._slides.push(newSlide);
-        // B: Sections
-        // B-1: Add slide to section (if any provided)
-        if (options && options.sectionTitle) {
-            var sect = this.sections.filter(function (section) { return section.title === options.sectionTitle; })[0];
-            if (!sect)
-                console.warn("addSlide: unable to find section with title: \"" + options.sectionTitle + "\"");
-            else
-                sect._slides.push(newSlide);
-        }
-        // B-2: Handle slides without a section when sections are already is use ("loose" slides arent allowed, they all need a section)
-        else if (this.sections && this.sections.length > 0 && (!options || !options.sectionTitle)) {
-            var lastSect = this._sections[this.sections.length - 1];
-            // CASE 1: The latest section is a default type - just add this one
-            if (lastSect._type === 'default')
-                lastSect._slides.push(newSlide);
-            // CASE 2: There latest section is NOT a default type - create the defualt, add this slide
-            else
-                this._sections.push({
-                    title: "Default-" + (this.sections.filter(function (sect) { return sect._type === 'default'; }).length + 1),
-                    _type: 'default',
-                    _slides: [newSlide],
-                });
-        }
-        return newSlide;
-    };
-    /**
-     * Create a custom Slide Layout in any size
-     * @param {PresLayout} layout - layout properties
-     * @example pptx.defineLayout({ name:'A3', width:16.5, height:11.7 });
-     */
-    PptxGenJS.prototype.defineLayout = function (layout) {
-        // @see https://support.office.com/en-us/article/Change-the-size-of-your-slides-040a811c-be43-40b9-8d04-0de5ed79987e
-        if (!layout)
-            console.warn('defineLayout requires `{name, width, height}`');
-        else if (!layout.name)
-            console.warn('defineLayout requires `name`');
-        else if (!layout.width)
-            console.warn('defineLayout requires `width`');
-        else if (!layout.height)
-            console.warn('defineLayout requires `height`');
-        else if (typeof layout.height !== 'number')
-            console.warn('defineLayout `height` should be a number (inches)');
-        else if (typeof layout.width !== 'number')
-            console.warn('defineLayout `width` should be a number (inches)');
-        this.LAYOUTS[layout.name] = {
-            name: layout.name,
-            _sizeW: Math.round(Number(layout.width) * EMU),
-            _sizeH: Math.round(Number(layout.height) * EMU),
-            width: Math.round(Number(layout.width) * EMU),
-            height: Math.round(Number(layout.height) * EMU),
-        };
-    };
-    /**
-     * Create a new slide master [layout] for the Presentation
-     * @param {SlideMasterProps} props - layout properties
-     */
-    PptxGenJS.prototype.defineSlideMaster = function (props) {
-        if (!props.title)
-            throw Error('defineSlideMaster() object argument requires a `title` value. (https://gitbrent.github.io/PptxGenJS/docs/masters.html)');
-        var newLayout = {
-            _margin: props.margin || DEF_SLIDE_MARGIN_IN,
-            _name: props.title,
-            _presLayout: this.presLayout,
-            _rels: [],
-            _relsChart: [],
-            _relsMedia: [],
-            _slide: null,
-            _slideNum: 1000 + this.slideLayouts.length + 1,
-            _slideNumberProps: props.slideNumber || null,
-            _slideObjects: [],
-        };
-        // DEPRECATED:
-        if (props.bkgd && !props.background) {
-            props.background = {};
-            if (typeof props.bkgd === 'string')
-                props.background.fill = props.bkgd;
-            else {
-                if (props.bkgd.data)
-                    props.background.data = props.bkgd.data;
-                if (props.bkgd.path)
-                    props.background.path = props.bkgd.path;
-                if (props.bkgd['src'])
-                    props.background.path = props.bkgd['src']; // @deprecated (drop in 4.x)
-            }
-            delete props.bkgd;
-        }
-        // STEP 1: Create the Slide Master/Layout
-        createSlideObject(props, newLayout);
-        // STEP 2: Add it to layout defs
-        this.slideLayouts.push(newLayout);
-        // STEP 3: Add slideNumber to master slide (if any)
-        if (newLayout._slideNumberProps && !this.masterSlide._slideNumberProps)
-            this.masterSlide._slideNumberProps = newLayout._slideNumberProps;
-    };
-    // HTML-TO-SLIDES METHODS
-    /**
-     * Reproduces an HTML table as a PowerPoint table - including column widths, style, etc. - creates 1 or more slides as needed
-     * @param {string} eleId - table HTML element ID
-     * @param {TableToSlidesProps} options - generation options
-     */
-    PptxGenJS.prototype.tableToSlides = function (eleId, options) {
-        if (options === void 0) { options = {}; }
-        // @note `verbose` option is undocumented; used for verbose output of layout process
-        genTableToSlides(this, eleId, options, options && options.masterSlideName ? this.slideLayouts.filter(function (layout) { return layout._name === options.masterSlideName; })[0] : null);
-    };
-    return PptxGenJS;
+/*\
+|*|  :: pptxgen.ts ::
+|*|
+|*|  JavaScript framework that creates PowerPoint (pptx) presentations
+|*|  https://github.com/gitbrent/PptxGenJS
+|*|
+|*|  This framework is released under the MIT Public License (MIT)
+|*|
+|*|  PptxGenJS (C) 2015-2020 Brent Ely -- https://github.com/gitbrent
+|*|
+|*|  Some code derived from the OfficeGen project:
+|*|  github.com/Ziv-Barber/officegen/ (Copyright 2013 Ziv Barber)
+|*|
+|*|  Permission is hereby granted, free of charge, to any person obtaining a copy
+|*|  of this software and associated documentation files (the "Software"), to deal
+|*|  in the Software without restriction, including without limitation the rights
+|*|  to use, copy, modify, merge, publish, distribute, sublicense, and/or sell
+|*|  copies of the Software, and to permit persons to whom the Software is
+|*|  furnished to do so, subject to the following conditions:
+|*|
+|*|  The above copyright notice and this permission notice shall be included in all
+|*|  copies or substantial portions of the Software.
+|*|
+|*|  THE SOFTWARE IS PROVIDED "AS IS", WITHOUT WARRANTY OF ANY KIND, EXPRESS OR
+|*|  IMPLIED, INCLUDING BUT NOT LIMITED TO THE WARRANTIES OF MERCHANTABILITY,
+|*|  FITNESS FOR A PARTICULAR PURPOSE AND NONINFRINGEMENT. IN NO EVENT SHALL THE
+|*|  AUTHORS OR COPYRIGHT HOLDERS BE LIABLE FOR ANY CLAIM, DAMAGES OR OTHER
+|*|  LIABILITY, WHETHER IN AN ACTION OF CONTRACT, TORT OR OTHERWISE, ARISING FROM,
+|*|  OUT OF OR IN CONNECTION WITH THE SOFTWARE OR THE USE OR OTHER DEALINGS IN THE
+|*|  SOFTWARE.
+\*/
+var VERSION = '3.4.0-beta-20201223-2045';
+var PptxGenJS = /** @class */ (function () {
+    function PptxGenJS() {
+        var _this = this;
+        /**
+         * PptxGenJS Library Version
+         */
+        this._version = VERSION;
+        // Exposed class props
+        this._alignH = AlignH;
+        this._alignV = AlignV;
+        this._chartType = ChartType;
+        this._outputType = OutputType;
+        this._schemeColor = SchemeColor;
+        this._shapeType = ShapeType;
+        /**
+         * @depricated use `ChartType`
+         */
+        this._charts = CHART_TYPE;
+        /**
+         * @depricated use `SchemeColor`
+         */
+        this._colors = SCHEME_COLOR_NAMES;
+        /**
+         * @depricated use `ShapeType`
+         */
+        this._shapes = SHAPE_TYPE;
+        /**
+         * Provides an API for `addTableDefinition` to create slides as needed for auto-paging
+         * @param {string} masterName - slide master name
+         * @return {PresSlide} new Slide
+         */
+        this.addNewSlide = function (masterName) {
+            // Continue using sections if the first slide using auto-paging has a Section
+            var sectAlreadyInUse = _this.sections.length > 0 &&
+                _this.sections[_this.sections.length - 1]._slides.filter(function (slide) { return slide._slideNum === _this.slides[_this.slides.length - 1]._slideNum; }).length > 0;
+            return _this.addSlide({
+                masterName: masterName,
+                sectionTitle: sectAlreadyInUse ? _this.sections[_this.sections.length - 1].title : null,
+            });
+        };
+        /**
+         * Provides an API for `addTableDefinition` to get slide reference by number
+         * @param {number} slideNum - slide number
+         * @return {PresSlide} Slide
+         * @since 3.0.0
+         */
+        this.getSlide = function (slideNum) { return _this.slides.filter(function (slide) { return slide._slideNum === slideNum; })[0]; };
+        /**
+         * Enables the `Slide` class to set PptxGenJS [Presentation] master/layout slidenumbers
+         * @param {SlideNumberProps} slideNum - slide number config
+         */
+        this.setSlideNumber = function (slideNum) {
+            // 1: Add slideNumber to slideMaster1.xml
+            _this.masterSlide._slideNumberProps = slideNum;
+            // 2: Add slideNumber to DEF_PRES_LAYOUT_NAME layout
+            _this.slideLayouts.filter(function (layout) { return layout._name === DEF_PRES_LAYOUT_NAME; })[0]._slideNumberProps = slideNum;
+        };
+        /**
+         * Create all chart and media rels for this Presentation
+         * @param {PresSlide | SlideLayout} slide - slide with rels
+         * @param {JSZip} zip - JSZip instance
+         * @param {Promise<any>[]} chartPromises - promise array
+         */
+        this.createChartMediaRels = function (slide, zip, chartPromises) {
+            slide._relsChart.forEach(function (rel) { return chartPromises.push(createExcelWorksheet(rel, zip)); });
+            slide._relsMedia.forEach(function (rel) {
+                if (rel.type !== 'online' && rel.type !== 'hyperlink') {
+                    // A: Loop vars
+                    var data = rel.data && typeof rel.data === 'string' ? rel.data : '';
+                    // B: Users will undoubtedly pass various string formats, so correct prefixes as needed
+                    if (data.indexOf(',') === -1 && data.indexOf(';') === -1)
+                        data = 'image/png;base64,' + data;
+                    else if (data.indexOf(',') === -1)
+                        data = 'image/png;base64,' + data;
+                    else if (data.indexOf(';') === -1)
+                        data = 'image/png;' + data;
+                    // C: Add media
+                    zip.file(rel.Target.replace('..', 'ppt'), data.split(',').pop(), { base64: true });
+                }
+            });
+        };
+        /**
+         * Create and export the .pptx file
+         * @param {string} exportName - output file type
+         * @param {Blob} blobContent - Blob content
+         * @return {Promise<string>} Promise with file name
+         */
+        this.writeFileToBrowser = function (exportName, blobContent) {
+            // STEP 1: Create element
+            var eleLink = document.createElement('a');
+            eleLink.setAttribute('style', 'display:none;');
+            eleLink.dataset.interception = 'off'; // @see https://docs.microsoft.com/en-us/sharepoint/dev/spfx/hyperlinking
+            document.body.appendChild(eleLink);
+            // STEP 2: Download file to browser
+            // DESIGN: Use `createObjectURL()` (or MS-specific func for IE11) to D/L files in client browsers (FYI: synchronously executed)
+            if (window.navigator.msSaveOrOpenBlob) {
+                // @see https://docs.microsoft.com/en-us/microsoft-edge/dev-guide/html5/file-api/blob
+                var blob_1 = new Blob([blobContent], { type: 'application/vnd.openxmlformats-officedocument.presentationml.presentation' });
+                eleLink.onclick = function () {
+                    window.navigator.msSaveOrOpenBlob(blob_1, exportName);
+                };
+                eleLink.click();
+                // Clean-up
+                document.body.removeChild(eleLink);
+                // Done
+                return Promise.resolve(exportName);
+            }
+            else if (window.URL.createObjectURL) {
+                var url_1 = window.URL.createObjectURL(new Blob([blobContent], { type: 'application/vnd.openxmlformats-officedocument.presentationml.presentation' }));
+                eleLink.href = url_1;
+                eleLink.download = exportName;
+                eleLink.click();
+                // Clean-up (NOTE: Add a slight delay before removing to avoid 'blob:null' error in Firefox Issue#81)
+                setTimeout(function () {
+                    window.URL.revokeObjectURL(url_1);
+                    document.body.removeChild(eleLink);
+                }, 100);
+                // Done
+                return Promise.resolve(exportName);
+            }
+        };
+        /**
+         * Create and export the .pptx file
+         * @param {WRITE_OUTPUT_TYPE} outputType - output file type
+         * @return {Promise<string | ArrayBuffer | Blob | Buffer | Uint8Array>} Promise with data or stream (node) or filename (browser)
+         */
+        this.exportPresentation = function (outputType) {
+            var arrChartPromises = [];
+            var arrMediaPromises = [];
+            var zip = new JSZip();
+            // STEP 1: Read/Encode all Media before zip as base64 content, etc. is required
+            _this.slides.forEach(function (slide) {
+                arrMediaPromises = arrMediaPromises.concat(encodeSlideMediaRels(slide));
+            });
+            _this.slideLayouts.forEach(function (layout) {
+                arrMediaPromises = arrMediaPromises.concat(encodeSlideMediaRels(layout));
+            });
+            arrMediaPromises = arrMediaPromises.concat(encodeSlideMediaRels(_this.masterSlide));
+            // STEP 2: Wait for Promises (if any) then generate the PPTX file
+            return Promise.all(arrMediaPromises).then(function () {
+                // A: Add empty placeholder objects to slides that don't already have them
+                _this.slides.forEach(function (slide) {
+                    if (slide._slideLayout)
+                        addPlaceholdersToSlideLayouts(slide);
+                });
+                // B: Add all required folders and files
+                zip.folder('_rels');
+                zip.folder('docProps');
+                zip.folder('ppt').folder('_rels');
+                zip.folder('ppt/charts').folder('_rels');
+                zip.folder('ppt/embeddings');
+                zip.folder('ppt/media');
+                zip.folder('ppt/slideLayouts').folder('_rels');
+                zip.folder('ppt/slideMasters').folder('_rels');
+                zip.folder('ppt/slides').folder('_rels');
+                zip.folder('ppt/theme');
+                zip.folder('ppt/notesMasters').folder('_rels');
+                zip.folder('ppt/notesSlides').folder('_rels');
+                zip.file('[Content_Types].xml', makeXmlContTypes(_this.slides, _this.slideLayouts, _this.masterSlide)); // TODO: pass only `this` like below! 20200206
+                zip.file('_rels/.rels', makeXmlRootRels());
+                zip.file('docProps/app.xml', makeXmlApp(_this.slides, _this.company)); // TODO: pass only `this` like below! 20200206
+                zip.file('docProps/core.xml', makeXmlCore(_this.title, _this.subject, _this.author, _this.revision)); // TODO: pass only `this` like below! 20200206
+                zip.file('ppt/_rels/presentation.xml.rels', makeXmlPresentationRels(_this.slides));
+                zip.file('ppt/theme/theme1.xml', makeXmlTheme());
+                zip.file('ppt/presentation.xml', makeXmlPresentation(_this));
+                zip.file('ppt/presProps.xml', makeXmlPresProps());
+                zip.file('ppt/tableStyles.xml', makeXmlTableStyles());
+                zip.file('ppt/viewProps.xml', makeXmlViewProps());
+                // C: Create a Layout/Master/Rel/Slide file for each SlideLayout and Slide
+                _this.slideLayouts.forEach(function (layout, idx) {
+                    zip.file('ppt/slideLayouts/slideLayout' + (idx + 1) + '.xml', makeXmlLayout(layout));
+                    zip.file('ppt/slideLayouts/_rels/slideLayout' + (idx + 1) + '.xml.rels', makeXmlSlideLayoutRel(idx + 1, _this.slideLayouts));
+                });
+                _this.slides.forEach(function (slide, idx) {
+                    zip.file('ppt/slides/slide' + (idx + 1) + '.xml', makeXmlSlide(slide));
+                    zip.file('ppt/slides/_rels/slide' + (idx + 1) + '.xml.rels', makeXmlSlideRel(_this.slides, _this.slideLayouts, idx + 1));
+                    // Create all slide notes related items. Notes of empty strings are created for slides which do not have notes specified, to keep track of _rels.
+                    zip.file('ppt/notesSlides/notesSlide' + (idx + 1) + '.xml', makeXmlNotesSlide(slide));
+                    zip.file('ppt/notesSlides/_rels/notesSlide' + (idx + 1) + '.xml.rels', makeXmlNotesSlideRel(idx + 1));
+                });
+                zip.file('ppt/slideMasters/slideMaster1.xml', makeXmlMaster(_this.masterSlide, _this.slideLayouts));
+                zip.file('ppt/slideMasters/_rels/slideMaster1.xml.rels', makeXmlMasterRel(_this.masterSlide, _this.slideLayouts));
+                zip.file('ppt/notesMasters/notesMaster1.xml', makeXmlNotesMaster());
+                zip.file('ppt/notesMasters/_rels/notesMaster1.xml.rels', makeXmlNotesMasterRel());
+                // D: Create all Rels (images, media, chart data)
+                _this.slideLayouts.forEach(function (layout) {
+                    _this.createChartMediaRels(layout, zip, arrChartPromises);
+                });
+                _this.slides.forEach(function (slide) {
+                    _this.createChartMediaRels(slide, zip, arrChartPromises);
+                });
+                _this.createChartMediaRels(_this.masterSlide, zip, arrChartPromises);
+                // E: Wait for Promises (if any) then generate the PPTX file
+                return Promise.all(arrChartPromises).then(function () {
+                    if (outputType === 'STREAM') {
+                        // A: stream file
+                        return zip.generateAsync({ type: 'nodebuffer' });
+                    }
+                    else if (outputType) {
+                        // B: Node [fs]: Output type user option or default
+                        return zip.generateAsync({ type: outputType });
+                    }
+                    else {
+                        // C: Browser: Output blob as app/ms-pptx
+                        return zip.generateAsync({ type: 'blob' });
+                    }
+                });
+            });
+        };
+        // Set available layouts
+        this.LAYOUTS = {
+            LAYOUT_4x3: { name: 'screen4x3', width: 9144000, height: 6858000 },
+            LAYOUT_16x9: { name: 'screen16x9', width: 9144000, height: 5143500 },
+            LAYOUT_16x10: { name: 'screen16x10', width: 9144000, height: 5715000 },
+            LAYOUT_WIDE: { name: 'custom', width: 12192000, height: 6858000 },
+        };
+        // Core
+        this._author = 'PptxGenJS';
+        this._company = 'PptxGenJS';
+        this._revision = '1'; // Note: Must be a whole number
+        this._subject = 'PptxGenJS Presentation';
+        this._title = 'PptxGenJS Presentation';
+        // PptxGenJS props
+        this._presLayout = {
+            name: this.LAYOUTS[DEF_PRES_LAYOUT].name,
+            _sizeW: this.LAYOUTS[DEF_PRES_LAYOUT].width,
+            _sizeH: this.LAYOUTS[DEF_PRES_LAYOUT].height,
+            width: this.LAYOUTS[DEF_PRES_LAYOUT].width,
+            height: this.LAYOUTS[DEF_PRES_LAYOUT].height,
+        };
+        this._rtlMode = false;
+        //
+        this._slideLayouts = [
+            {
+                _margin: DEF_SLIDE_MARGIN_IN,
+                _name: DEF_PRES_LAYOUT_NAME,
+                _presLayout: this._presLayout,
+                _rels: [],
+                _relsChart: [],
+                _relsMedia: [],
+                _slide: null,
+                _slideNum: 1000,
+                _slideNumberProps: null,
+                _slideObjects: [],
+            },
+        ];
+        this._slides = [];
+        this._sections = [];
+        this._masterSlide = {
+            addChart: null,
+            addImage: null,
+            addMedia: null,
+            addNotes: null,
+            addShape: null,
+            addTable: null,
+            addText: null,
+            //
+            _name: null,
+            _presLayout: this._presLayout,
+            _rId: null,
+            _rels: [],
+            _relsChart: [],
+            _relsMedia: [],
+            _slideId: null,
+            _slideLayout: null,
+            _slideNum: null,
+            _slideNumberProps: null,
+            _slideObjects: [],
+        };
+    }
+    Object.defineProperty(PptxGenJS.prototype, "layout", {
+        get: function () {
+            return this._layout;
+        },
+        set: function (value) {
+            var newLayout = this.LAYOUTS[value];
+            if (newLayout) {
+                this._layout = value;
+                this._presLayout = newLayout;
+            }
+            else {
+                throw new Error('UNKNOWN-LAYOUT');
+            }
+        },
+        enumerable: false,
+        configurable: true
+    });
+    Object.defineProperty(PptxGenJS.prototype, "version", {
+        get: function () {
+            return this._version;
+        },
+        enumerable: false,
+        configurable: true
+    });
+    Object.defineProperty(PptxGenJS.prototype, "author", {
+        get: function () {
+            return this._author;
+        },
+        set: function (value) {
+            this._author = value;
+        },
+        enumerable: false,
+        configurable: true
+    });
+    Object.defineProperty(PptxGenJS.prototype, "company", {
+        get: function () {
+            return this._company;
+        },
+        set: function (value) {
+            this._company = value;
+        },
+        enumerable: false,
+        configurable: true
+    });
+    Object.defineProperty(PptxGenJS.prototype, "revision", {
+        get: function () {
+            return this._revision;
+        },
+        set: function (value) {
+            this._revision = value;
+        },
+        enumerable: false,
+        configurable: true
+    });
+    Object.defineProperty(PptxGenJS.prototype, "subject", {
+        get: function () {
+            return this._subject;
+        },
+        set: function (value) {
+            this._subject = value;
+        },
+        enumerable: false,
+        configurable: true
+    });
+    Object.defineProperty(PptxGenJS.prototype, "title", {
+        get: function () {
+            return this._title;
+        },
+        set: function (value) {
+            this._title = value;
+        },
+        enumerable: false,
+        configurable: true
+    });
+    Object.defineProperty(PptxGenJS.prototype, "rtlMode", {
+        get: function () {
+            return this._rtlMode;
+        },
+        set: function (value) {
+            this._rtlMode = value;
+        },
+        enumerable: false,
+        configurable: true
+    });
+    Object.defineProperty(PptxGenJS.prototype, "masterSlide", {
+        get: function () {
+            return this._masterSlide;
+        },
+        enumerable: false,
+        configurable: true
+    });
+    Object.defineProperty(PptxGenJS.prototype, "slides", {
+        get: function () {
+            return this._slides;
+        },
+        enumerable: false,
+        configurable: true
+    });
+    Object.defineProperty(PptxGenJS.prototype, "sections", {
+        get: function () {
+            return this._sections;
+        },
+        enumerable: false,
+        configurable: true
+    });
+    Object.defineProperty(PptxGenJS.prototype, "slideLayouts", {
+        get: function () {
+            return this._slideLayouts;
+        },
+        enumerable: false,
+        configurable: true
+    });
+    Object.defineProperty(PptxGenJS.prototype, "AlignH", {
+        get: function () {
+            return this._alignH;
+        },
+        enumerable: false,
+        configurable: true
+    });
+    Object.defineProperty(PptxGenJS.prototype, "AlignV", {
+        get: function () {
+            return this._alignV;
+        },
+        enumerable: false,
+        configurable: true
+    });
+    Object.defineProperty(PptxGenJS.prototype, "ChartType", {
+        get: function () {
+            return this._chartType;
+        },
+        enumerable: false,
+        configurable: true
+    });
+    Object.defineProperty(PptxGenJS.prototype, "OutputType", {
+        get: function () {
+            return this._outputType;
+        },
+        enumerable: false,
+        configurable: true
+    });
+    Object.defineProperty(PptxGenJS.prototype, "presLayout", {
+        get: function () {
+            return this._presLayout;
+        },
+        enumerable: false,
+        configurable: true
+    });
+    Object.defineProperty(PptxGenJS.prototype, "SchemeColor", {
+        get: function () {
+            return this._schemeColor;
+        },
+        enumerable: false,
+        configurable: true
+    });
+    Object.defineProperty(PptxGenJS.prototype, "ShapeType", {
+        get: function () {
+            return this._shapeType;
+        },
+        enumerable: false,
+        configurable: true
+    });
+    Object.defineProperty(PptxGenJS.prototype, "charts", {
+        get: function () {
+            return this._charts;
+        },
+        enumerable: false,
+        configurable: true
+    });
+    Object.defineProperty(PptxGenJS.prototype, "colors", {
+        get: function () {
+            return this._colors;
+        },
+        enumerable: false,
+        configurable: true
+    });
+    Object.defineProperty(PptxGenJS.prototype, "shapes", {
+        get: function () {
+            return this._shapes;
+        },
+        enumerable: false,
+        configurable: true
+    });
+    // EXPORT METHODS
+    /**
+     * Export the current Presentation to stream
+     * @returns {Promise<string | ArrayBuffer | Blob | Buffer | Uint8Array>} file stream
+     */
+    PptxGenJS.prototype.stream = function () {
+        return this.exportPresentation('STREAM');
+    };
+    /**
+     * Export the current Presentation as JSZip content with the selected type
+     * @param {JSZIP_OUTPUT_TYPE} outputType - 'arraybuffer' | 'base64' | 'binarystring' | 'blob' | 'nodebuffer' | 'uint8array'
+     * @returns {Promise<string | ArrayBuffer | Blob | Buffer | Uint8Array>} file content in selected type
+     */
+    PptxGenJS.prototype.write = function (outputType) {
+        return this.exportPresentation(outputType);
+    };
+    /**
+     * Export the current Presentation. Writes file to local file system if `fs` exists, otherwise, initiates download in browsers
+     * @param {string} exportName - file name
+     * @returns {Promise<string>} the presentation name
+     */
+    PptxGenJS.prototype.writeFile = function (exportName) {
+        var _this = this;
+        var fs = typeof require !== 'undefined' && typeof window === 'undefined' ? require('fs') : null; // NodeJS
+        var fileName = exportName ? (exportName.toString().toLowerCase().endsWith('.pptx') ? exportName : exportName + '.pptx') : 'Presentation.pptx';
+        return this.exportPresentation(fs ? 'nodebuffer' : null).then(function (content) {
+            if (fs) {
+                // Node: Output
+                return new Promise(function (resolve, reject) {
+                    fs.writeFile(fileName, content, function (err) {
+                        if (err) {
+                            reject(err);
+                        }
+                        else {
+                            resolve(fileName);
+                        }
+                    });
+                });
+            }
+            else {
+                // Browser: Output blob as app/ms-pptx
+                return _this.writeFileToBrowser(fileName, content);
+            }
+        });
+    };
+    // PRESENTATION METHODS
+    /**
+     * Add a new Section to Presentation
+     * @param {ISectionProps} section - section properties
+     * @example pptx.addSection({ title:'Charts' });
+     */
+    PptxGenJS.prototype.addSection = function (section) {
+        if (!section)
+            console.warn('addSection requires an argument');
+        else if (!section.title)
+            console.warn('addSection requires a title');
+        var newSection = {
+            _type: 'user',
+            _slides: [],
+            title: section.title,
+        };
+        if (section.order)
+            this.sections.splice(section.order, 0, newSection);
+        else
+            this._sections.push(newSection);
+    };
+    /**
+     * Add a new Slide to Presentation
+     * @param {AddSlideProps} options - slide options
+     * @returns {PresSlide} the new Slide
+     */
+    PptxGenJS.prototype.addSlide = function (options) {
+        // TODO: DEPRECATED: arg0 string "masterSlideName" dep as of 3.2.0
+        var masterSlideName = typeof options === 'string' ? options : options && options.masterName ? options.masterName : '';
+        var slideLayout = {
+            _name: this.LAYOUTS[DEF_PRES_LAYOUT].name,
+            _presLayout: this.presLayout,
+            _rels: [],
+            _relsChart: [],
+            _relsMedia: [],
+            _slideNum: this.slides.length + 1,
+        };
+        if (masterSlideName) {
+            var tmpLayout = this.slideLayouts.filter(function (layout) { return layout._name === masterSlideName; })[0];
+            if (tmpLayout)
+                slideLayout = tmpLayout;
+        }
+        var newSlide = new Slide({
+            addSlide: this.addNewSlide,
+            getSlide: this.getSlide,
+            presLayout: this.presLayout,
+            setSlideNum: this.setSlideNumber,
+            slideId: this.slides.length + 256,
+            slideRId: this.slides.length + 2,
+            slideNumber: this.slides.length + 1,
+            slideLayout: slideLayout,
+        });
+        // A: Add slide to pres
+        this._slides.push(newSlide);
+        // B: Sections
+        // B-1: Add slide to section (if any provided)
+        if (options && options.sectionTitle) {
+            var sect = this.sections.filter(function (section) { return section.title === options.sectionTitle; })[0];
+            if (!sect)
+                console.warn("addSlide: unable to find section with title: \"" + options.sectionTitle + "\"");
+            else
+                sect._slides.push(newSlide);
+        }
+        // B-2: Handle slides without a section when sections are already is use ("loose" slides arent allowed, they all need a section)
+        else if (this.sections && this.sections.length > 0 && (!options || !options.sectionTitle)) {
+            var lastSect = this._sections[this.sections.length - 1];
+            // CASE 1: The latest section is a default type - just add this one
+            if (lastSect._type === 'default')
+                lastSect._slides.push(newSlide);
+            // CASE 2: There latest section is NOT a default type - create the defualt, add this slide
+            else
+                this._sections.push({
+                    title: "Default-" + (this.sections.filter(function (sect) { return sect._type === 'default'; }).length + 1),
+                    _type: 'default',
+                    _slides: [newSlide],
+                });
+        }
+        return newSlide;
+    };
+    /**
+     * Create a custom Slide Layout in any size
+     * @param {PresLayout} layout - layout properties
+     * @example pptx.defineLayout({ name:'A3', width:16.5, height:11.7 });
+     */
+    PptxGenJS.prototype.defineLayout = function (layout) {
+        // @see https://support.office.com/en-us/article/Change-the-size-of-your-slides-040a811c-be43-40b9-8d04-0de5ed79987e
+        if (!layout)
+            console.warn('defineLayout requires `{name, width, height}`');
+        else if (!layout.name)
+            console.warn('defineLayout requires `name`');
+        else if (!layout.width)
+            console.warn('defineLayout requires `width`');
+        else if (!layout.height)
+            console.warn('defineLayout requires `height`');
+        else if (typeof layout.height !== 'number')
+            console.warn('defineLayout `height` should be a number (inches)');
+        else if (typeof layout.width !== 'number')
+            console.warn('defineLayout `width` should be a number (inches)');
+        this.LAYOUTS[layout.name] = {
+            name: layout.name,
+            _sizeW: Math.round(Number(layout.width) * EMU),
+            _sizeH: Math.round(Number(layout.height) * EMU),
+            width: Math.round(Number(layout.width) * EMU),
+            height: Math.round(Number(layout.height) * EMU),
+        };
+    };
+    /**
+     * Create a new slide master [layout] for the Presentation
+     * @param {SlideMasterProps} props - layout properties
+     */
+    PptxGenJS.prototype.defineSlideMaster = function (props) {
+        if (!props.title)
+            throw Error('defineSlideMaster() object argument requires a `title` value. (https://gitbrent.github.io/PptxGenJS/docs/masters.html)');
+        var newLayout = {
+            _margin: props.margin || DEF_SLIDE_MARGIN_IN,
+            _name: props.title,
+            _presLayout: this.presLayout,
+            _rels: [],
+            _relsChart: [],
+            _relsMedia: [],
+            _slide: null,
+            _slideNum: 1000 + this.slideLayouts.length + 1,
+            _slideNumberProps: props.slideNumber || null,
+            _slideObjects: [],
+        };
+        // DEPRECATED:
+        if (props.bkgd && !props.background) {
+            props.background = {};
+            if (typeof props.bkgd === 'string')
+                props.background.fill = props.bkgd;
+            else {
+                if (props.bkgd.data)
+                    props.background.data = props.bkgd.data;
+                if (props.bkgd.path)
+                    props.background.path = props.bkgd.path;
+                if (props.bkgd['src'])
+                    props.background.path = props.bkgd['src']; // @deprecated (drop in 4.x)
+            }
+            delete props.bkgd;
+        }
+        // STEP 1: Create the Slide Master/Layout
+        createSlideObject(props, newLayout);
+        // STEP 2: Add it to layout defs
+        this.slideLayouts.push(newLayout);
+        // STEP 3: Add slideNumber to master slide (if any)
+        if (newLayout._slideNumberProps && !this.masterSlide._slideNumberProps)
+            this.masterSlide._slideNumberProps = newLayout._slideNumberProps;
+    };
+    // HTML-TO-SLIDES METHODS
+    /**
+     * Reproduces an HTML table as a PowerPoint table - including column widths, style, etc. - creates 1 or more slides as needed
+     * @param {string} eleId - table HTML element ID
+     * @param {TableToSlidesProps} options - generation options
+     */
+    PptxGenJS.prototype.tableToSlides = function (eleId, options) {
+        if (options === void 0) { options = {}; }
+        // @note `verbose` option is undocumented; used for verbose output of layout process
+        genTableToSlides(this, eleId, options, options && options.masterSlideName ? this.slideLayouts.filter(function (layout) { return layout._name === options.masterSlideName; })[0] : null);
+    };
+    return PptxGenJS;
 }());
 
 export default PptxGenJS;