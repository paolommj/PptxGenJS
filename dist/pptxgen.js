--- conflicted
+++ resolved
@@ -93,9 +93,9 @@
 		'TRIANGLE': "&#x25B6;"
 	};
 	var CHART_TYPES = {
-		'AREA'    : { 'displayName':'Area Chart',      'name':'area'     },
-		'BAR'     : { 'displayName':'Bar Chart' ,      'name':'bar'      },
-		'LINE'    : { 'displayName':'Line Chart',      'name':'line'     },
+		'AREA': { 'displayName':'Area Chart', 'name':'area' },
+		'BAR' : { 'displayName':'Bar Chart' , 'name':'bar'  },
+		'LINE': { 'displayName':'Line Chart', 'name':'line' },
 		'PIE'     : { 'displayName':'Pie Chart' ,      'name':'pie'      },
 		'DOUGHNUT': { 'displayName':'Doughnut Chart' , 'name':'doughnut' }
 	};
@@ -995,7 +995,22 @@
 	* @see: http://www.datypic.com/sc/ooxml/s-dml-chart.xsd.html
 	*/
 	function makeXmlCharts(rel) {
-<<<<<<< HEAD
+		/**
+		 * DESC: Calc and return excel column name (eg: 'A2')
+		 */
+		function getExcelColName(length) {
+			var strName = '';
+
+			if ( length <= 26 ) {
+				strName = LETTERS[length];
+			}
+			else {
+				strName += LETTERS[ Math.floor(length/LETTERS.length)-1 ];
+				strName += LETTERS[ (length % LETTERS.length) ];
+			}
+
+			return strName;
+		}
 
 		function hasArea (chartType) {
 			function has (type) {
@@ -1009,176 +1024,6 @@
 			return chartType.name === 'area';
 		}
 
-		// STEP 1: Create chart
-
-		{
-			var strXml = '<?xml version="1.0" encoding="UTF-8" standalone="yes"?>';
-			// CHARTSPACE: BEGIN vvv
-			strXml += '<c:chartSpace xmlns:c="http://schemas.openxmlformats.org/drawingml/2006/chart" xmlns:a="http://schemas.openxmlformats.org/drawingml/2006/main" xmlns:r="http://schemas.openxmlformats.org/officeDocument/2006/relationships">';
-			strXml += '<c:chart>';
-
-			// OPTION: Title
-			if (rel.opts.showTitle) {
-				strXml += genXmlTitle({
-					title: rel.opts.title || 'Chart Title',
-					fontSize: rel.opts.titleFontSize || DEF_FONT_TITLE_SIZE,
-					color: rel.opts.titleColor,
-					fontFace: rel.opts.titleFontFace,
-					rotate: rel.opts.titleRotate
-				});
-				strXml += '<c:autoTitleDeleted val="0"/>';
-			}
-
-			strXml += '<c:plotArea>';
-			// IMPORTANT: Dont specify layout to enable auto-fit: PPT does a great job maximizing space with all 4 TRBL locations
-			if (rel.opts.layout) {
-				strXml += '<c:layout>';
-				strXml += ' <c:manualLayout>';
-				strXml += '  <c:layoutTarget val="inner" />';
-				strXml += '  <c:xMode val="edge" />';
-				strXml += '  <c:yMode val="edge" />';
-				strXml += '  <c:x val="' + (rel.opts.layout.x || 0) + '" />';
-				strXml += '  <c:y val="' + (rel.opts.layout.y || 0) + '" />';
-				strXml += '  <c:w val="' + (rel.opts.layout.w || 1) + '" />';
-				strXml += '  <c:h val="' + (rel.opts.layout.h || 1) + '" />';
-				strXml += ' </c:manualLayout>';
-				strXml += '</c:layout>';
-			}
-			else {
-				strXml += '<c:layout/>';
-			}
-		}
-
-		var usesSecondaryValAxis = false;
-
-		// A: CHART TYPES -----------------------------------------------------------
-		if (Array.isArray(rel.opts.type)) {
-			rel.opts.type.forEach(function (type) {
-				var chartType = type.type.name;
-				var data = type.data;
-				var options = mix(rel.opts, type.options);
-				var valAxisId = options.secondaryValAxis ? AXIS_ID_VALUE_SECONDARY : AXIS_ID_VALUE_PRIMARY;
-				var catAxisId = options.secondaryCatAxis ? AXIS_ID_CATEGORY_SECONDARY : AXIS_ID_CATEGORY_PRIMARY;
-				usesSecondaryValAxis = usesSecondaryValAxis || options.secondaryValAxis;
-				strXml += makeChartType(chartType, data, options, valAxisId, catAxisId);
-			});
-		} else {
-			var chartType = rel.opts.type.name;
-			strXml += makeChartType(chartType, rel.data, rel.opts, AXIS_ID_VALUE_PRIMARY);
-		}
-
-		// B: AXES -----------------------------------------------------------
-		if(rel.opts.type.name !== 'pie' || rel.opts.type.name !== 'doughnut'){
-
-			if(rel.opts.valAxes && !usesSecondaryValAxis){
-				throw new Error('Secondary axis must be used by one of the multiple charts');
-			}
-
-			if(rel.opts.catAxes){
-				if (!rel.opts.valAxes || rel.opts.valAxes.length !== rel.opts.catAxes.length) {
-					throw new Error('There must be the same number of value and category axes.');
-				}
-				strXml += makeCatAxis(mix(rel.opts, rel.opts.catAxes[0]), AXIS_ID_CATEGORY_PRIMARY);
-				if (rel.opts.catAxes[1]) {
-					strXml += makeCatAxis(mix(rel.opts, rel.opts.catAxes[1]), AXIS_ID_CATEGORY_SECONDARY);
-				}
-			} else {
-				strXml += makeCatAxis(rel.opts, AXIS_ID_CATEGORY_PRIMARY);
-			}
-
-			rel.opts.hasArea = hasArea(rel.opts.type);
-
-			if(rel.opts.valAxes){
-				strXml += makeValueAxis(mix(rel.opts, rel.opts.valAxes[0]), AXIS_ID_VALUE_PRIMARY, AXIS_ID_CATEGORY_PRIMARY);
-				if (rel.opts.valAxes[1]) {
-					strXml += makeValueAxis(mix(rel.opts, rel.opts.valAxes[1]), AXIS_ID_VALUE_SECONDARY, AXIS_ID_CATEGORY_SECONDARY);
-				}
-			} else {
-				strXml += makeValueAxis(rel.opts, AXIS_ID_VALUE_PRIMARY, AXIS_ID_CATEGORY_PRIMARY, AXIS_ID_CATEGORY_SECONDARY);
-			}
-		}
-
-		// C: Chart Properties + Options: Fill, Border, Legend
-		{
-			strXml += '  <c:spPr>';
-
-			// OPTION: Fill
-			strXml += ( rel.opts.fill ? genXmlColorSelection(rel.opts.fill) : '<a:noFill/>' );
-
-			// OPTION: Border
-			strXml += ( rel.opts.border ? '<a:ln w="'+ (rel.opts.border.pt * ONEPT) +'"'+' cap="flat">'+ genXmlColorSelection( rel.opts.border.color ) +'</a:ln>' : '<a:ln><a:noFill/></a:ln>' );
-
-			// Close shapeProp/plotArea before Legend
-			strXml += '    <a:effectLst/>';
-			strXml += '  </c:spPr>';
-			strXml += '</c:plotArea>';
-
-			// OPTION: Legend
-			// IMPORTANT: Dont specify layout to enable auto-fit: PPT does a great job maximizing space with all 4 TRBL locations
-			if ( rel.opts.showLegend ) strXml += '<c:legend><c:legendPos val="'+ rel.opts.legendPos +'"/><c:layout/><c:overlay val="0"/></c:legend>';
-		}
-
-		strXml += '  <c:plotVisOnly val="1"/>';
-		strXml += '  <c:dispBlanksAs val="gap"/>';
-		strXml += '</c:chart>';
-
-		// D: CHARTSPACE SHAPE PROPS
-		strXml += '<c:spPr>';
-		strXml += '  <a:noFill/>';
-		strXml += '  <a:ln w="12700" cap="flat"><a:noFill/><a:miter lim="400000"/></a:ln>';
-		strXml += '  <a:effectLst/>';
-		strXml += '</c:spPr>';
-
-		// E: DATA (Add relID)
-		strXml += '<c:externalData r:id="rId'+ (rel.rId-1) +'"><c:autoUpdate val="0"/></c:externalData>';
-
-		// LAST: chartSpace end
-		strXml += '</c:chartSpace>';
-
-		return strXml;
-	}
-
-	function createGridLineElement(glOpts, defaults, type) {
-		type = type || 'major';
-		var tagName = 'c:'+ type + 'Gridlines';
-		strXml =  '<'+ tagName + '>';
-		strXml += ' <c:spPr>';
-		strXml += '  <a:ln w="' + Math.round((glOpts.size || defaults.size) * ONEPT) +'" cap="flat">';
-		strXml += '  <a:solidFill><a:srgbClr val="' + (glOpts.color || defaults.color) + '"/></a:solidFill>'; // should accept scheme colors as implemented in PR 135
-		strXml += '   <a:prstDash val="' + (glOpts.style || defaults.style) + '"/><a:round/>';
-		strXml += '  </a:ln>';
-		strXml += ' </c:spPr>';
-		strXml += '</'+ tagName + '>';
-		return strXml;
-	}
-
-	function makeChartType (chartType, data, opts, valAxisId, catAxisId) {
-
-		console.log('makeChartType', chartType, data, opts);
-
-=======
-		/**
-		 * DESC: Calc and return excel column name (eg: 'A2')
-		 */
->>>>>>> c5086921
-		function getExcelColName(length) {
-			var strName = '';
-
-			if ( length <= 26 ) {
-				strName = LETTERS[length];
-			}
-			else {
-				strName += LETTERS[ Math.floor(length/LETTERS.length)-1 ];
-				strName += LETTERS[ (length % LETTERS.length) ];
-			}
-
-			return strName;
-		}
-
-<<<<<<< HEAD
-		var strXml = '';
-		switch ( chartType ) {
-=======
 		/**
 		 * @param {Object} glOpts {size, color, style}
 		 * @param {Object} defaults {size, color, style}
@@ -1201,45 +1046,168 @@
 		/* ----------------------------------------------------------------------- */
 
 		// STEP 1: Create chart
-		var strXml = '<?xml version="1.0" encoding="UTF-8" standalone="yes"?>';
-		// CHARTSPACE: BEGIN vvv
-		strXml += '<c:chartSpace xmlns:c="http://schemas.openxmlformats.org/drawingml/2006/chart" xmlns:a="http://schemas.openxmlformats.org/drawingml/2006/main" xmlns:r="http://schemas.openxmlformats.org/officeDocument/2006/relationships">';
-		strXml += '<c:chart>';
-
-		// OPTION: Title
-		if ( rel.opts.showTitle ) {
-			strXml += genXmlTitle({
-				title: rel.opts.title || 'Chart Title',
-				fontSize: rel.opts.titleFontSize || DEF_FONT_TITLE_SIZE,
-				color: rel.opts.titleColor,
-				fontFace: rel.opts.titleFontFace,
-				rotate: rel.opts.titleRotate
+
+		{
+			var strXml = '<?xml version="1.0" encoding="UTF-8" standalone="yes"?>';
+			// CHARTSPACE: BEGIN vvv
+			strXml += '<c:chartSpace xmlns:c="http://schemas.openxmlformats.org/drawingml/2006/chart" xmlns:a="http://schemas.openxmlformats.org/drawingml/2006/main" xmlns:r="http://schemas.openxmlformats.org/officeDocument/2006/relationships">';
+			strXml += '<c:chart>';
+
+			// OPTION: Title
+			if ( rel.opts.showTitle ) {
+				strXml += genXmlTitle({
+					title: rel.opts.title || 'Chart Title',
+					fontSize: rel.opts.titleFontSize || DEF_FONT_TITLE_SIZE,
+					color: rel.opts.titleColor,
+					fontFace: rel.opts.titleFontFace,
+					rotate: rel.opts.titleRotate
+				});
+				strXml += '<c:autoTitleDeleted val="0"/>';
+			}
+
+			strXml += '<c:plotArea>';
+			// IMPORTANT: Dont specify layout to enable auto-fit: PPT does a great job maximizing space with all 4 TRBL locations
+			if ( rel.opts.layout ) {
+				strXml += '<c:layout>';
+				strXml += ' <c:manualLayout>';
+				strXml += '  <c:layoutTarget val="inner" />';
+				strXml += '  <c:xMode val="edge" />';
+				strXml += '  <c:yMode val="edge" />';
+				strXml += '  <c:x val="' + (rel.opts.layout.x || 0) + '" />';
+				strXml += '  <c:y val="' + (rel.opts.layout.y || 0) + '" />';
+				strXml += '  <c:w val="' + (rel.opts.layout.w || 1) + '" />';
+				strXml += '  <c:h val="' + (rel.opts.layout.h || 1) + '" />';
+				strXml += ' </c:manualLayout>';
+				strXml += '</c:layout>';
+			}
+			else {
+				strXml += '<c:layout/>';
+			}
+		}
+
+		var usesSecondaryValAxis = false;
+
+		// A: CHART TYPES -----------------------------------------------------------
+		if (Array.isArray(rel.opts.type)) {
+			rel.opts.type.forEach(function (type) {
+				var chartType = type.type.name;
+				var data = type.data;
+				var options = mix(rel.opts, type.options);
+				var valAxisId = options.secondaryValAxis ? AXIS_ID_VALUE_SECONDARY : AXIS_ID_VALUE_PRIMARY;
+				var catAxisId = options.secondaryCatAxis ? AXIS_ID_CATEGORY_SECONDARY : AXIS_ID_CATEGORY_PRIMARY;
+				usesSecondaryValAxis = usesSecondaryValAxis || options.secondaryValAxis;
+				strXml += makeChartType(chartType, data, options, valAxisId, catAxisId);
 			});
-			strXml += '<c:autoTitleDeleted val="0"/>';
-		}
-
-		strXml += '<c:plotArea>';
-		// IMPORTANT: Dont specify layout to enable auto-fit: PPT does a great job maximizing space with all 4 TRBL locations
-		if ( rel.opts.layout ) {
-			strXml += '<c:layout>';
-			strXml += ' <c:manualLayout>';
-			strXml += '  <c:layoutTarget val="inner" />';
-			strXml += '  <c:xMode val="edge" />';
-			strXml += '  <c:yMode val="edge" />';
-			strXml += '  <c:x val="' + (rel.opts.layout.x || 0) + '" />';
-			strXml += '  <c:y val="' + (rel.opts.layout.y || 0) + '" />';
-			strXml += '  <c:w val="' + (rel.opts.layout.w || 1) + '" />';
-			strXml += '  <c:h val="' + (rel.opts.layout.h || 1) + '" />';
-			strXml += ' </c:manualLayout>';
-			strXml += '</c:layout>';
-		}
-		else {
-			strXml += '<c:layout/>';
-		}
-
-		// A: CHART TYPES -----------------------------------------------------------
-		switch ( rel.opts.type ) {
->>>>>>> c5086921
+		} else {
+			var chartType = rel.opts.type.name;
+			strXml += makeChartType(chartType, rel.data, rel.opts, AXIS_ID_VALUE_PRIMARY);
+		}
+
+		// B: AXES -----------------------------------------------------------
+		if(rel.opts.type.name !== 'pie' || rel.opts.type.name !== 'doughnut'){
+
+			if(rel.opts.valAxes && !usesSecondaryValAxis){
+				throw new Error('Secondary axis must be used by one of the multiple charts');
+			}
+
+			if(rel.opts.catAxes){
+				if (!rel.opts.valAxes || rel.opts.valAxes.length !== rel.opts.catAxes.length) {
+					throw new Error('There must be the same number of value and category axes.');
+				}
+				strXml += makeCatAxis(mix(rel.opts, rel.opts.catAxes[0]), AXIS_ID_CATEGORY_PRIMARY);
+				if (rel.opts.catAxes[1]) {
+					strXml += makeCatAxis(mix(rel.opts, rel.opts.catAxes[1]), AXIS_ID_CATEGORY_SECONDARY);
+				}
+			} else {
+				strXml += makeCatAxis(rel.opts, AXIS_ID_CATEGORY_PRIMARY);
+			}
+
+			rel.opts.hasArea = hasArea(rel.opts.type);
+
+			if(rel.opts.valAxes){
+				strXml += makeValueAxis(mix(rel.opts, rel.opts.valAxes[0]), AXIS_ID_VALUE_PRIMARY, AXIS_ID_CATEGORY_PRIMARY);
+				if (rel.opts.valAxes[1]) {
+					strXml += makeValueAxis(mix(rel.opts, rel.opts.valAxes[1]), AXIS_ID_VALUE_SECONDARY, AXIS_ID_CATEGORY_SECONDARY);
+				}
+			} else {
+				strXml += makeValueAxis(rel.opts, AXIS_ID_VALUE_PRIMARY, AXIS_ID_CATEGORY_PRIMARY, AXIS_ID_CATEGORY_SECONDARY);
+			}
+		}
+
+		// C: Chart Properties + Options: Fill, Border, Legend
+		{
+			strXml += '  <c:spPr>';
+
+			// OPTION: Fill
+			strXml += ( rel.opts.fill ? genXmlColorSelection(rel.opts.fill) : '<a:noFill/>' );
+
+			// OPTION: Border
+			strXml += ( rel.opts.border ? '<a:ln w="'+ (rel.opts.border.pt * ONEPT) +'"'+' cap="flat">'+ genXmlColorSelection( rel.opts.border.color ) +'</a:ln>' : '<a:ln><a:noFill/></a:ln>' );
+
+			// Close shapeProp/plotArea before Legend
+			strXml += '    <a:effectLst/>';
+			strXml += '  </c:spPr>';
+			strXml += '</c:plotArea>';
+
+			// OPTION: Legend
+			// IMPORTANT: Dont specify layout to enable auto-fit: PPT does a great job maximizing space with all 4 TRBL locations
+			if ( rel.opts.showLegend ) strXml += '<c:legend><c:legendPos val="'+ rel.opts.legendPos +'"/><c:layout/><c:overlay val="0"/></c:legend>';
+		}
+
+		strXml += '  <c:plotVisOnly val="1"/>';
+		strXml += '  <c:dispBlanksAs val="gap"/>';
+		strXml += '</c:chart>';
+
+		// D: CHARTSPACE SHAPE PROPS
+		strXml += '<c:spPr>';
+		strXml += '  <a:noFill/>';
+		strXml += '  <a:ln w="12700" cap="flat"><a:noFill/><a:miter lim="400000"/></a:ln>';
+		strXml += '  <a:effectLst/>';
+		strXml += '</c:spPr>';
+
+		// E: DATA (Add relID)
+		strXml += '<c:externalData r:id="rId'+ (rel.rId-1) +'"><c:autoUpdate val="0"/></c:externalData>';
+
+		// LAST: chartSpace end
+		strXml += '</c:chartSpace>';
+
+		return strXml;
+	}
+
+	function createGridLineElement(glOpts, defaults, type) {
+		type = type || 'major';
+		var tagName = 'c:'+ type + 'Gridlines';
+		strXml =  '<'+ tagName + '>';
+		strXml += ' <c:spPr>';
+		strXml += '  <a:ln w="' + Math.round((glOpts.size || defaults.size) * ONEPT) +'" cap="flat">';
+		strXml += '  <a:solidFill><a:srgbClr val="' + (glOpts.color || defaults.color) + '"/></a:solidFill>'; // should accept scheme colors as implemented in PR 135
+		strXml += '   <a:prstDash val="' + (glOpts.style || defaults.style) + '"/><a:round/>';
+		strXml += '  </a:ln>';
+		strXml += ' </c:spPr>';
+		strXml += '</'+ tagName + '>';
+		return strXml;
+	}
+
+	function makeChartType (chartType, data, opts, valAxisId, catAxisId) {
+
+		console.log('makeChartType', chartType, data, opts);
+
+		function getExcelColName(length) {
+			var strName = '';
+
+			if ( length <= 26 ) {
+				strName = LETTERS[length];
+			}
+			else {
+				strName += LETTERS[ Math.floor(length/LETTERS.length)-1 ];
+				strName += LETTERS[ (length % LETTERS.length) ];
+			}
+
+			return strName;
+		}
+
+		var strXml = '';
+		switch ( chartType ) {
 			case 'area':
 			case 'bar':
 			case 'line':
@@ -1251,17 +1219,17 @@
 				// A: "Series" block for every data row
 				/* EX:
 					data: [
-					 {
-					   name: 'Region 1',
-					   labels: ['April', 'May', 'June', 'July'],
-					   values: [17, 26, 53, 96]
-					 },
-					 {
-					   name: 'Region 2',
-					   labels: ['April', 'May', 'June', 'July'],
-					   values: [55, 43, 70, 58]
-					 }
-					]
+				     {
+				       name: 'Region 1',
+				       labels: ['April', 'May', 'June', 'July'],
+				       values: [17, 26, 53, 96]
+				     },
+				     {
+				       name: 'Region 2',
+				       labels: ['April', 'May', 'June', 'July'],
+				       values: [55, 43, 70, 58]
+				     }
+				    ]
 				*/
 
 				// this needs to maintain the index depending on the region.... how????????????
@@ -1283,44 +1251,13 @@
 					var strSerColor = opts.chartColors[(idx+1 > opts.chartColors.length ? (Math.floor(Math.random() * opts.chartColors.length)) : idx)];
 					strXml += '  <c:spPr>';
 
-<<<<<<< HEAD
 					if ( opts.chartColorsOpacity ) {
-						strXml += '    <a:solidFill><a:srgbClr val="'+ strSerColor +'"><a:alpha val="50000"/></a:srgbClr></a:solidFill>';
-=======
-					if ( rel.opts.chartColorsOpacity ) {
 						strXml += '    <a:solidFill>'+ createColorElement(strSerColor, '<a:alpha val="50000"/>') +'</a:solidFill>';
->>>>>>> c5086921
 					}
 					else {
 						strXml += '    <a:solidFill>'+ createColorElement(strSerColor) +'</a:solidFill>';
 					}
 
-<<<<<<< HEAD
-					if ( chartType == 'line' ) {
-						if (opts.lineSize === 0){
-							strXml += '<a:ln w="28575" cap="rnd">';
-							strXml += '<a:noFill/>';
-							strXml += '<a:round/>';
-							strXml += '</a:ln>';
-						} else {
-							strXml += '<a:ln w="' + (opts.lineSize * ONEPT) + '" cap="flat"><a:solidFill><a:srgbClr val="' + strSerColor + '"/></a:solidFill>';
-							strXml += '<a:prstDash val="' + (opts.line_dash || "solid") + '"/><a:round/></a:ln>';
-						}
-					}
-					else if ( opts.dataBorder ) {
-						strXml += '<a:ln w="'+ (opts.dataBorder.pt * ONEPT) +'" cap="flat"><a:solidFill><a:srgbClr val="'+ opts.dataBorder.color +'"/></a:solidFill><a:prstDash val="solid"/><a:round/></a:ln>';
-					}
-
-					if(opts.dataNoEffects){
-						strXml += '    <a:effectLst/>';
-					} else {
-						strXml += '    <a:effectLst>';
-						strXml += '      <a:outerShdw sx="100000" sy="100000" kx="0" ky="0" algn="tl" rotWithShape="1" blurRad="38100" dist="23000" dir="5400000">';
-						strXml += '        <a:srgbClr val="000000"><a:alpha val="35000"/></a:srgbClr>';
-						strXml += '      </a:outerShdw>';
-						strXml += '    </a:effectLst>';
-					}
-=======
 					if ( rel.opts.type == 'line' ) {
 						strXml += '<a:ln w="'+ (rel.opts.lineSize * ONEPT) +'" cap="flat"><a:solidFill>' + createColorElement(strSerColor) +'</a:solidFill>';
 						strXml += '<a:prstDash val="' + (rel.opts.line_dash || "solid") + '"/><a:round/></a:ln>';
@@ -1333,7 +1270,6 @@
 						strXml += createShadowElement(rel.opts.lineShadow || {}, DEF_LINE_SHADOW);
 					strXml += '    </a:effectLst>';
 					}
->>>>>>> c5086921
 					strXml += '  </c:spPr>';
 
 					// LINE CHART ONLY: `marker`
@@ -1345,13 +1281,8 @@
 							strXml += '  <c:size val="'+ opts.lineDataSymbolSize +'"/>';
 						}
 						strXml += '  <c:spPr>';
-<<<<<<< HEAD
-						strXml += '    <a:solidFill><a:srgbClr val="'+ strSerColor +'"/></a:solidFill>';
-						strXml += '    <a:ln w="'+opts.lineDataSymbolLineSize+'" cap="flat"><a:solidFill><a:srgbClr val="'+ strSerColor +'"/></a:solidFill><a:prstDash val="solid"/><a:round/></a:ln>';
-=======
 	  					strXml += '    <a:solidFill>' + createColorElement(rel.opts.chartColors[(idx+1 > rel.opts.chartColors.length ? (Math.floor(Math.random() * rel.opts.chartColors.length)) : idx)]) +'</a:solidFill>';
 						strXml += '    <a:ln w="9525" cap="flat"><a:solidFill>'+ createColorElement(strSerColor) +'</a:solidFill><a:prstDash val="solid"/><a:round/></a:ln>';
->>>>>>> c5086921
 						strXml += '    <a:effectLst/>';
 						strXml += '  </c:spPr>';
 						strXml += '</c:marker>';
@@ -1361,30 +1292,18 @@
 					// Allow users with a single data set to pass their own array of colors (check for this using != ours)
 					if ( data.length === 1 && opts.chartColors != BARCHART_COLORS ) {
 						// Series Data Point colors
-						obj.values.forEach(function (value, index) {
+						obj.values.forEach(function(value,index){
 							strXml += '  <c:dPt>';
 							strXml += '    <c:idx val="'+index+'"/>';
 							strXml += '    <c:invertIfNegative val="1"/>';
-							strXml += '    	<c:bubble3D val="0"/>';
-							strXml += '    	<c:spPr>';
+							strXml += '    <c:bubble3D val="0"/>';
+							strXml += '    <c:spPr>';
 							strXml += '    <a:solidFill>';
-<<<<<<< HEAD
 							strXml += '     <a:srgbClr val="'+opts.chartColors[index % opts.chartColors.length]+'"/>';
 							strXml += '    </a:solidFill>';
 							if(opts.dataNoEffects){
 								strXml += '    <a:effectLst/>';
 							} else {
-								strXml += '    <a:effectLst>';
-								strXml += '    <a:outerShdw blurRad="38100" dist="23000" dir="5400000" algn="tl">';
-								strXml += '    	<a:srgbClr val="000000">';
-								strXml += '    	<a:alpha val="35000"/>';
-								strXml += '    	</a:srgbClr>';
-								strXml += '    </a:outerShdw>';
-								strXml += '    </a:effectLst>';
-							}
-=======
-							strXml += '     <a:srgbClr val="'+rel.opts.chartColors[index % rel.opts.chartColors.length]+'"/>';
-							strXml += '    	</a:solidFill>';
 							strXml += '    <a:effectLst>';
 							strXml += '    <a:outerShdw blurRad="38100" dist="23000" dir="5400000" algn="tl">';
 							strXml += '    	<a:srgbClr val="000000">';
@@ -1392,15 +1311,12 @@
 							strXml += '    	</a:srgbClr>';
 							strXml += '    </a:outerShdw>';
 							strXml += '    </a:effectLst>';
->>>>>>> c5086921
+							}
 							strXml += '    </c:spPr>';
 							strXml += '  </c:dPt>';
 						});
 					}
 
-<<<<<<< HEAD
-
-=======
 					// 1: "Data Labels"
 					strXml += '  <c:dLbls>';
 					strXml += '    <c:numFmt formatCode="'+ rel.opts.dataLabelFormatCode +'" sourceLinked="0"/>';
@@ -1423,16 +1339,15 @@
 					strXml += '    <c:showBubbleSize val="0"/>';
 					strXml += '    <c:showLeaderLines val="0"/>';
 					strXml += '  </c:dLbls>';
->>>>>>> c5086921
 
 					// 2: "Categories"
 					{
 						strXml += '<c:cat>';
 						strXml += '  <c:strRef>';
-						strXml += '    <c:f>Sheet1!' + '$B$1:$' + getExcelColName(obj.labels.length) + '$1' + '</c:f>';
+						strXml += '    <c:f>Sheet1!'+ '$B$1:$'+ getExcelColName(obj.labels.length) +'$1' +'</c:f>';
 						strXml += '    <c:strCache>';
-						strXml += '	     <c:ptCount val="' + obj.labels.length + '"/>';
-						obj.labels.forEach(function (label, idx) { strXml += '<c:pt idx="' + idx + '"><c:v>' + label + '</c:v></c:pt>'; });
+						strXml += '	     <c:ptCount val="'+ obj.labels.length +'"/>';
+						obj.labels.forEach(function(label,idx){ strXml += '<c:pt idx="'+ idx +'"><c:v>'+ label +'</c:v></c:pt>'; });
 						strXml += '    </c:strCache>';
 						strXml += '  </c:strRef>';
 						strXml += '</c:cat>';
@@ -1442,10 +1357,10 @@
 					{
 						strXml += '  <c:val>';
 						strXml += '    <c:numRef>';
-						strXml += '      <c:f>Sheet1!' + '$B$' + (idx + 2) + ':$' + getExcelColName(obj.labels.length) + '$' + (idx + 2) + '</c:f>';
+						strXml += '      <c:f>Sheet1!'+ '$B$'+ (idx+2) +':$'+ getExcelColName(obj.labels.length) +'$'+ (idx+2) +'</c:f>';
 						strXml += '      <c:numCache>';
-						strXml += '	       <c:ptCount val="' + obj.labels.length + '"/>';
-						obj.values.forEach(function (value, idx) { strXml += '<c:pt idx="' + idx + '"><c:v>' + value + '</c:v></c:pt>'; });
+						strXml += '	       <c:ptCount val="'+ obj.labels.length +'"/>';
+						obj.values.forEach(function(value,idx){ strXml += '<c:pt idx="'+ idx +'"><c:v>'+ value +'</c:v></c:pt>'; });
 						strXml += '      </c:numCache>';
 						strXml += '    </c:numRef>';
 						strXml += '  </c:val>';
@@ -1460,50 +1375,6 @@
 				}); // end forEach
 
 				// 1: "Data Labels"
-			{
-				strXml += '  <c:dLbls>';
-				strXml += '    <c:numFmt formatCode="' + opts.dataLabelFormatCode + '" sourceLinked="0"/>';
-				strXml += '    <c:txPr>';
-				strXml += '      <a:bodyPr/>';
-				strXml += '      <a:lstStyle/>';
-				strXml += '      <a:p><a:pPr>';
-				strXml += '        <a:defRPr b="0" i="0" strike="noStrike" sz="' + (opts.dataLabelFontSize || DEF_FONT_SIZE) + '00" u="none">';
-				strXml += '          <a:solidFill><a:srgbClr val="' + (opts.dataLabelColor || '000000') + '"/></a:solidFill>';
-				strXml += '          <a:latin typeface="' + (opts.dataLabelFontFace || 'Arial') + '"/>';
-				strXml += '        </a:defRPr>';
-				strXml += '      </a:pPr></a:p>';
-				strXml += '    </c:txPr>';
-				if (chartType != 'area') strXml += '    <c:dLblPos val="' + (opts.dataLabelPosition || 'outEnd') + '"/>';
-				strXml += '    <c:showLegendKey val="0"/>';
-				strXml += '    <c:showVal val="' + (opts.showValue ? '1' : '0') + '"/>';
-				strXml += '    <c:showCatName val="0"/>';
-				strXml += '    <c:showSerName val="0"/>';
-				strXml += '    <c:showPercent val="0"/>';
-				strXml += '    <c:showBubbleSize val="0"/>';
-				strXml += '    <c:showLeaderLines val="0"/>';
-				strXml += '  </c:dLbls>';
-			}
-
-				if ( chartType == 'bar' ) {
-					strXml += '  <c:gapWidth val="'+ opts.barGapWidthPct +'"/>';
-					strXml += '  <c:overlap val="'+ (opts.barGrouping.indexOf('tacked') > -1 ? 100 : 0) +'"/>';
-				}
-				else if ( chartType == 'line' ) {
-					strXml += '  <c:marker val="1"/>';
-				}
-<<<<<<< HEAD
-
-				// order matters - category first
-				strXml += '  <c:axId val="'+ catAxisId +'"/>';
-				strXml += '  <c:axId val="'+ valAxisId +'"/>';
-
-				strXml += '</c:'+ chartType +'Chart>';
-=======
-				strXml += '  <c:axId val="2094734552"/>';
-				strXml += '  <c:axId val="2094734553"/>';
-				strXml += '</c:'+ rel.opts.type +'Chart>';
-
-				// B: "Category Axis"
 				{
 					strXml += '<c:catAx>';
 					if (rel.opts.showCatAxisTitle) {
@@ -1541,7 +1412,7 @@
 					strXml += '   </a:ln>';
 					strXml += '  </c:spPr>';
 					strXml += '  <c:txPr>';
-					strXml += '    <a:bodyPr rot="0"/>';
+					strXml += '      <a:bodyPr/>';
 					strXml += '    <a:lstStyle/>';
 					strXml += '    <a:p>';
 					strXml += '    <a:pPr>';
@@ -1549,28 +1420,21 @@
 					strXml += '<a:solidFill>'+ createColorElement(rel.opts.catAxisLabelColor || '000000') +'</a:solidFill>';
 					strXml += '<a:latin typeface="'+ (rel.opts.catAxisLabelFontFace || 'Arial') +'"/>';
 					strXml += '   </a:defRPr>';
-					strXml += '  </a:pPr>';
-					strXml += '  </a:p>';
+					strXml += '      </a:pPr></a:p>';
 					strXml += ' </c:txPr>';
-					strXml += ' <c:crossAx val="2094734553"/>';
-					strXml += ' <c:crosses val="autoZero"/>';
-					strXml += ' <c:auto val="1"/>';
-					strXml += ' <c:lblAlgn val="ctr"/>';
-					strXml += ' <c:noMultiLvlLbl val="1"/>';
-					strXml += '</c:catAx>';
-				}
-
-				// C: "Value Axis"
-				{
-					strXml += '<c:valAx>';
-					if (rel.opts.showValAxisTitle) {
-						strXml += genXmlTitle({
-							title: rel.opts.valAxisTitle || 'Axis Title',
-							fontSize: rel.opts.valAxisTitleFontSize,
-							color: rel.opts.valAxisTitleColor,
-							fontFace: rel.opts.valAxisTitleFontFace,
-							rotate: rel.opts.valAxisTitleRotate
-						});
+					if (chartType != 'area') strXml += '    <c:dLblPos val="' + (opts.dataLabelPosition || 'outEnd') + '"/>';
+					strXml += '    <c:showLegendKey val="0"/>';
+					strXml += '    <c:showVal val="' + (opts.showValue ? '1' : '0') + '"/>';
+					strXml += '    <c:showCatName val="0"/>';
+					strXml += '    <c:showSerName val="0"/>';
+					strXml += '    <c:showPercent val="0"/>';
+					strXml += '    <c:showBubbleSize val="0"/>';
+					strXml += '    <c:showLeaderLines val="0"/>';
+					strXml += '  </c:dLbls>';
+
+					if ( chartType == 'bar' ) {
+						strXml += '  <c:gapWidth val="'+ opts.barGapWidthPct +'"/>';
+						strXml += '  <c:overlap val="'+ (opts.barGrouping.indexOf('tacked') > -1 ? 100 : 0) +'"/>';
 					}
 					strXml += '  <c:axId val="2094734553"/>';
 					strXml += '  <c:scaling>';
@@ -1598,13 +1462,6 @@
 					strXml += '     <a:prstDash val="solid"/>';
 					strXml += '     <a:round/>';
 					strXml += '   </a:ln>';
-					strXml += ' </c:spPr>';
-					strXml += ' <c:txPr>';
-					strXml += '  <a:bodyPr rot="0"/>';
-					strXml += '  <a:lstStyle/>';
-					strXml += '  <a:p>';
-					strXml += '    <a:pPr>';
-					strXml += '      <a:defRPr b="0" i="0" strike="noStrike" sz="'+ (rel.opts.valAxisLabelFontSize || DEF_FONT_SIZE) +'00" u="none">';
 					strXml += '        <a:solidFill>'+ createColorElement(rel.opts.valAxisLabelColor || '000000') +'</a:solidFill>';
 					strXml += '        <a:latin typeface="'+ (rel.opts.valAxisLabelFontFace || 'Arial') +'"/>';
 					strXml += '      </a:defRPr>';
@@ -1617,7 +1474,12 @@
 					if ( rel.opts.valAxisMajorUnit ) strXml += ' <c:majorUnit val="'+ rel.opts.valAxisMajorUnit +'"/>';
 					strXml += '</c:valAx>';
 				}
->>>>>>> c5086921
+
+				// order matters - category first
+				strXml += '  <c:axId val="'+ catAxisId +'"/>';
+				strXml += '  <c:axId val="'+ valAxisId +'"/>';
+
+				strXml += '</c:'+ chartType +'Chart>';
 
 				// Done with CHART.BAR/LINE
 				break;
@@ -1658,11 +1520,11 @@
 				if(opts.dataNoEffects){
 					strXml += '    <a:effectLst/>';
 				} else {
-					strXml += '    <a:effectLst>';
-					strXml += '      <a:outerShdw sx="100000" sy="100000" kx="0" ky="0" algn="tl" rotWithShape="1" blurRad="38100" dist="23000" dir="5400000">';
-					strXml += '        <a:srgbClr val="000000"><a:alpha val="35000"/></a:srgbClr>';
-					strXml += '      </a:outerShdw>';
-					strXml += '    </a:effectLst>';
+				strXml += '    <a:effectLst>';
+				strXml += '      <a:outerShdw sx="100000" sy="100000" kx="0" ky="0" algn="tl" rotWithShape="1" blurRad="38100" dist="23000" dir="5400000">';
+				strXml += '        <a:srgbClr val="000000"><a:alpha val="35000"/></a:srgbClr>';
+				strXml += '      </a:outerShdw>';
+				strXml += '    </a:effectLst>';
 				}
 				strXml += '  </c:spPr>';
 				strXml += '<c:explosion val="0"/>';
@@ -1673,24 +1535,18 @@
 					strXml += '  <c:idx val="'+ idx +'"/>';
 					strXml += '  <c:explosion val="0"/>';
 					strXml += '  <c:spPr>';
-<<<<<<< HEAD
-					strXml += '    <a:solidFill><a:srgbClr val="'+ opts.chartColors[(idx+1 > opts.chartColors.length ? (Math.floor(Math.random() * opts.chartColors.length)) : idx)] +'"/></a:solidFill>';
-					if ( opts.dataBorder ) {
-						strXml += '<a:ln w="'+ (opts.dataBorder.pt * ONEPT) +'" cap="flat"><a:solidFill><a:srgbClr val="'+ opts.dataBorder.color +'"/></a:solidFill><a:prstDash val="solid"/><a:round/></a:ln>';
+					strXml += '    <a:solidFill>'+ createColorElement(rel.opts.chartColors[(idx+1 > rel.opts.chartColors.length ? (Math.floor(Math.random() * rel.opts.chartColors.length)) : idx)]) +'</a:solidFill>';
+					if ( rel.opts.dataBorder ) {
+						strXml += '<a:ln w="'+ (rel.opts.dataBorder.pt * ONEPT) +'" cap="flat"><a:solidFill>'+ createColorElement(rel.opts.dataBorder.color) +'</a:solidFill><a:prstDash val="solid"/><a:round/></a:ln>';
 					}
 					if(opts.dataNoEffects){
 						strXml += '    <a:effectLst/>';
 					} else {
-						strXml += '    <a:effectLst>';
-						strXml += '      <a:outerShdw sx="100000" sy="100000" kx="0" ky="0" algn="tl" rotWithShape="1" blurRad="38100" dist="23000" dir="5400000">';
-						strXml += '        <a:srgbClr val="000000"><a:alpha val="35000"/></a:srgbClr>';
-						strXml += '      </a:outerShdw>';
-						strXml += '    </a:effectLst>';
-=======
-					strXml += '    <a:solidFill>'+ createColorElement(rel.opts.chartColors[(idx+1 > rel.opts.chartColors.length ? (Math.floor(Math.random() * rel.opts.chartColors.length)) : idx)]) +'</a:solidFill>';
-					if ( rel.opts.dataBorder ) {
-						strXml += '<a:ln w="'+ (rel.opts.dataBorder.pt * ONEPT) +'" cap="flat"><a:solidFill>'+ createColorElement(rel.opts.dataBorder.color) +'</a:solidFill><a:prstDash val="solid"/><a:round/></a:ln>';
->>>>>>> c5086921
+					strXml += '    <a:effectLst>';
+					strXml += '      <a:outerShdw sx="100000" sy="100000" kx="0" ky="0" algn="tl" rotWithShape="1" blurRad="38100" dist="23000" dir="5400000">';
+					strXml += '        <a:srgbClr val="000000"><a:alpha val="35000"/></a:srgbClr>';
+					strXml += '      </a:outerShdw>';
+					strXml += '    </a:effectLst>';
 					}
 					strXml += '  </c:spPr>';
 					strXml += '</c:dPt>';
@@ -1705,25 +1561,14 @@
 					strXml += '    <c:txPr>';
 					strXml += '      <a:bodyPr/><a:lstStyle/>';
 					strXml += '      <a:p><a:pPr>';
-<<<<<<< HEAD
-					strXml += '        <a:defRPr b="0" i="0" strike="noStrike" sz="'+ (opts.dataLabelFontSize || DEF_FONT_SIZE) +'00" u="none">';
-					strXml += '          <a:solidFill><a:srgbClr val="'+ (opts.dataLabelColor || '000000') +'"/></a:solidFill>';
-					strXml += '          <a:latin typeface="'+ (opts.dataLabelFontFace || 'Arial') +'"/>';
-					strXml += '        </a:defRPr>';
-					strXml += '      </a:pPr></a:p>';
-					strXml += '    </c:txPr>';
-					if (chartType == 'pie') {
-						strXml += '    <c:dLblPos val="'+ (opts.dataLabelPosition || 'inEnd') +'"/>';
-=======
 					strXml += '        <a:defRPr b="0" i="0" strike="noStrike" sz="'+ (rel.opts.dataLabelFontSize || DEF_FONT_SIZE) +'00" u="none">';
 					strXml += '          <a:solidFill>'+ createColorElement(rel.opts.dataLabelColor || '000000') +'</a:solidFill>';
 					strXml += '          <a:latin typeface="'+ (rel.opts.dataLabelFontFace || 'Arial') +'"/>';
 					strXml += '        </a:defRPr>';
 					strXml += '      </a:pPr></a:p>';
 					strXml += '    </c:txPr>';
-					if (rel.opts.type == 'pie') {
-						strXml += '    <c:dLblPos val="'+ (rel.opts.dataLabelPosition || 'inEnd') +'"/>';
->>>>>>> c5086921
+					if (chartType == 'pie') {
+						strXml += '    <c:dLblPos val="'+ (opts.dataLabelPosition || 'inEnd') +'"/>';
 					}
 					strXml += '    <c:showLegendKey val="0"/>';
 					strXml += '    <c:showVal val="'+ (opts.showValue ? "1" : "0") +'"/>';
@@ -1817,7 +1662,7 @@
 		strXml += '  <c:tickLblPos val="'+ (opts.barDir == 'col' ? 'low' : 'nextTo') +'"/>';
 		strXml += '  <c:spPr>';
 		strXml += '    <a:ln w="12700" cap="flat"><a:solidFill><a:srgbClr val="888888"/></a:solidFill><a:prstDash val="solid"/><a:round/></a:ln>';
-		strXml += '  </c:spPr>';
+			strXml += '  </c:spPr>';
 		strXml += '  <c:txPr>';
 		strXml += '    <a:bodyPr rot="0"/>';
 		strXml += '    <a:lstStyle/>';
@@ -1840,7 +1685,7 @@
 		return strXml;
 	}
 
-	function makeValueAxis (opts, valAxisId, catAxisId) {
+	function makeValueAxis (opts, valAxisId) {
 
 		var axisPos = valAxisId === AXIS_ID_VALUE_PRIMARY ? (opts.barDir == 'col' ? 'l' : 'b') : (opts.barDir == 'col' ? 'r' : 't');
 		var strXml = '';
@@ -1871,9 +1716,9 @@
 		strXml += ' <c:majorTickMark val="out"/>';
 		strXml += ' <c:minorTickMark val="none"/>';
 		strXml += ' <c:tickLblPos val="'+ (opts.barDir == 'col' ? 'nextTo' : 'low') +'"/>';
-		strXml += ' <c:spPr>';
+		strXml += '<c:spPr>';
 		strXml += '  <a:ln w="12700" cap="flat"><a:solidFill><a:srgbClr val="888888"/></a:solidFill><a:prstDash val="solid"/><a:round/></a:ln>';
-		strXml += ' </c:spPr>';
+		strXml += '</c:spPr>';
 		strXml += ' <c:txPr>';
 		strXml += '  <a:bodyPr rot="0"/>';
 		strXml += '  <a:lstStyle/>';
