/*\
|*|  :: pptxgen.js ::
|*|
|*|  JavaScript framework that creates PowerPoint (pptx) presentations
|*|  https://github.com/gitbrent/PptxGenJS
|*|
|*|  This framework is released under the MIT Public License (MIT)
|*|
|*|  PptxGenJS (C) 2015-2017 Brent Ely -- https://github.com/gitbrent
|*|
|*|  Some code derived from the OfficeGen project:
|*|  github.com/Ziv-Barber/officegen/ (Copyright 2013 Ziv Barber)
|*|
|*|  Permission is hereby granted, free of charge, to any person obtaining a copy
|*|  of this software and associated documentation files (the "Software"), to deal
|*|  in the Software without restriction, including without limitation the rights
|*|  to use, copy, modify, merge, publish, distribute, sublicense, and/or sell
|*|  copies of the Software, and to permit persons to whom the Software is
|*|  furnished to do so, subject to the following conditions:
|*|
|*|  The above copyright notice and this permission notice shall be included in all
|*|  copies or substantial portions of the Software.
|*|
|*|  THE SOFTWARE IS PROVIDED "AS IS", WITHOUT WARRANTY OF ANY KIND, EXPRESS OR
|*|  IMPLIED, INCLUDING BUT NOT LIMITED TO THE WARRANTIES OF MERCHANTABILITY,
|*|  FITNESS FOR A PARTICULAR PURPOSE AND NONINFRINGEMENT. IN NO EVENT SHALL THE
|*|  AUTHORS OR COPYRIGHT HOLDERS BE LIABLE FOR ANY CLAIM, DAMAGES OR OTHER
|*|  LIABILITY, WHETHER IN AN ACTION OF CONTRACT, TORT OR OTHERWISE, ARISING FROM,
|*|  OUT OF OR IN CONNECTION WITH THE SOFTWARE OR THE USE OR OTHER DEALINGS IN THE
|*|  SOFTWARE.
\*/

/*
	PPTX Units are "DXA" (except for font sizing)
	....: There are 1440 DXA per inch. 1 inch is 72 points. 1 DXA is 1/20th's of a point (20 DXA is 1 point).
	....: There is also something called EMU's (914400 EMUs is 1 inch, 12700 EMUs is 1pt).
	SEE: https://startbigthinksmall.wordpress.com/2010/01/04/points-inches-and-emus-measuring-units-in-office-open-xml/
	|
	OBJECT LAYOUTS: 16x9 (10" x 5.625"), 16x10 (10" x 6.25"), 4x3 (10" x 7.5"), Wide (13.33" x 7.5") and Custom (any size)
	|
	REFS:
	* "Structure of a PresentationML document (Open XML SDK)"
	* @see: https://msdn.microsoft.com/en-us/library/office/gg278335.aspx
	* TableStyleId enumeration
	* @see: https://msdn.microsoft.com/en-us/library/office/hh273476(v=office.14).aspx
*/

// Polyfill for IE11 (https://developer.mozilla.org/en-US/docs/Web/JavaScript/Reference/Global_Objects/Number/isInteger)
Number.isInteger = Number.isInteger || function(value) {
	return typeof value === "number" && isFinite(value) && Math.floor(value) === value;
};

// Detect Node.js
var NODEJS = ( typeof module !== 'undefined' && module.exports );

// [Node.js] <script> includes
if ( NODEJS ) {
	var gObjPptxMasters = require('../dist/pptxgen.masters.js');
	var gObjPptxShapes  = require('../dist/pptxgen.shapes.js');
}

var PptxGenJS = function(){
	// CONSTANTS
	var APP_VER = "1.8.0-beta";
	var APP_REL = "20170814";
	//
	var MASTER_OBJECTS = {
		'chart': { name:'chart' },
		'image': { name:'image' },
		'line' : { name:'line'  },
		'rect' : { name:'rect'  },
		'text' : { name:'text'  }
	};
	var LAYOUTS = {
		'LAYOUT_4x3'  : { name: 'screen4x3',   width:  9144000, height: 6858000 },
		'LAYOUT_16x9' : { name: 'screen16x9',  width:  9144000, height: 5143500 },
		'LAYOUT_16x10': { name: 'screen16x10', width:  9144000, height: 5715000 },
		'LAYOUT_WIDE' : { name: 'custom',      width: 12191996, height: 6858000 },
		'LAYOUT_USER' : { name: 'custom',      width: 12191996, height: 6858000 }
	};
	var BASE_SHAPES = {
		'RECTANGLE': { 'displayName': 'Rectangle', 'name': 'rect', 'avLst': {} },
		'LINE'     : { 'displayName': 'Line',      'name': 'line', 'avLst': {} }
	};
	// NOTE: 20170304: Only default is used so far. I'd like to combine the two peices of code that use these before implementing these as options
	// Since we close <p> within the text object bullets, its slightly more difficult than combining into a func and calling to get the paraProp
	// and i'm not sure if anyone will even use these... so, skipping for now.
	var BULLET_TYPES = {
		'DEFAULT' : "&#x2022;",
		'CHECK'   : "&#x2713;",
		'STAR'    : "&#x2605;",
		'TRIANGLE': "&#x25B6;"
	};
	var CHART_TYPES = {
		'AREA'    : { 'displayName':'Area Chart',      'name':'area'     },
		'BAR'     : { 'displayName':'Bar Chart' ,      'name':'bar'      },
		'LINE'    : { 'displayName':'Line Chart',      'name':'line'     },
		'PIE'     : { 'displayName':'Pie Chart' ,      'name':'pie'      },
		'DOUGHNUT': { 'displayName':'Doughnut Chart' , 'name':'doughnut' }
	};
	//var RAINBOW_COLORS = ['8A56E2','CF56E2','E256AE','E25668','E28956','E2CF56','AEE256','68E256','56E289','56E2CF','56AEE2','5668E2'];
	var PIECHART_COLORS = ['5DA5DA','FAA43A','60BD68','F17CB0','B2912F','B276B2','DECF3F','F15854','A7A7A7', '5DA5DA','FAA43A','60BD68','F17CB0','B2912F','B276B2','DECF3F','F15854','A7A7A7'];
	var BARCHART_COLORS = ['C0504D','4F81BD','9BBB59','8064A2','4BACC6','F79646','628FC6','C86360', 'C0504D','4F81BD','9BBB59','8064A2','4BACC6','F79646','628FC6','C86360'];
	//
	var SLDNUMFLDID = '{F7021451-1387-4CA6-816F-3879F97B5CBC}';
	{
		var IMG_BROKEN  = 'data:image/png;base64,iVBORw0KGgoAAAANSUhEUgAAAGQAAAB3CAYAAAD1oOVhAAAGAUlEQVR4Xu2dT0xcRRzHf7tAYSsc0EBSIq2xEg8mtTGebVzEqOVIolz0siRE4gGTStqKwdpWsXoyGhMuyAVJOHBgqyvLNgonDkabeCBYW/8kTUr0wsJC+Wfm0bfuvn37Znbem9mR9303mJnf/Pb7ed95M7PDI5JIJPYJV5EC7e3t1N/fT62trdqViQCIu+bVgpIHEo/Hqbe3V/sdYVKHyWSSZmZm8ilVA0oeyNjYmEnaVC2Xvr6+qg5fAOJAz4DU1dURGzFSqZRVqtMpAFIGyMjICC0vL9PExIRWKADiAYTNshYWFrRCARAOEFZcCKWtrY0GBgaUTYkBRACIE4rKZwqACALR5RQAqQCIDqcASIVAVDsFQCSAqHQKgEgCUeUUAPEBRIVTAMQnEBvK5OQkbW9vk991CoAEAMQJxc86BUACAhKUUwAkQCBBOAVAAgbi1ykAogCIH6cAiCIgsk4BEIVAZJwCIIqBVLqiBxANQFgXS0tLND4+zl08AogmIG5OSSQS1gGKwgtANAIRcQqAaAbCe6YASBWA2E6xDyeyDUl7+AKQMkDYYevm5mZHabA/Li4uUiaTsYLau8QA4gLE/hU7wajyYtv1hReDAiAOxQcHBymbzark4BkbQKom/X8dp9Npmpqasn4BIAYAYSnYp+4BBEAMUcCwNOCQsAKZnp62NtQOw8WmwT09PUo+ijaHsOMx7GppaaH6+nolH0Z10K2tLVpdXbW6UfV3mNqBdHd3U1NTk2rtlMRfW1uj2dlZAFGirkRQAJEQTWUTAFGprkRsAJEQTWUTAFGprkRsAJEQTWUTAFGprkRsAJEQTWUTAFGprkRsAJEQTWUTAFGprkRsAJEQTWUTAGHqrm8caPzQ0WC1logbeiC7X3xJm0PvUmRzh45cuki1588FAmVn9BO6P3yF9utrqGH0MtW82S8UN9RA9v/4k7InjhcJFTs/TLVXLwmJV67S7vD7tHF5pKi46fYdosdOcOOGG8j1OcqefbFEJD9Q3GCwDhqT31HklS4A8VRgfYM2Op6k3bt/BQJl58J7lPvwg5JYNccepaMry0LPqFA7hCm39+NNyp2J0172b19QysGINj5CsRtpij57musOViH0QPJQXn6J9u7dlYJSFkbrMYolrwvDAJAC+WWdEpQz7FTgECeUCpzi6YxvvqXoM6eEhqnCSgDikEzUKUE7Aw7xuHctKB5OYU3dZlNR9syQdAaAcAYTC0pXF+39c09o2Ik+3EqxVKqiB7hbYAxZkk4pbBaEM+AQofv+wTrFwylBOQNABIGwavdfe4O2pg5elO+86l99nY58/VUF0byrYsjiSFluNlXYrOHcBar7+EogUADEQ0YRGHbzoKAASBkg2+9cpM1rV0tK2QOcXW7bLEFAARAXIF4w2DrDWoeUWaf4hQIgDiA8GPZ2iNfi0Q8UACkAIgrDbrJ385eDxaPLLrEsFAB5oG6lMPJQPLZZZKAACBGVhcG2Q+bmuLu2nk55e4jqPv1IeEoceiBeX7s2zCa5MAqdstl91vfXwaEGsv/rb5TtOFk6tWXOuJGh6KmnhO9sayrMninPx103JBtXblHkice58cINZP4Hyr5wpkgkdiChEmc4FWazLzenNKa/p0jncwDiqcD6BuWePk07t1asatZGoYQzSqA4nFJ7soNiP/+EUyfc25GI2GG53dHPrKo1g/1Cw4pIXLrzO+1c+/wg7tBbFDle/EbQcjFCPWQJCau5EoBoFpzXHYDwFNJcDiCaBed1ByA8hTSXA4hmwXndAQhPIc3lAKJZcF53AMJTSHM5gGgWnNcdgPAU0lwOIJoF53UHIDyFNJcfSiCdnZ0Ui8U0SxlMd7lcjubn561gh+Y1scFIU/0o/3sgeLO12E2k7UXKYumgFoAYdg8ACIAYpoBh6cAhAGKYAoalA4cAiGEKGJYOHAIghilgWDpwCIAYpoBh6cAhAGKYAoalA4cAiGEKGJYOHAIghilgWDpwCIAYpoBh6ZQ4JB6PKzviYthnNy4d9h+1M5mMlVckkUjsG5dhiBMCEMPg/wuOfrZZ/RSywQAAAABJRU5ErkJggg==';
		var IMG_PLAYBTN = 'data:image/png;base64,iVBORw0KGgoAAAANSUhEUgAAAyAAAAHCCAYAAAAXY63IAAAACXBIWXMAAAsTAAALEwEAmpwYAAAKT2lDQ1BQaG90b3Nob3AgSUNDIHByb2ZpbGUAAHjanVNnVFPpFj333vRCS4iAlEtvUhUIIFJCi4AUkSYqIQkQSoghodkVUcERRUUEG8igiAOOjoCMFVEsDIoK2AfkIaKOg6OIisr74Xuja9a89+bN/rXXPues852zzwfACAyWSDNRNYAMqUIeEeCDx8TG4eQuQIEKJHAAEAizZCFz/SMBAPh+PDwrIsAHvgABeNMLCADATZvAMByH/w/qQplcAYCEAcB0kThLCIAUAEB6jkKmAEBGAYCdmCZTAKAEAGDLY2LjAFAtAGAnf+bTAICd+Jl7AQBblCEVAaCRACATZYhEAGg7AKzPVopFAFgwABRmS8Q5ANgtADBJV2ZIALC3AMDOEAuyAAgMADBRiIUpAAR7AGDIIyN4AISZABRG8lc88SuuEOcqAAB4mbI8uSQ5RYFbCC1xB1dXLh4ozkkXKxQ2YQJhmkAuwnmZGTKBNA/g88wAAKCRFRHgg/P9eM4Ors7ONo62Dl8t6r8G/yJiYuP+5c+rcEAAAOF0ftH+LC+zGoA7BoBt/qIl7gRoXgugdfeLZrIPQLUAoOnaV/Nw+H48PEWhkLnZ2eXk5NhKxEJbYcpXff5nwl/AV/1s+X48/Pf14L7iJIEyXYFHBPjgwsz0TKUcz5IJhGLc5o9H/LcL//wd0yLESWK5WCoU41EScY5EmozzMqUiiUKSKcUl0v9k4t8s+wM+3zUAsGo+AXuRLahdYwP2SycQWHTA4vcAAPK7b8HUKAgDgGiD4c93/+8//UegJQCAZkmScQAAXkQkLlTKsz/HCAAARKCBKrBBG/TBGCzABhzBBdzBC/xgNoRCJMTCQhBCCmSAHHJgKayCQiiGzbAdKmAv1EAdNMBRaIaTcA4uwlW4Dj1wD/phCJ7BKLyBCQRByAgTYSHaiAFiilgjjggXmYX4IcFIBBKLJCDJiBRRIkuRNUgxUopUIFVIHfI9cgI5h1xGupE7yAAygvyGvEcxlIGyUT3UDLVDuag3GoRGogvQZHQxmo8WoJvQcrQaPYw2oefQq2gP2o8+Q8cwwOgYBzPEbDAuxsNCsTgsCZNjy7EirAyrxhqwVqwDu4n1Y8+xdwQSgUXACTYEd0IgYR5BSFhMWE7YSKggHCQ0EdoJNwkDhFHCJyKTqEu0JroR+cQYYjIxh1hILCPWEo8TLxB7iEPENyQSiUMyJ7mQAkmxpFTSEtJG0m5SI+ksqZs0SBojk8naZGuyBzmULCAryIXkneTD5DPkG+Qh8lsKnWJAcaT4U+IoUspqShnlEOU05QZlmDJBVaOaUt2ooVQRNY9aQq2htlKvUYeoEzR1mjnNgxZJS6WtopXTGmgXaPdpr+h0uhHdlR5Ol9BX0svpR+iX6AP0dwwNhhWDx4hnKBmbGAcYZxl3GK+YTKYZ04sZx1QwNzHrmOeZD5lvVVgqtip8FZHKCpVKlSaVGyovVKmqpqreqgtV81XLVI+pXlN9rkZVM1PjqQnUlqtVqp1Q61MbU2epO6iHqmeob1Q/pH5Z/YkGWcNMw09DpFGgsV/jvMYgC2MZs3gsIWsNq4Z1gTXEJrHN2Xx2KruY/R27iz2qqaE5QzNKM1ezUvOUZj8H45hx+Jx0TgnnKKeX836K3hTvKeIpG6Y0TLkxZVxrqpaXllirSKtRq0frvTau7aedpr1Fu1n7gQ5Bx0onXCdHZ4/OBZ3nU9lT3acKpxZNPTr1ri6qa6UbobtEd79up+6Ynr5egJ5Mb6feeb3n+hx9L/1U/W36p/VHDFgGswwkBtsMzhg8xTVxbzwdL8fb8VFDXcNAQ6VhlWGX4YSRudE8o9VGjUYPjGnGXOMk423GbcajJgYmISZLTepN7ppSTbmmKaY7TDtMx83MzaLN1pk1mz0x1zLnm+eb15vft2BaeFostqi2uGVJsuRaplnutrxuhVo5WaVYVVpds0atna0l1rutu6cRp7lOk06rntZnw7Dxtsm2qbcZsOXYBtuutm22fWFnYhdnt8Wuw+6TvZN9un2N/T0HDYfZDqsdWh1+c7RyFDpWOt6azpzuP33F9JbpL2dYzxDP2DPjthPLKcRpnVOb00dnF2e5c4PziIuJS4LLLpc+Lpsbxt3IveRKdPVxXeF60vWdm7Obwu2o26/uNu5p7ofcn8w0nymeWTNz0MPIQ+BR5dE/C5+VMGvfrH5PQ0+BZ7XnIy9jL5FXrdewt6V3qvdh7xc+9j5yn+M+4zw33jLeWV/MN8C3yLfLT8Nvnl+F30N/I/9k/3r/0QCngCUBZwOJgUGBWwL7+Hp8Ib+OPzrbZfay2e1BjKC5QRVBj4KtguXBrSFoyOyQrSH355jOkc5pDoVQfujW0Adh5mGLw34MJ4WHhVeGP45wiFga0TGXNXfR3ENz30T6RJZE3ptnMU85ry1KNSo+qi5qPNo3ujS6P8YuZlnM1VidWElsSxw5LiquNm5svt/87fOH4p3iC+N7F5gvyF1weaHOwvSFpxapLhIsOpZATIhOOJTwQRAqqBaMJfITdyWOCnnCHcJnIi/RNtGI2ENcKh5O8kgqTXqS7JG8NXkkxTOlLOW5hCepkLxMDUzdmzqeFpp2IG0yPTq9MYOSkZBxQqohTZO2Z+pn5mZ2y6xlhbL+xW6Lty8elQfJa7OQrAVZLQq2QqboVFoo1yoHsmdlV2a/zYnKOZarnivN7cyzytuQN5zvn//tEsIS4ZK2pYZLVy0dWOa9rGo5sjxxedsK4xUFK4ZWBqw8uIq2Km3VT6vtV5eufr0mek1rgV7ByoLBtQFr6wtVCuWFfevc1+1dT1gvWd+1YfqGnRs+FYmKrhTbF5cVf9go3HjlG4dvyr+Z3JS0qavEuWTPZtJm6ebeLZ5bDpaql+aXDm4N2dq0Dd9WtO319kXbL5fNKNu7g7ZDuaO/PLi8ZafJzs07P1SkVPRU+lQ27tLdtWHX+G7R7ht7vPY07NXbW7z3/T7JvttVAVVN1WbVZftJ+7P3P66Jqun4lvttXa1ObXHtxwPSA/0HIw6217nU1R3SPVRSj9Yr60cOxx++/p3vdy0NNg1VjZzG4iNwRHnk6fcJ3/ceDTradox7rOEH0x92HWcdL2pCmvKaRptTmvtbYlu6T8w+0dbq3nr8R9sfD5w0PFl5SvNUyWna6YLTk2fyz4ydlZ19fi753GDborZ752PO32oPb++6EHTh0kX/i+c7vDvOXPK4dPKy2+UTV7hXmq86X23qdOo8/pPTT8e7nLuarrlca7nuer21e2b36RueN87d9L158Rb/1tWeOT3dvfN6b/fF9/XfFt1+cif9zsu72Xcn7q28T7xf9EDtQdlD3YfVP1v+3Njv3H9qwHeg89HcR/cGhYPP/pH1jw9DBY+Zj8uGDYbrnjg+OTniP3L96fynQ89kzyaeF/6i/suuFxYvfvjV69fO0ZjRoZfyl5O/bXyl/erA6xmv28bCxh6+yXgzMV70VvvtwXfcdx3vo98PT+R8IH8o/2j5sfVT0Kf7kxmTk/8EA5jz/GMzLdsAAAAgY0hSTQAAeiUAAICDAAD5/wAAgOkAAHUwAADqYAAAOpgAABdvkl/FRgAAFRdJREFUeNrs3WFz2lbagOEnkiVLxsYQsP//z9uZZmMswJIlS3k/tPb23U3TOAUM6Lpm8qkzbXM4A7p1dI4+/etf//oWAAAAB3ARETGdTo0EAACwV1VVRWIYAACAQxEgAACAAAEAAAQIAACAAAEAAAQIAACAAAEAAAQIAAAgQAAAAAQIAAAgQAAAAAQIAAAgQAAAAAECAAAgQAAAAAECAAAgQAAAAAECAAAIEAAAAAECAAAIEAAAAAECAAAIEAAAQIAAAAAIEAAAQIAAAAAIEAAAQIAAAAACBAAAQIAAAAACBAAAQIAAAAACBAAAQIAAAAACBAAAECAAAAACBAAAECAAAAACBAAAECAAAIAAAQAAECAAAIAAAQAAECAAAIAAAQAABAgAAIAAAQAABAgAAIAAAQAABAgAACBAAAAABAgAACBAAAAABAgAACBAAAAAAQIAACBAAAAAAQIAACBAAAAAAQIAACBAAAAAAQIAAAgQAAAAAQIAAAgQAAAAAQIAAAgQAABAgAAAAAgQAABAgAAAAAgQAABAgAAAAAIEAABAgAAAAAIEAABAgAAAAAIEAAAQIAAAAAIEAAAQIAAAAAIEAAAQIAAAgAABAAAQIAAAgAABAAAQIAAAgAABAAAQIAAAgAABAAAECAAAgAABAAAECAAAgAABAAAECAAAIEAAAAAECAAAIEAAAAAECAAAIEAAAAABAgAAIEAAAAABAgAAIEAAAAABAgAACBAAAAABAgAACBAAAAABAgAACBAAAECAAAAACBAAAECAAAAACBAAAECAAAAAAgQAAECAAAAAAgQAAECAAAAAAgQAAECAAAAAAgQAABAgAAAAAgQAABAgAAAAAgQAABAgAACAAAEAABAgAACAAAEAABAgAACAAAEAAAQIAACAAAEAAAQIAACAAAEAAAQIAAAgQAAAAPbnwhAA8CuGYYiXl5fv/7hcXESSuMcFgAAB4G90XRffvn2L5+fniIho2zYiIvq+j77vf+nfmaZppGkaERF5nkdExOXlZXz69CmyLDPoAAIEgDFo2zaen5/j5eUl+r6Pruv28t/5c7y8Bs1ms3n751mWRZqmcXFxEZeXl2+RAoAAAeBEDcMQbdu+/dlXbPyKruve/n9ewyTLssjz/O2PR7oABAgAR67v+2iaJpqmeVt5OBWvUbLdbiPi90e3iqKIoijeHucCQIAAcATRsd1uo2maX96zcYxeV26qqoo0TaMoiphMJmIEQIAAcGjDMERd11HX9VE9WrXvyNput5FlWZRlGWVZekwLQIAAsE+vjyjVdT3qMei6LqqqirIsYzKZOFkLQIAAsEt1XcfT09PJ7es4xLjUdR15nsfV1VWUZWlQAAQIAP/kAnu9Xp/V3o59eN0vsl6v4+bmRogACBAAhMf+9X0fq9VKiAAIEAB+RtM0UVWV8NhhiEyn0yiKwqAACBAAXr1uqrbHY/ch8vDwEHmex3Q6tVkdQIAAjNswDLHZbN5evsd+tG0bX758iclkEtfX147vBRAgAOPTNE08Pj7GMAwG40BejzC+vb31WBaAAAEYh9f9CR63+hjDMLw9ljWfz62GAOyZb1mAD9Q0TXz58kV8HIG2beO3336LpmkMBsAeWQEB+ADDMERVVaN+g/mxfi4PDw9RlmVMp1OrIQACBOD0dV0XDw8PjtY9YnVdR9u2MZ/PnZQFsGNu7QAc+ML269ev4uME9H0fX79+tUoFsGNWQAAOZLVauZg9McMwxGq1iufn55jNZgYEQIAAnMZF7MPDg43mJ6yu6+j73ilZADvgWxRgj7qui69fv4qPM9C2rcfnAAQIwPHHR9d1BuOMPtMvX774TAEECMBxxoe3mp+fYRiEJYAAATgeryddiY/zjxAvLQQQIAAfHh+r1Up8jCRCHh4enGwGIEAAPkbTNLFarQzEyKxWKyshAAIE4LC6rovHx0cDMVKPj4/2hAAIEIDDxYc9H+NmYzqAAAEQH4gQAAECcF4XnI+Pj+IDcwJAgADs38PDg7vd/I+u6+Lh4cFAAAgQgN1ZrVbRtq2B4LvatnUiGoAAAdiNuq69+wHzBECAAOxf13VRVZWB4KdUVeUxPQABAvBrXt98bYMx5gyAAAHYu6qqou97A8G79H1v1QxAgAC8T9M0nufnl9V1HU3TGAgAAQLw9/q+j8fHx5P6f86yLMqy9OEdEe8HARAgAD9ltVqd3IXjp0+fYjabxWKxiDzPfYhH4HU/CIAAAeAvNU1z0u/7yPM8FotFzGazSBJf+R+tbVuPYgECxBAAfN8wDCf36NVfKcsy7u7u4vr62gf7wTyKBQgQAL5rs9mc1YVikiRxc3MT9/f3URSFD/gDw3az2RgIQIAA8B9d18V2uz3Lv1uapjGfz2OxWESWZT7sD7Ddbr2gEBAgAPzHGN7bkOd5LJfLmE6n9oeYYwACBOCjnPrG8/eaTCZxd3cXk8nEh39ANqQDAgSAiBjnnekkSWI6ncb9/b1je801AAECcCh1XUff96P9+6dpGovFIhaLRaRpakLsWd/3Ude1gQAECMBYrddrgxC/7w+5v7+P6+tr+0PMOQABArAPY1/9+J6bm5u4u7uLsiwNxp5YBQEECMBIuRP9Fz8USRKz2SyWy6X9IeYegAAB2AWrH38vy7JYLBYxn8/tD9kxqyCAAAEYmaenJ4Pwk4qiiOVyaX+IOQggQAB+Rdd1o3rvx05+PJIkbm5uYrlc2h+yI23bejs6IEAAxmC73RqEX5Smacxms1gsFpFlmQExFwEECMCPDMPg2fsdyPM8lstlzGYzj2X9A3VdxzAMBgIQIADnfMHH7pRlGXd3d3F9fW0wzEkAAQLgYu8APyx/7A+5v7+PoigMiDkJIEAAIn4/+tSm3/1J0zTm83ksFgvH9r5D13WOhAYECMA5suH3MPI8j/v7+5hOp/aHmJsAAgQYr6ZpDMIBTSaTuLu7i8lkYjDMTUCAAIxL3/cec/mIH50kiel0Gvf395HnuQExPwEBAjAO7jB/rDRNY7FYxHw+tz/EHAUECICLOw6jKIq4v7+P6+tr+0PMUUCAAJynYRiibVsDcURubm7i7u4uyrI0GH9o29ZLCQEBAnAuF3Yc4Q9SksRsNovlcml/iLkKCBAAF3UcRpZlsVgsYjabjX5/iLkKnKMLQwC4qOMYlWUZl5eXsd1u4+npaZSPI5mrwDmyAgKMjrefn9CPVJLEzc1NLJfLUe4PMVcBAQJw4txRPk1pmsZsNovFYhFZlpmzAAIE4DQ8Pz8bhBOW53ksl8uYzWajObbXnAXOjT0gwKi8vLwYhDPw5/0hm83GnAU4IVZAgFHp+94gnMsP2B/7Q+7v78/62F5zFhAgACfMpt7zk6ZpLBaLWCwWZ3lsrzkLCBAAF3IcoTzP4/7+PqbT6dntDzF3AQECcIK+fftmEEZgMpnE3d1dTCYTcxdAgAB8HKcJjejHLUliOp3Gcrk8i/0h5i4gQADgBGRZFovFIubz+VnuDwE4RY7hBUbDC93GqyiKKIoi1ut1PD09xTAM5i7AB7ECAsBo3NzcxN3dXZRlaTAABAjAfnmfAhG/7w+ZzWaxWCxOZn+IuQsIEAABwonL8zwWi0XMZrOj3x9i7gLnxB4QAEatLMu4vLyM7XZ7kvtDAE6NFRAA/BgmSdzc3MRyuYyiKAwIgAAB+Gfc1eZnpGka8/k8FotFZFlmDgMIEIBf8/LyYhD4aXmex3K5jNlsFkmSmMMAO2QPCAD8hT/vD9lsNgYEYAesgADAj34o/9gfcn9/fzLH9gIIEAAAgPAIFgD80DAMsdlsYrvdGgwAAQIA+/O698MJVAACBOB9X3YXvu74eW3bRlVV0XWdOQwgQADe71iOUuW49X0fVVVF0zTmMIAAAYD9GIbBUbsAAgQA9q+u61iv19H3vcEAECAAu5OmqYtM3rRtG+v1Otq2PYm5CyBAAAQIJ6jv+1iv11HX9UnNXQABAgAnZr1ex9PTk2N1AQQIwP7leX4Sj9uwe03TRFVVJ7sClue5DxEQIABw7Lqui6qqhCeAAAE4vMvLS8esjsQwDLHZbGK73Z7N3AUQIAAn5tOnTwZhBF7f53FO+zzMXUCAAJygLMsMwhlr2zZWq9VZnnRm7gICBOCEL+S6rjMQZ6Tv+1itVme7z0N8AAIE4ISlaSpAzsQwDG+PW537nAUQIACn+qV34WvvHNR1HVVVjeJ9HuYsIEAATpiTsE5b27ZRVdWoVrGcgAUIEIBT/tJzN/kk9X0fVVVF0zSj+7t7CSEgQABOWJIkNqKfkNd9Hk9PT6N43Oq/2YAOCBCAM5DnuQA5AXVdx3q9Pstjdd8zVwEECMAZXNSdyxuyz1HXdVFV1dkeqytAAAEC4KKOIzAMQ1RVFXVdGwxzFRAgAOcjSZLI89wd9iOyXq9Hu8/jR/GRJImBAAQIwDkoikKAHIGmaaKqqlHv8/jRHAUQIABndHFXVZWB+CB938dqtRKBAgQQIADjkKZppGnqzvuBDcMQm83GIQA/OT8BBAjAGSmKwoXwAW2329hsNvZ5/OTcBBAgAGdmMpkIkANo2zZWq5XVpnfOTQABAnBm0jT1VvQ96vs+qqqKpmkMxjtkWebxK0CAAJyrsiwFyI4Nw/D2uBW/NicBBAjAGV/sOQ1rd+q6jqqq7PMQIAACBOB7kiSJsiy9ffsfats2qqqymrSD+PDyQUCAAJy5q6srAfKL+r6P9Xpt/HY4FwEECMCZy/M88jz3Urx3eN3n8fT05HGrHc9DAAECMAJXV1cC5CfVdR3r9dqxunuYgwACBGAkyrJ0Uf03uq6LqqqE2h6kaWrzOSBAAMbm5uYmVquVgfgvwzBEVVX2eex57gEIEICRsQryv9brtX0ee2b1AxAgACNmFeR3bdvGarUSYweacwACBGCkxr4K0vd9rFYr+zwOxOoHIEAAGOUqyDAMsdlsYrvdmgAHnmsAAgRg5MqyjKenp9GsAmy329hsNvZ5HFie51Y/gFFKDAHA/xrDnem2bePLly9RVZX4MMcADsYKCMB3vN6dPsejZ/u+j6qqomkaH/QHKcvSW88BAQLA/zedTuP5+flsVgeGYXh73IqPkyRJTKdTAwGM93vQEAD89YXi7e3tWfxd6rqO3377TXwcgdvb20gSP7/AeFkBAfiBoigiz/OT3ZDetm2s12vH6h6JPM+jKAoDAYyaWzAAf2M2m53cHetv377FarWKf//73+LjWH5wkyRms5mBAHwfGgKAH0vT9OQexeq67iw30J+y29vbSNPUQAACxBAA/L2iKDw6g/kDIEAADscdbH7FKa6gAQgQgGP4wkySmM/nBoJ3mc/nTr0CECAAvybLMhuJ+Wmz2SyyLDMQAAIE4NeVZRllWRoIzBMAAQJwGO5s8yNWygAECMDOff78WYTw3fj4/PmzgQAQIAA7/gJNkri9vbXBGHMCQIAAHMbr3W4XnCRJYlUMQIAAiBDEB4AAATjDCJlOpwZipKbTqfgAECAAh1WWpZOPRmg2mzluF+AdLgwBwG4jJCKiqqoYhsGAnLEkSWI6nYoPgPd+fxoCgN1HiD0h5x8fnz9/Fh8AAgTgONiYfv7xYc8HgAABOMoIcaHqMwVAgAC4YOVd8jz3WQIIEIAT+KJNklgul/YLnLCyLGOxWHikDkCAAJyO2WzmmF6fG8DoOYYX4IDKsoyLi4t4eHiIvu8NyBFL0zTm87lHrgB2zAoIwIFlWRbL5TKKojAYR6ooilgul+IDYA+sgAB8gCRJYj6fR9M08fj46KWFR/S53N7eikMAAQJwnoqiiCzLYrVaRdu2BuQD5Xkes9ks0jQ1GAACBOB8pWkai8XCasgHseoBIEAARqkoisjzPKqqirquDcgBlGUZ0+nU8boAAgRgnJIkidlsFldXV7Ferz2WtSd5nsd0OrXJHECAAPB6gbxYLKKu61iv147s3ZE0TWM6nXrcCkCAAPA9ZVlGWZZCZAfhcXNz4230AAIEACEiPAAECABHHyJPT0/2iPyFPM/j6upKeAAIEAB2GSJt28bT05NTs/40LpPJxOZyAAECwD7kef52olNd11HXdXRdN6oxyLLsLcgcpwsgQAA4gCRJYjKZxGQyib7vY7vdRtM0Z7tXJE3TKIoiJpOJN5cDCBAAPvrifDqdxnQ6jb7vo2maaJrm5PeL5HkeRVFEURSiA0CAAHCsMfK6MjIMQ7Rt+/bn2B/VyrLs7RGzPM89XgUgQAA4JUmSvK0gvGrbNp6fn+Pl5SX6vv+wKMmyLNI0jYuLi7i8vIw8z31gAAIEgHPzurrwZ13Xxbdv3+L5+fktUiIi+r7/5T0laZq+PTb1+t+7vLyMT58+ObEKQIAAMGavQfB3qxDDMMTLy8v3f1wuLjwyBYAAAWB3kiTxqBQA7//9MAQAAIAAAQAABAgAAIAAAQAABAgAAIAAAQAABAgAACBAAAAABAgAACBAAAAABAgAACBAAAAAAQIAACBAAAAAAQIAACBAAAAAAQIAAAgQAAAAAQIAAAgQAAAAAQIAAAgQAABAgAAAAAgQAABAgAAAAAgQAABAgAAAAAIEAABAgAAAAAIEAABAgAAAAAIEAABAgAAAAAIEAAAQIAAAAAIEAAAQIAAAAAIEAAAQIAAAgAABAAAQIAAAgAABAAAQIAAAgAABAAAECAAAgAABAAAECAAAgAABAAAECAAAIEAAAAAECAAAIEAAAAAECAAAIEAAAAABAgAAIEAAAAABAgAAIEAAAAABAgAAIEAAAAABAgAACBAAAAABAgAACBAAAAABAgAACBAAAECAAAAACBAAAECAAAAACBAAAECAAAAAAgQAAECAAAAAAgQAAECAAAAAAgQAABAgAAAAAgQAABAgAAAAAgQAABAgAACAAAEAABAgAACAAAEAABAgAACAAAEAAASIIQAAAAQIAAAgQAAAAAQIAAAgQAAAAAQIAAAgQAAAAAECAAAgQAAAAAECAAAgQAAAAAECAAAIEAAAAAECAAAIEAAAAAECAAAIEAAAQIAAAAAIEAAAQIAAAAAIEAAAQIAAAAACBAAAQIAAAAACBAAAQIAAAAACBAAAECAAAAACBAAAECAAAAACBAAAECAAAAACBAAAECAAAIAAAQAAECAAAIAAAQAAECAAAIAAAQAABAgAAIAAAQAABAgAAIAAAQAABAgAACBAAAAAdu0iIqKqKiMBAADs3f8NAFFjCf5mB+leAAAAAElFTkSuQmCC';
	}
	//
	var LETTERS = 'ABCDEFGHIJKLMNOPQRSTUVWXYZ'.split('');
	var CRLF = '\r\n'; // AKA: Chr(13) & Chr(10)
	var EMU = 914400;  // One (1) inch (OfficeXML measures in EMU (English Metric Units))
	var ONEPT = 12700; // One (1) point (pt)
	//
	var DEF_CELL_MARGIN_PT = [3, 3, 3, 3]; // TRBL-style
	var DEF_FONT_SIZE = 12;
	var DEF_FONT_TITLE_SIZE = 18;
	var DEF_SLIDE_MARGIN_IN = [0.5, 0.5, 0.5, 0.5]; // TRBL-style
	var DEF_CHART_GRIDLINE = { color: "888888", style: "solid", size: 1 };

	// A: Create internal pptx object
	var gObjPptx = {};

	// B: Set Presentation Property Defaults
	gObjPptx.author = 'PptxGenJS';
	gObjPptx.company = 'PptxGenJS';
	gObjPptx.revision = '1';
	gObjPptx.subject = 'PptxGenJS Presentation';
	gObjPptx.title = 'PptxGenJS Presentation';
	gObjPptx.fileName = 'Presentation';
	gObjPptx.fileExtn = '.pptx';
	gObjPptx.pptLayout = LAYOUTS['LAYOUT_16x9'];
	gObjPptx.rtlMode = false;
	gObjPptx.slides = [];

	// C: Expose shape library to clients
	this.charts  = CHART_TYPES;
	this.masters = ( typeof gObjPptxMasters !== 'undefined' ? gObjPptxMasters : {} );
	this.shapes  = ( typeof gObjPptxShapes  !== 'undefined' ? gObjPptxShapes  : BASE_SHAPES );

	// D: Fall back to base shapes if shapes file was not linked
	gObjPptxShapes = ( gObjPptxShapes || this.shapes );

	/* ===============================================================================================
	|
	#     #
	#     #  ######  #       #####   ######  #####    ####
	#     #  #       #       #    #  #       #    #  #
	#######  #####   #       #    #  #####   #    #   ####
	#     #  #       #       #####   #       #####        #
	#     #  #       #       #       #       #   #   #    #
	#     #  ######  ######  #       ######  #    #   ####
	|
	==================================================================================================
	*/

	/**
	 * DESC: Export the .pptx file
	 */
	function doExportPresentation(callback) {
		var arrChartPromises = [];
		var intSlideNum = 0, intRels = 0;

		// STEP 1: Create new JSZip file
		var zip = new JSZip();

		// STEP 2: Add all required folders and files
		zip.folder("_rels");
		zip.folder("docProps");
		zip.folder("ppt").folder("_rels");
		zip.folder("ppt/charts").folder("_rels");
		zip.folder("ppt/embeddings");
		zip.folder("ppt/media");
		zip.folder("ppt/slideLayouts").folder("_rels");
		zip.folder("ppt/slideMasters").folder("_rels");
		zip.folder("ppt/slides").folder("_rels");
		zip.folder("ppt/theme");
		//
		zip.file("[Content_Types].xml", makeXmlContTypes());
		zip.file("_rels/.rels", makeXmlRootRels());
		zip.file("docProps/app.xml", makeXmlApp());
		zip.file("docProps/core.xml", makeXmlCore());
		zip.file("ppt/_rels/presentation.xml.rels", makeXmlPresentationRels());
		//
		zip.file("ppt/theme/theme1.xml", makeXmlTheme());
		zip.file("ppt/presentation.xml", makeXmlPresentation());
		zip.file("ppt/presProps.xml",    makeXmlPresProps());
		zip.file("ppt/tableStyles.xml",  makeXmlTableStyles());
		zip.file("ppt/viewProps.xml",    makeXmlViewProps());

		// Create a Layout/Master/Rel/Slide file for each SLIDE
		for ( var idx=0; idx<gObjPptx.slides.length; idx++ ) {
			intSlideNum++;
			zip.file("ppt/slideLayouts/slideLayout"+ intSlideNum +".xml", makeXmlSlideLayout( intSlideNum ));
			zip.file("ppt/slideLayouts/_rels/slideLayout"+ intSlideNum +".xml.rels", makeXmlSlideLayoutRel( intSlideNum ));
			zip.file("ppt/slides/slide"+ intSlideNum +".xml", makeXmlSlide(gObjPptx.slides[idx]));
			zip.file("ppt/slides/_rels/slide"+ intSlideNum +".xml.rels", makeXmlSlideRel( intSlideNum ));
		}
		zip.file("ppt/slideMasters/slideMaster1.xml", makeXmlSlideMaster());
		zip.file("ppt/slideMasters/_rels/slideMaster1.xml.rels", makeXmlSlideMasterRel());

		// Create all Rels (images, media, chart data)
		gObjPptx.slides.forEach(function(slide,idx){
			slide.rels.forEach(function(rel,idy){
				if ( rel.type == 'chart' ) {
					arrChartPromises.push(new Promise(function(resolve,reject){
						var zipExcel = new JSZip();

						zipExcel.folder("_rels");
						zipExcel.folder("docProps");
						zipExcel.folder("xl/_rels");
						zipExcel.folder("xl/tables");
						zipExcel.folder("xl/theme");
						zipExcel.folder("xl/worksheets");
						zipExcel.folder("xl/worksheets/_rels");

						{
							zipExcel.file("[Content_Types].xml",
								'<?xml version="1.0" encoding="UTF-8" standalone="yes"?><Types xmlns="http://schemas.openxmlformats.org/package/2006/content-types">'
								+ '  <Default Extension="rels" ContentType="application/vnd.openxmlformats-package.relationships+xml"/>'
								+ '  <Default Extension="xml" ContentType="application/xml"/>'
								//+ '  <Default Extension="jpeg" ContentType="image/jpg"/><Default Extension="png" ContentType="image/png"/>'
								//+ '  <Default Extension="bmp" ContentType="image/bmp"/><Default Extension="gif" ContentType="image/gif"/><Default Extension="tif" ContentType="image/tif"/><Default Extension="pdf" ContentType="application/pdf"/><Default Extension="mov" ContentType="application/movie"/><Default Extension="vml" ContentType="application/vnd.openxmlformats-officedocument.vmlDrawing"/>'
								//+ '  <Default Extension="xlsx" ContentType="application/vnd.openxmlformats-officedocument.spreadsheetml.sheet"/>'
								+ '  <Override PartName="/xl/workbook.xml" ContentType="application/vnd.openxmlformats-officedocument.spreadsheetml.sheet.main+xml"/>'
								+ '  <Override PartName="/xl/worksheets/sheet1.xml" ContentType="application/vnd.openxmlformats-officedocument.spreadsheetml.worksheet+xml"/>'
								+ '  <Override PartName="/xl/theme/theme1.xml" ContentType="application/vnd.openxmlformats-officedocument.theme+xml"/>'
								+ '  <Override PartName="/xl/styles.xml" ContentType="application/vnd.openxmlformats-officedocument.spreadsheetml.styles+xml"/>'
								+ '  <Override PartName="/xl/sharedStrings.xml" ContentType="application/vnd.openxmlformats-officedocument.spreadsheetml.sharedStrings+xml"/>'
								+ '  <Override PartName="/xl/tables/table1.xml" ContentType="application/vnd.openxmlformats-officedocument.spreadsheetml.table+xml"/>'
								+ '  <Override PartName="/docProps/core.xml" ContentType="application/vnd.openxmlformats-package.core-properties+xml"/>'
								+ '  <Override PartName="/docProps/app.xml" ContentType="application/vnd.openxmlformats-officedocument.extended-properties+xml"/>'
								+ '</Types>\n'
							);
							zipExcel.file("_rels/.rels", '<?xml version="1.0" encoding="UTF-8" standalone="yes"?><Relationships xmlns="http://schemas.openxmlformats.org/package/2006/relationships">'
								+ '<Relationship Id="rId1" Type="http://schemas.openxmlformats.org/package/2006/relationships/metadata/core-properties" Target="docProps/core.xml"/>'
								+ '<Relationship Id="rId2" Type="http://schemas.openxmlformats.org/officeDocument/2006/relationships/extended-properties" Target="docProps/app.xml"/>'
								+ '<Relationship Id="rId3" Type="http://schemas.openxmlformats.org/officeDocument/2006/relationships/officeDocument" Target="xl/workbook.xml"/>'
								+ '</Relationships>\n');
							zipExcel.file("docProps/app.xml",
								'<?xml version="1.0" encoding="UTF-8" standalone="yes"?><Properties xmlns="http://schemas.openxmlformats.org/officeDocument/2006/extended-properties" xmlns:vt="http://schemas.openxmlformats.org/officeDocument/2006/docPropsVTypes">'
								+ '<Application>Microsoft Excel</Application>'
								+ '<DocSecurity>0</DocSecurity>'
								+ '<HeadingPairs><vt:vector size="2" baseType="variant"><vt:variant><vt:lpstr>Worksheets</vt:lpstr></vt:variant><vt:variant><vt:i4>1</vt:i4></vt:variant></vt:vector></HeadingPairs><TitlesOfParts><vt:vector size="1" baseType="lpstr"><vt:lpstr>Sheet1</vt:lpstr></vt:vector></TitlesOfParts>'
								+ '</Properties>\n'
							);
							zipExcel.file("docProps/core.xml",
								'<?xml version="1.0" encoding="UTF-8"?><cp:coreProperties xmlns:cp="http://schemas.openxmlformats.org/package/2006/metadata/core-properties" xmlns:dc="http://purl.org/dc/elements/1.1/" xmlns:dcterms="http://purl.org/dc/terms/" xmlns:dcmitype="http://purl.org/dc/dcmitype/" xmlns:xsi="http://www.w3.org/2001/XMLSchema-instance">'
								+ '<dc:creator>PptxGenJS</dc:creator>'
								+ '<cp:lastModifiedBy>Ely, Brent</cp:lastModifiedBy>'
								+ '<dcterms:created xsi:type="dcterms:W3CDTF">'+ new Date().toISOString() +'</dcterms:created>'
								+ '<dcterms:modified xsi:type="dcterms:W3CDTF">'+ new Date().toISOString() +'</dcterms:modified>'
								+ '</cp:coreProperties>\n');
							zipExcel.file("xl/_rels/workbook.xml.rels",
								'<?xml version="1.0" encoding="UTF-8" standalone="yes"?>'
								+ '<Relationships xmlns="http://schemas.openxmlformats.org/package/2006/relationships">'
								+ '<Relationship Id="rId3" Type="http://schemas.openxmlformats.org/officeDocument/2006/relationships/styles" Target="styles.xml"/>'
								+ '<Relationship Id="rId2" Type="http://schemas.openxmlformats.org/officeDocument/2006/relationships/theme" Target="theme/theme1.xml"/>'
								+ '<Relationship Id="rId1" Type="http://schemas.openxmlformats.org/officeDocument/2006/relationships/worksheet" Target="worksheets/sheet1.xml"/>'
								+ '<Relationship Id="rId4" Type="http://schemas.openxmlformats.org/officeDocument/2006/relationships/sharedStrings" Target="sharedStrings.xml"/>'
								+ '</Relationships>\n'
							);
							zipExcel.file("xl/styles.xml",
								'<?xml version="1.0" encoding="UTF-8" standalone="yes"?><styleSheet xmlns="http://schemas.openxmlformats.org/spreadsheetml/2006/main"><numFmts count="1"><numFmt numFmtId="0" formatCode="General"/></numFmts><fonts count="4"><font><sz val="9"/><color indexed="8"/><name val="Geneva"/></font><font><sz val="9"/><color indexed="8"/><name val="Geneva"/></font><font><sz val="10"/><color indexed="8"/><name val="Geneva"/></font><font><sz val="18"/><color indexed="8"/>'
								+ '<name val="Arial"/></font></fonts><fills count="2"><fill><patternFill patternType="none"/></fill><fill><patternFill patternType="gray125"/></fill></fills><borders count="1"><border><left/><right/><top/><bottom/><diagonal/></border></borders><dxfs count="0"/><tableStyles count="0"/><colors><indexedColors><rgbColor rgb="ff000000"/><rgbColor rgb="ffffffff"/><rgbColor rgb="ffff0000"/><rgbColor rgb="ff00ff00"/><rgbColor rgb="ff0000ff"/>'
								+ '<rgbColor rgb="ffffff00"/><rgbColor rgb="ffff00ff"/><rgbColor rgb="ff00ffff"/><rgbColor rgb="ff000000"/><rgbColor rgb="ffffffff"/><rgbColor rgb="ff878787"/><rgbColor rgb="fff9f9f9"/></indexedColors></colors></styleSheet>\n'
							);
							zipExcel.file("xl/theme/theme1.xml",
								'<?xml version="1.0" encoding="UTF-8" standalone="yes"?><a:theme xmlns:a="http://schemas.openxmlformats.org/drawingml/2006/main" xmlns:r="http://schemas.openxmlformats.org/officeDocument/2006/relationships" name="Office Theme"><a:themeElements><a:clrScheme name="Office Theme"><a:dk1><a:srgbClr val="000000"/></a:dk1><a:lt1><a:srgbClr val="FFFFFF"/></a:lt1><a:dk2><a:srgbClr val="A7A7A7"/></a:dk2><a:lt2><a:srgbClr val="535353"/></a:lt2><a:accent1><a:srgbClr val="4F81BD"/></a:accent1><a:accent2><a:srgbClr val="C0504D"/></a:accent2><a:accent3><a:srgbClr val="9BBB59"/></a:accent3><a:accent4><a:srgbClr val="8064A2"/></a:accent4><a:accent5><a:srgbClr val="4BACC6"/></a:accent5><a:accent6><a:srgbClr val="F79646"/></a:accent6><a:hlink><a:srgbClr val="0000FF"/></a:hlink><a:folHlink><a:srgbClr val="FF00FF"/></a:folHlink></a:clrScheme><a:fontScheme name="Office Theme"><a:majorFont><a:latin typeface="Helvetica"/><a:ea typeface="Helvetica"/><a:cs typeface="Helvetica"/></a:majorFont><a:minorFont><a:latin typeface="Arial"/><a:ea typeface="Arial"/><a:cs typeface="Arial"/></a:minorFont></a:fontScheme><a:fmtScheme name="Office Theme"><a:fillStyleLst><a:solidFill><a:schemeClr val="phClr"/></a:solidFill><a:gradFill rotWithShape="1"><a:gsLst><a:gs pos="0"><a:schemeClr val="phClr"><a:tint val="50000"/><a:satMod val="300000"/></a:schemeClr></a:gs><a:gs pos="35000"><a:schemeClr val="phClr"><a:tint val="37000"/><a:satMod val="300000"/></a:schemeClr></a:gs><a:gs pos="100000"><a:schemeClr val="phClr"><a:tint val="15000"/><a:satMod val="350000"/></a:schemeClr></a:gs></a:gsLst><a:lin ang="16200000" scaled="1"/></a:gradFill><a:gradFill rotWithShape="1"><a:gsLst><a:gs pos="0"><a:schemeClr val="phClr"><a:tint val="100000"/><a:shade val="100000"/><a:satMod val="129999"/></a:schemeClr></a:gs><a:gs pos="100000"><a:schemeClr val="phClr"><a:tint val="50000"/><a:shade val="100000"/><a:satMod val="350000"/></a:schemeClr></a:gs></a:gsLst><a:lin ang="16200000" scaled="0"/></a:gradFill></a:fillStyleLst><a:lnStyleLst><a:ln w="9525" cap="flat" cmpd="sng" algn="ctr"><a:solidFill><a:schemeClr val="phClr"><a:shade val="95000"/><a:satMod val="104999"/></a:schemeClr></a:solidFill><a:prstDash val="solid"/></a:ln><a:ln w="25400" cap="flat" cmpd="sng" algn="ctr"><a:solidFill><a:schemeClr val="phClr"/></a:solidFill><a:prstDash val="solid"/></a:ln><a:ln w="38100" cap="flat" cmpd="sng" algn="ctr"><a:solidFill><a:schemeClr val="phClr"/></a:solidFill><a:prstDash val="solid"/></a:ln></a:lnStyleLst><a:effectStyleLst><a:effectStyle><a:effectLst><a:outerShdw sx="100000" sy="100000" kx="0" ky="0" algn="b" rotWithShape="0" blurRad="38100" dist="23000" dir="5400000"><a:srgbClr val="000000"><a:alpha val="35000"/></a:srgbClr></a:outerShdw></a:effectLst></a:effectStyle><a:effectStyle><a:effectLst><a:outerShdw sx="100000" sy="100000" kx="0" ky="0" algn="b" rotWithShape="0" blurRad="38100" dist="23000" dir="5400000"><a:srgbClr val="000000"><a:alpha val="35000"/></a:srgbClr></a:outerShdw></a:effectLst></a:effectStyle><a:effectStyle><a:effectLst><a:outerShdw sx="100000" sy="100000" kx="0" ky="0" algn="b" rotWithShape="0" blurRad="38100" dist="20000" dir="5400000"><a:srgbClr val="000000"><a:alpha val="38000"/></a:srgbClr></a:outerShdw></a:effectLst></a:effectStyle></a:effectStyleLst><a:bgFillStyleLst><a:solidFill><a:schemeClr val="phClr"/></a:solidFill><a:gradFill rotWithShape="1"><a:gsLst><a:gs pos="0"><a:schemeClr val="phClr"><a:tint val="40000"/><a:satMod val="350000"/></a:schemeClr></a:gs><a:gs pos="40000"><a:schemeClr val="phClr"><a:tint val="45000"/><a:shade val="99000"/><a:satMod val="350000"/></a:schemeClr></a:gs><a:gs pos="100000"><a:schemeClr val="phClr"><a:shade val="20000"/><a:satMod val="255000"/></a:schemeClr></a:gs></a:gsLst><a:path path="circle"><a:fillToRect l="50000" t="-80000" r="50000" b="180000"/></a:path></a:gradFill><a:gradFill rotWithShape="1"><a:gsLst><a:gs pos="0"><a:schemeClr val="phClr"><a:tint val="80000"/><a:satMod val="300000"/></a:schemeClr></a:gs><a:gs pos="100000"><a:schemeClr val="phClr"><a:shade val="30000"/><a:satMod val="200000"/></a:schemeClr></a:gs></a:gsLst><a:path path="circle"><a:fillToRect l="50000" t="50000" r="50000" b="50000"/></a:path></a:gradFill></a:bgFillStyleLst></a:fmtScheme></a:themeElements><a:objectDefaults><a:spDef><a:spPr><a:solidFill><a:srgbClr val="FFFFFF"/></a:solidFill><a:ln w="25400" cap="flat"><a:solidFill><a:schemeClr val="accent1"/></a:solidFill><a:prstDash val="solid"/><a:round/></a:ln><a:effectLst><a:outerShdw sx="100000" sy="100000" kx="0" ky="0" algn="b" rotWithShape="0" blurRad="38100" dist="23000" dir="5400000"><a:srgbClr val="000000"><a:alpha val="35000"/></a:srgbClr></a:outerShdw></a:effectLst><a:sp3d/></a:spPr><a:bodyPr rot="0" spcFirstLastPara="1" vertOverflow="overflow" horzOverflow="overflow" vert="horz" wrap="square" lIns="45719" tIns="45719" rIns="45719" bIns="45719" numCol="1" spcCol="38100" rtlCol="0" anchor="ctr" upright="0"><a:spAutoFit/></a:bodyPr><a:lstStyle><a:defPPr marL="0" marR="0" indent="0" algn="l" defTabSz="914400" rtl="0" fontAlgn="auto" latinLnBrk="0" hangingPunct="0"><a:lnSpc><a:spcPct val="100000"/></a:lnSpc><a:spcBef><a:spcPts val="0"/></a:spcBef><a:spcAft><a:spcPts val="0"/></a:spcAft><a:buClrTx/><a:buSzTx/><a:buFontTx/><a:buNone/><a:tabLst/><a:defRPr b="0" baseline="0" cap="none" i="0" spc="0" strike="noStrike" sz="1800" u="none" kumimoji="0" normalizeH="0"><a:ln><a:noFill/></a:ln><a:solidFill><a:srgbClr val="000000"/></a:solidFill><a:effectLst/><a:uFillTx/><a:latin typeface="+mn-lt"/><a:ea typeface="+mn-ea"/><a:cs typeface="+mn-cs"/><a:sym typeface="Arial"/></a:defRPr></a:defPPr><a:lvl1pPr marL="0" marR="0" indent="0" algn="l" defTabSz="914400" rtl="0" fontAlgn="auto" latinLnBrk="1" hangingPunct="0"><a:lnSpc><a:spcPct val="100000"/></a:lnSpc><a:spcBef><a:spcPts val="0"/></a:spcBef><a:spcAft><a:spcPts val="0"/></a:spcAft><a:buClrTx/><a:buSzTx/><a:buFontTx/><a:buNone/><a:tabLst/><a:defRPr b="0" baseline="0" cap="none" i="0" spc="0" strike="noStrike" sz="1800" u="none" kumimoji="0" normalizeH="0"><a:ln><a:noFill/></a:ln><a:solidFill><a:srgbClr val="000000"/></a:solidFill><a:effectLst/><a:uFillTx/></a:defRPr></a:lvl1pPr><a:lvl2pPr marL="0" marR="0" indent="0" algn="l" defTabSz="914400" rtl="0" fontAlgn="auto" latinLnBrk="1" hangingPunct="0"><a:lnSpc><a:spcPct val="100000"/></a:lnSpc><a:spcBef><a:spcPts val="0"/></a:spcBef><a:spcAft><a:spcPts val="0"/></a:spcAft><a:buClrTx/><a:buSzTx/><a:buFontTx/><a:buNone/><a:tabLst/><a:defRPr b="0" baseline="0" cap="none" i="0" spc="0" strike="noStrike" sz="1800" u="none" kumimoji="0" normalizeH="0"><a:ln><a:noFill/></a:ln><a:solidFill><a:srgbClr val="000000"/></a:solidFill><a:effectLst/><a:uFillTx/></a:defRPr></a:lvl2pPr><a:lvl3pPr marL="0" marR="0" indent="0" algn="l" defTabSz="914400" rtl="0" fontAlgn="auto" latinLnBrk="1" hangingPunct="0"><a:lnSpc><a:spcPct val="100000"/></a:lnSpc><a:spcBef><a:spcPts val="0"/></a:spcBef><a:spcAft><a:spcPts val="0"/></a:spcAft><a:buClrTx/><a:buSzTx/><a:buFontTx/><a:buNone/><a:tabLst/><a:defRPr b="0" baseline="0" cap="none" i="0" spc="0" strike="noStrike" sz="1800" u="none" kumimoji="0" normalizeH="0"><a:ln><a:noFill/></a:ln><a:solidFill><a:srgbClr val="000000"/></a:solidFill><a:effectLst/><a:uFillTx/></a:defRPr></a:lvl3pPr><a:lvl4pPr marL="0" marR="0" indent="0" algn="l" defTabSz="914400" rtl="0" fontAlgn="auto" latinLnBrk="1" hangingPunct="0"><a:lnSpc><a:spcPct val="100000"/></a:lnSpc><a:spcBef><a:spcPts val="0"/></a:spcBef><a:spcAft><a:spcPts val="0"/></a:spcAft><a:buClrTx/><a:buSzTx/><a:buFontTx/><a:buNone/><a:tabLst/><a:defRPr b="0" baseline="0" cap="none" i="0" spc="0" strike="noStrike" sz="1800" u="none" kumimoji="0" normalizeH="0"><a:ln><a:noFill/></a:ln><a:solidFill><a:srgbClr val="000000"/></a:solidFill><a:effectLst/><a:uFillTx/></a:defRPr></a:lvl4pPr><a:lvl5pPr marL="0" marR="0" indent="0" algn="l" defTabSz="914400" rtl="0" fontAlgn="auto" latinLnBrk="1" hangingPunct="0"><a:lnSpc><a:spcPct val="100000"/></a:lnSpc><a:spcBef><a:spcPts val="0"/></a:spcBef><a:spcAft><a:spcPts val="0"/></a:spcAft><a:buClrTx/><a:buSzTx/><a:buFontTx/><a:buNone/><a:tabLst/><a:defRPr b="0" baseline="0" cap="none" i="0" spc="0" strike="noStrike" sz="1800" u="none" kumimoji="0" normalizeH="0"><a:ln><a:noFill/></a:ln><a:solidFill><a:srgbClr val="000000"/></a:solidFill><a:effectLst/><a:uFillTx/></a:defRPr></a:lvl5pPr><a:lvl6pPr marL="0" marR="0" indent="0" algn="l" defTabSz="914400" rtl="0" fontAlgn="auto" latinLnBrk="1" hangingPunct="0"><a:lnSpc><a:spcPct val="100000"/></a:lnSpc><a:spcBef><a:spcPts val="0"/></a:spcBef><a:spcAft><a:spcPts val="0"/></a:spcAft><a:buClrTx/><a:buSzTx/><a:buFontTx/><a:buNone/><a:tabLst/><a:defRPr b="0" baseline="0" cap="none" i="0" spc="0" strike="noStrike" sz="1800" u="none" kumimoji="0" normalizeH="0"><a:ln><a:noFill/></a:ln><a:solidFill><a:srgbClr val="000000"/></a:solidFill><a:effectLst/><a:uFillTx/></a:defRPr></a:lvl6pPr><a:lvl7pPr marL="0" marR="0" indent="0" algn="l" defTabSz="914400" rtl="0" fontAlgn="auto" latinLnBrk="1" hangingPunct="0"><a:lnSpc><a:spcPct val="100000"/></a:lnSpc><a:spcBef><a:spcPts val="0"/></a:spcBef><a:spcAft><a:spcPts val="0"/></a:spcAft><a:buClrTx/><a:buSzTx/><a:buFontTx/><a:buNone/><a:tabLst/><a:defRPr b="0" baseline="0" cap="none" i="0" spc="0" strike="noStrike" sz="1800" u="none" kumimoji="0" normalizeH="0"><a:ln><a:noFill/></a:ln><a:solidFill><a:srgbClr val="000000"/></a:solidFill><a:effectLst/><a:uFillTx/></a:defRPr></a:lvl7pPr><a:lvl8pPr marL="0" marR="0" indent="0" algn="l" defTabSz="914400" rtl="0" fontAlgn="auto" latinLnBrk="1" hangingPunct="0"><a:lnSpc><a:spcPct val="100000"/></a:lnSpc><a:spcBef><a:spcPts val="0"/></a:spcBef><a:spcAft><a:spcPts val="0"/></a:spcAft><a:buClrTx/><a:buSzTx/><a:buFontTx/><a:buNone/><a:tabLst/><a:defRPr b="0" baseline="0" cap="none" i="0" spc="0" strike="noStrike" sz="1800" u="none" kumimoji="0" normalizeH="0"><a:ln><a:noFill/></a:ln><a:solidFill><a:srgbClr val="000000"/></a:solidFill><a:effectLst/><a:uFillTx/></a:defRPr></a:lvl8pPr><a:lvl9pPr marL="0" marR="0" indent="0" algn="l" defTabSz="914400" rtl="0" fontAlgn="auto" latinLnBrk="1" hangingPunct="0"><a:lnSpc><a:spcPct val="100000"/></a:lnSpc><a:spcBef><a:spcPts val="0"/></a:spcBef><a:spcAft><a:spcPts val="0"/></a:spcAft><a:buClrTx/><a:buSzTx/><a:buFontTx/><a:buNone/><a:tabLst/><a:defRPr b="0" baseline="0" cap="none" i="0" spc="0" strike="noStrike" sz="1800" u="none" kumimoji="0" normalizeH="0"><a:ln><a:noFill/></a:ln><a:solidFill><a:srgbClr val="000000"/></a:solidFill><a:effectLst/><a:uFillTx/></a:defRPr></a:lvl9pPr></a:lstStyle><a:style><a:lnRef idx="0"/><a:fillRef idx="0"/><a:effectRef idx="0"/><a:fontRef idx="none"/></a:style></a:spDef><a:lnDef><a:spPr><a:noFill/><a:ln w="25400" cap="flat"><a:solidFill><a:schemeClr val="accent1"/></a:solidFill><a:prstDash val="solid"/><a:round/></a:ln><a:effectLst><a:outerShdw sx="100000" sy="100000" kx="0" ky="0" algn="b" rotWithShape="0" blurRad="38100" dist="20000" dir="5400000"><a:srgbClr val="000000"><a:alpha val="38000"/></a:srgbClr></a:outerShdw></a:effectLst><a:sp3d/></a:spPr><a:bodyPr rot="0" spcFirstLastPara="1" vertOverflow="overflow" horzOverflow="overflow" vert="horz" wrap="square" lIns="91439" tIns="45719" rIns="91439" bIns="45719" numCol="1" spcCol="38100" rtlCol="0" anchor="t" upright="0"><a:noAutofit/></a:bodyPr><a:lstStyle><a:defPPr marL="0" marR="0" indent="0" algn="l" defTabSz="914400" rtl="0" fontAlgn="auto" latinLnBrk="1" hangingPunct="0"><a:lnSpc><a:spcPct val="100000"/></a:lnSpc><a:spcBef><a:spcPts val="0"/></a:spcBef><a:spcAft><a:spcPts val="0"/></a:spcAft><a:buClrTx/><a:buSzTx/><a:buFontTx/><a:buNone/><a:tabLst/><a:defRPr b="0" baseline="0" cap="none" i="0" spc="0" strike="noStrike" sz="1800" u="none" kumimoji="0" normalizeH="0"><a:ln><a:noFill/></a:ln><a:solidFill><a:srgbClr val="000000"/></a:solidFill><a:effectLst/><a:uFillTx/></a:defRPr></a:defPPr><a:lvl1pPr marL="0" marR="0" indent="0" algn="l" defTabSz="914400" rtl="0" fontAlgn="auto" latinLnBrk="1" hangingPunct="0"><a:lnSpc><a:spcPct val="100000"/></a:lnSpc><a:spcBef><a:spcPts val="0"/></a:spcBef><a:spcAft><a:spcPts val="0"/></a:spcAft><a:buClrTx/><a:buSzTx/><a:buFontTx/><a:buNone/><a:tabLst/><a:defRPr b="0" baseline="0" cap="none" i="0" spc="0" strike="noStrike" sz="1800" u="none" kumimoji="0" normalizeH="0"><a:ln><a:noFill/></a:ln><a:solidFill><a:srgbClr val="000000"/></a:solidFill><a:effectLst/><a:uFillTx/></a:defRPr></a:lvl1pPr><a:lvl2pPr marL="0" marR="0" indent="0" algn="l" defTabSz="914400" rtl="0" fontAlgn="auto" latinLnBrk="1" hangingPunct="0"><a:lnSpc><a:spcPct val="100000"/></a:lnSpc><a:spcBef><a:spcPts val="0"/></a:spcBef><a:spcAft><a:spcPts val="0"/></a:spcAft><a:buClrTx/><a:buSzTx/><a:buFontTx/><a:buNone/><a:tabLst/><a:defRPr b="0" baseline="0" cap="none" i="0" spc="0" strike="noStrike" sz="1800" u="none" kumimoji="0" normalizeH="0"><a:ln><a:noFill/></a:ln><a:solidFill><a:srgbClr val="000000"/></a:solidFill><a:effectLst/><a:uFillTx/></a:defRPr></a:lvl2pPr><a:lvl3pPr marL="0" marR="0" indent="0" algn="l" defTabSz="914400" rtl="0" fontAlgn="auto" latinLnBrk="1" hangingPunct="0"><a:lnSpc><a:spcPct val="100000"/></a:lnSpc><a:spcBef><a:spcPts val="0"/></a:spcBef><a:spcAft><a:spcPts val="0"/></a:spcAft><a:buClrTx/><a:buSzTx/><a:buFontTx/><a:buNone/><a:tabLst/><a:defRPr b="0" baseline="0" cap="none" i="0" spc="0" strike="noStrike" sz="1800" u="none" kumimoji="0" normalizeH="0"><a:ln><a:noFill/></a:ln><a:solidFill><a:srgbClr val="000000"/></a:solidFill><a:effectLst/><a:uFillTx/></a:defRPr></a:lvl3pPr><a:lvl4pPr marL="0" marR="0" indent="0" algn="l" defTabSz="914400" rtl="0" fontAlgn="auto" latinLnBrk="1" hangingPunct="0"><a:lnSpc><a:spcPct val="100000"/></a:lnSpc><a:spcBef><a:spcPts val="0"/></a:spcBef><a:spcAft><a:spcPts val="0"/></a:spcAft><a:buClrTx/><a:buSzTx/><a:buFontTx/><a:buNone/><a:tabLst/><a:defRPr b="0" baseline="0" cap="none" i="0" spc="0" strike="noStrike" sz="1800" u="none" kumimoji="0" normalizeH="0"><a:ln><a:noFill/></a:ln><a:solidFill><a:srgbClr val="000000"/></a:solidFill><a:effectLst/><a:uFillTx/></a:defRPr></a:lvl4pPr><a:lvl5pPr marL="0" marR="0" indent="0" algn="l" defTabSz="914400" rtl="0" fontAlgn="auto" latinLnBrk="1" hangingPunct="0"><a:lnSpc><a:spcPct val="100000"/></a:lnSpc><a:spcBef><a:spcPts val="0"/></a:spcBef><a:spcAft><a:spcPts val="0"/></a:spcAft><a:buClrTx/><a:buSzTx/><a:buFontTx/><a:buNone/><a:tabLst/><a:defRPr b="0" baseline="0" cap="none" i="0" spc="0" strike="noStrike" sz="1800" u="none" kumimoji="0" normalizeH="0"><a:ln><a:noFill/></a:ln><a:solidFill><a:srgbClr val="000000"/></a:solidFill><a:effectLst/><a:uFillTx/></a:defRPr></a:lvl5pPr><a:lvl6pPr marL="0" marR="0" indent="0" algn="l" defTabSz="914400" rtl="0" fontAlgn="auto" latinLnBrk="1" hangingPunct="0"><a:lnSpc><a:spcPct val="100000"/></a:lnSpc><a:spcBef><a:spcPts val="0"/></a:spcBef><a:spcAft><a:spcPts val="0"/></a:spcAft><a:buClrTx/><a:buSzTx/><a:buFontTx/><a:buNone/><a:tabLst/><a:defRPr b="0" baseline="0" cap="none" i="0" spc="0" strike="noStrike" sz="1800" u="none" kumimoji="0" normalizeH="0"><a:ln><a:noFill/></a:ln><a:solidFill><a:srgbClr val="000000"/></a:solidFill><a:effectLst/><a:uFillTx/></a:defRPr></a:lvl6pPr><a:lvl7pPr marL="0" marR="0" indent="0" algn="l" defTabSz="914400" rtl="0" fontAlgn="auto" latinLnBrk="1" hangingPunct="0"><a:lnSpc><a:spcPct val="100000"/></a:lnSpc><a:spcBef><a:spcPts val="0"/></a:spcBef><a:spcAft><a:spcPts val="0"/></a:spcAft><a:buClrTx/><a:buSzTx/><a:buFontTx/><a:buNone/><a:tabLst/><a:defRPr b="0" baseline="0" cap="none" i="0" spc="0" strike="noStrike" sz="1800" u="none" kumimoji="0" normalizeH="0"><a:ln><a:noFill/></a:ln><a:solidFill><a:srgbClr val="000000"/></a:solidFill><a:effectLst/><a:uFillTx/></a:defRPr></a:lvl7pPr><a:lvl8pPr marL="0" marR="0" indent="0" algn="l" defTabSz="914400" rtl="0" fontAlgn="auto" latinLnBrk="1" hangingPunct="0"><a:lnSpc><a:spcPct val="100000"/></a:lnSpc><a:spcBef><a:spcPts val="0"/></a:spcBef><a:spcAft><a:spcPts val="0"/></a:spcAft><a:buClrTx/><a:buSzTx/><a:buFontTx/><a:buNone/><a:tabLst/><a:defRPr b="0" baseline="0" cap="none" i="0" spc="0" strike="noStrike" sz="1800" u="none" kumimoji="0" normalizeH="0"><a:ln><a:noFill/></a:ln><a:solidFill><a:srgbClr val="000000"/></a:solidFill><a:effectLst/><a:uFillTx/></a:defRPr></a:lvl8pPr><a:lvl9pPr marL="0" marR="0" indent="0" algn="l" defTabSz="914400" rtl="0" fontAlgn="auto" latinLnBrk="1" hangingPunct="0"><a:lnSpc><a:spcPct val="100000"/></a:lnSpc><a:spcBef><a:spcPts val="0"/></a:spcBef><a:spcAft><a:spcPts val="0"/></a:spcAft><a:buClrTx/><a:buSzTx/><a:buFontTx/><a:buNone/><a:tabLst/><a:defRPr b="0" baseline="0" cap="none" i="0" spc="0" strike="noStrike" sz="1800" u="none" kumimoji="0" normalizeH="0"><a:ln><a:noFill/></a:ln><a:solidFill><a:srgbClr val="000000"/></a:solidFill><a:effectLst/><a:uFillTx/></a:defRPr></a:lvl9pPr></a:lstStyle><a:style><a:lnRef idx="0"/><a:fillRef idx="0"/><a:effectRef idx="0"/><a:fontRef idx="none"/></a:style></a:lnDef><a:txDef><a:spPr><a:noFill/><a:ln w="12700" cap="flat"><a:noFill/><a:miter lim="400000"/></a:ln><a:effectLst/><a:sp3d/></a:spPr><a:bodyPr rot="0" spcFirstLastPara="1" vertOverflow="overflow" horzOverflow="overflow" vert="horz" wrap="square" lIns="45719" tIns="45719" rIns="45719" bIns="45719" numCol="1" spcCol="38100" rtlCol="0" anchor="t" upright="0"><a:spAutoFit/></a:bodyPr><a:lstStyle><a:defPPr marL="0" marR="0" indent="0" algn="l" defTabSz="914400" rtl="0" fontAlgn="auto" latinLnBrk="0" hangingPunct="0"><a:lnSpc><a:spcPct val="100000"/></a:lnSpc><a:spcBef><a:spcPts val="0"/></a:spcBef><a:spcAft><a:spcPts val="0"/></a:spcAft><a:buClrTx/><a:buSzTx/><a:buFontTx/><a:buNone/><a:tabLst/><a:defRPr b="0" baseline="0" cap="none" i="0" spc="0" strike="noStrike" sz="1800" u="none" kumimoji="0" normalizeH="0"><a:ln><a:noFill/></a:ln><a:solidFill><a:srgbClr val="000000"/></a:solidFill><a:effectLst/><a:uFillTx/><a:latin typeface="+mn-lt"/><a:ea typeface="+mn-ea"/><a:cs typeface="+mn-cs"/><a:sym typeface="Arial"/></a:defRPr></a:defPPr><a:lvl1pPr marL="0" marR="0" indent="0" algn="l" defTabSz="914400" rtl="0" fontAlgn="auto" latinLnBrk="1" hangingPunct="0"><a:lnSpc><a:spcPct val="100000"/></a:lnSpc><a:spcBef><a:spcPts val="0"/></a:spcBef><a:spcAft><a:spcPts val="0"/></a:spcAft><a:buClrTx/><a:buSzTx/><a:buFontTx/><a:buNone/><a:tabLst/><a:defRPr b="0" baseline="0" cap="none" i="0" spc="0" strike="noStrike" sz="1800" u="none" kumimoji="0" normalizeH="0"><a:ln><a:noFill/></a:ln><a:solidFill><a:srgbClr val="000000"/></a:solidFill><a:effectLst/><a:uFillTx/></a:defRPr></a:lvl1pPr><a:lvl2pPr marL="0" marR="0" indent="0" algn="l" defTabSz="914400" rtl="0" fontAlgn="auto" latinLnBrk="1" hangingPunct="0"><a:lnSpc><a:spcPct val="100000"/></a:lnSpc><a:spcBef><a:spcPts val="0"/></a:spcBef><a:spcAft><a:spcPts val="0"/></a:spcAft><a:buClrTx/><a:buSzTx/><a:buFontTx/><a:buNone/><a:tabLst/><a:defRPr b="0" baseline="0" cap="none" i="0" spc="0" strike="noStrike" sz="1800" u="none" kumimoji="0" normalizeH="0"><a:ln><a:noFill/></a:ln><a:solidFill><a:srgbClr val="000000"/></a:solidFill><a:effectLst/><a:uFillTx/></a:defRPr></a:lvl2pPr><a:lvl3pPr marL="0" marR="0" indent="0" algn="l" defTabSz="914400" rtl="0" fontAlgn="auto" latinLnBrk="1" hangingPunct="0"><a:lnSpc><a:spcPct val="100000"/></a:lnSpc><a:spcBef><a:spcPts val="0"/></a:spcBef><a:spcAft><a:spcPts val="0"/></a:spcAft><a:buClrTx/><a:buSzTx/><a:buFontTx/><a:buNone/><a:tabLst/><a:defRPr b="0" baseline="0" cap="none" i="0" spc="0" strike="noStrike" sz="1800" u="none" kumimoji="0" normalizeH="0"><a:ln><a:noFill/></a:ln><a:solidFill><a:srgbClr val="000000"/></a:solidFill><a:effectLst/><a:uFillTx/></a:defRPr></a:lvl3pPr><a:lvl4pPr marL="0" marR="0" indent="0" algn="l" defTabSz="914400" rtl="0" fontAlgn="auto" latinLnBrk="1" hangingPunct="0"><a:lnSpc><a:spcPct val="100000"/></a:lnSpc><a:spcBef><a:spcPts val="0"/></a:spcBef><a:spcAft><a:spcPts val="0"/></a:spcAft><a:buClrTx/><a:buSzTx/><a:buFontTx/><a:buNone/><a:tabLst/><a:defRPr b="0" baseline="0" cap="none" i="0" spc="0" strike="noStrike" sz="1800" u="none" kumimoji="0" normalizeH="0"><a:ln><a:noFill/></a:ln><a:solidFill><a:srgbClr val="000000"/></a:solidFill><a:effectLst/><a:uFillTx/></a:defRPr></a:lvl4pPr><a:lvl5pPr marL="0" marR="0" indent="0" algn="l" defTabSz="914400" rtl="0" fontAlgn="auto" latinLnBrk="1" hangingPunct="0"><a:lnSpc><a:spcPct val="100000"/></a:lnSpc><a:spcBef><a:spcPts val="0"/></a:spcBef><a:spcAft><a:spcPts val="0"/></a:spcAft><a:buClrTx/><a:buSzTx/><a:buFontTx/><a:buNone/><a:tabLst/><a:defRPr b="0" baseline="0" cap="none" i="0" spc="0" strike="noStrike" sz="1800" u="none" kumimoji="0" normalizeH="0"><a:ln><a:noFill/></a:ln><a:solidFill><a:srgbClr val="000000"/></a:solidFill><a:effectLst/><a:uFillTx/></a:defRPr></a:lvl5pPr><a:lvl6pPr marL="0" marR="0" indent="0" algn="l" defTabSz="914400" rtl="0" fontAlgn="auto" latinLnBrk="1" hangingPunct="0"><a:lnSpc><a:spcPct val="100000"/></a:lnSpc><a:spcBef><a:spcPts val="0"/></a:spcBef><a:spcAft><a:spcPts val="0"/></a:spcAft><a:buClrTx/><a:buSzTx/><a:buFontTx/><a:buNone/><a:tabLst/><a:defRPr b="0" baseline="0" cap="none" i="0" spc="0" strike="noStrike" sz="1800" u="none" kumimoji="0" normalizeH="0"><a:ln><a:noFill/></a:ln><a:solidFill><a:srgbClr val="000000"/></a:solidFill><a:effectLst/><a:uFillTx/></a:defRPr></a:lvl6pPr><a:lvl7pPr marL="0" marR="0" indent="0" algn="l" defTabSz="914400" rtl="0" fontAlgn="auto" latinLnBrk="1" hangingPunct="0"><a:lnSpc><a:spcPct val="100000"/></a:lnSpc><a:spcBef><a:spcPts val="0"/></a:spcBef><a:spcAft><a:spcPts val="0"/></a:spcAft><a:buClrTx/><a:buSzTx/><a:buFontTx/><a:buNone/><a:tabLst/><a:defRPr b="0" baseline="0" cap="none" i="0" spc="0" strike="noStrike" sz="1800" u="none" kumimoji="0" normalizeH="0"><a:ln><a:noFill/></a:ln><a:solidFill><a:srgbClr val="000000"/></a:solidFill><a:effectLst/><a:uFillTx/></a:defRPr></a:lvl7pPr><a:lvl8pPr marL="0" marR="0" indent="0" algn="l" defTabSz="914400" rtl="0" fontAlgn="auto" latinLnBrk="1" hangingPunct="0"><a:lnSpc><a:spcPct val="100000"/></a:lnSpc><a:spcBef><a:spcPts val="0"/></a:spcBef><a:spcAft><a:spcPts val="0"/></a:spcAft><a:buClrTx/><a:buSzTx/><a:buFontTx/><a:buNone/><a:tabLst/><a:defRPr b="0" baseline="0" cap="none" i="0" spc="0" strike="noStrike" sz="1800" u="none" kumimoji="0" normalizeH="0"><a:ln><a:noFill/></a:ln><a:solidFill><a:srgbClr val="000000"/></a:solidFill><a:effectLst/><a:uFillTx/></a:defRPr></a:lvl8pPr><a:lvl9pPr marL="0" marR="0" indent="0" algn="l" defTabSz="914400" rtl="0" fontAlgn="auto" latinLnBrk="1" hangingPunct="0"><a:lnSpc><a:spcPct val="100000"/></a:lnSpc><a:spcBef><a:spcPts val="0"/></a:spcBef><a:spcAft><a:spcPts val="0"/></a:spcAft><a:buClrTx/><a:buSzTx/><a:buFontTx/><a:buNone/><a:tabLst/><a:defRPr b="0" baseline="0" cap="none" i="0" spc="0" strike="noStrike" sz="1800" u="none" kumimoji="0" normalizeH="0"><a:ln><a:noFill/></a:ln><a:solidFill><a:srgbClr val="000000"/></a:solidFill><a:effectLst/><a:uFillTx/></a:defRPr></a:lvl9pPr></a:lstStyle><a:style><a:lnRef idx="0"/><a:fillRef idx="0"/><a:effectRef idx="0"/><a:fontRef idx="none"/></a:style></a:txDef></a:objectDefaults></a:theme>\n'
							);
							zipExcel.file("xl/workbook.xml",
								'<?xml version="1.0" encoding="UTF-8"?>'
								+ '<workbook xmlns="http://schemas.openxmlformats.org/spreadsheetml/2006/main" xmlns:r="http://schemas.openxmlformats.org/officeDocument/2006/relationships" xmlns:mc="http://schemas.openxmlformats.org/markup-compatibility/2006" mc:Ignorable="x15" xmlns:x15="http://schemas.microsoft.com/office/spreadsheetml/2010/11/main">'
								+ '<fileVersion appName="xl" lastEdited="6" lowestEdited="6" rupBuild="14420"/>'
								+ '<workbookPr defaultThemeVersion="153222"/>'
								+ '<bookViews><workbookView xWindow="0" yWindow="0" windowWidth="15960" windowHeight="18080"/></bookViews>'
								+ '<sheets><sheet name="Sheet1" sheetId="1" r:id="rId1"/></sheets>'
								+ '<calcPr calcId="0"/><oleSize ref="A1"/>'
								+ '</workbook>\n'
							);
							zipExcel.file("xl/worksheets/_rels/sheet1.xml.rels",
								'<?xml version="1.0" encoding="UTF-8"?>'
								+ '<Relationships xmlns="http://schemas.openxmlformats.org/package/2006/relationships">'
								+ '  <Relationship Id="rId1" Type="http://schemas.openxmlformats.org/officeDocument/2006/relationships/table" Target="../tables/table1.xml"/>'
								+ '</Relationships>\n'
							);
						}

						// `sharedStrings.xml`
						{
							var strSharedStrings = '<?xml version="1.0" encoding="UTF-8" standalone="yes"?>';
							strSharedStrings += '<sst xmlns="http://schemas.openxmlformats.org/spreadsheetml/2006/main" count="'+ (rel.data[0].labels.length + rel.data.length + 1) +'" uniqueCount="'+ (rel.data[0].labels.length + rel.data.length +1) +'">'

							// A: Add Labels
							rel.data[0].labels.forEach(function(label,idx){ strSharedStrings += '<si><t>'+ label +'</t></si>'; });

							// B: Add Series
							rel.data.forEach(function(objData,idx){ strSharedStrings += '<si><t>'+ (objData.name || ' ') +'</t></si>'; });

							// C: Add 'blank' for A1
							strSharedStrings += '<si><t xml:space="preserve"></t></si>';

							strSharedStrings += '</sst>\n';
							zipExcel.file("xl/sharedStrings.xml", strSharedStrings);
						}

						// tables/table1.xml
						{
							var strTableXml = '<?xml version="1.0" encoding="UTF-8" standalone="yes"?>';
							strTableXml += '<table xmlns="http://schemas.openxmlformats.org/spreadsheetml/2006/main" id="1" name="Table1" displayName="Table1" ref="A1:'+ LETTERS[rel.data.length] + (rel.data[0].labels.length+1) +'" totalsRowShown="0">';
							strTableXml += '<tableColumns count="' + (rel.data[0].labels.length+1) +'">';
							strTableXml += '<tableColumn id="1" name=" "/>';
							rel.data[0].labels.forEach(function(label,idx){ strTableXml += '<tableColumn id="'+ (idx+2) +'" name="'+ label +'"/>' });
							strTableXml += '</tableColumns>';
							strTableXml += '<tableStyleInfo showFirstColumn="0" showLastColumn="0" showRowStripes="1" showColumnStripes="0"/>';
							strTableXml += '</table>';
							zipExcel.file("xl/tables/table1.xml", strTableXml);
						}

						// worksheets/sheet1.xml
						var strSheetXml = '<?xml version="1.0" encoding="UTF-8" standalone="yes"?>';
						strSheetXml += '<worksheet xmlns="http://schemas.openxmlformats.org/spreadsheetml/2006/main" xmlns:r="http://schemas.openxmlformats.org/officeDocument/2006/relationships" xmlns:mc="http://schemas.openxmlformats.org/markup-compatibility/2006" mc:Ignorable="x14ac" xmlns:x14ac="http://schemas.microsoft.com/office/spreadsheetml/2009/9/ac">'
						strSheetXml += '<dimension ref="A1:'+ LETTERS[rel.data.length] + (rel.data[0].labels.length+1) +'"/>';
						strSheetXml += '<sheetViews><sheetView tabSelected="1" workbookViewId="0"><selection activeCell="B1" sqref="B1"/></sheetView></sheetViews>';
						strSheetXml += '<sheetFormatPr defaultRowHeight="15"/>';
						strSheetXml += '<cols>';
						strSheetXml += '<col min="10" max="100" width="20" customWidth="1"/>';
						rel.data[0].labels.forEach(function(){ strSheetXml += '<col min="10" max="100" width="10" customWidth="1"/>' });
						strSheetXml += '</cols>';
						strSheetXml += '<sheetData>';

						/* EX: INPUT: `rel.data`
						[
							{ name:'Red', labels:['Jan..May-17'], values:[11,13,14,15,16] },
							{ name:'Amb', labels:['Jan..May-17'], values:[22, 6, 7, 8, 9] },
							{ name:'Grn', labels:['Jan..May-17'], values:[33,32,42,53,63] }
						];
						*/
						/* EX: OUTPUT: lineChart Worksheet:
							-|---A---|--B--|--C--|--D--|
							1|       | Red | Amb | Grn |
							2|Jan-17 |   11|   22|   33|
							3|Feb-17 |   55|   43|   70|
							4|Mar-17 |   56|  143|   99|
							5|Apr-17 |   65|    3|  120|
							6|May-17 |   75|   93|  170|
							-|-------|-----|-----|-----|
						*/

						// A: Create header row first (NOTE: Start at index=1 as headers cols start with 'B')
						strSheetXml += '<row r="1">';
						strSheetXml += '<c r="A1" t="s"><v>'+ (rel.data.length + rel.data[0].labels.length) +'</v></c>';
						for (var idx=1; idx<=rel.data[0].labels.length; idx++) {
							// FIXME: Max cols is 52
							strSheetXml += '<c r="'+ ( idx < 26 ? LETTERS[idx] : 'A'+LETTERS[idx%LETTERS.length] ) +'1" t="s">'; // NOTE: use `t="s"` for label cols!
							strSheetXml += '<v>'+ (idx-1) +'</v>';
							strSheetXml += '</c>';
						}
						strSheetXml += '</row>';

						// B: Add data row(s)
						rel.data.forEach(function(row,idx){
							// Leading col is reserved for the label, so hard-code it, then loop over col values
							strSheetXml += '<row r="'+ (idx+2) +'">';
							strSheetXml += '<c r="A'+ (idx+2) +'" t="s">';
							strSheetXml += '<v>'+ (rel.data[0].values.length + idx + 1) +'</v>';
							strSheetXml += '</c>';
							row.values.forEach(function(val,idy){
								strSheetXml += '<c r="'+ ( (idy+1) < 26 ? LETTERS[(idy+1)] : 'A'+LETTERS[(idy+1)%LETTERS.length] ) +''+ (idx+2) +'">';
								strSheetXml += '<v>'+ val +'</v>';
								strSheetXml += '</c>';
							});
							strSheetXml += '</row>';
						});

						strSheetXml += '</sheetData>';
						strSheetXml += '<pageMargins left="0.7" right="0.7" top="0.75" bottom="0.75" header="0.3" footer="0.3"/>';
						//strSheetXml += '<tableParts count="1"><tablePart r:id="rId1"/></tableParts>'; // Causes unreadable error in O365
						strSheetXml += '</worksheet>\n';
						zipExcel.file("xl/worksheets/sheet1.xml", strSheetXml);

						// C: Add XLSX to PPTX export
						zipExcel.generateAsync({type:'base64'})
						.then(function(content){
							// 1: Create the embedded Excel worksheet with labels and data
							zip.file( "ppt/embeddings/Microsoft_Excel_Worksheet"+ (rel.rId-1) +".xlsx", content, {base64:true} );

							// 2: Create the chart.xml and rels files
							zip.file("ppt/charts/_rels/"+ rel.fileName +".rels",
								'<?xml version="1.0" encoding="UTF-8" standalone="yes"?>'
								+ '<Relationships xmlns="http://schemas.openxmlformats.org/package/2006/relationships">'
								+ '<Relationship Id="rId'+ (rel.rId-1) +'" Type="http://schemas.openxmlformats.org/officeDocument/2006/relationships/package" Target="../embeddings/Microsoft_Excel_Worksheet'+ (rel.rId-1) +'.xlsx"/>'
								+ '</Relationships>'
							);
							zip.file("ppt/charts/"+rel.fileName, makeXmlCharts(rel));

							// 3: Done
							resolve();
						})
						.catch(function(strErr){
							reject(strErr);
						});
					}) );
				}
				else if ( rel.type != 'online' && rel.type != 'hyperlink' ) {
					// A: Loop vars
					var data = rel.data;

					// B: Users will undoubtedly pass various string formats, so modify as needed
					if      ( data.indexOf(',') == -1 && data.indexOf(';') == -1 ) data = 'image/png;base64,' + data;
					else if ( data.indexOf(',') == -1                            ) data = 'image/png;base64,' + data;
					else if ( data.indexOf(';') == -1                            ) data = 'image/png;' + data;

					// C: Add media
					zip.file( rel.Target.replace('..','ppt'), data.split(',').pop(), {base64:true} );
				}
			});
		});

		// STEP 3: Wait for Promises (if any) then push the PPTX file to client-browser
		Promise.all( arrChartPromises )
		.then(function(arrResults){
			var strExportName = ((gObjPptx.fileName.toLowerCase().indexOf('.ppt') > -1) ? gObjPptx.fileName : gObjPptx.fileName+gObjPptx.fileExtn);
			if ( NODEJS ) {
				if ( callback ) {
					if ( strExportName.indexOf('http') == 0 ) {
						zip.generateAsync({type:'nodebuffer'}).then(function(content){ callback(content); });
					}
					else {
						zip.generateAsync({type:'nodebuffer'}).then(function(content){ fs.writeFile(strExportName, content, callback(strExportName)); });
					}
				}
				else
					zip.generateAsync({type:'nodebuffer'}).then(function(content){ fs.writeFile(strExportName, content); });
			}
			else {
				zip.generateAsync({type:'blob'}).then(function(content){ writeFileToBrowser(strExportName, content, callback); });
			}
		})
		.catch(function(strErr){
			console.error(strErr);
		});
	}

	function writeFileToBrowser(strExportName, content, callback) {
		// STEP 1: Create element
		var a = document.createElement("a");
		document.body.appendChild(a);
		a.style = "display: none";

		// STEP 2: Download file to browser
		// DESIGN: Use `createObjectURL()` (or MS-specific func for IE11) to D/L files in client browsers (FYI: synchronously executed)
		if ( window.navigator.msSaveOrOpenBlob ) {
			// REF: https://docs.microsoft.com/en-us/microsoft-edge/dev-guide/html5/file-api/blob
			blobObject = new Blob([content]);
			$(a).click(function(){
				window.navigator.msSaveOrOpenBlob(blobObject, strExportName);
			});
			a.click();

			// Clean-up
			document.body.removeChild(a);

			// LAST: Callback (if any)
			if ( callback ) callback(strExportName);
		}
		else if ( window.URL.createObjectURL ) {
			var blob = new Blob([content], {type: "octet/stream"});
			var url = window.URL.createObjectURL(blob);
			a.href = url;
			a.download = strExportName;
			a.click();

			// Clean-up (NOTE: Add a slight delay before removing to avoid 'blob:null' error in Firefox Issue#81)
			setTimeout(function(){
				window.URL.revokeObjectURL(url);
				document.body.removeChild(a);
			}, 100);

			// LAST: Callback (if any)
			if ( callback ) callback(strExportName);
		}
	}

	/**
	 * DESC: Convert component value to hex value
	 */
	function componentToHex(c) {
		var hex = c.toString(16);
		return hex.length == 1 ? "0" + hex : hex;
	}

	/**
	 * DESC: Used by `addSlidesForTable()` to convert RGB colors from jQuery selectors to Hex for Presentation colors
	 */
	function rgbToHex(r, g, b) {
		if (! Number.isInteger(r)) { try { console.warn('Integer expected!'); } catch(ex){} }
		return (componentToHex(r) + componentToHex(g) + componentToHex(b)).toUpperCase();
	}

	function inch2Emu(inches) {
		// FIRST: Provide Caller Safety: Numbers may get conv<->conv during flight, so be kind and do some simple checks to ensure inches were passed
		// Any value over 100 damn sure isnt inches, must be EMU already, so just return it
		if (inches > 100) return inches;
		if ( typeof inches == 'string' ) inches = Number( inches.replace(/in*/gi,'') );
		return Math.round(EMU * inches);
	}

	function getSizeFromImage(inImgUrl) {
		if ( NODEJS ) {
			try {
				var dimensions = sizeOf(inImgUrl);
				return { width:dimensions.width, height:dimensions.height };
			}
			catch(ex) {
				console.error('ERROR: Unable to read image: '+inImgUrl);
				return { width:0, height:0 };
			}
		}

		// A: Create
		var image = new Image();

		// B: Set onload event
		image.onload = function(){
			// FIRST: Check for any errors: This is the best method (try/catch wont work, etc.)
			if (this.width + this.height == 0) { return { width:0, height:0 }; }
			var obj = { width:this.width, height:this.height };
			return obj;
		};
		image.onerror = function(){
			try { console.error( '[Error] Unable to load image: ' + inImgUrl ); } catch(ex){}
		};

		// C: Load image
		image.src = inImgUrl;
	}

	function convertImgToDataURLviaCanvas(slideRel){
		// A: Create
		var image = new Image();

		// B: Set onload event
		image.onload = function(){
			// First: Check for any errors: This is the best method (try/catch wont work, etc.)
			if (this.width + this.height == 0) { this.onerror(); return; }
			var canvas = document.createElement('CANVAS');
			var ctx = canvas.getContext('2d');
			canvas.height = this.height;
			canvas.width  = this.width;
			ctx.drawImage(this, 0, 0);
			// Users running on local machine will get the following error:
			// "SecurityError: Failed to execute 'toDataURL' on 'HTMLCanvasElement': Tainted canvases may not be exported."
			// when the canvas.toDataURL call executes below.
			try { callbackImgToDataURLDone( canvas.toDataURL(slideRel.type), slideRel ); }
			catch(ex) {
				this.onerror();
				if ( window.location.href.indexOf('file:') == 0 ) {
					console.warn("WARNING: You are running this in a local web browser, which means you cant read local files! (use '--allow-file-access-from-files' flag with Chrome, etc.)");
				}
				return;
			}
			canvas = null;
		};
		image.onerror = function(){
			try {
				if ( typeof window !== 'undefined' && window.location.href.indexOf('file:') == 0 ) {
					console.warn("WARNING: You are running this in a local web browser, which means you cant read local files! (use '--allow-file-access-from-files' flag with Chrome, etc.)");
				}
				console.error('Unable to load image: "'+ slideRel.path +'"\nPlease check the image URL:\n'+ ( slideRel.path.indexOf('/') == 0 ? slideRel.path : window.location.href.substring(0,window.location.href.lastIndexOf('/')+1) + slideRel.path ) );
			} catch(ex){}
			// Return a predefined "Broken image" graphic so the user will see something on the slide
			callbackImgToDataURLDone(IMG_BROKEN, slideRel);
		};

		// C: Load image
		image.src = slideRel.path;
	}

	function callbackImgToDataURLDone(inStr, slideRel){
		var intEmpty = 0;

		// STEP 1: Set data for this rel, count outstanding
		$.each(gObjPptx.slides, function(i,slide){
			$.each(slide.rels, function(i,rel){
				if ( rel.path == slideRel.path ) rel.data = inStr;
				if ( !rel.data ) intEmpty++;
			});
		});

		// STEP 2: Continue export process if all rels have base64 `data` now
		if ( intEmpty == 0 ) doExportPresentation();
	}

	function getShapeInfo(shapeName) {
		if ( !shapeName ) return gObjPptxShapes.RECTANGLE;

		if ( typeof shapeName == 'object' && shapeName.name && shapeName.displayName && shapeName.avLst ) return shapeName;

		if ( gObjPptxShapes[shapeName] ) return gObjPptxShapes[shapeName];

		var objShape = gObjPptxShapes.filter(function(obj){ return obj.name == shapeName || obj.displayName; })[0];
		if ( typeof objShape !== 'undefined' && objShape != null ) return objShape;

		return gObjPptxShapes.RECTANGLE;
	}

	function getSmartParseNumber(inVal, inDir) {
		// FIRST: Convert string numeric value if reqd
		if ( typeof inVal == 'string' && !isNaN(Number(inVal)) ) inVal = Number(inVal);

		// CASE 1: Number in inches
		// Figure any number less than 100 is inches
		if ( typeof inVal == 'number' && inVal < 100 ) return inch2Emu(inVal);

		// CASE 2: Number is already converted to something other than inches
		// Figure any number greater than 100 is not inches! :)  Just return it (its EMU already i guess??)
		if ( typeof inVal == 'number' && inVal >= 100 ) return inVal;

		// CASE 3: Percentage (ex: '50%')
		if ( typeof inVal == 'string' && inVal.indexOf('%') > -1 ) {
			if ( inDir && inDir == 'X') return Math.round( (parseInt(inVal,10) / 100) * gObjPptx.pptLayout.width  );
			if ( inDir && inDir == 'Y') return Math.round( (parseInt(inVal,10) / 100) * gObjPptx.pptLayout.height );
			// Default: Assume width (x/cx)
			return Math.round( (parseInt(inVal,10) / 100) * gObjPptx.pptLayout.width );
		}

		// LAST: Default value
		return 0;
	}

	/**
	 * DESC: Replace special XML characters with HTML-encoded strings
	 */
	function decodeXmlEntities(inStr) {
		// NOTE: Dont use short-circuit eval here as value c/b "0" (zero) etc.!
		if ( typeof inStr === 'undefined' || inStr == null ) return "";
		return inStr.toString().replace(/&/g,'&amp;').replace(/</g,'&lt;').replace(/>/g,'&gt;').replace(/"/g,'&quot;').replace(/\'/g,'&apos;');
	}

	function createHyperlinkRels(inText, slideRels) {
		var arrTextObjects = [];

		// Only text objects can have hyperlinks, so return if this is plain text/number
		if ( typeof inText === 'string' || typeof inText === 'number' ) return;
		// IMPORTANT: Check for isArray before typeof=object, or we'll exhaust recursion!
		else if ( Array.isArray(inText) ) arrTextObjects = inText;
		else if ( typeof inText === 'object' ) arrTextObjects = [inText];

		arrTextObjects.forEach(function(text,idx){
			// `text` can be an array of other `text` objects (table cell word-level formatting), so use recursion
			if ( Array.isArray(text) ) createHyperlinkRels(text, slideRels);
			else if ( text && typeof text === 'object' && text.options && text.options.hyperlink && !text.options.hyperlink.rId ) {
				if ( typeof text.options.hyperlink !== 'object' ) console.log("ERROR: text `hyperlink` option should be an object. Ex: `hyperlink: {url:'https://github.com'}` ");
				else if ( !text.options.hyperlink.url || typeof text.options.hyperlink.url !== 'string' ) console.log("ERROR: 'hyperlink.url is required and/or should be a string'");
				else {
					var intRels = 1;
					gObjPptx.slides.forEach(function(slide,idx){ intRels += slide.rels.length; });
					var intRelId = intRels+1;

					slideRels.push({
						type: 'hyperlink',
						data: 'dummy',
						rId:  intRelId,
						Target: text.options.hyperlink.url
					});

					text.options.hyperlink.rId = intRelId;
				}
			}
		});
	}

	/**
	* Magic happens here
	*/
	function parseTextToLines(cell, inWidth) {
		var CHAR = 2.2 + (cell.opts && cell.opts.lineWeight ? cell.opts.lineWeight : 0); // Character Constant (An approximation of the Golden Ratio)
		var CPL = (inWidth*EMU / ( (cell.opts.font_size || DEF_FONT_SIZE)/CHAR )); // Chars-Per-Line
		var arrLines = [];
		var strCurrLine = '';

		// Allow a single space/whitespace as cell text
		if ( cell.text && cell.text.trim() == '' ) return [' '];

		// A: Remove leading/trailing space
		var inStr = (cell.text || '').toString().trim();

		// B: Build line array
		$.each(inStr.split('\n'), function(i,line){
			$.each(line.split(' '), function(i,word){
				if ( strCurrLine.length + word.length + 1 < CPL ) {
					strCurrLine += (word + " ");
				}
				else {
					if ( strCurrLine ) arrLines.push( strCurrLine );
					strCurrLine = (word + " ");
				}
			});
			// All words for this line have been exhausted, flush buffer to new line, clear line var
			if ( strCurrLine ) arrLines.push( $.trim(strCurrLine) + CRLF );
			strCurrLine = '';
		});

		// C: Remove trailing linebreak
		arrLines[(arrLines.length-1)] = $.trim(arrLines[(arrLines.length-1)]);

		// D: Return lines
		return arrLines;
	}

	/**
	* Magic happens here
	*/
	function getSlidesForTableRows(inArrRows, opts) {
		var LINEH_MODIFIER = 1.9;
		var opts = opts || {};
		var arrInchMargins = DEF_SLIDE_MARGIN_IN; // (0.5" on all sides)
		var arrObjTabHeadRows = [], arrObjTabBodyRows = [], arrObjTabFootRows = [];
		var arrObjSlides = [], arrRows = [], currRow = [];
		var intTabW = 0, emuTabCurrH = 0;
		var emuSlideTabW = EMU*1, emuSlideTabH = EMU*1;
		var arrObjTabHeadRows = opts.arrObjTabHeadRows || '';
		var numCols = 0;

		if (opts.debug) console.log('------------------------------------');
		if (opts.debug) console.log('opts.w ............. = '+ (opts.w||'').toString());
		if (opts.debug) console.log('opts.colW .......... = '+ (opts.colW||'').toString());
		if (opts.debug) console.log('opts.slideMargin ... = '+ (opts.slideMargin||'').toString());

		// NOTE: Use default size as zero cell margin is causing our tables to be too large and touch bottom of slide!
		if ( !opts.slideMargin && opts.slideMargin != 0 ) opts.slideMargin = DEF_SLIDE_MARGIN_IN[0];

		// STEP 1: Calc margins/usable space
		if ( opts.slideMargin || opts.slideMargin == 0 ) {
			if ( Array.isArray(opts.slideMargin) ) arrInchMargins = opts.slideMargin;
			else if ( !isNaN(opts.slideMargin) ) arrInchMargins = [opts.slideMargin, opts.slideMargin, opts.slideMargin, opts.slideMargin];
		}
		else if ( opts && opts.master && opts.master.margin && gObjPptxMasters) {
			if ( Array.isArray(opts.master.margin) ) arrInchMargins = opts.master.margin;
			else if ( !isNaN(opts.master.margin) ) arrInchMargins = [opts.master.margin, opts.master.margin, opts.master.margin, opts.master.margin];
		}

		// STEP 2: Calc number of columns
		// NOTE: Cells may have a colspan, so merely taking the length of the [0] (or any other) row is not
		// ....: sufficient to determine column count. Therefore, check each cell for a colspan and total cols as reqd
		inArrRows[0].forEach(function(cell,idx){
			if (!cell) cell = {};
			var cellOpts = cell.options || cell.opts || null; // DEPRECATED (`opts`)
			numCols += ( cellOpts && cellOpts.colspan ? cellOpts.colspan : 1 );
		});

		if (opts.debug) console.log('arrInchMargins ..... = '+ arrInchMargins.toString());
		if (opts.debug) console.log('numCols ............ = '+ numCols );

		// Calc opts.w if we can
		if ( !opts.w && opts.colW ) {
			if ( Array.isArray(opts.colW) ) opts.colW.forEach(function(val,idx){ opts.w += val });
			else { opts.w = opts.colW * numCols }
		}

		// STEP 2: Calc usable space/table size now that we have usable space calc'd
		emuSlideTabW = ( opts.w ? inch2Emu(opts.w) : (gObjPptx.pptLayout.width - inch2Emu((opts.x || arrInchMargins[1]) + arrInchMargins[3])) );
		if (opts.debug) console.log('emuSlideTabW (in) ........ = '+ (emuSlideTabW/EMU).toFixed(1) );
		if (opts.debug) console.log('gObjPptx.pptLayout.h ..... = '+ (gObjPptx.pptLayout.height/EMU));

		// STEP 3: Calc column widths if needed so we can subsequently calc lines (we need `emuSlideTabW`!)
		if ( !opts.colW || !Array.isArray(opts.colW) ) {
			if ( opts.colW && !isNaN(Number(opts.colW)) ) {
				var arrColW = [];
				inArrRows[0].forEach(function(cell,idx){ arrColW.push( opts.colW ) });
				opts.colW = [];
				arrColW.forEach(function(val,idx){ opts.colW.push(val) });
			}
			// No column widths provided? Then distribute cols.
			else {
				opts.colW = [];
				for (var iCol=0; iCol<numCols; iCol++) { opts.colW.push( (emuSlideTabW/EMU/numCols) ); }
			}
		}

		// STEP 4: Iterate over each line and perform magic =========================
		// NOTE: inArrRows will be an array of {text:'', opts{}} whether from `addSlidesForTable()` or `.addTable()`
		inArrRows.forEach(function(row,iRow){
			// A: Reset ROW variables
			var arrCellsLines = [], arrCellsLineHeights = [], emuRowH = 0, intMaxLineCnt = 0, intMaxColIdx = 0;

			// B: Calc usable vertical space/table height
			// NOTE: Use margins after the first Slide (dont re-use opt.y - it could've been halfway down the page!) (ISSUE#43,ISSUE#47,ISSUE#48)
			if ( arrObjSlides.length > 0 ) {
				emuSlideTabH = ( gObjPptx.pptLayout.height - inch2Emu( (opts.y/EMU < arrInchMargins[0] ? opts.y/EMU : arrInchMargins[0]) + arrInchMargins[2]) );
				// Use whichever is greater: area between margins or the table H provided (dont shrink usable area - the whole point of over-riding X on paging is to *increarse* usable space)
				if ( emuSlideTabH < opts.h ) emuSlideTabH = opts.h;
			}
			else emuSlideTabH = ( opts.h ? opts.h : (gObjPptx.pptLayout.height - inch2Emu((opts.y/EMU || arrInchMargins[0]) + arrInchMargins[2])) );
			if (opts.debug) console.log('* Slide '+arrObjSlides.length+': emuSlideTabH (in) ........ = '+ (emuSlideTabH/EMU).toFixed(1));

			// C: Parse and store each cell's text into line array (**MAGIC HAPPENS HERE**)
			row.forEach(function(cell,iCell){
				// FIRST: REALITY-CHECK:
				if (!cell) cell = {};

				// DESIGN: Cells are henceforth {objects} with `text` and `opts`
				var lines = [];

				// 1: Cleanse data
				if ( !isNaN(cell) || typeof cell === 'string' ) {
					// Grab table formatting `opts` to use here so text style/format inherits as it should
					cell = { text:cell.toString(), opts:opts };
				}
				else if ( typeof cell === 'object' ) {
					// ARG0: `text`
					if ( typeof cell.text === 'number' ) cell.text = cell.text.toString();
					else if ( typeof cell.text === 'undefined' || cell.text == null ) cell.text = "";

					// ARG1: `options`
					var opt = cell.options || cell.opts || {}; // Legacy support for `opts` (<= v1.2.0)
					cell.opts = opt; // This odd soln is needed until `opts` can be safely discarded (DEPRECATED)
				}
				// Capture some table options for use in other functions
				cell.opts.lineWeight = opts.lineWeight;

				// 2: Create a cell object for each table column
				currRow.push({ text:'', opts:cell.opts });

				// 3: Parse cell contents into lines (**MAGIC HAPPENSS HERE**)
				var lines = parseTextToLines(cell, (opts.colW[iCell]/ONEPT));
				arrCellsLines.push( lines );
				//if (opts.debug) console.log('Cell:'+iCell+' - lines:'+lines.length);

				// 4: Keep track of max line count within all row cells
				if ( lines.length > intMaxLineCnt ) { intMaxLineCnt = lines.length; intMaxColIdx = iCell; }
				var lineHeight = inch2Emu((cell.opts.font_size || opts.font_size || DEF_FONT_SIZE) * LINEH_MODIFIER / 100);
				// NOTE: Exempt cells with `rowspan` from increasing lineHeight (or we could create a new slide when unecessary!)
				if ( cell.opts && cell.opts.rowspan ) lineHeight = 0;

				// 5: Add cell margins to lineHeight (if any)
				if ( cell.opts.margin ) {
					if ( cell.opts.margin[0] ) lineHeight += (cell.opts.margin[0]*ONEPT) / intMaxLineCnt;
					if ( cell.opts.margin[2] ) lineHeight += (cell.opts.margin[2]*ONEPT) / intMaxLineCnt;
				}

				// Add to array
				arrCellsLineHeights.push( Math.round(lineHeight) );
			});

			// D: AUTO-PAGING: Add text one-line-a-time to this row's cells until: lines are exhausted OR table H limit is hit
			for (var idx=0; idx<intMaxLineCnt; idx++) {
				// 1: Add the current line to cell
				for (var col=0; col<arrCellsLines.length; col++) {
					// A: Commit this slide to Presenation if table Height limit is hit
					if ( emuTabCurrH + arrCellsLineHeights[intMaxColIdx] > emuSlideTabH ) {
						if (opts.debug) console.log('--------------- New Slide Created ---------------');
						if (opts.debug) console.log(' (calc) '+ (emuTabCurrH/EMU).toFixed(1) +'+'+ (arrCellsLineHeights[intMaxColIdx]/EMU).toFixed(1) +' > '+ emuSlideTabH/EMU.toFixed(1));
						if (opts.debug) console.log('--------------- New Slide Created ---------------');
						// 1: Add the current row to table
						// NOTE: Edge cases can occur where we create a new slide only to have no more lines
						// ....: and then a blank row sits at the bottom of a table!
						// ....: Hence, we verify all cells have text before adding this final row.
						$.each(currRow, function(i,cell){
							if (cell.text.length > 0 ) {
								// IMPORTANT: use jQuery extend (deep copy) or cell will mutate!!
								arrRows.push( $.extend(true, [], currRow) );
								return false; // break out of .each loop
							}
						});
						// 2: Add new Slide with current array of table rows
						arrObjSlides.push( $.extend(true, [], arrRows) );
						// 3: Empty rows for new Slide
						arrRows.length = 0;
						// 4: Reset current table height for new Slide
						emuTabCurrH = 0; // This row's emuRowH w/b added below
						// 5: Empty current row's text (continue adding lines where we left off below)
						$.each(currRow,function(i,cell){ cell.text = ''; });
						// 6: Auto-Paging Options: addHeaderToEach
						if ( opts.addHeaderToEach && arrObjTabHeadRows ) {
							var headRow = [];
							$.each(arrObjTabHeadRows[0], function(iCell,cell){
								headRow.push({ text:cell.text, opts:cell.opts });
								var lines = parseTextToLines(cell,(opts.colW[iCell]/ONEPT));
								if ( lines.length > intMaxLineCnt ) { intMaxLineCnt = lines.length; intMaxColIdx = iCell; }
							});
							arrRows.push( $.extend(true, [], headRow) );
						}
					}

					// B: Add next line of text to this cell
					if ( arrCellsLines[col][idx] ) currRow[col].text += arrCellsLines[col][idx];
				}

				// 2: Add this new rows H to overall (use cell with the most lines as the determiner for overall row Height)
				emuTabCurrH += arrCellsLineHeights[intMaxColIdx];
			}

			if (opts.debug) console.log('-> '+iRow+ ' row done!');
			if (opts.debug) console.log('-> emuTabCurrH (in) . = '+ (emuTabCurrH/EMU).toFixed(1));

			// E: Flush row buffer - Add the current row to table, then truncate row cell array
			// IMPORTANT: use jQuery extend (deep copy) or cell will mutate!!
			if (currRow.length) arrRows.push( $.extend(true,[],currRow) );
			currRow.length = 0;
		});

		// STEP 4-2: Flush final row buffer to slide
		arrObjSlides.push( $.extend(true,[],arrRows) );

		// LAST:
		if (opts.debug) { console.log('arrObjSlides count = '+arrObjSlides.length); console.log(arrObjSlides); }
		return arrObjSlides;
	}

	/**
	 * Checks grid line properties and correct them if needed.
	 * @param {Object} glOpts chart.gridLine options
	 */
	function correctGridLineOptions(glOpts) {
		if ( !glOpts || glOpts === 'none' ) return;
		if ( glOpts.size !== undefined && (isNaN(Number(glOpts.size)) || glOpts.size <= 0) ) {
			console.warn('Warning: chart.gridLine.size must be greater than 0.');
			delete glOpts.size; // delete prop to used defaults
		}
		if ( glOpts.style && ['solid', 'dash', 'dot'].indexOf(glOpts.style) < 0 ) {
			console.warn('Warning: chart.gridLine.style options: `solid`, `dash`, `dot`.');
			delete glOpts.style;
		}
	}

	/**
	 * @param {Object} glOpts {size, color, style}
	 * @param {Object} defaults {size, color, style}
	 * @param {String} type "major"(default) | "minor"
	 */
	function createGridLineElement(glOpts, defaults, type) {
		type = type || 'major';
		var tagName = 'c:'+ type + 'Gridlines';
		strXml =  '<'+ tagName + '>';
		strXml += ' <c:spPr>';
		strXml += '  <a:ln w="' + Math.round((glOpts.size || defaults.size) * ONEPT) +'" cap="flat">';
		strXml += '  <a:solidFill><a:srgbClr val="' + (glOpts.color || defaults.color) + '"/></a:solidFill>'; // should accept scheme colors as implemented in PR 135
		strXml += '   <a:prstDash val="' + (glOpts.style || defaults.style) + '"/><a:round/>';
		strXml += '  </a:ln>';
		strXml += ' </c:spPr>';
		strXml += '</'+ tagName + '>';
		return strXml;
	}

	/* =======================================================================================================
	|
	#     #  #     #  #             #####
	 #   #   ##   ##  #            #     #  ######  #    #  ######  #####     ##    #####  #   ####   #    #
	  # #    # # # #  #            #        #       ##   #  #       #    #   #  #     #    #  #    #  ##   #
	   #     #  #  #  #            #  ####  #####   # #  #  #####   #    #  #    #    #    #  #    #  # #  #
	  # #    #     #  #            #     #  #       #  # #  #       #####   ######    #    #  #    #  #  # #
	 #   #   #     #  #            #     #  #       #   ##  #       #   #   #    #    #    #  #    #  #   ##
	#     #  #     #  #######       #####   ######  #    #  ######  #    #  #    #    #    #   ####   #    #
	|
	=========================================================================================================
	*/

	/**
	* @see: http://www.datypic.com/sc/ooxml/s-dml-chart.xsd.html
	*/
	function makeXmlCharts(rel) {
		function getExcelColName(length) {
			var strName = '';

			if ( length <= 26 ) {
				strName = LETTERS[length];
			}
			else {
				strName += LETTERS[ Math.floor(length/LETTERS.length)-1 ];
				strName += LETTERS[ (length % LETTERS.length) ];
			}

			return strName;
		}

		// STEP 1: Create chart
		var strXml = '<?xml version="1.0" encoding="UTF-8" standalone="yes"?>';
		// CHARTSPACE: BEGIN vvv
		strXml += '<c:chartSpace xmlns:c="http://schemas.openxmlformats.org/drawingml/2006/chart" xmlns:a="http://schemas.openxmlformats.org/drawingml/2006/main" xmlns:r="http://schemas.openxmlformats.org/officeDocument/2006/relationships">';
		strXml += '<c:chart>';

		// OPTION: Title
		if ( rel.opts.showTitle ) {
			strXml += genXmlTitle({
				title: rel.opts.title || 'Chart Title',
				fontSize: rel.opts.titleFontSize || DEF_FONT_TITLE_SIZE,
				color: rel.opts.titleColor,
				fontFace: rel.opts.titleFontFace,
				rotate: rel.opts.titleRotate
			});
			strXml += '<c:autoTitleDeleted val="0"/>';
		}

		strXml += '<c:plotArea>';
		// IMPORTANT: Dont specify layout to enable auto-fit: PPT does a great job maximizing space with all 4 TRBL locations
		if ( rel.opts.layout ) {
			strXml += '<c:layout>';
			strXml += ' <c:manualLayout>';
			strXml += '  <c:layoutTarget val="inner" />';
			strXml += '  <c:xMode val="edge" />';
			strXml += '  <c:yMode val="edge" />';
			strXml += '  <c:x val="' + (rel.opts.layout.x || 0) + '" />';
			strXml += '  <c:y val="' + (rel.opts.layout.y || 0) + '" />';
			strXml += '  <c:w val="' + (rel.opts.layout.w || 1) + '" />';
			strXml += '  <c:h val="' + (rel.opts.layout.h || 1) + '" />';
			strXml += ' </c:manualLayout>';
			strXml += '</c:layout>';
		}
		else {
			strXml += '<c:layout/>';
		}

		// A: CHART TYPES -----------------------------------------------------------
		switch ( rel.opts.type ) {
			case 'area':
			case 'bar':
			case 'line':
				strXml += '<c:'+ rel.opts.type +'Chart>';
				if ( rel.opts.type == 'bar' ) strXml += '  <c:barDir val="'+ rel.opts.barDir +'"/>';
				strXml += '  <c:grouping val="'+ rel.opts.barGrouping + '"/>';
				strXml += '  <c:varyColors val="0"/>';

				// A: "Series" block for every data row
				/* EX:
					data: [
				     {
				       name: 'Region 1',
				       labels: ['April', 'May', 'June', 'July'],
				       values: [17, 26, 53, 96]
				     },
				     {
				       name: 'Region 2',
				       labels: ['April', 'May', 'June', 'July'],
				       values: [55, 43, 70, 58]
				     }
				    ]
				*/
				rel.data.forEach(function(obj,idx){
					strXml += '<c:ser>';
					strXml += '  <c:idx val="'+ idx +'"/>';
					strXml += '  <c:order val="'+ idx +'"/>';
					strXml += '  <c:tx>';
					strXml += '    <c:strRef>';
					strXml += '      <c:f>Sheet1!$A$'+ (idx+2) +'</c:f>';
					strXml += '      <c:strCache><c:ptCount val="1"/><c:pt idx="0"><c:v>'+ obj.name +'</c:v></c:pt></c:strCache>';
					strXml += '    </c:strRef>';
					strXml += '  </c:tx>';

					// Fill and Border
					var strSerColor = rel.opts.chartColors[(idx+1 > rel.opts.chartColors.length ? (Math.floor(Math.random() * rel.opts.chartColors.length)) : idx)];
					strXml += '  <c:spPr>';

					if ( rel.opts.chartColorsOpacity ) {
						strXml += '    <a:solidFill><a:srgbClr val="'+ strSerColor +'"><a:alpha val="50000"/></a:srgbClr></a:solidFill>';
					}
					else {
						strXml += '    <a:solidFill><a:srgbClr val="'+ strSerColor +'"/></a:solidFill>';
					}

					if ( rel.opts.type == 'line' ) {
						strXml += '<a:ln w="'+ (rel.opts.lineSize * ONEPT) +'" cap="flat"><a:solidFill><a:srgbClr val="'+ strSerColor +'"/></a:solidFill>';
						strXml += '<a:prstDash val="' + (rel.opts.line_dash || "solid") + '"/><a:round/></a:ln>';
					}
					else if ( rel.opts.dataBorder ) {
						strXml += '<a:ln w="'+ (rel.opts.dataBorder.pt * ONEPT) +'" cap="flat"><a:solidFill><a:srgbClr val="'+ rel.opts.dataBorder.color +'"/></a:solidFill><a:prstDash val="solid"/><a:round/></a:ln>';
					}
					strXml += '    <a:effectLst>';
					strXml += '      <a:outerShdw sx="100000" sy="100000" kx="0" ky="0" algn="tl" rotWithShape="1" blurRad="38100" dist="23000" dir="5400000">';
					strXml += '        <a:srgbClr val="000000"><a:alpha val="35000"/></a:srgbClr>';
					strXml += '      </a:outerShdw>';
					strXml += '    </a:effectLst>';
					strXml += '  </c:spPr>';

					// LINE CHART ONLY: `marker`
					if ( rel.opts.type == 'line' ) {
						strXml += '<c:marker>';
						strXml += '  <c:symbol val="'+ rel.opts.lineDataSymbol +'"/>';
						if ( rel.opts.lineDataSymbolSize ) strXml += '  <c:size val="'+ rel.opts.lineDataSymbolSize +'"/>'; // Defaults to "auto" otherwise (but this is usually too small, so there is a default)
						strXml += '  <c:spPr>';
	  					strXml += '    <a:solidFill><a:srgbClr val="'+ rel.opts.chartColors[(idx+1 > rel.opts.chartColors.length ? (Math.floor(Math.random() * rel.opts.chartColors.length)) : idx)] +'"/></a:solidFill>';
						strXml += '    <a:ln w="9525" cap="flat"><a:solidFill><a:srgbClr val="'+ strSerColor +'"/></a:solidFill><a:prstDash val="solid"/><a:round/></a:ln>';
						strXml += '    <a:effectLst/>';
						strXml += '  </c:spPr>';
						strXml += '</c:marker>';
					}

					// Color bar chart bars various colors
					// Allow users with a single data set to pass their own array of colors (check for this using != ours)
					if (( rel.data.length === 1 || rel.opts.valueBarColors ) && rel.opts.chartColors != BARCHART_COLORS ) {
						// Series Data Point colors
						obj.values.forEach(function (value, index) {
							var invert = rel.opts.invertedColors ? 0 : 1;
							var colors = value < 0 ? rel.opts.invertedColors : rel.opts.chartColors;
							strXml += '  <c:dPt>';
							strXml += '    <c:idx val="'+index+'"/>';
							strXml += '    	<c:invertIfNegative val="'+invert+'"/>';
							strXml += '    	<c:bubble3D val="0"/>';
							strXml += '    	<c:spPr>';
							strXml += '    <a:solidFill>';
							strXml += '    <a:srgbClr val="'+(colors[index % colors.length])+'"/>';
							strXml += '    	</a:solidFill>';
							strXml += '    <a:effectLst>';
							strXml += '    <a:outerShdw blurRad="38100" dist="23000" dir="5400000" algn="tl">';
							strXml += '    	<a:srgbClr val="000000">';
							strXml += '    	<a:alpha val="35000"/>';
							strXml += '    	</a:srgbClr>';
							strXml += '    </a:outerShdw>';
							strXml += '    </a:effectLst>';
							strXml += '    </c:spPr>';
							strXml += '  </c:dPt>';
						});
					}

					// 1: "Data Labels"
					strXml += '  <c:dLbls>';
					strXml += '    <c:numFmt formatCode="'+ rel.opts.dataLabelFormatCode +'" sourceLinked="0"/>';
					strXml += '    <c:txPr>';
					strXml += '      <a:bodyPr/>';
					strXml += '      <a:lstStyle/>';
					strXml += '      <a:p><a:pPr>';
					strXml += '        <a:defRPr b="0" i="0" strike="noStrike" sz="'+ (rel.opts.dataLabelFontSize || DEF_FONT_SIZE) +'00" u="none">';
					strXml += '          <a:solidFill><a:srgbClr val="'+ (rel.opts.dataLabelColor || '000000') +'"/></a:solidFill>';
					strXml += '          <a:latin typeface="'+ (rel.opts.dataLabelFontFace || 'Arial') +'"/>';
					strXml += '        </a:defRPr>';
					strXml += '      </a:pPr></a:p>';
					strXml += '    </c:txPr>';
					if ( rel.opts.type != 'area' ) strXml += '    <c:dLblPos val="'+ (rel.opts.dataLabelPosition || 'outEnd') +'"/>';
					strXml += '    <c:showLegendKey val="0"/>';
					strXml += '    <c:showVal val="'+ (rel.opts.showValue ? '1' : '0') +'"/>';
					strXml += '    <c:showCatName val="0"/>';
					strXml += '    <c:showSerName val="0"/>';
					strXml += '    <c:showPercent val="0"/>';
					strXml += '    <c:showBubbleSize val="0"/>';
					strXml += '    <c:showLeaderLines val="0"/>';
					strXml += '  </c:dLbls>';

					// 2: "Categories"
					strXml += '<c:cat>';
					strXml += '  <c:strRef>';
					strXml += '    <c:f>Sheet1!'+ '$B$1:$'+ getExcelColName(obj.labels.length) +'$1' +'</c:f>';
					strXml += '    <c:strCache>';
					strXml += '	     <c:ptCount val="'+ obj.labels.length +'"/>';
					obj.labels.forEach(function(label,idx){ strXml += '<c:pt idx="'+ idx +'"><c:v>'+ label +'</c:v></c:pt>'; });
					strXml += '    </c:strCache>';
					strXml += '  </c:strRef>';
					strXml += '</c:cat>';

					// 3: "Values"
					strXml += '  <c:val>';
					strXml += '    <c:numRef>';
					strXml += '      <c:f>Sheet1!'+ '$B$'+ (idx+2) +':$'+ getExcelColName(obj.labels.length) +'$'+ (idx+2) +'</c:f>';
					strXml += '      <c:numCache>';
					strXml += '	       <c:ptCount val="'+ obj.labels.length +'"/>';
					obj.values.forEach(function(value,idx){ strXml += '<c:pt idx="'+ idx +'"><c:v>'+ value +'</c:v></c:pt>'; });
					strXml += '      </c:numCache>';
					strXml += '    </c:numRef>';
					strXml += '  </c:val>';

					// LINE CHART ONLY: `smooth`
					if ( rel.opts.type == 'line' ) strXml += '<c:smooth val="'+ (rel.opts.lineSmooth ? "1" : "0" ) +'"/>';

					// 4: Close "SERIES"
					strXml += '</c:ser>';
				});
				//
				if ( rel.opts.type == 'bar' ) {
					strXml += '  <c:gapWidth val="'+ rel.opts.barGapWidthPct +'"/>';
					strXml += '  <c:overlap val="'+ (rel.opts.barGrouping.indexOf('tacked') > -1 ? 100 : 0) +'"/>';
				}
				else if ( rel.opts.type == 'line' ) {
					strXml += '  <c:marker val="1"/>';
				}
				strXml += '  <c:axId val="2094734552"/>';
				strXml += '  <c:axId val="2094734553"/>';
				strXml += '</c:'+ rel.opts.type +'Chart>';

				// B: "Category Axis"
				{
					strXml += '<c:catAx>';
					if (rel.opts.showCatAxisTitle) {
						strXml += genXmlTitle({
							title: rel.opts.catAxisTitle || 'Axis Title',
							fontSize: rel.opts.catAxisTitleFontSize,
							color: rel.opts.catAxisTitleColor,
							fontFace: rel.opts.catAxisTitleFontFace,
							rotate: rel.opts.catAxisTitleRotate
						});
					}
					strXml += '  <c:axId val="2094734552"/>';
					strXml += '  <c:scaling><c:orientation val="'+ (rel.opts.catAxisOrientation || (rel.opts.barDir == 'col' ? 'minMax' : 'minMax')) +'"/></c:scaling>';
					strXml += '  <c:delete val="'+ (rel.opts.catAxisHidden ? 1 : 0) +'"/>';
					strXml += '  <c:axPos val="'+ (rel.opts.barDir == 'col' ? 'b' : 'l') +'"/>';
					if ( rel.opts.catGridLine !== 'none' ) {
						strXml += createGridLineElement(rel.opts.catGridLine, DEF_CHART_GRIDLINE);
					}
					strXml += '  <c:numFmt formatCode="General" sourceLinked="0"/>';
					strXml += '  <c:majorTickMark val="out"/>';
					strXml += '  <c:minorTickMark val="none"/>';
					strXml += '  <c:tickLblPos val="'+ (rel.opts.catAxisLabelPos || rel.opts.barDir == 'col' ? 'low' : 'nextTo') +'"/>';
					strXml += '  <c:spPr>';
					strXml += '    <a:ln w="12700" cap="flat"><a:solidFill><a:srgbClr val="888888"/></a:solidFill><a:prstDash val="solid"/><a:round/></a:ln>';
					strXml += '  </c:spPr>';
					strXml += '  <c:txPr>';
					strXml += '    <a:bodyPr rot="0"/>';
					strXml += '    <a:lstStyle/>';
					strXml += '    <a:p>';
					strXml += '    <a:pPr>';
					strXml += '<a:defRPr b="0" i="0" strike="noStrike" sz="'+ (rel.opts.catAxisLabelFontSize || DEF_FONT_SIZE) +'00" u="none">';
					strXml += '<a:solidFill><a:srgbClr val="'+ (rel.opts.catAxisLabelColor || '000000') +'"/></a:solidFill>';
					strXml += '<a:latin typeface="'+ (rel.opts.catAxisLabelFontFace || 'Arial') +'"/>';
					strXml += '   </a:defRPr>';
					strXml += '  </a:pPr>';
					strXml += '  </a:p>';
					strXml += ' </c:txPr>';
					strXml += ' <c:crossAx val="2094734553"/>';
					strXml += ' <c:crosses val="autoZero"/>';
					strXml += ' <c:auto val="1"/>';
					strXml += ' <c:lblAlgn val="ctr"/>';
					strXml += ' <c:noMultiLvlLbl val="1"/>';
					strXml += '</c:catAx>';
				}

				// C: "Value Axis"
				{
					strXml += '<c:valAx>';
					if (rel.opts.showValAxisTitle) {
						strXml += genXmlTitle({
							title: rel.opts.valAxisTitle || 'Axis Title',
							fontSize: rel.opts.valAxisTitleFontSize,
							color: rel.opts.valAxisTitleColor,
							fontFace: rel.opts.valAxisTitleFontFace,
							rotate: rel.opts.valAxisTitleRotate
						});
					}
					strXml += '  <c:axId val="2094734553"/>';
					strXml += '  <c:scaling>';
					strXml += '    <c:orientation val="'+ (rel.opts.valAxisOrientation || (rel.opts.barDir == 'col' ? 'minMax' : 'minMax')) +'"/>';
					if (rel.opts.valAxisMaxVal) strXml += '<c:max val="'+ rel.opts.valAxisMaxVal +'"/>';
					if (rel.opts.valAxisMinVal) strXml += '<c:min val="'+ rel.opts.valAxisMinVal +'"/>';
					strXml += '  </c:scaling>';
					strXml += '  <c:delete val="'+ (rel.opts.valAxisHidden ? 1 : 0) +'"/>';
					strXml += '  <c:axPos val="'+ (rel.opts.barDir == 'col' ? 'l' : 'b') +'"/>';
<<<<<<< HEAD

					// TESTING: 20170527 - omitting this 'strXml' works fine in Keynote/PPT-Online!!
					// TODO: gridLine options! (colors/style(solid/dashed) -OR- NONE (eg:omit this section)
					strXml += ' <c:majorGridlines>\
								<c:spPr>\
								  <a:ln w="12700" cap="flat">\
								    <a:solidFill><a:srgbClr val="'+(rel.opts.gridLineColor ? rel.opts.gridLineColor : "888888")+'"/></a:solidFill>\
								    <a:prstDash val="solid"/><a:round/>\
								  </a:ln>\
								</c:spPr>\
								</c:majorGridlines>';
=======
					if (rel.opts.valGridLine != 'none') strXml += createGridLineElement(rel.opts.valGridLine, DEF_CHART_GRIDLINE);
>>>>>>> 4d53ad08
					strXml += ' <c:numFmt formatCode="'+ (rel.opts.valAxisLabelFormatCode ? rel.opts.valAxisLabelFormatCode : 'General') +'" sourceLinked="0"/>';
					strXml += ' <c:majorTickMark val="out"/>';
					strXml += ' <c:minorTickMark val="none"/>';
					strXml += ' <c:tickLblPos val="'+ (rel.opts.barDir == 'col' ? 'nextTo' : 'low') +'"/>';
					strXml += ' <c:spPr>';
					strXml += '   <a:ln w="12700" cap="flat">';

					var showAxis = !!rel.opts.valAxisLineShow || rel.opts.valAxisLineShow === undefined;
					if (!showAxis) {
						strXml += '     <a:noFill/>';
					} else {
						strXml += '     <a:solidFill>';
						strXml += '       <a:srgbClr val="'+(rel.opts.axisLineColor ? rel.opts.axisLineColor : "888888")+'"/>';
						strXml += '     </a:solidFill>';
					}
					strXml += '     <a:prstDash val="solid"/>';
					strXml += '     <a:round/>';
					strXml += '   </a:ln>';
					strXml += ' </c:spPr>';
					strXml += ' <c:txPr>';
					strXml += '  <a:bodyPr rot="0"/>';
					strXml += '  <a:lstStyle/>';
					strXml += '  <a:p>';
					strXml += '    <a:pPr>';
					strXml += '      <a:defRPr b="0" i="0" strike="noStrike" sz="'+ (rel.opts.valAxisLabelFontSize || DEF_FONT_SIZE) +'00" u="none">';
					strXml += '        <a:solidFill><a:srgbClr val="'+ (rel.opts.valAxisLabelColor || '000000') +'"/></a:solidFill>';
					strXml += '        <a:latin typeface="'+ (rel.opts.valAxisLabelFontFace || 'Arial') +'"/>';
					strXml += '      </a:defRPr>';
					strXml += '    </a:pPr>';
					strXml += '  </a:p>';
					strXml += ' </c:txPr>';
					strXml += ' <c:crossAx val="2094734552"/>';
					strXml += ' <c:crosses val="autoZero"/>';
					strXml += ' <c:crossBetween val="'+ ( rel.opts.type == 'area' ? 'midCat' : 'between' ) +'"/>';
					if ( rel.opts.valAxisMajorUnit ) strXml += ' <c:majorUnit val="'+ rel.opts.valAxisMajorUnit +'"/>';
					strXml += '</c:valAx>';
				}

				// Done with CHART.BAR/LINE
				break;

			case 'pie':
			case 'doughnut':
				// Use the same var name so code blocks from barChart are interchangeable
				var obj = rel.data[0];

				/* EX:
					data: [
					 {
					   name: 'Project Status',
					   labels: ['Red', 'Amber', 'Green', 'Unknown'],
					   values: [10, 20, 38, 2]
					 }
					]
				*/

				// 1: Start pieChart
				strXml += '<c:'+ rel.opts.type +'Chart>';
				strXml += '  <c:varyColors val="0"/>';
				strXml += '<c:ser>';
				strXml += '  <c:idx val="0"/>';
				strXml += '  <c:order val="0"/>';
				strXml += '  <c:tx>';
				strXml += '    <c:strRef>';
				strXml += '      <c:f>Sheet1!$A$2</c:f>';
				strXml += '      <c:strCache>';
				strXml += '        <c:ptCount val="1"/>';
				strXml += '        <c:pt idx="0"><c:v>'+ decodeXmlEntities(obj.name) +'</c:v></c:pt>';
				strXml += '      </c:strCache>';
				strXml += '    </c:strRef>';
				strXml += '  </c:tx>';
				strXml += '  <c:spPr>';
				strXml += '    <a:solidFill><a:schemeClr val="accent1"/></a:solidFill>';
				strXml += '    <a:ln w="9525" cap="flat"><a:solidFill><a:srgbClr val="F9F9F9"/></a:solidFill><a:prstDash val="solid"/><a:round/></a:ln>';
				strXml += '    <a:effectLst>';
				strXml += '      <a:outerShdw sx="100000" sy="100000" kx="0" ky="0" algn="tl" rotWithShape="1" blurRad="38100" dist="23000" dir="5400000">';
				strXml += '        <a:srgbClr val="000000"><a:alpha val="35000"/></a:srgbClr>';
				strXml += '      </a:outerShdw>';
				strXml += '    </a:effectLst>';
				strXml += '  </c:spPr>';
				strXml += '<c:explosion val="0"/>';

				// 2: "Data Point" block for every data row
				obj.labels.forEach(function(label,idx){
					strXml += '<c:dPt>';
					strXml += '  <c:idx val="'+ idx +'"/>';
					strXml += '  <c:explosion val="0"/>';
					strXml += '  <c:spPr>';
					strXml += '    <a:solidFill><a:srgbClr val="'+ rel.opts.chartColors[(idx+1 > rel.opts.chartColors.length ? (Math.floor(Math.random() * rel.opts.chartColors.length)) : idx)] +'"/></a:solidFill>';
					if ( rel.opts.dataBorder ) {
						strXml += '<a:ln w="'+ (rel.opts.dataBorder.pt * ONEPT) +'" cap="flat"><a:solidFill><a:srgbClr val="'+ rel.opts.dataBorder.color +'"/></a:solidFill><a:prstDash val="solid"/><a:round/></a:ln>';
					}
					strXml += '    <a:effectLst>';
					strXml += '      <a:outerShdw sx="100000" sy="100000" kx="0" ky="0" algn="tl" rotWithShape="1" blurRad="38100" dist="23000" dir="5400000">';
					strXml += '        <a:srgbClr val="000000"><a:alpha val="35000"/></a:srgbClr>';
					strXml += '      </a:outerShdw>';
					strXml += '    </a:effectLst>';
					strXml += '  </c:spPr>';
					strXml += '</c:dPt>';
				});

				// 3: "Data Label" block for every data Label
				strXml += '<c:dLbls>';
				obj.labels.forEach(function(label,idx){
					strXml += '<c:dLbl>';
					strXml += '  <c:idx val="'+ idx +'"/>';
					strXml += '    <c:numFmt formatCode="'+ rel.opts.dataLabelFormatCode +'" sourceLinked="0"/>';
					strXml += '    <c:txPr>';
					strXml += '      <a:bodyPr/><a:lstStyle/>';
					strXml += '      <a:p><a:pPr>';
					strXml += '        <a:defRPr b="0" i="0" strike="noStrike" sz="'+ (rel.opts.dataLabelFontSize || DEF_FONT_SIZE) +'00" u="none">';
					strXml += '          <a:solidFill><a:srgbClr val="'+ (rel.opts.dataLabelColor || '000000') +'"/></a:solidFill>';
					strXml += '          <a:latin typeface="'+ (rel.opts.dataLabelFontFace || 'Arial') +'"/>';
					strXml += '        </a:defRPr>';
					strXml += '      </a:pPr></a:p>';
					strXml += '    </c:txPr>';
					if (rel.opts.type == 'pie') {
						strXml += '    <c:dLblPos val="'+ (rel.opts.dataLabelPosition || 'inEnd') +'"/>';
					}
					strXml += '    <c:showLegendKey val="0"/>';
					strXml += '    <c:showVal val="'+ (rel.opts.showValue ? "1" : "0") +'"/>';
					strXml += '    <c:showCatName val="'+ (rel.opts.showLabel ? "1" : "0") +'"/>';
					strXml += '    <c:showSerName val="0"/>';
					strXml += '    <c:showPercent val="'+ (rel.opts.showPercent ? "1" : "0") +'"/>';
					strXml += '    <c:showBubbleSize val="0"/>';
					strXml += '  </c:dLbl>';
				});
				strXml += '<c:numFmt formatCode="'+ rel.opts.dataLabelFormatCode +'" sourceLinked="0"/>\
		            <c:txPr>\
		              <a:bodyPr/>\
		              <a:lstStyle/>\
		              <a:p>\
		                <a:pPr>\
		                  <a:defRPr b="0" i="0" strike="noStrike" sz="1800" u="none">\
		                    <a:solidFill><a:srgbClr val="000000"/></a:solidFill><a:latin typeface="Arial"/>\
		                  </a:defRPr>\
		                </a:pPr>\
		              </a:p>\
		            </c:txPr>\
		            ' + (rel.opts.type == 'pie' ? '<c:dLblPos val="ctr"/>' : '') + '\
		            <c:showLegendKey val="0"/>\
		            <c:showVal val="0"/>\
		            <c:showCatName val="1"/>\
		            <c:showSerName val="0"/>\
		            <c:showPercent val="1"/>\
		            <c:showBubbleSize val="0"/>\
		            <c:showLeaderLines val="0"/>';
				strXml += '</c:dLbls>';

				// 2: "Categories"
				strXml += '<c:cat>';
				strXml += '  <c:strRef>';
				strXml += '    <c:f>Sheet1!'+ '$B$1:$'+ getExcelColName(obj.labels.length) +'$1' +'</c:f>';
				strXml += '    <c:strCache>';
				strXml += '	     <c:ptCount val="'+ obj.labels.length +'"/>';
				obj.labels.forEach(function(label,idx){ strXml += '<c:pt idx="'+ idx +'"><c:v>'+ label +'</c:v></c:pt>'; });
				strXml += '    </c:strCache>';
				strXml += '  </c:strRef>';
				strXml += '</c:cat>';

				// 3: Create vals
				strXml += '  <c:val>';
				strXml += '    <c:numRef>';
				strXml += '      <c:f>Sheet1!'+ '$B$2:$'+ getExcelColName(obj.labels.length) +'$'+ 2 +'</c:f>';
				strXml += '      <c:numCache>';
				strXml += '	       <c:ptCount val="'+ obj.labels.length +'"/>';
				obj.values.forEach(function(value,idx){ strXml += '<c:pt idx="'+ idx +'"><c:v>'+ value +'</c:v></c:pt>'; });
				strXml += '      </c:numCache>';
				strXml += '    </c:numRef>';
				strXml += '  </c:val>';

				// 4: Close "SERIES"
				strXml += '  </c:ser>';
				strXml += '  <c:firstSliceAng val="0"/>';
				if ( rel.opts.type == 'doughnut' ) strXml += '  <c:holeSize val="' + (rel.opts.holeSize || 50) + '"/>';
				strXml += '</c:'+ rel.opts.type +'Chart>';

				// Done with CHART.BAR
				break;
		}

		// B: Chart Properties + Options: Fill, Border, Legend
		{
			strXml += '  <c:spPr>';

			// OPTION: Fill
			strXml += ( rel.opts.fill ? genXmlColorSelection(rel.opts.fill) : '<a:noFill/>' );

			// OPTION: Border
			strXml += ( rel.opts.border ? '<a:ln w="'+ (rel.opts.border.pt * ONEPT) +'"'+' cap="flat">'+ genXmlColorSelection( rel.opts.border.color ) +'</a:ln>' : '<a:ln><a:noFill/></a:ln>' );

			// Close shapeProp/plotArea before Legend
			strXml += '    <a:effectLst/>';
			strXml += '  </c:spPr>';
			strXml += '</c:plotArea>';

			// OPTION: Legend
			// IMPORTANT: Dont specify layout to enable auto-fit: PPT does a great job maximizing space with all 4 TRBL locations
			if ( rel.opts.showLegend ) strXml += '<c:legend><c:legendPos val="'+ rel.opts.legendPos +'"/><c:layout/><c:overlay val="0"/></c:legend>';
		}

		strXml += '  <c:plotVisOnly val="1"/>';
		strXml += '  <c:dispBlanksAs val="gap"/>';
		strXml += '</c:chart>';

		// C: CHARTSPACE SHAPE PROPS
		strXml += '<c:spPr>';
		strXml += '  <a:noFill/>';
		strXml += '  <a:ln w="12700" cap="flat"><a:noFill/><a:miter lim="400000"/></a:ln>';
		strXml += '  <a:effectLst/>';
		strXml += '</c:spPr>';

		// D: DATA (Add relID)
		strXml += '<c:externalData r:id="rId'+ (rel.rId-1) +'"><c:autoUpdate val="0"/></c:externalData>';

		// LAST: chartSpace end
		strXml += '</c:chartSpace>';

		return strXml;
	}

	/**
	* DESC: Convert degrees (0..360) to Powerpoint rot value
	*/
	function convertRotationDegrees(d) {
		d = d || 0;
		return (d > 360 ? (d - 360) : d) * 60000;
	}

	/**
	* DESC: Generate the XML for title elements used for the char and axis titles
	*/
	function genXmlTitle(opts) {
		var strXml = '';
		strXml += '<c:title>';
		strXml += ' <c:tx>';
		strXml += '  <c:rich>';
		if (opts.rotate !== undefined) {
			strXml += '  <a:bodyPr rot="' + convertRotationDegrees(opts.rotate) + '"/>';
		}
		else {
			strXml += '  <a:bodyPr/>';  // don't specify rotation to get default (ex. vertical for cat axis)
		}
		strXml += '  <a:lstStyle/>';
		strXml += '  <a:p>';
		strXml += '    <a:pPr>';
		var sizeAttr = '';
		// only set the font size if specified.  Powerpoint will handle the default size
		if (opts.fontSize !== undefined) {
			sizeAttr = ' sz="' + opts.fontSize + '00"';
		}
		strXml += '      <a:defRPr b="0" i="0" strike="noStrike"'+ sizeAttr +' u="none">';
		strXml += '        <a:solidFill><a:srgbClr val="'+ (opts.color || '000000') +'"/></a:solidFill>';
		strXml += '        <a:latin typeface="'+ (opts.fontFace || 'Arial') +'"/>';
		strXml += '      </a:defRPr>';
		strXml += '    </a:pPr>';
		strXml += '    <a:r>';
		strXml += '      <a:rPr b="0" i="0" strike="noStrike"'+ sizeAttr +' u="none">';
		strXml += '        <a:solidFill><a:srgbClr val="'+ (opts.color || '000000') +'"/></a:solidFill>';
		strXml += '        <a:latin typeface="'+ (opts.fontFace || 'Arial') +'"/>';
		strXml += '      </a:rPr>';
		strXml += '      <a:t>'+ (decodeXmlEntities(opts.title) || '') +'</a:t>';
		strXml += '    </a:r>';
		strXml += '  </a:p>';
		strXml += '  </c:rich>';
		strXml += ' </c:tx>';
		strXml += ' <c:layout/>';
		strXml += ' <c:overlay val="0"/>';
		strXml += '</c:title>';
		return strXml;
	}

	/**
	* DESC: Generate the XML for text and its options (bold, bullet, etc) including text runs (word-level formatting)
	* EX:
		<p:txBody>
			<a:bodyPr wrap="none" lIns="50800" tIns="50800" rIns="50800" bIns="50800" anchor="ctr">
			</a:bodyPr>
			<a:lstStyle/>
			<a:p>
			  <a:pPr marL="228600" indent="-228600"><a:buSzPct val="100000"/><a:buChar char="&#x2022;"/></a:pPr>
			  <a:r>
				<a:t>bullet 1 </a:t>
			  </a:r>
			  <a:r>
				<a:rPr>
				  <a:solidFill><a:srgbClr val="7B2CD6"/></a:solidFill>
				</a:rPr>
				<a:t>colored text</a:t>
			  </a:r>
			</a:p>
		  </p:txBody>
	* NOTES:
	* - PPT text lines [lines followed by line-breaks] are createing using <p>-aragraph's
	* - Bullets are a paragprah-level formatting device
	*
	* @param slideObj (object) - slideObj -OR- table `cell` object
	* @returns XML string containing the param object's text and formatting
	*/
	function genXmlTextBody(slideObj) {
		// FIRST: Shapes without text, etc. may be sent here during buidl, but have no text to render so return empty string
		if ( !slideObj.text ) return '';

		// Create options if needed
		if ( !slideObj.options ) slideObj.options = {};

		// Vars
		var arrTextObjects = [];
		var tagStart = ( slideObj.options.isTableCell ? '<a:txBody>'  : '<p:txBody>' );
		var tagClose = ( slideObj.options.isTableCell ? '</a:txBody>' : '</p:txBody>' );
		var strSlideXml = tagStart;
		var strXmlBullet = '', strXmlLnSpc = '';
		var bulletLvl0Margin = 342900;
		var paragraphPropXml = '<a:pPr ';

		// STEP 1: Modify slideObj to be consistent array of `{ text:'', options:{} }`
		/* CASES:
			addText( 'string' )
			addText( 'line1\n line2' )
			addText( ['barry','allen'] )
			addText( [{text'word1'}, {text:'word2'}] )
			addText( [{text'line1\n line2'}, {text:'end word'}] )
		*/
		// A: Handle string/number
		if ( typeof slideObj.text === 'string' || typeof slideObj.text === 'number' ) {
			slideObj.text = [ {text:slideObj.text.toString(), options:(slideObj.options || {})} ];
		}

		// Grab options, format line-breaks, etc.
		if ( Array.isArray(slideObj.text) ) {
			slideObj.text.forEach(function(obj,idx){
				// A: Set options
				obj.options = obj.options || slideObj.options || {};
				if ( idx == 0 && !obj.options.bullet && slideObj.options.bullet ) obj.options.bullet = slideObj.options.bullet;

				// B: Cast to text-object and fix line-breaks (if needed)
				if ( typeof obj.text === 'string' || typeof obj.text === 'number' ) {
					obj.text = obj.text.toString().replace(/\r*\n/g, CRLF);
					// Plain strings like "hello \n world" need to have lineBreaks set to break as intended
					if ( obj.text.indexOf(CRLF) > -1 ) obj.options.breakLine = true;
				}

				// C: If text string has line-breaks, then create a separate text-object for each (much easier than dealing with split inside a loop below)
				if ( obj.text.split(CRLF).length > 0 ) {
					obj.text.toString().split(CRLF).forEach(function(line,idx){
						// Add line-breaks if not bullets/aligned (we add CRLF for those below in STEP 2)
						line += ( obj.options.breakLine && !obj.options.bullet && !obj.options.align ? CRLF : '' );
						arrTextObjects.push( {text:line, options:obj.options} );
					});
				}
				else {
					// NOTE: The replace used here is for non-textObjects (plain strings) eg:'hello\nworld'
					arrTextObjects.push( obj );
				}
			});
		}

		// STEP 2: Loop over each text object and create paragraph props, text run, etc.
		arrTextObjects.forEach(function(textObj,idx){
			// Clear/Increment loop vars
			paragraphPropXml = '<a:pPr '+ (textObj.options.rtlMode ? ' rtl="1" ' : '');
			strXmlBullet = '';
			textObj.options.lineIdx = idx;

			// A: Build paragraphProperties
			{
				// OPTION: align
				if ( textObj.options.align ) {
					switch ( textObj.options.align ) {
						case 'r':
						case 'right':
							paragraphPropXml += 'algn="r"';
							break;
						case 'c':
						case 'ctr':
						case 'center':
							paragraphPropXml += 'algn="ctr"';
							break;
						case 'justify':
							paragraphPropXml += 'algn="just"';
							break;
					}
				}

				if ( textObj.options.lineSpacing ) {
					strXmlLnSpc = '<a:lnSpc><a:spcPts val="' + textObj.options.lineSpacing + '00"/></a:lnSpc>';
				}

				// OPTION: indent
				if ( textObj.options.indentLevel && !isNaN(Number(textObj.options.indentLevel)) && textObj.options.indentLevel > 0 ) {
					paragraphPropXml += ' lvl="' + textObj.options.indentLevel + '"';
				}

				// Set core XML for use below
				paraPropXmlCore = paragraphPropXml;

				// OPTION: bullet
				// NOTE: OOXML uses the unicode character set for Bullets
				// EX: Unicode Character 'BULLET' (U+2022) ==> '<a:buChar char="&#x2022;"/>'
				if ( typeof textObj.options.bullet === 'object' ) {
					if ( textObj.options.bullet.type ) {
						if ( textObj.options.bullet.type.toString().toLowerCase() == "number" ) {
							paragraphPropXml += ' marL="'+ (textObj.options.indentLevel && textObj.options.indentLevel > 0 ? bulletLvl0Margin+(bulletLvl0Margin*textObj.options.indentLevel) : bulletLvl0Margin) +'" indent="-'+bulletLvl0Margin+'"';
							strXmlBullet = '<a:buSzPct val="100000"/><a:buFont typeface="+mj-lt"/><a:buAutoNum type="arabicPeriod"/>';
						}
					}
					else if ( textObj.options.bullet.code ) {
						var bulletCode = '&#x'+ textObj.options.bullet.code +';';

						// Check value for hex-ness (s/b 4 char hex)
						if ( /^[0-9A-Fa-f]{4}$/.test(textObj.options.bullet.code) == false ) {
							console.warn('Warning: `bullet.code should be a 4-digit hex code (ex: 22AB)`!');
							bulletCode = BULLET_TYPES['DEFAULT'];
						}

						paragraphPropXml += ' marL="'+ (textObj.options.indentLevel && textObj.options.indentLevel > 0 ? bulletLvl0Margin+(bulletLvl0Margin*textObj.options.indentLevel) : bulletLvl0Margin) +'" indent="-'+bulletLvl0Margin+'"';
						strXmlBullet = '<a:buSzPct val="100000"/><a:buChar char="'+ bulletCode +'"/>';
					}
				}
				// DEPRECATED: old bool value (FIXME:Drop in 2.0)
				else if ( textObj.options.bullet == true ) {
					paragraphPropXml += ' marL="'+ (textObj.options.indentLevel && textObj.options.indentLevel > 0 ? bulletLvl0Margin+(bulletLvl0Margin*textObj.options.indentLevel) : bulletLvl0Margin) +'" indent="-'+bulletLvl0Margin+'"';
					strXmlBullet = '<a:buSzPct val="100000"/><a:buChar char="'+ BULLET_TYPES['DEFAULT'] +'"/>';
				}

				// Close Paragraph-Properties --------------------
				// IMPORTANT: strXmlLnSpc must precede strXmlBullet for bullet lineSpacing to work (PPT-Online)
				paragraphPropXml += '>'+ strXmlLnSpc + strXmlBullet +'</a:pPr>';
			}

			// B: Start paragraph if this is the first text obj, or if current textObj is about to be bulleted or aligned
			if ( idx == 0 ) {
				// TODO: FIXME: WIP: ISSUE#79
				/*
				// DESIGN: `addText()` can take an array of text objects, but has options like valign, and we need to pass those
				textObj.options.bodyProp = ( textObj.options.bodyProp || {} );
				textObj.options.bodyProp.anchor = ( textObj.options.valign || slideObj.options.valign );
				//console.log(textObj.options.bodyProp.anchor);
				*/
				// ISSUE#69: Adding bodyProps more than once inside <p:txBody> causes "corrupt presentation" errors in PPT 2007, PPT 2010.
				strSlideXml += genXmlBodyProperties(textObj.options);
				// NOTE: Shape type 'LINE' has different text align needs (a lstStyle.lvl1pPr between bodyPr and p)
				// FIXME: LINE align doesnt work (code diff is substantial!)
				if ( textObj.options.h == 0 && textObj.options.line && textObj.options.align ) {
					strSlideXml += '<a:lstStyle><a:lvl1pPr algn="l"/></a:lstStyle>';
				}
				else {
					strSlideXml += '<a:lstStyle/>';
				}
				strSlideXml += '<a:p>' + paragraphPropXml;
			}
			else if ( idx > 0 && (typeof textObj.options.bullet !== 'undefined' || typeof textObj.options.align !== 'undefined') ) {
				strSlideXml += '</a:p><a:p>' + paragraphPropXml;
			}

			// C: Inherit any main options (color, font_size, etc.)
			// We only pass the text.options to genXmlTextRun (not the Slide.options),
			// so the run building function cant just fallback to Slide.color, therefore, we need to do that here before passing options below.
			$.each(slideObj.options, function(key,val){
				// NOTE: This loop will pick up unecessary keys (`x`, etc.), but it doesnt hurt anything
				if ( key != 'bullet' && !textObj.options[key] ) textObj.options[key] = val;
			});

			// D: Add formatted textrun
			strSlideXml += genXmlTextRun(textObj.options, textObj.text);
		});

		// STEP 3: Close paragraphProperties and the current open paragraph
		strSlideXml += '</a:p>';

		// STEP 4: Close the textBody
		strSlideXml += tagClose;

		// LAST: Return XML
		return strSlideXml;
	}

	/**
	<a:r>
	  <a:rPr lang="en-US" sz="2800" dirty="0" smtClean="0">
		<a:solidFill>
		  <a:srgbClr val="00FF00">
		  </a:srgbClr>
		</a:solidFill>
		<a:latin typeface="Courier New" pitchFamily="34" charset="0"/>
		<a:cs typeface="Courier New" pitchFamily="34" charset="0"/>
	  </a:rPr>
	  <a:t>Misc font/color, size = 28</a:t>
	</a:r>
	*/
	function genXmlTextRun(opts, text_string) {
		var xmlTextRun = '';
		var paraProp = '';
		var parsedText;

		// BEGIN runProperties
		var startInfo = '<a:rPr lang="en-US" ';
		startInfo += ( opts.bold      ? ' b="1"' : '' );
		startInfo += ( opts.font_size ? ' sz="'+ Math.round(opts.font_size) +'00"' : '' ); // NOTE: Use round so sizes like '7.5' wont cause corrupt pres.
		startInfo += ( opts.italic    ? ' i="1"' : '' );
		startInfo += ( opts.underline || opts.hyperlink ? ' u="sng"' : '' );
		startInfo += ( opts.subscript ? ' baseline="-40000"' : (opts.superscript  ? ' baseline="30000"' : '') );
		// not doc in API yet: startInfo += ( opts.char_spacing ? ' spc="' + (text_info.char_spacing * 100) + '" kern="0"' : '' ); // IMPORTANT: Also disable kerning; otherwise text won't actually expand
		startInfo += ' dirty="0" smtClean="0">';
		// Color and Font are children of <a:rPr>, so add them now before closing the runProperties tag
		if ( opts.color || opts.font_face ) {
			if ( opts.color     ) startInfo += genXmlColorSelection( opts.color );
			if ( opts.font_face ) startInfo += '<a:latin typeface="' + opts.font_face + '" pitchFamily="34" charset="0"/><a:cs typeface="' + opts.font_face + '" pitchFamily="34" charset="0"/>';
		}

		// Hyperlink support
		if ( opts.hyperlink ) {
			if ( typeof opts.hyperlink !== 'object' ) console.log("ERROR: text `hyperlink` option should be an object. Ex: `hyperlink:{url:'https://github.com'}` ");
			else if ( !opts.hyperlink.url || typeof opts.hyperlink.url !== 'string' ) console.log("ERROR: 'hyperlink.url is required and/or should be a string'");
			else if ( opts.hyperlink.url ) {
				// FIXME-20170410: FUTURE-FEATURE: color (link is always blue in Keynote and PPT online, so usual text run above isnt honored for links..?)
				//startInfo += '<a:uFill>'+ genXmlColorSelection('0000FF') +'</a:uFill>'; // Breaks PPT2010! (Issue#74)
				startInfo += '<a:hlinkClick r:id="rId'+ opts.hyperlink.rId +'" invalidUrl="" action="" tgtFrame="" tooltip="'+ (opts.hyperlink.tooltip ? decodeXmlEntities(opts.hyperlink.tooltip) : '') +'" history="1" highlightClick="0" endSnd="0"/>';
			}
		}

		// END runProperties
		startInfo += '</a:rPr>';

		// LINE-BREAKS/MULTI-LINE: Split text into multi-p:
		parsedText = text_string.split(CRLF);
		if ( parsedText.length > 1 ) {
			var outTextData = '';
			for ( var i = 0, total_size_i = parsedText.length; i < total_size_i; i++ ) {
				outTextData += '<a:r>' + startInfo+ '<a:t>' + decodeXmlEntities(parsedText[i]);
				// Stop/Start <p>aragraph as long as there is more lines ahead (otherwise its closed at the end of this function)
				if ( (i + 1) < total_size_i ) outTextData += (opts.breakLine ? CRLF : '') + '</a:t></a:r>';
			}
			xmlTextRun = outTextData;
		}
		else {
			// Handle cases where addText `text` was an array of objects - if a text object doesnt contain a '\n' it still need alignment!
			// The first pPr-align is done in makeXml - use line countr to ensure we only add subsequently as needed
			xmlTextRun = ( (opts.align && opts.lineIdx > 0) ? paraProp : '') + '<a:r>' + startInfo+ '<a:t>' + decodeXmlEntities(text_string);
		}

		// Return paragraph with text run
		return xmlTextRun + '</a:t></a:r>';
	}

	/**
	* DESC: Builds <a:bodyPr></a:bodyPr> tag
	*/
	function genXmlBodyProperties(objOptions) {
		var bodyProperties = '<a:bodyPr';

		if ( objOptions && objOptions.bodyProp ) {
			// A: Enable or disable textwrapping none or square:
			( objOptions.bodyProp.wrap ) ? bodyProperties += ' wrap="' + objOptions.bodyProp.wrap + '" rtlCol="0"' : bodyProperties += ' wrap="square" rtlCol="0"';

			// B: Set anchorPoints ('t','ctr',b'):
			if ( objOptions.bodyProp.anchor ) bodyProperties += ' anchor="' + objOptions.bodyProp.anchor + '"';
			//if ( objOptions.bodyProp.anchorCtr ) bodyProperties += ' anchorCtr="' + objOptions.bodyProp.anchorCtr + '"';

			// C: Textbox margins [padding]:
			if ( objOptions.bodyProp.bIns || objOptions.bodyProp.bIns == 0 ) bodyProperties += ' bIns="' + objOptions.bodyProp.bIns + '"';
			if ( objOptions.bodyProp.lIns || objOptions.bodyProp.lIns == 0 ) bodyProperties += ' lIns="' + objOptions.bodyProp.lIns + '"';
			if ( objOptions.bodyProp.rIns || objOptions.bodyProp.rIns == 0 ) bodyProperties += ' rIns="' + objOptions.bodyProp.rIns + '"';
			if ( objOptions.bodyProp.tIns || objOptions.bodyProp.tIns == 0 ) bodyProperties += ' tIns="' + objOptions.bodyProp.tIns + '"';

			// D: Close <a:bodyPr element
			bodyProperties += '>';

			// E: NEW: Add autofit type tags
			if ( objOptions.shrinkText ) bodyProperties += '<a:normAutofit fontScale="85000" lnSpcReduction="20000" />'; // MS-PPT > Format Shape > Text Options: "Shrink text on overflow"
			// MS-PPT > Format Shape > Text Options: "Resize shape to fit text" [spAutoFit]
			// NOTE: Use of '<a:noAutofit/>' in lieu of '' below causes issues in PPT-2013
			bodyProperties += ( objOptions.bodyProp.autoFit !== false ? '<a:spAutoFit/>' : '' );

			// LAST: Close bodyProp
			bodyProperties += '</a:bodyPr>';
		}
		else {
			// DEFAULT:
			bodyProperties += ' wrap="square" rtlCol="0">';
			bodyProperties += '</a:bodyPr>';
		}

		// LAST: Return Close bodyProp
		return ( objOptions.isTableCell ? '<a:bodyPr/>' : bodyProperties );
	}

	function genXmlColorSelection(color_info, back_info) {
		var colorVal;
		var fillType = 'solid';
		var internalElements = '';
		var outText = '';

		if ( back_info && typeof back_info === 'string' ) {
			outText += '<p:bg><p:bgPr>';
			outText += genXmlColorSelection( back_info.replace('#',''), false );
			outText += '<a:effectLst/>';
			outText += '</p:bgPr></p:bg>';
		}

		if ( color_info ) {
			if ( typeof color_info == 'string' ) colorVal = color_info;
			else {
				if ( color_info.type  ) fillType = color_info.type;
				if ( color_info.color ) colorVal = color_info.color;
				if ( color_info.alpha ) internalElements += '<a:alpha val="' + (100 - color_info.alpha) + '000"/>';
			}

			switch ( fillType ) {
				case 'solid':
					outText += '<a:solidFill><a:srgbClr val="' + colorVal + '">' + internalElements + '</a:srgbClr></a:solidFill>';
					break;
			}
		}

		return outText;
	}

	// XML-GEN: First 6 functions create the base /ppt files

	function makeXmlContTypes() {
		var strXml = '<?xml version="1.0" encoding="UTF-8" standalone="yes"?>'+CRLF;
		strXml += '<Types xmlns="http://schemas.openxmlformats.org/package/2006/content-types">';
		strXml += ' <Default Extension="xml" ContentType="application/xml"/>';
		strXml += ' <Default Extension="rels" ContentType="application/vnd.openxmlformats-package.relationships+xml"/>';
		strXml += ' <Default Extension="jpeg" ContentType="image/jpeg"/>';
		strXml += ' <Default Extension="png" ContentType="image/png"/>';
		strXml += ' <Default Extension="gif" ContentType="image/gif"/>';
		strXml += ' <Default Extension="m4v" ContentType="video/mp4"/>'; // hard-coded as extn!=type
		strXml += ' <Default Extension="mp4" ContentType="video/mp4"/>'; // same here, we have to add as it wont be added in loop below
		gObjPptx.slides.forEach(function(slide,idx){
			slide.rels.forEach(function(rel,idy){
				if ( rel.type != 'image' && rel.type != 'online' && rel.type != 'chart' && rel.extn != 'm4v' && strXml.indexOf(rel.type) == -1 )
					strXml += ' <Default Extension="'+ rel.extn +'" ContentType="'+ rel.type +'"/>';
			});
		});
		strXml += ' <Default Extension="vml" ContentType="application/vnd.openxmlformats-officedocument.vmlDrawing"/>';
		strXml += ' <Default Extension="xlsx" ContentType="application/vnd.openxmlformats-officedocument.spreadsheetml.sheet"/>';

		strXml += ' <Override PartName="/docProps/core.xml" ContentType="application/vnd.openxmlformats-package.core-properties+xml"/>';
		strXml += ' <Override PartName="/docProps/app.xml" ContentType="application/vnd.openxmlformats-officedocument.extended-properties+xml"/>';
		strXml += ' <Override PartName="/ppt/presentation.xml" ContentType="application/vnd.openxmlformats-officedocument.presentationml.presentation.main+xml"/>';
		strXml += ' <Override PartName="/ppt/presProps.xml" ContentType="application/vnd.openxmlformats-officedocument.presentationml.presProps+xml"/>';
		strXml += ' <Override PartName="/ppt/tableStyles.xml" ContentType="application/vnd.openxmlformats-officedocument.presentationml.tableStyles+xml"/>';
		strXml += ' <Override PartName="/ppt/theme/theme1.xml" ContentType="application/vnd.openxmlformats-officedocument.theme+xml"/>';
		strXml += ' <Override PartName="/ppt/viewProps.xml" ContentType="application/vnd.openxmlformats-officedocument.presentationml.viewProps+xml"/>';
		gObjPptx.slides.forEach(function(slide,idx){
			strXml += '<Override PartName="/ppt/slideMasters/slideMaster'+ (idx+1) +'.xml" ContentType="application/vnd.openxmlformats-officedocument.presentationml.slideMaster+xml"/>';
			strXml += '<Override PartName="/ppt/slideLayouts/slideLayout'+ (idx+1) +'.xml" ContentType="application/vnd.openxmlformats-officedocument.presentationml.slideLayout+xml"/>';
			strXml += '<Override PartName="/ppt/slides/slide'            + (idx+1) +'.xml" ContentType="application/vnd.openxmlformats-officedocument.presentationml.slide+xml"/>';
		});

		// Add charts (if any)
		gObjPptx.slides.forEach(function(slide,idx){
			slide.rels.forEach(function(rel,idy){
				if ( rel.type == 'chart' ) {
					strXml += ' <Override PartName="'+ rel.Target +'" ContentType="application/vnd.openxmlformats-officedocument.drawingml.chart+xml"/>';
				}
			});
		});

		strXml += '</Types>';

		return strXml;
	}

	function makeXmlRootRels() {
		var strXml = '<?xml version="1.0" encoding="UTF-8" standalone="yes"?>'+CRLF
					+ '<Relationships xmlns="http://schemas.openxmlformats.org/package/2006/relationships">'
					+ '  <Relationship Id="rId1" Type="http://schemas.openxmlformats.org/officeDocument/2006/relationships/extended-properties" Target="docProps/app.xml"/>'
					+ '  <Relationship Id="rId2" Type="http://schemas.openxmlformats.org/package/2006/relationships/metadata/core-properties" Target="docProps/core.xml"/>'
					+ '  <Relationship Id="rId3" Type="http://schemas.openxmlformats.org/officeDocument/2006/relationships/officeDocument" Target="ppt/presentation.xml"/>'
					+ '</Relationships>';
		return strXml;
	}

	function makeXmlApp() {
		var strXml = '<?xml version="1.0" encoding="UTF-8" standalone="yes"?>'+CRLF;
		strXml += '<Properties xmlns="http://schemas.openxmlformats.org/officeDocument/2006/extended-properties" xmlns:vt="http://schemas.openxmlformats.org/officeDocument/2006/docPropsVTypes">';
		strXml += '<TotalTime>0</TotalTime>';
		strXml += '<Words>0</Words>';
		strXml += '<Application>Microsoft Office PowerPoint</Application>';
		strXml += '<PresentationFormat>On-screen Show</PresentationFormat>';
		strXml += '<Paragraphs>0</Paragraphs>';
		strXml += '<Slides>'+ gObjPptx.slides.length +'</Slides>';
		strXml += '<Notes>0</Notes>';
		strXml += '<HiddenSlides>0</HiddenSlides>';
		strXml += '<MMClips>0</MMClips>';
		strXml += '<ScaleCrop>false</ScaleCrop>';
		strXml += '<HeadingPairs>';
		strXml += '  <vt:vector size="4" baseType="variant">';
		strXml += '    <vt:variant><vt:lpstr>Theme</vt:lpstr></vt:variant>';
		strXml += '    <vt:variant><vt:i4>1</vt:i4></vt:variant>';
		strXml += '    <vt:variant><vt:lpstr>Slide Titles</vt:lpstr></vt:variant>';
		strXml += '    <vt:variant><vt:i4>'+ gObjPptx.slides.length +'</vt:i4></vt:variant>';
		strXml += '  </vt:vector>';
		strXml += '</HeadingPairs>';
		strXml += '<TitlesOfParts>';
		strXml += '<vt:vector size="'+ (gObjPptx.slides.length+1) +'" baseType="lpstr">';
		strXml += '<vt:lpstr>Office Theme</vt:lpstr>';
		$.each(gObjPptx.slides, function(idx,slideObj){ strXml += '<vt:lpstr>Slide '+ (idx+1) +'</vt:lpstr>'; });
		strXml += '</vt:vector>';
		strXml += '</TitlesOfParts>';
		strXml += '<Company>'+gObjPptx.company+'</Company>';
		strXml += '<LinksUpToDate>false</LinksUpToDate>';
		strXml += '<SharedDoc>false</SharedDoc>';
		strXml += '<HyperlinksChanged>false</HyperlinksChanged>';
		strXml += '<AppVersion>15.0000</AppVersion>';
		strXml += '</Properties>';

		return strXml;
	}

	function makeXmlCore() {
		var strXml = '<?xml version="1.0" encoding="UTF-8" standalone="yes"?>'+CRLF;
		strXml += '<cp:coreProperties xmlns:cp="http://schemas.openxmlformats.org/package/2006/metadata/core-properties" xmlns:dc="http://purl.org/dc/elements/1.1/" xmlns:dcterms="http://purl.org/dc/terms/" xmlns:dcmitype="http://purl.org/dc/dcmitype/" xmlns:xsi="http://www.w3.org/2001/XMLSchema-instance">';
		strXml += '<dc:title>'+ decodeXmlEntities(gObjPptx.title) +'</dc:title>';
		strXml += '<dc:subject>'+ decodeXmlEntities(gObjPptx.subject) +'</dc:subject>';
		strXml += '<dc:creator>'+ decodeXmlEntities(gObjPptx.author) +'</dc:creator>';
		strXml += '<cp:lastModifiedBy>'+ decodeXmlEntities(gObjPptx.author) +'</cp:lastModifiedBy>';
		strXml += '<cp:revision>'+ gObjPptx.revision +'</cp:revision>';
		strXml += '<dcterms:created xsi:type="dcterms:W3CDTF">'+ new Date().toISOString() +'</dcterms:created>';
		strXml += '<dcterms:modified xsi:type="dcterms:W3CDTF">'+ new Date().toISOString() +'</dcterms:modified>';
		strXml += '</cp:coreProperties>';
		return strXml;
	}

	function makeXmlPresentationRels() {
		var intRelNum = 0;
		var strXml = '<?xml version="1.0" encoding="UTF-8" standalone="yes"?>'+CRLF;
		strXml += '<Relationships xmlns="http://schemas.openxmlformats.org/package/2006/relationships">';
		strXml += '  <Relationship Id="rId1" Target="slideMasters/slideMaster1.xml" Type="http://schemas.openxmlformats.org/officeDocument/2006/relationships/slideMaster"/>';
		intRelNum++;
		for ( var idx=1; idx<=gObjPptx.slides.length; idx++ ) {
			intRelNum++;
			strXml += '  <Relationship Id="rId'+ intRelNum +'" Target="slides/slide'+ idx +'.xml" Type="http://schemas.openxmlformats.org/officeDocument/2006/relationships/slide"/>';
		}
		intRelNum++;
		strXml += '  <Relationship Id="rId'+  intRelNum    +'" Type="http://schemas.openxmlformats.org/officeDocument/2006/relationships/presProps" Target="presProps.xml"/>'
				+ '  <Relationship Id="rId'+ (intRelNum+1) +'" Type="http://schemas.openxmlformats.org/officeDocument/2006/relationships/viewProps" Target="viewProps.xml"/>'
				+ '  <Relationship Id="rId'+ (intRelNum+2) +'" Type="http://schemas.openxmlformats.org/officeDocument/2006/relationships/theme" Target="theme/theme1.xml"/>'
				+ '  <Relationship Id="rId'+ (intRelNum+3) +'" Type="http://schemas.openxmlformats.org/officeDocument/2006/relationships/tableStyles" Target="tableStyles.xml"/>'
				+ '</Relationships>';

		return strXml;
	}

	function makeXmlSlideLayout() {
		var strXml = '<?xml version="1.0" encoding="UTF-8" standalone="yes"?>'+CRLF;
		strXml += '<p:sldLayout xmlns:a="http://schemas.openxmlformats.org/drawingml/2006/main" xmlns:r="http://schemas.openxmlformats.org/officeDocument/2006/relationships" xmlns:p="http://schemas.openxmlformats.org/presentationml/2006/main" type="title" preserve="1">'+CRLF
				+ '<p:cSld name="Title Slide">'
				+ '<p:spTree><p:nvGrpSpPr><p:cNvPr id="1" name=""/><p:cNvGrpSpPr/><p:nvPr/></p:nvGrpSpPr><p:grpSpPr><a:xfrm><a:off x="0" y="0"/><a:ext cx="0" cy="0"/><a:chOff x="0" y="0"/><a:chExt cx="0" cy="0"/></a:xfrm></p:grpSpPr>'
				+ '<p:sp><p:nvSpPr><p:cNvPr id="2" name="Title 1"/><p:cNvSpPr><a:spLocks noGrp="1"/></p:cNvSpPr><p:nvPr><p:ph type="ctrTitle"/></p:nvPr></p:nvSpPr><p:spPr><a:xfrm><a:off x="685800" y="2130425"/><a:ext cx="7772400" cy="1470025"/></a:xfrm></p:spPr><p:txBody><a:bodyPr/><a:lstStyle/><a:p><a:r><a:rPr lang="en-US" smtClean="0"/><a:t>Click to edit Master title style</a:t></a:r><a:endParaRPr lang="en-US"/></a:p></p:txBody></p:sp>'
				+ '<p:sp><p:nvSpPr><p:cNvPr id="3" name="Subtitle 2"/><p:cNvSpPr><a:spLocks noGrp="1"/></p:cNvSpPr><p:nvPr><p:ph type="subTitle" idx="1"/></p:nvPr></p:nvSpPr><p:spPr><a:xfrm><a:off x="1371600" y="3886200"/><a:ext cx="6400800" cy="1752600"/></a:xfrm></p:spPr><p:txBody><a:bodyPr/><a:lstStyle>'
				+ '  <a:lvl1pPr marL="0"       indent="0" algn="ctr"><a:buNone/><a:defRPr><a:solidFill><a:schemeClr val="tx1"><a:tint val="75000"/></a:schemeClr></a:solidFill></a:defRPr></a:lvl1pPr>'
				+ '  <a:lvl2pPr marL="457200"  indent="0" algn="ctr"><a:buNone/><a:defRPr><a:solidFill><a:schemeClr val="tx1"><a:tint val="75000"/></a:schemeClr></a:solidFill></a:defRPr></a:lvl2pPr>'
				+ '  <a:lvl3pPr marL="914400"  indent="0" algn="ctr"><a:buNone/><a:defRPr><a:solidFill><a:schemeClr val="tx1"><a:tint val="75000"/></a:schemeClr></a:solidFill></a:defRPr></a:lvl3pPr>'
				+ '  <a:lvl4pPr marL="1371600" indent="0" algn="ctr"><a:buNone/><a:defRPr><a:solidFill><a:schemeClr val="tx1"><a:tint val="75000"/></a:schemeClr></a:solidFill></a:defRPr></a:lvl4pPr>'
				+ '  <a:lvl5pPr marL="1828800" indent="0" algn="ctr"><a:buNone/><a:defRPr><a:solidFill><a:schemeClr val="tx1"><a:tint val="75000"/></a:schemeClr></a:solidFill></a:defRPr></a:lvl5pPr>'
				+ '  <a:lvl6pPr marL="2286000" indent="0" algn="ctr"><a:buNone/><a:defRPr><a:solidFill><a:schemeClr val="tx1"><a:tint val="75000"/></a:schemeClr></a:solidFill></a:defRPr></a:lvl6pPr>'
				+ '  <a:lvl7pPr marL="2743200" indent="0" algn="ctr"><a:buNone/><a:defRPr><a:solidFill><a:schemeClr val="tx1"><a:tint val="75000"/></a:schemeClr></a:solidFill></a:defRPr></a:lvl7pPr>'
				+ '  <a:lvl8pPr marL="3200400" indent="0" algn="ctr"><a:buNone/><a:defRPr><a:solidFill><a:schemeClr val="tx1"><a:tint val="75000"/></a:schemeClr></a:solidFill></a:defRPr></a:lvl8pPr>'
				+ '  <a:lvl9pPr marL="3657600" indent="0" algn="ctr"><a:buNone/><a:defRPr><a:solidFill><a:schemeClr val="tx1"><a:tint val="75000"/></a:schemeClr></a:solidFill></a:defRPr></a:lvl9pPr></a:lstStyle><a:p><a:r><a:rPr lang="en-US" smtClean="0"/><a:t>Click to edit Master subtitle style</a:t></a:r><a:endParaRPr lang="en-US"/></a:p></p:txBody></p:sp><p:sp><p:nvSpPr>'
				+ '<p:cNvPr id="4" name="Date Placeholder 3"/><p:cNvSpPr><a:spLocks noGrp="1"/></p:cNvSpPr><p:nvPr><p:ph type="dt" sz="half" idx="10"/></p:nvPr></p:nvSpPr><p:spPr/><p:txBody><a:bodyPr/><a:lstStyle/><a:p><a:fld id="{F8166F1F-CE9B-4651-A6AA-CD717754106B}" type="datetimeFigureOut"><a:rPr lang="en-US" smtClean="0"/><a:t>01/01/2016</a:t></a:fld><a:endParaRPr lang="en-US"/></a:p></p:txBody></p:sp><p:sp><p:nvSpPr>'
				+ '<p:cNvPr id="5" name="Footer Placeholder 4"/><p:cNvSpPr><a:spLocks noGrp="1"/></p:cNvSpPr><p:nvPr><p:ph type="ftr" sz="quarter" idx="11"/></p:nvPr></p:nvSpPr><p:spPr/><p:txBody><a:bodyPr/><a:lstStyle/><a:p><a:endParaRPr lang="en-US"/></a:p></p:txBody></p:sp><p:sp><p:nvSpPr>'
				+ '<p:cNvPr id="6" name="Slide Number Placeholder 5"/><p:cNvSpPr><a:spLocks noGrp="1"/></p:cNvSpPr><p:nvPr><p:ph type="sldNum" sz="quarter" idx="12"/></p:nvPr></p:nvSpPr><p:spPr/><p:txBody><a:bodyPr/><a:lstStyle/><a:p><a:fld id="'+SLDNUMFLDID+'" type="slidenum"><a:rPr lang="en-US" smtClean="0"/><a:t></a:t></a:fld><a:endParaRPr lang="en-US"/></a:p></p:txBody></p:sp></p:spTree></p:cSld>'
				+ '<p:clrMapOvr><a:masterClrMapping/></p:clrMapOvr></p:sldLayout>';
		//
		return strXml;
	}

	// XML-GEN: Next 5 functions run 1-N times (once for each Slide)

	/**
	 * Generates the XML slide resource from a Slide object
	 * @param {Object} inSlide - The slide object to transform into XML
	 * @return {string} strSlideXml - Slide OOXML
	*/
	function makeXmlSlide(inSlide) {
		var intTableNum = 1;

		// STEP 1: Start slide XML
		var strSlideXml = '<?xml version="1.0" encoding="UTF-8" standalone="yes"?>'+CRLF;
		strSlideXml += '<p:sld xmlns:a="http://schemas.openxmlformats.org/drawingml/2006/main" xmlns:r="http://schemas.openxmlformats.org/officeDocument/2006/relationships" xmlns:p="http://schemas.openxmlformats.org/presentationml/2006/main">';
		strSlideXml += '<p:cSld name="'+ inSlide.name +'">';

		// STEP 2: Add background color or background image (if any)
		// A: Background color
		if ( inSlide.slide.back ) strSlideXml += genXmlColorSelection(false, inSlide.slide.back);
		// B: Add background image (using Strech) (if any)
		if ( inSlide.slide.bkgdImgRid ) {
			// FIXME: We should be doing this in the slideLayout...
			strSlideXml += '<p:bg>'
						+ '<p:bgPr><a:blipFill dpi="0" rotWithShape="1">'
						+ '<a:blip r:embed="rId'+ inSlide.slide.bkgdImgRid +'"><a:lum/></a:blip>'
						+ '<a:srcRect/><a:stretch><a:fillRect/></a:stretch></a:blipFill>'
						+ '<a:effectLst/></p:bgPr>'
						+ '</p:bg>';
		}

		// STEP 3: Continue slide by starting spTree node
		strSlideXml += '<p:spTree>';
		strSlideXml += '<p:nvGrpSpPr><p:cNvPr id="1" name=""/><p:cNvGrpSpPr/><p:nvPr/></p:nvGrpSpPr>';
		strSlideXml += '<p:grpSpPr><a:xfrm><a:off x="0" y="0"/><a:ext cx="0" cy="0"/>';
		strSlideXml += '<a:chOff x="0" y="0"/><a:chExt cx="0" cy="0"/></a:xfrm></p:grpSpPr>';

		// STEP 4: Loop over all Slide.data objects and add them to this slide ===============================
		$.each(inSlide.data, function(idx,slideObj){
			var x = 0, y = 0, cx = getSmartParseNumber('75%','X'), cy = 0;
			var locationAttr = "", shapeType = null;

			// A: Set option vars
			slideObj.options = slideObj.options || {};

			if ( slideObj.options.w  || slideObj.options.w  == 0 ) slideObj.options.cx = slideObj.options.w;
			if ( slideObj.options.h  || slideObj.options.h  == 0 ) slideObj.options.cy = slideObj.options.h;
			//
			if ( slideObj.options.x  || slideObj.options.x  == 0 )  x = getSmartParseNumber( slideObj.options.x , 'X' );
			if ( slideObj.options.y  || slideObj.options.y  == 0 )  y = getSmartParseNumber( slideObj.options.y , 'Y' );
			if ( slideObj.options.cx || slideObj.options.cx == 0 ) cx = getSmartParseNumber( slideObj.options.cx, 'X' );
			if ( slideObj.options.cy || slideObj.options.cy == 0 ) cy = getSmartParseNumber( slideObj.options.cy, 'Y' );
			//
			if ( slideObj.options.shape  ) shapeType = getShapeInfo( slideObj.options.shape );
			//
			if ( slideObj.options.flipH  ) locationAttr += ' flipH="1"';
			if ( slideObj.options.flipV  ) locationAttr += ' flipV="1"';
			if ( slideObj.options.rotate ) locationAttr += ' rot="' + convertRotationDegrees(slideObj.options.rotate)+ '"';

			// B: Add OBJECT to current Slide ----------------------------
			switch ( slideObj.type ) {
				case 'table':
					// FIRST: Ensure we have rows - otherwise, bail!
					if ( !slideObj.arrTabRows || (Array.isArray(slideObj.arrTabRows) && slideObj.arrTabRows.length == 0) ) break;

					// Set table vars
					var objTableGrid = {};
					var arrTabRows = slideObj.arrTabRows;
					var objTabOpts = slideObj.options;
					var intColCnt = 0, intColW = 0;

					// Calc number of columns
					// NOTE: Cells may have a colspan, so merely taking the length of the [0] (or any other) row is not
					// ....: sufficient to determine column count. Therefore, check each cell for a colspan and total cols as reqd
					arrTabRows[0].forEach(function(cell,idx){
						var cellOpts = cell.options || cell.opts || null; // DEPRECATED (`opts`)
						intColCnt += ( cellOpts && cellOpts.colspan ? cellOpts.colspan : 1 );
					});

					// STEP 1: Start Table XML =============================
					// NOTE: Non-numeric cNvPr id values will trigger "presentation needs repair" type warning in MS-PPT-2013
					var strXml = '<p:graphicFrame>'
							+ '  <p:nvGraphicFramePr>'
							+ '    <p:cNvPr id="'+ (intTableNum*inSlide.numb + 1) +'" name="Table '+ (intTableNum*inSlide.numb) +'"/>'
							+ '    <p:cNvGraphicFramePr><a:graphicFrameLocks noGrp="1"/></p:cNvGraphicFramePr>'
							+ '    <p:nvPr><p:extLst><p:ext uri="{D42A27DB-BD31-4B8C-83A1-F6EECF244321}"><p14:modId xmlns:p14="http://schemas.microsoft.com/office/powerpoint/2010/main" val="1579011935"/></p:ext></p:extLst></p:nvPr>'
							+ '  </p:nvGraphicFramePr>'
							+ '  <p:xfrm>'
							+ '    <a:off  x="'+ (x  || EMU) +'"  y="'+ (y  || EMU) +'"/>'
							+ '    <a:ext cx="'+ (cx || EMU) +'" cy="'+ (cy || EMU) +'"/>'
							+ '  </p:xfrm>'
							+ '  <a:graphic>'
							+ '    <a:graphicData uri="http://schemas.openxmlformats.org/drawingml/2006/table">'
							+ '      <a:tbl>'
							+ '        <a:tblPr/>';
							// + '        <a:tblPr bandRow="1"/>';

					// FIXME: Support banded rows, first/last row, etc.
					// NOTE: Banding, etc. only shows when using a table style! (or set alt row color if banding)
					// <a:tblPr firstCol="0" firstRow="0" lastCol="0" lastRow="0" bandCol="0" bandRow="1">

					// STEP 2: Set column widths
					// Evenly distribute cols/rows across size provided when applicable (calc them if only overall dimensions were provided)
					// A: Col widths provided?
					if ( Array.isArray(objTabOpts.colW) ) {
						strXml += '<a:tblGrid>';
						for ( var col=0; col<intColCnt; col++ ) {
							strXml += '  <a:gridCol w="'+ Math.round(inch2Emu(objTabOpts.colW[col]) || (slideObj.options.cx/intColCnt)) +'"/>';
						}
						strXml += '</a:tblGrid>';
					}
					// B: Table Width provided without colW? Then distribute cols
					else {
						intColW = ( objTabOpts.colW ? objTabOpts.colW : EMU );
						if ( slideObj.options.cx && !objTabOpts.colW ) intColW = Math.round( slideObj.options.cx / intColCnt ); // FIX: Issue#12
						strXml += '<a:tblGrid>';
						for ( var col=0; col<intColCnt; col++ ) { strXml += '<a:gridCol w="'+ intColW +'"/>'; }
						strXml += '</a:tblGrid>';
					}

					// STEP 3: Build our row arrays into an actual grid to match the XML we will be building next (ISSUE #36)
					// Note row arrays can arrive "lopsided" as in row1:[1,2,3] row2:[3] when first two cols rowspan!,
					// so a simple loop below in XML building wont suffice to build table right.
					// We have to build an actual grid now
					/*
						EX: (A0:rowspan=3, B1:rowspan=2, C1:colspan=2)

						/------|------|------|------\
						|  A0  |  B0  |  C0  |  D0  |
						|      |  B1  |  C1  |      |
						|      |      |  C2  |  D2  |
						\------|------|------|------/
					*/
 					$.each(arrTabRows, function(rIdx,row){
						// A: Create row if needed (recall one may be created in loop below for rowspans, so dont assume we need to create one each iteration)
						if ( !objTableGrid[rIdx] ) objTableGrid[rIdx] = {};

						// B: Loop over all cells
						$(row).each(function(cIdx,cell){
							// DESIGN: NOTE: Row cell arrays can be "uneven" (diff cell count in each) due to rowspan/colspan
							// Therefore, for each cell we run 0->colCount to determien the correct slot for it to reside
							// as the uneven/mixed nature of the data means we cannot use the cIdx value alone.
							// E.g.: the 2nd element in the row array may actually go into the 5th table grid row cell b/c of colspans!
							for (var idx=0; (cIdx+idx)<intColCnt; idx++) {
								var currColIdx = (cIdx + idx);

								if ( !objTableGrid[rIdx][currColIdx] ) {
									// A: Set this cell
									objTableGrid[rIdx][currColIdx] = cell;

									// B: Handle `colspan` or `rowspan` (a {cell} cant have both! FIXME: FUTURE: ROWSPAN & COLSPAN in same cell)
									if ( cell && cell.opts && cell.opts.colspan && !isNaN(Number(cell.opts.colspan)) ) {
										for (var idy=1; idy<Number(cell.opts.colspan); idy++) {
											objTableGrid[rIdx][currColIdx+idy] = {"hmerge":true, text:"hmerge"};
										}
									}
									else if ( cell && cell.opts && cell.opts.rowspan && !isNaN(Number(cell.opts.rowspan)) ) {
										for (var idz=1; idz<Number(cell.opts.rowspan); idz++) {
											if ( !objTableGrid[rIdx+idz] ) objTableGrid[rIdx+idz] = {};
											objTableGrid[rIdx+idz][currColIdx] = {"vmerge":true, text:"vmerge"};
										}
									}

									// C: Break out of colCnt loop now that slot has been filled
									break;
								}
							}
						});
					});
					/* Only useful for rowspan/colspan testing
					if ( objTabOpts.debug ) {
						console.table(objTableGrid);
						var arrText = [];
						$.each(objTableGrid, function(i,row){ var arrRow = []; $.each(row,function(i,cell){ arrRow.push(cell.text); }); arrText.push(arrRow); });
						console.table( arrText );
					}
					*/

					// STEP 4: Build table rows/cells ============================
					$.each(objTableGrid, function(rIdx,rowObj){
						// A: Table Height provided without rowH? Then distribute rows
						var intRowH = 0; // IMPORTANT: Default must be zero for auto-sizing to work
						if ( Array.isArray(objTabOpts.rowH) && objTabOpts.rowH[rIdx] ) intRowH = inch2Emu(Number(objTabOpts.rowH[rIdx]));
						else if ( objTabOpts.rowH && !isNaN(Number(objTabOpts.rowH)) ) intRowH = inch2Emu(Number(objTabOpts.rowH));
						else if ( slideObj.options.cy || slideObj.options.h ) intRowH = ( slideObj.options.h ? inch2Emu(slideObj.options.h) : slideObj.options.cy) / arrTabRows.length;

						// B: Start row
						strXml += '<a:tr h="'+ intRowH +'">';

						// C: Loop over each CELL
						$.each(rowObj, function(cIdx,cell){
							// FIRST: Create cell if needed (handle [null] and other manner of junk values)
							// IMPORTANT: MS-PPTX PROBLEM: using '' will cause PPT to use its own default font/size! (Arial/18 in US)
							// SOLN: Pass a space instead to cement formatting options (Issue #20)
							if ( typeof cell === 'undefined' || cell == null ) cell = { text:' ', options:{} };

							// 1: "hmerge" cells are just place-holders in the table grid - skip those and go to next cell
							if ( cell.hmerge ) return;

							// 2: OPTIONS: Build/set cell options (blocked for code folding) ===========================
							{
								var cellOpts = cell.options || cell.opts || {};
								if ( typeof cell === 'number' || typeof cell === 'string' ) cell = { text:cell.toString() };
								cellOpts.isTableCell = true; // Used to create textBody XML
								cell.options = cellOpts;

								// B: Apply default values (tabOpts being used when cellOpts dont exist):
								// SEE: http://officeopenxml.com/drwTableCellProperties-alignment.php
								['align','bold','border','color','fill','font_face','font_size','margin','marginPt','underline','valign']
								.forEach(function(name,idx){
									if ( objTabOpts[name] && !cellOpts[name] && cellOpts[name] != 0 ) cellOpts[name] = objTabOpts[name];
								});

								var cellValign  = (cellOpts.valign)     ? ' anchor="'+ cellOpts.valign.replace(/^c$/i,'ctr').replace(/^m$/i,'ctr').replace('center','ctr').replace('middle','ctr').replace('top','t').replace('btm','b').replace('bottom','b') +'"' : '';
								var cellColspan = (cellOpts.colspan)    ? ' gridSpan="'+ cellOpts.colspan +'"' : '';
								var cellRowspan = (cellOpts.rowspan)    ? ' rowSpan="'+ cellOpts.rowspan +'"' : '';
								var cellFill    = ((cell.optImp && cell.optImp.fill)  || cellOpts.fill ) ? ' <a:solidFill><a:srgbClr val="'+ ((cell.optImp && cell.optImp.fill) || cellOpts.fill.replace('#','')) +'"/></a:solidFill>' : '';
								var cellMargin  = ( cellOpts.margin == 0 || cellOpts.margin ? cellOpts.margin : (cellOpts.marginPt || DEF_CELL_MARGIN_PT) );
								if ( !Array.isArray(cellMargin) && typeof cellMargin === 'number' ) cellMargin = [cellMargin,cellMargin,cellMargin,cellMargin];
								cellMargin = ' marL="'+ cellMargin[3]*ONEPT +'" marR="'+ cellMargin[1]*ONEPT +'" marT="'+ cellMargin[0]*ONEPT +'" marB="'+ cellMargin[2]*ONEPT +'"';
							}

							// FIXME: Cell NOWRAP property (text wrap: add to a:tcPr (horzOverflow="overflow" or whatev opts exist)

							// 3: ROWSPAN: Add dummy cells for any active rowspan
							if ( cell.vmerge ) {
								strXml += '<a:tc vMerge="1"><a:tcPr/></a:tc>';
								return;
							}

							// 4: Set CELL content and properties ==================================
							strXml += '<a:tc'+ cellColspan + cellRowspan +'>' + genXmlTextBody(cell) + '<a:tcPr'+ cellMargin + cellValign +'>';

							// 5: Borders: Add any borders
							if ( cellOpts.border && typeof cellOpts.border === 'string' ) {
								strXml += '  <a:lnL w="'+ ONEPT +'" cap="flat" cmpd="sng" algn="ctr"><a:solidFill><a:srgbClr val="'+ cellOpts.border +'"/></a:solidFill></a:lnL>';
								strXml += '  <a:lnR w="'+ ONEPT +'" cap="flat" cmpd="sng" algn="ctr"><a:solidFill><a:srgbClr val="'+ cellOpts.border +'"/></a:solidFill></a:lnR>';
								strXml += '  <a:lnT w="'+ ONEPT +'" cap="flat" cmpd="sng" algn="ctr"><a:solidFill><a:srgbClr val="'+ cellOpts.border +'"/></a:solidFill></a:lnT>';
								strXml += '  <a:lnB w="'+ ONEPT +'" cap="flat" cmpd="sng" algn="ctr"><a:solidFill><a:srgbClr val="'+ cellOpts.border +'"/></a:solidFill></a:lnB>';
							}
							else if ( cellOpts.border && Array.isArray(cellOpts.border) ) {
								$.each([ {idx:3,name:'lnL'}, {idx:1,name:'lnR'}, {idx:0,name:'lnT'}, {idx:2,name:'lnB'} ], function(i,obj){
									if ( cellOpts.border[obj.idx] ) {
										var strC = '<a:solidFill><a:srgbClr val="'+ ((cellOpts.border[obj.idx].color) ? cellOpts.border[obj.idx].color : '666666') +'"/></a:solidFill>';
										var intW = (cellOpts.border[obj.idx] && (cellOpts.border[obj.idx].pt || cellOpts.border[obj.idx].pt == 0)) ? (ONEPT * Number(cellOpts.border[obj.idx].pt)) : ONEPT;
										strXml += '<a:'+ obj.name +' w="'+ intW +'" cap="flat" cmpd="sng" algn="ctr">'+ strC +'</a:'+ obj.name +'>';
									}
									else strXml += '<a:'+ obj.name +' w="0"><a:miter lim="400000" /></a:'+ obj.name +'>';
								});
							}
							else if ( cellOpts.border && typeof cellOpts.border === 'object' ) {
								var intW = (cellOpts.border && (cellOpts.border.pt || cellOpts.border.pt == 0) ) ? (ONEPT * Number(cellOpts.border.pt)) : ONEPT;
								var strClr = '<a:solidFill><a:srgbClr val="'+ ((cellOpts.border.color) ? cellOpts.border.color.replace('#','') : '666666') +'"/></a:solidFill>';
								var strAttr = '<a:prstDash val="';
								strAttr += ((cellOpts.border.type && cellOpts.border.type.toLowerCase().indexOf('dash') > -1) ? "sysDash" : "solid" );
								strAttr += '"/><a:round/><a:headEnd type="none" w="med" len="med"/><a:tailEnd type="none" w="med" len="med"/>';
								// *** IMPORTANT! *** LRTB order matters! (Reorder a line below to watch the borders go wonky in MS-PPT-2013!!)
								strXml += '<a:lnL w="'+ intW +'" cap="flat" cmpd="sng" algn="ctr">'+ strClr + strAttr +'</a:lnL>';
								strXml += '<a:lnR w="'+ intW +'" cap="flat" cmpd="sng" algn="ctr">'+ strClr + strAttr +'</a:lnR>';
								strXml += '<a:lnT w="'+ intW +'" cap="flat" cmpd="sng" algn="ctr">'+ strClr + strAttr +'</a:lnT>';
								strXml += '<a:lnB w="'+ intW +'" cap="flat" cmpd="sng" algn="ctr">'+ strClr + strAttr +'</a:lnB>';
								// *** IMPORTANT! *** LRTB order matters!
							}

							// 6: Close cell Properties & Cell
							strXml += cellFill;
							strXml += '  </a:tcPr>';
							strXml += ' </a:tc>';

							// LAST: COLSPAN: Add a 'merged' col for each column being merged (SEE: http://officeopenxml.com/drwTableGrid.php)
							if ( cellOpts.colspan ) {
								for (var tmp=1; tmp<Number(cellOpts.colspan); tmp++) { strXml += '<a:tc hMerge="1"><a:tcPr/></a:tc>'; }
							}
						});

						// D: Complete row
						strXml += '</a:tr>';
					});

					// STEP 5: Complete table
					strXml += '      </a:tbl>';
					strXml += '    </a:graphicData>';
					strXml += '  </a:graphic>';
					strXml += '</p:graphicFrame>';

					// STEP 6: Set table XML
					strSlideXml += strXml;

					// LAST: Increment counter
					intTableNum++;
					break;

				case 'text':
					// Lines can have zero cy, but text should not
					if ( !slideObj.options.line && cy == 0 ) cy = (EMU * 0.3);

					// Margin/Padding/Inset for textboxes
					if ( slideObj.options.margin && Array.isArray(slideObj.options.margin) ) {
						slideObj.options.bodyProp.lIns = (slideObj.options.margin[0] * ONEPT || 0);
						slideObj.options.bodyProp.rIns = (slideObj.options.margin[1] * ONEPT || 0);
						slideObj.options.bodyProp.bIns = (slideObj.options.margin[2] * ONEPT || 0);
						slideObj.options.bodyProp.tIns = (slideObj.options.margin[3] * ONEPT || 0);
					}
					else if ( (slideObj.options.margin || slideObj.options.margin == 0) && Number.isInteger(slideObj.options.margin) ) {
						slideObj.options.bodyProp.lIns = (slideObj.options.margin * ONEPT);
						slideObj.options.bodyProp.rIns = (slideObj.options.margin * ONEPT);
						slideObj.options.bodyProp.bIns = (slideObj.options.margin * ONEPT);
						slideObj.options.bodyProp.tIns = (slideObj.options.margin * ONEPT);
					}

					var effectsList = '';
					if ( shapeType == null ) shapeType = getShapeInfo(null);

					// A: Start SHAPE =======================================================
					strSlideXml += '<p:sp>';

					// B: The addition of the "txBox" attribute is the sole determiner of if an object is a Shape or Textbox
					strSlideXml += '<p:nvSpPr><p:cNvPr id="'+ (idx+2) +'" name="Object '+ (idx+1) +'"/>';
					strSlideXml += '<p:cNvSpPr' + ((slideObj.options && slideObj.options.isTextBox) ? ' txBox="1"/><p:nvPr/>' : '/><p:nvPr/>');
					strSlideXml += '</p:nvSpPr>';
					strSlideXml += '<p:spPr><a:xfrm' + locationAttr + '>';
					strSlideXml += '<a:off x="'  + x  + '" y="'  + y  + '"/>';
					strSlideXml += '<a:ext cx="' + cx + '" cy="' + cy + '"/></a:xfrm>';
					strSlideXml += '<a:prstGeom prst="' + shapeType.name + '"><a:avLst>'
						+ (slideObj.options.rectRadius ? '<a:gd name="adj" fmla="val '+ Math.round(slideObj.options.rectRadius * EMU * 100000 / Math.min(cx, cy)) +'" />' : '')
						+ '</a:avLst></a:prstGeom>';

					// Option: FILL
					strSlideXml += ( slideObj.options.fill ? genXmlColorSelection(slideObj.options.fill) : '<a:noFill/>' );

					// Shape Type: LINE: line color
					if ( slideObj.options.line ) {
						strSlideXml += '<a:ln'+ ( slideObj.options.line_size ? ' w="'+ (slideObj.options.line_size*ONEPT) +'"' : '') +'>';
						strSlideXml += genXmlColorSelection( slideObj.options.line );
						if ( slideObj.options.line_dash ) strSlideXml += '<a:prstDash val="' + slideObj.options.line_dash + '"/>';
						if ( slideObj.options.line_head ) strSlideXml += '<a:headEnd type="' + slideObj.options.line_head + '"/>';
						if ( slideObj.options.line_tail ) strSlideXml += '<a:tailEnd type="' + slideObj.options.line_tail + '"/>';
						strSlideXml += '</a:ln>';
					}

					// EFFECTS > SHADOW: REF: @see http://officeopenxml.com/drwSp-effects.php
					if ( slideObj.options.shadow ) {
						slideObj.options.shadow.type    = ( slideObj.options.shadow.type    || 'outer' );
						slideObj.options.shadow.blur    = ( slideObj.options.shadow.blur    || 8 ) * ONEPT;
						slideObj.options.shadow.offset  = ( slideObj.options.shadow.offset  || 4 ) * ONEPT;
						slideObj.options.shadow.angle   = ( slideObj.options.shadow.angle   || 270 ) * 60000;
						slideObj.options.shadow.color   = ( slideObj.options.shadow.color   || '000000' );
						slideObj.options.shadow.opacity = ( slideObj.options.shadow.opacity || 0.75 ) * 100000;

						strSlideXml += '<a:effectLst>';
						strSlideXml += '<a:'+ slideObj.options.shadow.type +'Shdw sx="100000" sy="100000" kx="0" ky="0" ';
						strSlideXml += ' algn="bl" rotWithShape="0" blurRad="'+ slideObj.options.shadow.blur +'" ';
						strSlideXml += ' dist="'+ slideObj.options.shadow.offset +'" dir="'+ slideObj.options.shadow.angle +'">';
						strSlideXml += '<a:srgbClr val="'+ slideObj.options.shadow.color +'">';
						strSlideXml += '<a:alpha val="'+ slideObj.options.shadow.opacity +'"/></a:srgbClr>'
						strSlideXml += '</a:outerShdw>';
						strSlideXml += '</a:effectLst>';
					}

					/* FIXME: FUTURE: Text wrapping (copied from MS-PPTX export)
					// Commented out b/c i'm not even sure this works - current code produces text that wraps in shapes and textboxes, so...
					if ( slideObj.options.textWrap ) {
						strSlideXml += '<a:extLst>'
									+ '<a:ext uri="{C572A759-6A51-4108-AA02-DFA0A04FC94B}">'
									+ '<ma14:wrappingTextBoxFlag xmlns:ma14="http://schemas.microsoft.com/office/mac/drawingml/2011/main" val="1" />'
									+ '</a:ext>'
									+ '</a:extLst>';
					}
					*/

					// B: Close Shape Properties
					strSlideXml += '</p:spPr>';

					// Add formatted text
					strSlideXml += genXmlTextBody(slideObj);

					// LAST: Close SHAPE =======================================================
					strSlideXml += '</p:sp>';
					break;

				case 'image':
			        strSlideXml += '<p:pic>';
					strSlideXml += '  <p:nvPicPr>'
					strSlideXml += '    <p:cNvPr id="'+ (idx + 2) +'" name="Object '+ (idx + 1) +'" descr="'+ slideObj.image +'">';
					if ( slideObj.hyperlink ) strSlideXml += '<a:hlinkClick r:id="rId'+ slideObj.hyperlink.rId +'" tooltip="'+ (slideObj.hyperlink.tooltip ? decodeXmlEntities(slideObj.hyperlink.tooltip) : '') +'"/>';
					strSlideXml += '    </p:cNvPr>';
			        strSlideXml += '    <p:cNvPicPr><a:picLocks noChangeAspect="1"/></p:cNvPicPr><p:nvPr/>';
					strSlideXml += '  </p:nvPicPr>';
					strSlideXml += '<p:blipFill><a:blip r:embed="rId' + slideObj.imageRid + '" cstate="print"/><a:stretch><a:fillRect/></a:stretch></p:blipFill>';
					strSlideXml += '<p:spPr>'
					strSlideXml += ' <a:xfrm' + locationAttr + '>'
					strSlideXml += '  <a:off  x="' + x  + '"  y="' + y  + '"/>'
					strSlideXml += '  <a:ext cx="' + cx + '" cy="' + cy + '"/>'
					strSlideXml += ' </a:xfrm>'
					strSlideXml += ' <a:prstGeom prst="rect"><a:avLst/></a:prstGeom>'
					strSlideXml += '</p:spPr>';
					strSlideXml += '</p:pic>';
					break;

				case 'media':
					if ( slideObj.mtype == 'online' ) {
						strSlideXml += '<p:pic>';
						strSlideXml += ' <p:nvPicPr>';
						// IMPORTANT: <p:cNvPr id="" value is critical - if not the same number as preiew image rId, PowerPoint throws error!
						strSlideXml += ' <p:cNvPr id="'+ (slideObj.mediaRid+2) +'" name="Picture'+ (idx + 1) +'"/>';
						strSlideXml += ' <p:cNvPicPr/>';
						strSlideXml += ' <p:nvPr>';
						strSlideXml += '  <a:videoFile r:link="rId'+ slideObj.mediaRid +'"/>';
						strSlideXml += ' </p:nvPr>';
						strSlideXml += ' </p:nvPicPr>';
						strSlideXml += ' <p:blipFill><a:blip r:embed="rId'+ (slideObj.mediaRid+2) +'"/><a:stretch><a:fillRect/></a:stretch></p:blipFill>'; // NOTE: Preview image is required!
						strSlideXml += ' <p:spPr>';
						strSlideXml += '  <a:xfrm' + locationAttr + '>';
						strSlideXml += '   <a:off x="'  + x  + '" y="'  + y  + '"/>';
						strSlideXml += '   <a:ext cx="' + cx + '" cy="' + cy + '"/>';
						strSlideXml += '  </a:xfrm>';
						strSlideXml += '  <a:prstGeom prst="rect"><a:avLst/></a:prstGeom>';
						strSlideXml += ' </p:spPr>';
						strSlideXml += '</p:pic>';
					}
					else {
						strSlideXml += '<p:pic>';
						strSlideXml += ' <p:nvPicPr>';
						// IMPORTANT: <p:cNvPr id="" value is critical - if not the same number as preiew image rId, PowerPoint throws error!
						strSlideXml += ' <p:cNvPr id="'+ (slideObj.mediaRid+2) +'" name="'+ slideObj.media.split('/').pop().split('.').shift() +'"><a:hlinkClick r:id="" action="ppaction://media"/></p:cNvPr>';
						strSlideXml += ' <p:cNvPicPr><a:picLocks noChangeAspect="1"/></p:cNvPicPr>';
						strSlideXml += ' <p:nvPr>';
						strSlideXml += '  <a:videoFile r:link="rId'+ slideObj.mediaRid +'"/>';
						strSlideXml += '  <p:extLst>';
						strSlideXml += '   <p:ext uri="{DAA4B4D4-6D71-4841-9C94-3DE7FCFB9230}">';
						strSlideXml += '    <p14:media xmlns:p14="http://schemas.microsoft.com/office/powerpoint/2010/main" r:embed="rId' + (slideObj.mediaRid+1) + '"/>';
						strSlideXml += '   </p:ext>';
						strSlideXml += '  </p:extLst>';
						strSlideXml += ' </p:nvPr>';
						strSlideXml += ' </p:nvPicPr>';
						strSlideXml += ' <p:blipFill><a:blip r:embed="rId'+ (slideObj.mediaRid+2) +'"/><a:stretch><a:fillRect/></a:stretch></p:blipFill>'; // NOTE: Preview image is required!
						strSlideXml += ' <p:spPr>';
						strSlideXml += '  <a:xfrm' + locationAttr + '>';
						strSlideXml += '   <a:off x="'  + x  + '" y="'  + y  + '"/>';
						strSlideXml += '   <a:ext cx="' + cx + '" cy="' + cy + '"/>';
						strSlideXml += '  </a:xfrm>';
						strSlideXml += '  <a:prstGeom prst="rect"><a:avLst/></a:prstGeom>';
						strSlideXml += ' </p:spPr>';
						strSlideXml += '</p:pic>';
					}
					break;

				case 'chart':
					strSlideXml += '<p:graphicFrame>';
					strSlideXml += ' <p:nvGraphicFramePr>';
					strSlideXml += '   <p:cNvPr id="'+ (idx + 2) +'" name="Chart '+ (idx + 1) +'"/>';
					strSlideXml += '   <p:cNvGraphicFramePr/>';
					strSlideXml += '   <p:nvPr/>';
					strSlideXml += ' </p:nvGraphicFramePr>';
					strSlideXml += ' <p:xfrm>'
					strSlideXml += '  <a:off  x="' + x  + '"  y="' + y  + '"/>'
					strSlideXml += '  <a:ext cx="' + cx + '" cy="' + cy + '"/>'
					strSlideXml += ' </p:xfrm>'
					strSlideXml += ' <a:graphic xmlns:a="http://schemas.openxmlformats.org/drawingml/2006/main">';
					strSlideXml += '  <a:graphicData uri="http://schemas.openxmlformats.org/drawingml/2006/chart">';
					strSlideXml += '   <c:chart r:id="rId'+ (slideObj.chartRid) +'" xmlns:c="http://schemas.openxmlformats.org/drawingml/2006/chart"/>';
					strSlideXml += '  </a:graphicData>';
					strSlideXml += ' </a:graphic>';
					strSlideXml += '</p:graphicFrame>';
					break;
			}
		});

		// STEP 5: Add slide numbers last (if any)
		if ( inSlide.slideNumberObj || inSlide.hasSlideNumber ) {
			if ( !inSlide.slideNumberObj ) inSlide.slideNumberObj = { x:0.3, y:'90%' }

			// TODO: FIXME: page numbers over 99 wrap in PPT-2013 (Desktop)
			strSlideXml += '<p:sp>'
				+ '  <p:nvSpPr>'
				+ '  <p:cNvPr id="25" name="Shape 25"/><p:cNvSpPr/><p:nvPr><p:ph type="sldNum" sz="quarter" idx="4294967295"/></p:nvPr></p:nvSpPr>'
				+ '  <p:spPr>'
				+ '    <a:xfrm><a:off x="'+ getSmartParseNumber(inSlide.slideNumberObj.x, 'X') +'" y="'+ getSmartParseNumber(inSlide.slideNumberObj.y, 'Y') +'"/><a:ext cx="400000" cy="300000"/></a:xfrm>'
				+ '    <a:prstGeom prst="rect"><a:avLst/></a:prstGeom>'
				+ '    <a:extLst>'
				+ '      <a:ext uri="{C572A759-6A51-4108-AA02-DFA0A04FC94B}"><ma14:wrappingTextBoxFlag val="0" xmlns:ma14="http://schemas.microsoft.com/office/mac/drawingml/2011/main"/></a:ext>'
				+ '    </a:extLst>'
				+ '  </p:spPr>';
			// ISSUE #68: "Page number styling"
			strSlideXml += '<p:txBody>';
			strSlideXml += '  <a:bodyPr/>';
			strSlideXml += '  <a:lstStyle><a:lvl1pPr>';
			if ( inSlide.slideNumberObj.fontFace || inSlide.slideNumberObj.fontSize || inSlide.slideNumberObj.color ) {
				strSlideXml += '<a:defRPr sz="'+ (inSlide.slideNumberObj.fontSize || '12') +'00">';
				if ( inSlide.slideNumberObj.color ) strSlideXml += genXmlColorSelection(inSlide.slideNumberObj.color);
				if ( inSlide.slideNumberObj.fontFace ) strSlideXml += '<a:latin typeface="'+ inSlide.slideNumberObj.fontFace +'"/><a:cs typeface="'+ inSlide.slideNumberObj.fontFace +'"/>';
				strSlideXml += '</a:defRPr>';
			}
			strSlideXml += '</a:lvl1pPr></a:lstStyle>';
			strSlideXml += '<a:p><a:pPr/><a:fld id="'+SLDNUMFLDID+'" type="slidenum"/></a:p></p:txBody>'
			strSlideXml += '</p:sp>';
		}

		// STEP 6: Close spTree and finalize slide XML
		strSlideXml += '</p:spTree>';
		/* FIXME: Remove this in 2.0.0 (commented for 1.6.0)
		strSlideXml += '<p:extLst>';
		strSlideXml += ' <p:ext uri="{BB962C8B-B14F-4D97-AF65-F5344CB8AC3E}">';
		strSlideXml += '  <p14:creationId xmlns:p14="http://schemas.microsoft.com/office/powerpoint/2010/main" val="1544976994"/>';
		strSlideXml += ' </p:ext>';
		strSlideXml += '</p:extLst>';
		*/
		strSlideXml += '</p:cSld>';
		strSlideXml += '<p:clrMapOvr><a:masterClrMapping/></p:clrMapOvr>';
		strSlideXml += '</p:sld>';

		// LAST: Return
		return strSlideXml;
	}

	function makeXmlSlideLayoutRel(inSlideNum) {
		var strXml = '<?xml version="1.0" encoding="UTF-8" standalone="yes"?>'+CRLF;
			strXml += '<Relationships xmlns="http://schemas.openxmlformats.org/package/2006/relationships">';
			//?strXml += '  <Relationship Id="rId'+ inSlideNum +'" Target="../slideMasters/slideMaster'+ inSlideNum +'.xml" Type="http://schemas.openxmlformats.org/officeDocument/2006/relationships/slideMaster"/>';
			//strXml += '  <Relationship Id="rId1" Target="../slideMasters/slideMaster'+ inSlideNum +'.xml" Type="http://schemas.openxmlformats.org/officeDocument/2006/relationships/slideMaster"/>';
			strXml += '  <Relationship Id="rId1" Target="../slideMasters/slideMaster1.xml" Type="http://schemas.openxmlformats.org/officeDocument/2006/relationships/slideMaster"/>';
			strXml += '</Relationships>';
		//
		return strXml;
	}

	function makeXmlSlideRel(inSlideNum) {
		var strXml = '<?xml version="1.0" encoding="UTF-8" standalone="yes"?>'+CRLF
			+ '<Relationships xmlns="http://schemas.openxmlformats.org/package/2006/relationships">'
			+ ' <Relationship Id="rId1" Target="../slideLayouts/slideLayout'+ inSlideNum +'.xml" Type="http://schemas.openxmlformats.org/officeDocument/2006/relationships/slideLayout"/>';

		// Add any rels for this Slide (image/audio/video/youtube/chart)
		gObjPptx.slides[inSlideNum-1].rels.forEach(function(rel,idx){
			if      ( rel.type.toLowerCase().indexOf('image')  > -1 ) {
				strXml += '<Relationship Id="rId'+ rel.rId +'" Target="'+ rel.Target +'" Type="http://schemas.openxmlformats.org/officeDocument/2006/relationships/image"/>';
			}
			else if ( rel.type.toLowerCase().indexOf('chart')  > -1 ) {
				strXml += '<Relationship Id="rId'+ rel.rId +'" Target="'+ rel.Target +'" Type="http://schemas.openxmlformats.org/officeDocument/2006/relationships/chart"/>';
			}
			else if ( rel.type.toLowerCase().indexOf('audio')  > -1 ) {
				// As media has *TWO* rel entries per item, check for first one, if found add second rel with alt style
				if ( strXml.indexOf(' Target="'+ rel.Target +'"') > -1 )
					strXml += '<Relationship Id="rId'+ rel.rId +'" Target="'+ rel.Target +'" Type="http://schemas.microsoft.com/office/2007/relationships/media"/>';
				else
					strXml += '<Relationship Id="rId'+ rel.rId +'" Target="'+ rel.Target +'" Type="http://schemas.openxmlformats.org/officeDocument/2006/relationships/audio"/>';
			}
			else if ( rel.type.toLowerCase().indexOf('video')  > -1 ) {
				// As media has *TWO* rel entries per item, check for first one, if found add second rel with alt style
				if ( strXml.indexOf(' Target="'+ rel.Target +'"') > -1 )
					strXml += '<Relationship Id="rId'+ rel.rId +'" Target="'+ rel.Target +'" Type="http://schemas.microsoft.com/office/2007/relationships/media"/>';
				else
					strXml += '<Relationship Id="rId'+ rel.rId +'" Target="'+ rel.Target +'" Type="http://schemas.openxmlformats.org/officeDocument/2006/relationships/video"/>';
			}
			else if ( rel.type.toLowerCase().indexOf('online') > -1 ) {
				// As media has *TWO* rel entries per item, check for first one, if found add second rel with alt style
				if ( strXml.indexOf(' Target="'+ rel.Target +'"') > -1 )
					strXml += '<Relationship Id="rId'+ rel.rId +'" Target="'+ rel.Target +'" Type="http://schemas.microsoft.com/office/2007/relationships/image"/>';
				else
					strXml += '<Relationship Id="rId'+ rel.rId +'" Target="'+ rel.Target +'" TargetMode="External" Type="http://schemas.openxmlformats.org/officeDocument/2006/relationships/video"/>';
			}
			else if ( rel.type.toLowerCase().indexOf('hyperlink') > -1 ) {
				strXml += '<Relationship Id="rId'+ rel.rId +'" Target="'+ rel.Target +'" TargetMode="External" Type="http://schemas.openxmlformats.org/officeDocument/2006/relationships/hyperlink"/>';
			}
		});

		strXml += '</Relationships>';
		//
		return strXml;
	}

	function makeXmlSlideMaster() {
		var intSlideLayoutId = 2147483649;
		var strXml = '<?xml version="1.0" encoding="UTF-8" standalone="yes"?>'+CRLF
					+ '<p:sldMaster xmlns:a="http://schemas.openxmlformats.org/drawingml/2006/main" xmlns:r="http://schemas.openxmlformats.org/officeDocument/2006/relationships" xmlns:p="http://schemas.openxmlformats.org/presentationml/2006/main">'
					+ '  <p:cSld><p:bg><p:bgRef idx="1001"><a:schemeClr val="bg1"/></p:bgRef></p:bg><p:spTree><p:nvGrpSpPr><p:cNvPr id="1" name=""/><p:cNvGrpSpPr/><p:nvPr/></p:nvGrpSpPr><p:grpSpPr><a:xfrm><a:off x="0" y="0"/><a:ext cx="0" cy="0"/><a:chOff x="0" y="0"/><a:chExt cx="0" cy="0"/></a:xfrm></p:grpSpPr><p:sp><p:nvSpPr>'
					+ '<p:cNvPr id="2" name="Title Placeholder 1"/><p:cNvSpPr><a:spLocks noGrp="1"/></p:cNvSpPr><p:nvPr><p:ph type="title"/></p:nvPr></p:nvSpPr><p:spPr><a:xfrm><a:off x="457200" y="274638"/><a:ext cx="8229600" cy="1143000"/></a:xfrm><a:prstGeom prst="rect"><a:avLst/></a:prstGeom></p:spPr><p:txBody><a:bodyPr vert="horz" lIns="91440" tIns="45720" rIns="91440" bIns="45720" rtlCol="0" anchor="ctr"><a:normAutofit/></a:bodyPr><a:lstStyle/><a:p><a:r><a:rPr lang="en-US" smtClean="0"/><a:t>Click to edit Master title style</a:t></a:r><a:endParaRPr lang="en-US"/></a:p></p:txBody></p:sp><p:sp><p:nvSpPr>'
					+ '<p:cNvPr id="3" name="Text Placeholder 2"/><p:cNvSpPr><a:spLocks noGrp="1"/></p:cNvSpPr><p:nvPr><p:ph type="body" idx="1"/></p:nvPr></p:nvSpPr><p:spPr><a:xfrm><a:off x="457200" y="1600200"/><a:ext cx="8229600" cy="4525963"/></a:xfrm><a:prstGeom prst="rect"><a:avLst/></a:prstGeom></p:spPr><p:txBody><a:bodyPr vert="horz" lIns="91440" tIns="45720" rIns="91440" bIns="45720" rtlCol="0"><a:normAutofit/></a:bodyPr><a:lstStyle/><a:p><a:pPr lvl="0"/><a:r><a:rPr lang="en-US" smtClean="0"/><a:t>Click to edit Master text styles</a:t></a:r></a:p><a:p><a:pPr lvl="1"/><a:r><a:rPr lang="en-US" smtClean="0"/><a:t>Second level</a:t></a:r></a:p><a:p><a:pPr lvl="2"/><a:r><a:rPr lang="en-US" smtClean="0"/><a:t>Third level</a:t></a:r></a:p><a:p><a:pPr lvl="3"/><a:r><a:rPr lang="en-US" smtClean="0"/><a:t>Fourth level</a:t></a:r></a:p><a:p><a:pPr lvl="4"/><a:r><a:rPr lang="en-US" smtClean="0"/><a:t>Fifth level</a:t></a:r><a:endParaRPr lang="en-US"/></a:p></p:txBody></p:sp><p:sp><p:nvSpPr>'
					+ '<p:cNvPr id="4" name="Date Placeholder 3"/><p:cNvSpPr><a:spLocks noGrp="1"/></p:cNvSpPr><p:nvPr><p:ph type="dt" sz="half" idx="2"/></p:nvPr></p:nvSpPr><p:spPr><a:xfrm><a:off x="457200" y="6356350"/><a:ext cx="2133600" cy="365125"/></a:xfrm><a:prstGeom prst="rect"><a:avLst/></a:prstGeom></p:spPr><p:txBody><a:bodyPr vert="horz" lIns="91440" tIns="45720" rIns="91440" bIns="45720" rtlCol="0" anchor="ctr"/><a:lstStyle><a:lvl1pPr algn="l"><a:defRPr sz="1200"><a:solidFill><a:schemeClr val="tx1"><a:tint val="75000"/></a:schemeClr></a:solidFill></a:defRPr></a:lvl1pPr></a:lstStyle><a:p><a:fld id="{F8166F1F-CE9B-4651-A6AA-CD717754106B}" type="datetimeFigureOut"><a:rPr lang="en-US" smtClean="0"/><a:t>12/25/2015</a:t></a:fld><a:endParaRPr lang="en-US"/></a:p></p:txBody></p:sp><p:sp><p:nvSpPr>'
					+ '<p:cNvPr id="5" name="Footer Placeholder 4"/><p:cNvSpPr><a:spLocks noGrp="1"/></p:cNvSpPr><p:nvPr><p:ph type="ftr" sz="quarter" idx="3"/></p:nvPr></p:nvSpPr><p:spPr><a:xfrm><a:off x="3124200" y="6356350"/><a:ext cx="2895600" cy="365125"/></a:xfrm><a:prstGeom prst="rect"><a:avLst/></a:prstGeom></p:spPr><p:txBody><a:bodyPr vert="horz" lIns="91440" tIns="45720" rIns="91440" bIns="45720" rtlCol="0" anchor="ctr"/><a:lstStyle><a:lvl1pPr algn="ctr"><a:defRPr sz="1200"><a:solidFill><a:schemeClr val="tx1"><a:tint val="75000"/></a:schemeClr></a:solidFill></a:defRPr></a:lvl1pPr></a:lstStyle><a:p><a:endParaRPr lang="en-US"/></a:p></p:txBody></p:sp><p:sp><p:nvSpPr>'
					+ '<p:cNvPr id="6" name="Slide Number Placeholder 5"/><p:cNvSpPr><a:spLocks noGrp="1"/></p:cNvSpPr><p:nvPr><p:ph type="sldNum" sz="quarter" idx="4"/></p:nvPr></p:nvSpPr><p:spPr><a:xfrm><a:off x="6553200" y="6356350"/><a:ext cx="2133600" cy="365125"/></a:xfrm><a:prstGeom prst="rect"><a:avLst/></a:prstGeom></p:spPr><p:txBody><a:bodyPr vert="horz" lIns="91440" tIns="45720" rIns="91440" bIns="45720" rtlCol="0" anchor="ctr"/><a:lstStyle><a:lvl1pPr algn="r"><a:defRPr sz="1200"><a:solidFill><a:schemeClr val="tx1"><a:tint val="75000"/></a:schemeClr></a:solidFill></a:defRPr></a:lvl1pPr></a:lstStyle><a:p><a:fld id="'+SLDNUMFLDID+'" type="slidenum"><a:rPr lang="en-US" smtClean="0"/><a:t></a:t></a:fld><a:endParaRPr lang="en-US"/></a:p></p:txBody></p:sp></p:spTree></p:cSld><p:clrMap bg1="lt1" tx1="dk1" bg2="lt2" tx2="dk2" accent1="accent1" accent2="accent2" accent3="accent3" accent4="accent4" accent5="accent5" accent6="accent6" hlink="hlink" folHlink="folHlink"/>'
					+ '<p:sldLayoutIdLst>';
		// Create a sldLayout for each SLIDE
		for ( var idx=1; idx<=gObjPptx.slides.length; idx++ ) {
			strXml += ' <p:sldLayoutId id="'+ intSlideLayoutId +'" r:id="rId'+ idx +'"/>';
			intSlideLayoutId++;
		}
		strXml += '</p:sldLayoutIdLst>'
					+ '<p:txStyles>'
					+ ' <p:titleStyle>'
					+ '  <a:lvl1pPr algn="ctr" defTabSz="914400" rtl="0" eaLnBrk="1" latinLnBrk="0" hangingPunct="1"><a:spcBef><a:spcPct val="0"/></a:spcBef><a:buNone/><a:defRPr sz="4400" kern="1200"><a:solidFill><a:schemeClr val="tx1"/></a:solidFill><a:latin typeface="+mj-lt"/><a:ea typeface="+mj-ea"/><a:cs typeface="+mj-cs"/></a:defRPr></a:lvl1pPr>'
					+ ' </p:titleStyle>'
					+ ' <p:bodyStyle>'
					+ '  <a:lvl1pPr marL="342900" indent="-342900" algn="l" defTabSz="914400" rtl="0" eaLnBrk="1" latinLnBrk="0" hangingPunct="1"><a:spcBef><a:spcPct val="20000"/></a:spcBef><a:buFont typeface="Arial" pitchFamily="34" charset="0"/><a:buChar char="?"/><a:defRPr sz="3200" kern="1200"><a:solidFill><a:schemeClr val="tx1"/></a:solidFill><a:latin typeface="+mn-lt"/><a:ea typeface="+mn-ea"/><a:cs typeface="+mn-cs"/></a:defRPr></a:lvl1pPr>'
					+ '  <a:lvl2pPr marL="742950" indent="-285750" algn="l" defTabSz="914400" rtl="0" eaLnBrk="1" latinLnBrk="0" hangingPunct="1"><a:spcBef><a:spcPct val="20000"/></a:spcBef><a:buFont typeface="Arial" pitchFamily="34" charset="0"/><a:buChar char="?"/><a:defRPr sz="2800" kern="1200"><a:solidFill><a:schemeClr val="tx1"/></a:solidFill><a:latin typeface="+mn-lt"/><a:ea typeface="+mn-ea"/><a:cs typeface="+mn-cs"/></a:defRPr></a:lvl2pPr>'
					+ '  <a:lvl3pPr marL="1143000" indent="-228600" algn="l" defTabSz="914400" rtl="0" eaLnBrk="1" latinLnBrk="0" hangingPunct="1"><a:spcBef><a:spcPct val="20000"/></a:spcBef><a:buFont typeface="Arial" pitchFamily="34" charset="0"/><a:buChar char="?"/><a:defRPr sz="2400" kern="1200"><a:solidFill><a:schemeClr val="tx1"/></a:solidFill><a:latin typeface="+mn-lt"/><a:ea typeface="+mn-ea"/><a:cs typeface="+mn-cs"/></a:defRPr></a:lvl3pPr>'
					+ '  <a:lvl4pPr marL="1600200" indent="-228600" algn="l" defTabSz="914400" rtl="0" eaLnBrk="1" latinLnBrk="0" hangingPunct="1"><a:spcBef><a:spcPct val="20000"/></a:spcBef><a:buFont typeface="Arial" pitchFamily="34" charset="0"/><a:buChar char="?"/><a:defRPr sz="2000" kern="1200"><a:solidFill><a:schemeClr val="tx1"/></a:solidFill><a:latin typeface="+mn-lt"/><a:ea typeface="+mn-ea"/><a:cs typeface="+mn-cs"/></a:defRPr></a:lvl4pPr>'
					+ '  <a:lvl5pPr marL="2057400" indent="-228600" algn="l" defTabSz="914400" rtl="0" eaLnBrk="1" latinLnBrk="0" hangingPunct="1"><a:spcBef><a:spcPct val="20000"/></a:spcBef><a:buFont typeface="Arial" pitchFamily="34" charset="0"/><a:buChar char="?"/><a:defRPr sz="2000" kern="1200"><a:solidFill><a:schemeClr val="tx1"/></a:solidFill><a:latin typeface="+mn-lt"/><a:ea typeface="+mn-ea"/><a:cs typeface="+mn-cs"/></a:defRPr></a:lvl5pPr>'
					+ '  <a:lvl6pPr marL="2514600" indent="-228600" algn="l" defTabSz="914400" rtl="0" eaLnBrk="1" latinLnBrk="0" hangingPunct="1"><a:spcBef><a:spcPct val="20000"/></a:spcBef><a:buFont typeface="Arial" pitchFamily="34" charset="0"/><a:buChar char="?"/><a:defRPr sz="2000" kern="1200"><a:solidFill><a:schemeClr val="tx1"/></a:solidFill><a:latin typeface="+mn-lt"/><a:ea typeface="+mn-ea"/><a:cs typeface="+mn-cs"/></a:defRPr></a:lvl6pPr>'
					+ '  <a:lvl7pPr marL="2971800" indent="-228600" algn="l" defTabSz="914400" rtl="0" eaLnBrk="1" latinLnBrk="0" hangingPunct="1"><a:spcBef><a:spcPct val="20000"/></a:spcBef><a:buFont typeface="Arial" pitchFamily="34" charset="0"/><a:buChar char="?"/><a:defRPr sz="2000" kern="1200"><a:solidFill><a:schemeClr val="tx1"/></a:solidFill><a:latin typeface="+mn-lt"/><a:ea typeface="+mn-ea"/><a:cs typeface="+mn-cs"/></a:defRPr></a:lvl7pPr>'
					+ '  <a:lvl8pPr marL="3429000" indent="-228600" algn="l" defTabSz="914400" rtl="0" eaLnBrk="1" latinLnBrk="0" hangingPunct="1"><a:spcBef><a:spcPct val="20000"/></a:spcBef><a:buFont typeface="Arial" pitchFamily="34" charset="0"/><a:buChar char="?"/><a:defRPr sz="2000" kern="1200"><a:solidFill><a:schemeClr val="tx1"/></a:solidFill><a:latin typeface="+mn-lt"/><a:ea typeface="+mn-ea"/><a:cs typeface="+mn-cs"/></a:defRPr></a:lvl8pPr>'
					+ '  <a:lvl9pPr marL="3886200" indent="-228600" algn="l" defTabSz="914400" rtl="0" eaLnBrk="1" latinLnBrk="0" hangingPunct="1"><a:spcBef><a:spcPct val="20000"/></a:spcBef><a:buFont typeface="Arial" pitchFamily="34" charset="0"/><a:buChar char="?"/><a:defRPr sz="2000" kern="1200"><a:solidFill><a:schemeClr val="tx1"/></a:solidFill><a:latin typeface="+mn-lt"/><a:ea typeface="+mn-ea"/><a:cs typeface="+mn-cs"/></a:defRPr></a:lvl9pPr>'
					+ ' </p:bodyStyle>'
					+ ' <p:otherStyle>'
					+ '  <a:defPPr><a:defRPr lang="en-US"/></a:defPPr>'
					+ '  <a:lvl1pPr marL="0" algn="l" defTabSz="914400" rtl="0" eaLnBrk="1" latinLnBrk="0" hangingPunct="1"><a:defRPr sz="1800" kern="1200"><a:solidFill><a:schemeClr val="tx1"/></a:solidFill><a:latin typeface="+mn-lt"/><a:ea typeface="+mn-ea"/><a:cs typeface="+mn-cs"/></a:defRPr></a:lvl1pPr>'
					+ '  <a:lvl2pPr marL="457200" algn="l" defTabSz="914400" rtl="0" eaLnBrk="1" latinLnBrk="0" hangingPunct="1"><a:defRPr sz="1800" kern="1200"><a:solidFill><a:schemeClr val="tx1"/></a:solidFill><a:latin typeface="+mn-lt"/><a:ea typeface="+mn-ea"/><a:cs typeface="+mn-cs"/></a:defRPr></a:lvl2pPr>'
					+ '  <a:lvl3pPr marL="914400" algn="l" defTabSz="914400" rtl="0" eaLnBrk="1" latinLnBrk="0" hangingPunct="1"><a:defRPr sz="1800" kern="1200"><a:solidFill><a:schemeClr val="tx1"/></a:solidFill><a:latin typeface="+mn-lt"/><a:ea typeface="+mn-ea"/><a:cs typeface="+mn-cs"/></a:defRPr></a:lvl3pPr>'
					+ '  <a:lvl4pPr marL="1371600" algn="l" defTabSz="914400" rtl="0" eaLnBrk="1" latinLnBrk="0" hangingPunct="1"><a:defRPr sz="1800" kern="1200"><a:solidFill><a:schemeClr val="tx1"/></a:solidFill><a:latin typeface="+mn-lt"/><a:ea typeface="+mn-ea"/><a:cs typeface="+mn-cs"/></a:defRPr></a:lvl4pPr>'
					+ '  <a:lvl5pPr marL="1828800" algn="l" defTabSz="914400" rtl="0" eaLnBrk="1" latinLnBrk="0" hangingPunct="1"><a:defRPr sz="1800" kern="1200"><a:solidFill><a:schemeClr val="tx1"/></a:solidFill><a:latin typeface="+mn-lt"/><a:ea typeface="+mn-ea"/><a:cs typeface="+mn-cs"/></a:defRPr></a:lvl5pPr>'
					+ '  <a:lvl6pPr marL="2286000" algn="l" defTabSz="914400" rtl="0" eaLnBrk="1" latinLnBrk="0" hangingPunct="1"><a:defRPr sz="1800" kern="1200"><a:solidFill><a:schemeClr val="tx1"/></a:solidFill><a:latin typeface="+mn-lt"/><a:ea typeface="+mn-ea"/><a:cs typeface="+mn-cs"/></a:defRPr></a:lvl6pPr>'
					+ '  <a:lvl7pPr marL="2743200" algn="l" defTabSz="914400" rtl="0" eaLnBrk="1" latinLnBrk="0" hangingPunct="1"><a:defRPr sz="1800" kern="1200"><a:solidFill><a:schemeClr val="tx1"/></a:solidFill><a:latin typeface="+mn-lt"/><a:ea typeface="+mn-ea"/><a:cs typeface="+mn-cs"/></a:defRPr></a:lvl7pPr>'
					+ '  <a:lvl8pPr marL="3200400" algn="l" defTabSz="914400" rtl="0" eaLnBrk="1" latinLnBrk="0" hangingPunct="1"><a:defRPr sz="1800" kern="1200"><a:solidFill><a:schemeClr val="tx1"/></a:solidFill><a:latin typeface="+mn-lt"/><a:ea typeface="+mn-ea"/><a:cs typeface="+mn-cs"/></a:defRPr></a:lvl8pPr>'
					+ '  <a:lvl9pPr marL="3657600" algn="l" defTabSz="914400" rtl="0" eaLnBrk="1" latinLnBrk="0" hangingPunct="1"><a:defRPr sz="1800" kern="1200"><a:solidFill><a:schemeClr val="tx1"/></a:solidFill><a:latin typeface="+mn-lt"/><a:ea typeface="+mn-ea"/><a:cs typeface="+mn-cs"/></a:defRPr></a:lvl9pPr>'
					+ ' </p:otherStyle>'
					+ '</p:txStyles>'
					+ '</p:sldMaster>';
		//
		return strXml;
	}

	function makeXmlSlideMasterRel() {
		// FIXME: create a slideLayout for each SLDIE
		var strXml = '<?xml version="1.0" encoding="UTF-8" standalone="yes"?>'+CRLF
					+ '<Relationships xmlns="http://schemas.openxmlformats.org/package/2006/relationships">';
		for ( var idx=1; idx<=gObjPptx.slides.length; idx++ ) {
			strXml += '  <Relationship Id="rId'+ idx +'" Target="../slideLayouts/slideLayout'+ idx +'.xml" Type="http://schemas.openxmlformats.org/officeDocument/2006/relationships/slideLayout"/>';
		}
		strXml += '  <Relationship Id="rId'+ (gObjPptx.slides.length+1) +'" Target="../theme/theme1.xml" Type="http://schemas.openxmlformats.org/officeDocument/2006/relationships/theme"/>';
		strXml += '</Relationships>';
		//
		return strXml;
	}

	// XML-GEN: Last 5 functions create root /ppt files

	function makeXmlTheme() {
		var strXml = '<?xml version="1.0" encoding="UTF-8" standalone="yes"?>'+CRLF;
		strXml += '<a:theme xmlns:a="http://schemas.openxmlformats.org/drawingml/2006/main" xmlns:r="http://schemas.openxmlformats.org/officeDocument/2006/relationships" name="Office Theme">\
						<a:themeElements>\
						  <a:clrScheme name="Office"><a:dk1><a:sysClr val="windowText" lastClr="000000"/></a:dk1><a:lt1><a:sysClr val="window" lastClr="FFFFFF"/></a:lt1>\
						  <a:dk2><a:srgbClr val="A7A7A7"/></a:dk2>\
						  <a:lt2><a:srgbClr val="535353"/></a:lt2><a:accent1><a:srgbClr val="4F81BD"/></a:accent1><a:accent2><a:srgbClr val="C0504D"/></a:accent2><a:accent3>\
						  <a:srgbClr val="9BBB59"/></a:accent3><a:accent4><a:srgbClr val="8064A2"/></a:accent4><a:accent5><a:srgbClr val="4BACC6"/></a:accent5>\
						  <a:accent6><a:srgbClr val="F79646"/></a:accent6><a:hlink><a:srgbClr val="0000FF"/></a:hlink><a:folHlink><a:srgbClr val="800080"/></a:folHlink></a:clrScheme><a:fontScheme name="Office"><a:majorFont><a:latin typeface="Arial"/><a:ea typeface="Arial"/><a:cs typeface="Arial"/><a:font script="Jpan" typeface="MS P????"/><a:font script="Hang" typeface="?? ??"/><a:font script="Hans" typeface="??"/><a:font script="Hant" typeface="????"/><a:font script="Arab" typeface="Times New Roman"/><a:font script="Hebr" typeface="Times New Roman"/><a:font script="Thai" typeface="Angsana New"/><a:font script="Ethi" typeface="Nyala"/><a:font script="Beng" typeface="Vrinda"/><a:font script="Gujr" typeface="Shruti"/><a:font script="Khmr" typeface="MoolBoran"/><a:font script="Knda" typeface="Tunga"/><a:font script="Guru" typeface="Raavi"/><a:font script="Cans" typeface="Euphemia"/><a:font script="Cher" typeface="Plantagenet Cherokee"/><a:font script="Yiii" typeface="Microsoft Yi Baiti"/><a:font script="Tibt" typeface="Microsoft Himalaya"/><a:font script="Thaa" typeface="MV Boli"/><a:font script="Deva" typeface="Mangal"/><a:font script="Telu" typeface="Gautami"/><a:font script="Taml" typeface="Latha"/><a:font script="Syrc" typeface="Estrangelo Edessa"/><a:font script="Orya" typeface="Kalinga"/><a:font script="Mlym" typeface="Kartika"/><a:font script="Laoo" typeface="DokChampa"/><a:font script="Sinh" typeface="Iskoola Pota"/><a:font script="Mong" typeface="Mongolian Baiti"/><a:font script="Viet" typeface="Times New Roman"/><a:font script="Uigh" typeface="Microsoft Uighur"/></a:majorFont><a:minorFont><a:latin typeface="Arial"/><a:ea typeface="Arial"/><a:cs typeface="Arial"/><a:font script="Jpan" typeface="MS P????"/><a:font script="Hang" typeface="?? ??"/><a:font script="Hans" typeface="??"/><a:font script="Hant" typeface="????"/><a:font script="Arab" typeface="Arial"/><a:font script="Hebr" typeface="Arial"/><a:font script="Thai" typeface="Cordia New"/><a:font script="Ethi" typeface="Nyala"/><a:font script="Beng" typeface="Vrinda"/><a:font script="Gujr" typeface="Shruti"/><a:font script="Khmr" typeface="DaunPenh"/><a:font script="Knda" typeface="Tunga"/><a:font script="Guru" typeface="Raavi"/><a:font script="Cans" typeface="Euphemia"/><a:font script="Cher" typeface="Plantagenet Cherokee"/><a:font script="Yiii" typeface="Microsoft Yi Baiti"/><a:font script="Tibt" typeface="Microsoft Himalaya"/><a:font script="Thaa" typeface="MV Boli"/><a:font script="Deva" typeface="Mangal"/><a:font script="Telu" typeface="Gautami"/><a:font script="Taml" typeface="Latha"/><a:font script="Syrc" typeface="Estrangelo Edessa"/><a:font script="Orya" typeface="Kalinga"/><a:font script="Mlym" typeface="Kartika"/><a:font script="Laoo" typeface="DokChampa"/><a:font script="Sinh" typeface="Iskoola Pota"/><a:font script="Mong" typeface="Mongolian Baiti"/><a:font script="Viet" typeface="Arial"/><a:font script="Uigh" typeface="Microsoft Uighur"/>\
						  </a:minorFont></a:fontScheme><a:fmtScheme name="Office"><a:fillStyleLst><a:solidFill><a:schemeClr val="phClr"/></a:solidFill><a:gradFill rotWithShape="1"><a:gsLst><a:gs pos="0"><a:schemeClr val="phClr"><a:tint val="50000"/><a:satMod val="300000"/></a:schemeClr></a:gs><a:gs pos="35000"><a:schemeClr val="phClr"><a:tint val="37000"/><a:satMod val="300000"/></a:schemeClr></a:gs><a:gs pos="100000"><a:schemeClr val="phClr"><a:tint val="15000"/><a:satMod val="350000"/></a:schemeClr></a:gs></a:gsLst><a:lin ang="16200000" scaled="1"/></a:gradFill><a:gradFill rotWithShape="1"><a:gsLst><a:gs pos="0"><a:schemeClr val="phClr"><a:shade val="51000"/><a:satMod val="130000"/></a:schemeClr></a:gs><a:gs pos="80000"><a:schemeClr val="phClr"><a:shade val="93000"/><a:satMod val="130000"/></a:schemeClr></a:gs><a:gs pos="100000"><a:schemeClr val="phClr"><a:shade val="94000"/><a:satMod val="135000"/></a:schemeClr></a:gs></a:gsLst><a:lin ang="16200000" scaled="0"/></a:gradFill></a:fillStyleLst><a:lnStyleLst><a:ln w="9525" cap="flat" cmpd="sng" algn="ctr"><a:solidFill><a:schemeClr val="phClr"><a:shade val="95000"/><a:satMod val="105000"/></a:schemeClr></a:solidFill><a:prstDash val="solid"/></a:ln><a:ln w="25400" cap="flat" cmpd="sng" algn="ctr"><a:solidFill><a:schemeClr val="phClr"/></a:solidFill><a:prstDash val="solid"/></a:ln><a:ln w="38100" cap="flat" cmpd="sng" algn="ctr"><a:solidFill><a:schemeClr val="phClr"/></a:solidFill><a:prstDash val="solid"/></a:ln></a:lnStyleLst><a:effectStyleLst><a:effectStyle><a:effectLst><a:outerShdw blurRad="40000" dist="20000" dir="5400000" rotWithShape="0"><a:srgbClr val="000000"><a:alpha val="38000"/></a:srgbClr></a:outerShdw></a:effectLst></a:effectStyle><a:effectStyle><a:effectLst><a:outerShdw blurRad="40000" dist="23000" dir="5400000" rotWithShape="0"><a:srgbClr val="000000"><a:alpha val="35000"/></a:srgbClr></a:outerShdw></a:effectLst></a:effectStyle><a:effectStyle><a:effectLst><a:outerShdw blurRad="40000" dist="23000" dir="5400000" rotWithShape="0"><a:srgbClr val="000000"><a:alpha val="35000"/></a:srgbClr></a:outerShdw></a:effectLst><a:scene3d><a:camera prst="orthographicFront"><a:rot lat="0" lon="0" rev="0"/></a:camera><a:lightRig rig="threePt" dir="t"><a:rot lat="0" lon="0" rev="1200000"/></a:lightRig></a:scene3d><a:sp3d><a:bevelT w="63500" h="25400"/></a:sp3d></a:effectStyle></a:effectStyleLst><a:bgFillStyleLst><a:solidFill><a:schemeClr val="phClr"/></a:solidFill><a:gradFill rotWithShape="1"><a:gsLst><a:gs pos="0"><a:schemeClr val="phClr"><a:tint val="40000"/><a:satMod val="350000"/></a:schemeClr></a:gs><a:gs pos="40000"><a:schemeClr val="phClr"><a:tint val="45000"/><a:shade val="99000"/><a:satMod val="350000"/></a:schemeClr></a:gs><a:gs pos="100000"><a:schemeClr val="phClr"><a:shade val="20000"/><a:satMod val="255000"/></a:schemeClr></a:gs></a:gsLst><a:path path="circle"><a:fillToRect l="50000" t="-80000" r="50000" b="180000"/></a:path></a:gradFill><a:gradFill rotWithShape="1"><a:gsLst><a:gs pos="0"><a:schemeClr val="phClr"><a:tint val="80000"/><a:satMod val="300000"/></a:schemeClr></a:gs><a:gs pos="100000"><a:schemeClr val="phClr"><a:shade val="30000"/><a:satMod val="200000"/></a:schemeClr></a:gs></a:gsLst><a:path path="circle"><a:fillToRect l="50000" t="50000" r="50000" b="50000"/></a:path></a:gradFill></a:bgFillStyleLst></a:fmtScheme></a:themeElements><a:objectDefaults/><a:extraClrSchemeLst/>\
						</a:theme>';
		return strXml;
	}

	function makeXmlPresentation() {
		var intCurPos = 0;
		// REF: http://www.datypic.com/sc/ooxml/t-p_CT_Presentation.html
		var strXml = '<?xml version="1.0" encoding="UTF-8" standalone="yes"?>'+CRLF
			+ '<p:presentation xmlns:a="http://schemas.openxmlformats.org/drawingml/2006/main" '
			+ 'xmlns:r="http://schemas.openxmlformats.org/officeDocument/2006/relationships" '
			+ 'xmlns:p="http://schemas.openxmlformats.org/presentationml/2006/main" '+ (gObjPptx.rtlMode ? 'rtl="1"' : '') +' saveSubsetFonts="1">';

		// STEP 1: Build SLIDE master list
		strXml += '<p:sldMasterIdLst><p:sldMasterId id="2147483648" r:id="rId1"/></p:sldMasterIdLst>';
		strXml += '<p:sldIdLst>';
		for ( var idx=0; idx<gObjPptx.slides.length; idx++ ) {
			strXml += '<p:sldId id="' + (idx + 256) + '" r:id="rId' + (idx + 2) + '"/>';
		}
		strXml += '</p:sldIdLst>';

		// STEP 2: Build SLIDE text styles
		strXml += '<p:sldSz cx="'+ gObjPptx.pptLayout.width +'" cy="'+ gObjPptx.pptLayout.height +'" type="'+ gObjPptx.pptLayout.name +'"/>'
				+ '<p:notesSz cx="'+ gObjPptx.pptLayout.height +'" cy="' + gObjPptx.pptLayout.width + '"/>'
				+ '<p:defaultTextStyle>';
				+ '  <a:defPPr><a:defRPr lang="en-US"/></a:defPPr>';
		for ( var idx=1; idx<10; idx++ ) {
			strXml += '  <a:lvl' + idx + 'pPr marL="' + intCurPos + '" algn="l" defTabSz="914400" rtl="0" eaLnBrk="1" latinLnBrk="0" hangingPunct="1">'
					+ '    <a:defRPr sz="1800" kern="1200">'
					+ '      <a:solidFill><a:schemeClr val="tx1"/></a:solidFill>'
					+ '      <a:latin typeface="+mn-lt"/><a:ea typeface="+mn-ea"/><a:cs typeface="+mn-cs"/>'
					+ '    </a:defRPr>'
					+ '  </a:lvl' + idx + 'pPr>';
			intCurPos += 457200;
		}
		strXml += '</p:defaultTextStyle>';

		strXml += '<p:extLst><p:ext uri="{EFAFB233-063F-42B5-8137-9DF3F51BA10A}"><p15:sldGuideLst xmlns:p15="http://schemas.microsoft.com/office/powerpoint/2012/main"/></p:ext></p:extLst>'
				+ '</p:presentation>';

		return strXml;
	}

	function makeXmlPresProps() {
		var strXml = '<?xml version="1.0" encoding="UTF-8" standalone="yes"?>'+CRLF
					+ '<p:presentationPr xmlns:a="http://schemas.openxmlformats.org/drawingml/2006/main" xmlns:r="http://schemas.openxmlformats.org/officeDocument/2006/relationships" xmlns:p="http://schemas.openxmlformats.org/presentationml/2006/main">'
					+ '  <p:extLst>'
					+ '    <p:ext uri="{E76CE94A-603C-4142-B9EB-6D1370010A27}"><p14:discardImageEditData xmlns:p14="http://schemas.microsoft.com/office/powerpoint/2010/main" val="0"/></p:ext>'
					+ '    <p:ext uri="{D31A062A-798A-4329-ABDD-BBA856620510}"><p14:defaultImageDpi xmlns:p14="http://schemas.microsoft.com/office/powerpoint/2010/main" val="220"/></p:ext>'
					+ '    <p:ext uri="{FD5EFAAD-0ECE-453E-9831-46B23BE46B34}"><p15:chartTrackingRefBased xmlns:p15="http://schemas.microsoft.com/office/powerpoint/2012/main" val="1"/></p:ext>'
					+ '  </p:extLst>'
					+ '</p:presentationPr>';
		return strXml;
	}

	function makeXmlTableStyles() {
		// SEE: http://openxmldeveloper.org/discussions/formats/f/13/p/2398/8107.aspx
		var strXml = '<?xml version="1.0" encoding="UTF-8" standalone="yes"?>'+CRLF
					+ '<a:tblStyleLst xmlns:a="http://schemas.openxmlformats.org/drawingml/2006/main" def="{5C22544A-7EE6-4342-B048-85BDC9FD1C3A}"/>';
		return strXml;
	}

	function makeXmlViewProps() {
		var strXml = '<?xml version="1.0" encoding="UTF-8" standalone="yes"?>'+CRLF
					+ '<p:viewPr xmlns:a="http://schemas.openxmlformats.org/drawingml/2006/main" xmlns:r="http://schemas.openxmlformats.org/officeDocument/2006/relationships" xmlns:p="http://schemas.openxmlformats.org/presentationml/2006/main">'
					+ '<p:normalViewPr><p:restoredLeft sz="15620"/><p:restoredTop sz="94660"/></p:normalViewPr>'
					+ '<p:slideViewPr>'
					+ '  <p:cSldViewPr>'
					+ '    <p:cViewPr varScale="1"><p:scale><a:sx n="64" d="100"/><a:sy n="64" d="100"/></p:scale><p:origin x="-1392" y="-96"/></p:cViewPr>'
					+ '    <p:guideLst><p:guide orient="horz" pos="2160"/><p:guide pos="2880"/></p:guideLst>'
					+ '  </p:cSldViewPr>'
					+ '</p:slideViewPr>'
					+ '<p:notesTextViewPr>'
					+ '  <p:cViewPr><p:scale><a:sx n="100" d="100"/><a:sy n="100" d="100"/></p:scale><p:origin x="0" y="0"/></p:cViewPr>'
					+ '</p:notesTextViewPr>'
					+ '<p:gridSpacing cx="78028800" cy="78028800"/>'
					+ '</p:viewPr>';
		return strXml;
	}

	/* ===============================================================================================
	|
	######                                             #     ######   ###
	#     #  #    #  #####   #       #   ####         # #    #     #   #
	#     #  #    #  #    #  #       #  #    #       #   #   #     #   #
	######   #    #  #####   #       #  #           #     #  ######    #
	#        #    #  #    #  #       #  #           #######  #         #
	#        #    #  #    #  #       #  #    #      #     #  #         #
	#         ####   #####   ######  #   ####       #     #  #        ###
	|
	==================================================================================================
	*/

	/**
	 * Expose a couple private helper functions from above
	 */
	this.inch2Emu = inch2Emu;
	this.rgbToHex = rgbToHex;

	/**
	 * Gets the version of this library
	 */
	this.getVersion = function getVersion() {
		return APP_VER;
	};

	/**
	 * Gets the Presentation's Slide Layout {object} from `LAYOUTS`
	 */
	this.getLayout = function getLayout() {
		return gObjPptx.pptLayout;
	};

	/**
	 * Set Right-to-Left (RTL) mode for users whose language requires this setting
	 */
	this.setRTL = function setRTL(inBool) {
		if ( typeof inBool !== 'boolean' ) return;
		else {
			gObjPptx.rtlMode = inBool;
		}
	}

	/**
	 * Sets the Presentation's Slide Layout {object}: [screen4x3, screen16x9, widescreen]
	 * @see https://support.office.com/en-us/article/Change-the-size-of-your-slides-040a811c-be43-40b9-8d04-0de5ed79987e
	 * @param {string} inLayout - a const name from LAYOUTS variable
	 * @param {object} inLayout - an object with user-defined w/h
	 */
	this.setLayout = function setLayout(inLayout) {
		// Allow custom slide size (inches) [ISSUE #29]
		if ( typeof inLayout === 'object' && inLayout.width && inLayout.height ) {
			LAYOUTS['LAYOUT_USER'].width  = Math.round(Number(inLayout.width ) * EMU);
			LAYOUTS['LAYOUT_USER'].height = Math.round(Number(inLayout.height) * EMU);

			gObjPptx.pptLayout = LAYOUTS['LAYOUT_USER'];
		}
		else if ( $.inArray(inLayout, Object.keys(LAYOUTS)) > -1 ) {
			gObjPptx.pptLayout = LAYOUTS[inLayout];
		}
		else {
			try { console.warn('UNKNOWN LAYOUT! Valid values = ' + Object.keys(LAYOUTS)); } catch(ex){}
		}
	}

	/**
	 * Sets the Presentation's Title
	 */
	this.setTitle = function setTitle(inStrTitle) {
		gObjPptx.title = inStrTitle || 'PptxGenJS Presentation';
	};

	/**
	 * Sets the Presentation's Author
	 */
	this.setAuthor = function setAuthor(inStrAuthor) {
		gObjPptx.author = inStrAuthor || 'PptxGenJS';
	};

	/**
	 * DESC: Sets the Presentation's Revision
	 * NOTE: PowerPoint requires `revision` be: number only (without "." or ",") otherwise, PPT will throw errors upon opening Presentation.
	 */
	this.setRevision = function setRevision(inStrRevision) {
		gObjPptx.revision = inStrRevision || '1';
		gObjPptx.revision = gObjPptx.revision.replace(/[\.\,\-]+/gi,'');
		if ( isNaN(gObjPptx.revision) ) gObjPptx.revision = '1';
	};

	/**
	 * Sets the Presentation's Subject
	 */
	this.setSubject = function setSubject(inStrSubject) {
		gObjPptx.subject = inStrSubject || 'PptxGenJS Presentation';
	};

	/**
	 * Sets the Presentation's Company
	 */
	this.setCompany = function setCompany(inStrCompany) {
		gObjPptx.company = inStrCompany || 'PptxGenJS';
	};

	/**
	 * Export the Presentation to an .pptx file
	 * @param {string} [inStrExportName] - Filename to use for the export
	 */
	this.save = function save(inStrExportName, callback) {
		var intRels = 0, arrRelsDone = [];

		// STEP 1: Set export title (if any)
		if ( inStrExportName ) gObjPptx.fileName = inStrExportName;

		// STEP 2: Read/Encode Images
		// B: Total all physical rels across the Presentation
		// PERF: Only send unique paths for encoding (encoding func will find and fill *ALL* matching paths across the Presentation)
		gObjPptx.slides.forEach(function(slide,idx){
			slide.rels.forEach(function(rel,idy){
				// Read and Encode each image into base64 for use in export
				if ( rel.type != 'online' && rel.type != 'chart' && !rel.data && $.inArray(rel.path, arrRelsDone) == -1 ) {
					// Node encoding is syncronous, so we can load all images here, then call export with a callback (if any)
					if ( NODEJS ) {
						try {
							var bitmap = fs.readFileSync(rel.path);
							rel.data = new Buffer(bitmap).toString('base64');
						}
						catch(ex) {
							console.error('ERROR: Unable to read media: '+rel.path);
							rel.data = IMG_BROKEN;
						}
					}
					else {
						intRels++;
						convertImgToDataURLviaCanvas(rel);
						arrRelsDone.push(rel.path);
					}
				}
			});
		});

		// STEP 3: Export now if there's no images to encode (otherwise, last async imgConvert call above will call exportFile)
		if ( intRels == 0 ) doExportPresentation(callback);
	};

	/**
	 * Add a new Slide to the Presentation
	 * @returns {Object[]} slideObj - The new Slide object
	 */
	this.addNewSlide = function addNewSlide(inMaster, inMasterOpts) {
		var inMasterOpts = ( inMasterOpts && typeof inMasterOpts === 'object' ? inMasterOpts : {} );
		var slideObj = {};
		var slideNum = gObjPptx.slides.length;
		var slideObjNum = 0;
		var pageNum  = (slideNum + 1);

		// A: Add this SLIDE to PRESENTATION, Add default values as well
		gObjPptx.slides[slideNum] = {};
		gObjPptx.slides[slideNum].slide = slideObj;
		gObjPptx.slides[slideNum].name = 'Slide ' + pageNum;
		gObjPptx.slides[slideNum].numb = pageNum;
		gObjPptx.slides[slideNum].data = [];
		gObjPptx.slides[slideNum].rels = [];
		gObjPptx.slides[slideNum].slideNumberObj = null;
		gObjPptx.slides[slideNum].hasSlideNumber = false; // DEPRECATED

		// ==========================================================================
		// PUBLIC METHODS:
		// ==========================================================================

		slideObj.getPageNumber = function() {
			return pageNum;
		};

		// WARN: DEPRECATED: (leaves in 1.5 or 2.0 at latest)
		slideObj.hasSlideNumber = function( inBool ) {
			if ( inBool ) gObjPptx.slides[slideNum].hasSlideNumber = inBool;
			else return gObjPptx.slides[slideNum].hasSlideNumber;
		};
		slideObj.slideNumber = function( inObj ) {
			if ( inObj && typeof inObj === 'object' ) gObjPptx.slides[slideNum].slideNumberObj = inObj;
			else return gObjPptx.slides[slideNum].slideNumberObj;
		};

		/**
		 * Generate the chart based on input data.
		 *
		 * OOXML Chart Spec: ISO/IEC 29500-1:2016(E)
		 *
		 * @param {object} renderType should belong to: 'column', 'pie'
		 * @param {object} data a JSON object with follow the following format
		 * {
		 *   title: 'eSurvey chart',
		 *   data: [
		 *   	{
		 *			name: 'Income',
		 *			labels: ['2005', '2006', '2007', '2008', '2009'],
		 *			values: [23.5, 26.2, 30.1, 29.5, 24.6]
		 *		},
		 *		{
		 *			name: 'Expense',
		 *			labels: ['2005', '2006', '2007', '2008', '2009'],
		 *			values: [18.1, 22.8, 23.9, 25.1, 25]
		 *		}
		 *	 ]
		 * 	}
		 */
		slideObj.addChart = function ( inType, inData, inOpt ) {
			var intRels = 1;
			var options = ( inOpt && typeof inOpt === 'object' ? inOpt : {} );

			// STEP 1: TODO: check for reqd fields, correct type, etc
			// inType in CHART_TYPES
			// Array.isArray(inData)
			/*
			if ( Array.isArray(rel.data) && rel.data.length > 0 && typeof rel.data[0] === 'object'
				&& rel.data[0].labels && Array.isArray(rel.data[0].labels)
				&& rel.data[0].values && Array.isArray(rel.data[0].values) ) {
				obj = rel.data[0];
			}
			else {
				console.warn("USAGE: addChart( 'pie', [ {name:'Sales', labels:['Jan','Feb'], values:[10,20]} ], {x:1, y:1} )");
				return;
			}
			*/

			// STEP 2: Set vars for this Slide
			var slideObjNum = gObjPptx.slides[slideNum].data.length;
			var slideObjRels = gObjPptx.slides[slideNum].rels;

			// STEP 3: Set default options/decode user options
			// A: Core
			options.type = inType.name;
			options.x = (typeof options.x !== 'undefined' && options.x != null && !isNaN(options.x) ? options.x : 1);
			options.y = (typeof options.y !== 'undefined' && options.y != null && !isNaN(options.y) ? options.y : 1);
			options.w = (options.w || '50%');
			options.h = (options.h || '50%');

			// B: Options: misc
			if ( ['bar','col'].indexOf(options.barDir || '') < 0 ) options.barDir = 'col';
			// IMPORTANT: 'bestFit' will cause issues with PPT-Online in some cases, so defualt to 'ctr'!
			if ( ['bestFit','b','ctr','inBase','inEnd','l','outEnd','r','t'].indexOf(options.dataLabelPosition || '') < 0 ) options.dataLabelPosition = (options.type == 'pie' || options.type == 'doughnut' ? 'bestFit' : 'ctr');
			if ( ['b','l','r','t','tr'].indexOf(options.legendPos || '') < 0 ) options.legendPos = 'r';
			// barGrouping: "21.2.3.17 ST_Grouping (Grouping)"
			if ( ['clustered','standard','stacked','percentStacked'].indexOf(options.barGrouping || '') < 0 ) options.barGrouping = 'standard';
			if ( options.barGrouping.indexOf('tacked') > -1 ) {
				options.dataLabelPosition = 'ctr'; // IMPORTANT: PPT-Online will not open Presentation when 'outEnd' etc is used on stacked!
				if (!options.barGapWidthPct) options.barGapWidthPct = 50;
			}
			// lineDataSymbol: http://www.datypic.com/sc/ooxml/a-val-32.html
			// Spec has [plus,star,x] however neither PPT2013 nor PPT-Online support them
			if ( ['circle','dash','diamond','dot','none','square','triangle'].indexOf(options.lineDataSymbol || '') < 0 ) options.lineDataSymbol = 'circle';
			options.lineDataSymbolSize = ( options.lineDataSymbolSize && !isNaN(options.lineDataSymbolSize ) ? options.lineDataSymbolSize : 6 );
			// `layout` allows the override of PPT defaults to maximize space
			if ( options.layout ) {
				['x', 'y', 'w', 'h'].forEach(function(key) {
					var val = options.layout[key];
					if (isNaN(Number(val)) || val < 0 || val > 1) {
						console.warn('Warning: chart.layout.' + key + ' can only be 0-1');
						delete options.layout[key]; // remove invalid value so that default will be used
					}
				});
			}

      		// use default lines only for y-axis if nothing specified
			options.valGridLine = options.valGridLine || {};
			options.catGridLine = options.catGridLine || 'none';
			correctGridLineOptions(options.catGridLine);
			correctGridLineOptions(options.valGridLine);

			// C: Options: plotArea
			options.showLabel   = (options.showLabel   == true || options.showLabel   == false ? options.showLabel   : false);
			options.showLegend  = (options.showLegend  == true || options.showLegend  == false ? options.showLegend  : false);
			options.showPercent = (options.showPercent == true || options.showPercent == false ? options.showPercent : true );
			options.showTitle   = (options.showTitle   == true || options.showTitle   == false ? options.showTitle   : false);
			options.showValue   = (options.showValue   == true || options.showValue   == false ? options.showValue   : false);

			// D: Options: chart
			options.barGapWidthPct = (!isNaN(options.barGapWidthPct) && options.barGapWidthPct >= 0 && options.barGapWidthPct <= 1000 ? options.barGapWidthPct : 150);
			options.chartColors = ( Array.isArray(options.chartColors) ? options.chartColors : (options.type == 'pie' || options.type == 'doughnut' ? PIECHART_COLORS : BARCHART_COLORS) );
			options.chartColorsOpacity = ( options.chartColorsOpacity && !isNaN(options.chartColorsOpacity) ? options.chartColorsOpacity : null );
			//
			options.border = ( options.border && typeof options.border === 'object' ? options.border : null );
			if ( options.border && (!options.border.pt || isNaN(options.border.pt)) ) options.border.pt = 1;
			if ( options.border && (!options.border.color || typeof options.border.color !== 'string' || options.border.color.length != 6) ) options.border.color = '363636';
			//
			options.dataBorder = ( options.dataBorder && typeof options.dataBorder === 'object' ? options.dataBorder : null );
			if ( options.dataBorder && (!options.dataBorder.pt || isNaN(options.dataBorder.pt)) ) options.dataBorder.pt = 0.75;
			if ( options.dataBorder && (!options.dataBorder.color || typeof options.dataBorder.color !== 'string' || options.dataBorder.color.length != 6) ) options.dataBorder.color = 'F9F9F9';
			//
			options.dataLabelFormatCode = ( options.dataLabelFormatCode && typeof options.dataLabelFormatCode === 'string' ? options.dataLabelFormatCode : (options.type == 'pie' || options.type == 'doughnut' ? '0%' : '#,##0') );
			//
			options.lineSize = ( typeof options.lineSize === 'number' ? options.lineSize : 2 );
			options.valAxisMajorUnit = ( typeof options.valAxisMajorUnit === 'number' ? options.valAxisMajorUnit : null );

			// STEP 4: Set props
			gObjPptx.slides[slideNum].data[slideObjNum] = {};
			gObjPptx.slides[slideNum].data[slideObjNum].type    = 'chart';
			gObjPptx.slides[slideNum].data[slideObjNum].options = options;

			// STEP 5: Add this chart to this Slide Rels (rId/rels count spans all slides! Count all images to get next rId)
			// NOTE: rId starts at 2 (hence the intRels+1 below) as slideLayout.xml is rId=1!
			gObjPptx.slides.forEach(function(slide,idx){ intRels += slide.rels.length; });
			slideObjRels.push({
				rId:     (intRels+1),
				data:    inData,
				opts:    options,
				type:    'chart',
				fileName:'chart'+ intRels +'.xml',
				Target:  '/ppt/charts/chart'+ intRels +'.xml'
			});
			gObjPptx.slides[slideNum].data[slideObjNum].chartRid = slideObjRels[slideObjRels.length-1].rId;

			// LAST: Return
			return this;
		}

		// WARN: DEPRECATED: Will soon take a single {object} as argument (per current docs 20161120)
		// FUTURE: slideObj.addImage = function(opt){
		// NOTE: Remote images (eg: "http://whatev.com/blah"/from web and/or remote server arent supported yet - we'd need to create an <img>, load it, then send to canvas: https://stackoverflow.com/questions/164181/how-to-fetch-a-remote-image-to-display-in-a-canvas)
		slideObj.addImage = function( strImagePath, intPosX, intPosY, intSizeX, intSizeY, strImageData ) {
			var intRels = 1;

			// FIRST: Set vars for this image (object param replaces positional args in 1.1.0)
			// FIXME: FUTURE: DEPRECATED: Only allow object param in 1.5 or 2.0
			if ( typeof strImagePath === 'object' ) {
				intPosX = (strImagePath.x || 0);
				intPosY = (strImagePath.y || 0);
				intSizeX = (strImagePath.cx || strImagePath.w || 0);
				intSizeY = (strImagePath.cy || strImagePath.h || 0);
				objHyperlink = (strImagePath.hyperlink || '');
				strImageData = (strImagePath.data || '');
				strImagePath = (strImagePath.path || ''); // IMPORTANT: This line must be last as were about to ovewrite ourself!
			}

			// REALITY-CHECK:
			if ( !strImagePath && !strImageData ) {
				console.error("ERROR: `addImage()` requires either 'data' or 'path' parameter!");
				return null;
			}
			else if ( strImageData && strImageData.toLowerCase().indexOf('base64,') == -1 ) {
				console.error("ERROR: Image `data` value lacks a base64 header! Ex: 'image/png;base64,NMP[...]')");
				return null;
			}

			// STEP 2: Set vars for this Slide
			var slideObjNum = gObjPptx.slides[slideNum].data.length;
			var slideObjRels = gObjPptx.slides[slideNum].rels;
			// Every image encoded via canvas>base64 is png (as of early 2017 no browser will produce other mime types)
			var strImgExtn = 'png';
			// However, pre-encoded images can be whatever mime-type they want (and good for them!)
			if ( strImageData && /image\/(\w+)\;/.exec(strImageData) && /image\/(\w+)\;/.exec(strImageData).length > 0 ) {
				strImgExtn = /image\/(\w+)\;/.exec(strImageData)[1];
			}
			// Node.js can read/base64-encode any image, so take at face value
			if ( NODEJS && strImagePath.indexOf('.') > -1 ) strImgExtn = strImagePath.split('.').pop();

			gObjPptx.slides[slideNum].data[slideObjNum]       = {};
			gObjPptx.slides[slideNum].data[slideObjNum].type  = 'image';
			gObjPptx.slides[slideNum].data[slideObjNum].image = (strImagePath || 'preencoded.png');

			// STEP 3: Set image properties & options
			// FIXME: Measure actual image when no intSizeX/intSizeY params passed
			// ....: This is an async process: we need to make getSizeFromImage use callback, then set H/W...
			// if ( !intSizeX || !intSizeY ) { var imgObj = getSizeFromImage(strImagePath);
			var imgObj = { width:1, height:1 };
			gObjPptx.slides[slideNum].data[slideObjNum].options    = {};
			gObjPptx.slides[slideNum].data[slideObjNum].options.x  = (intPosX  || 0);
			gObjPptx.slides[slideNum].data[slideObjNum].options.y  = (intPosY  || 0);
			gObjPptx.slides[slideNum].data[slideObjNum].options.cx = (intSizeX || imgObj.width );
			gObjPptx.slides[slideNum].data[slideObjNum].options.cy = (intSizeY || imgObj.height);

			// STEP 4: Add this image to this Slide Rels (rId/rels count spans all slides! Count all images to get next rId)
			// NOTE: rId starts at 2 (hence the intRels+1 below) as slideLayout.xml is rId=1!
			$.each(gObjPptx.slides, function(i,slide){ intRels += slide.rels.length; });
			slideObjRels.push({
				path: (strImagePath || 'preencoded'+strImgExtn),
				type: 'image/'+strImgExtn,
				extn: strImgExtn,
				data: (strImageData || ''),
				rId:  (intRels+1),
				Target: '../media/image'+ intRels +'.'+ strImgExtn
			});
			gObjPptx.slides[slideNum].data[slideObjNum].imageRid = slideObjRels[slideObjRels.length-1].rId;

			// STEP 5: (Issue#77) Hyperlink support
			if ( typeof objHyperlink === 'object' ) {
				if ( !objHyperlink.url || typeof objHyperlink.url !== 'string' ) console.log("ERROR: 'hyperlink.url is required and/or should be a string'");
				else {
					var intRelId = intRels+2;

					slideObjRels.push({
						type: 'hyperlink',
						data: 'dummy',
						rId:  intRelId,
						Target: objHyperlink.url
					});

					objHyperlink.rId = intRelId;
					gObjPptx.slides[slideNum].data[slideObjNum].hyperlink = objHyperlink;
				}
			}

			// LAST: Return this Slide
			return this;
		};

		slideObj.addMedia = function( opt ) {
			var intRels  = 1;
			var intPosX  = (opt.x || 0);
			var intPosY  = (opt.y || 0);
			var intSizeX = (opt.w || 2);
			var intSizeY = (opt.h || 2);
			var strData  = (opt.data || '');
			var strLink  = (opt.link || '');
			var strPath  = (opt.path || '');
			var strType  = (opt.type || "audio");
			var strExtn  = "mp3";

			// STEP 1: REALITY-CHECK
			if ( !strPath && !strData && strType != 'online' ) {
				console.error("ERROR: `addMedia()` requires either 'data' or 'path' values!");
				return null;
			}
			else if ( strData && strData.toLowerCase().indexOf('base64,') == -1 ) {
				console.error("ERROR: Media `data` value lacks a base64 header! Ex: 'video/mpeg;base64,NMP[...]')");
				return null;
			}
			// Online Video: requires `link`
			if ( strType == 'online' && !strLink ) {
				console.error('ERROR: online videos require `link` value')
				return null;
			}
			// Client-Browser: Cant base64 anything except png basically!
			if ( typeof window !== 'undefined' && window.location.href.indexOf('file:') == 0 && !strData && strType != 'online' ) {
				console.error('ERROR: Client browsers cannot encode media - use pre-encoded base64 `data` or use Node.js')
				return null;
			}

			// STEP 2: Set vars for this Slide
			var slideObjNum = gObjPptx.slides[slideNum].data.length;
			var slideObjRels = gObjPptx.slides[slideNum].rels;

			strType = ( strData ? strData.split(';')[0].split('/')[0] : strType );
			strExtn = ( strData ? strData.split(';')[0].split('/')[1] : strPath.split('.').pop() );

			gObjPptx.slides[slideNum].data[slideObjNum]       = {};
			gObjPptx.slides[slideNum].data[slideObjNum].type  = 'media';
			gObjPptx.slides[slideNum].data[slideObjNum].mtype = strType;
			gObjPptx.slides[slideNum].data[slideObjNum].media = (strPath || 'preencoded.mov');

			// STEP 3: Set media properties & options
			gObjPptx.slides[slideNum].data[slideObjNum].options    = {};
			gObjPptx.slides[slideNum].data[slideObjNum].options.x  = intPosX;
			gObjPptx.slides[slideNum].data[slideObjNum].options.y  = intPosY;
			gObjPptx.slides[slideNum].data[slideObjNum].options.cx = intSizeX;
			gObjPptx.slides[slideNum].data[slideObjNum].options.cy = intSizeY;

			// STEP 4: Add this media to this Slide Rels (rId/rels count spans all slides! Count all media to get next rId)
			// NOTE: rId starts at 2 (hence the intRels+1 below) as slideLayout.xml is rId=1!
			$.each(gObjPptx.slides, function(i,slide){ intRels += slide.rels.length; });

			if ( strType == 'online' ) {
				slideObjRels.push({
					path: (strPath || 'preencoded'+strExtn),
					type: 'online',
					extn: strExtn,
					data: 'dummy',
					rId:  (intRels+1),
					Target: strLink
				});
				gObjPptx.slides[slideNum].data[slideObjNum].mediaRid = slideObjRels[slideObjRels.length-1].rId;
				// Add preview/overlay image
				slideObjRels.push({
					data: IMG_PLAYBTN,
					path: 'preencoded.png',
					type: 'image/png',
					extn: 'png',
					rId:  (intRels+2),
					Target: '../media/image' + intRels + '.png'
				});
			}
			else {
				// Audio/Video files consume *TWO* rId's:
				// <Relationship Id="rId2" Target="../media/media1.mov" Type="http://schemas.openxmlformats.org/officeDocument/2006/relationships/video"/>
			    // <Relationship Id="rId3" Target="../media/media1.mov" Type="http://schemas.microsoft.com/office/2007/relationships/media"/>
				slideObjRels.push({
					path: (strPath || 'preencoded'+strExtn),
					type: strType+'/'+strExtn,
					extn: strExtn,
					data: (strData || ''),
					rId:  (intRels+1),
					Target: '../media/media' + intRels + '.' + strExtn
				});
				gObjPptx.slides[slideNum].data[slideObjNum].mediaRid = slideObjRels[slideObjRels.length-1].rId;
				slideObjRels.push({
					path: (strPath || 'preencoded'+strExtn),
					type: strType+'/'+strExtn,
					extn: strExtn,
					data: (strData || ''),
					rId:  (intRels+2),
					Target: '../media/media' + intRels + '.' + strExtn
				});
				// Add preview/overlay image
				slideObjRels.push({
					data: IMG_PLAYBTN,
					path: 'preencoded.png',
					type: 'image/png',
					extn: 'png',
					rId:  (intRels+3),
					Target: '../media/image' + intRels + '.png'
				});
			}

			// LAST: Return this Slide
			return this;
		}

		slideObj.addShape = function( shape, opt ) {
			var options = ( typeof opt === 'object' ? opt : {} );

			if ( !shape || typeof shape !== 'object' ) {
				console.log("ERROR: Missing/Invalid shape parameter! Example: `addShape(pptx.shapes.LINE, {x:1, y:1, w:1, h:1});` ");
				return;
			}

			// STEP 1: Grab Slide object count
			slideObjNum = gObjPptx.slides[slideNum].data.length;

			// STEP 2: Set props
			gObjPptx.slides[slideNum].data[slideObjNum] = {};
			gObjPptx.slides[slideNum].data[slideObjNum].type = 'text';
			gObjPptx.slides[slideNum].data[slideObjNum].options = options;

			// STEP 3: Set option defaults
			options.shape     = shape;
			options.x         = ( options.x || (options.x == 0 ? 0 : 1) );
			options.y         = ( options.y || (options.y == 0 ? 0 : 1) );
			options.w         = ( options.w || 1.0 );
			options.h         = ( options.h || (shape.name == 'line' ? 0 : 1.0) );
			options.line      = ( options.line || (shape.name == 'line' ? '333333' : null) );
			options.line_size = ( options.line_size || (shape.name == 'line' ? 1 : null) );
			if ( ['dash','dashDot','lgDash','lgDashDot','lgDashDotDot','solid','sysDash','sysDot'].indexOf(options.line_dash || '') < 0 ) options.line_dash = 'solid';

			// LAST: Return
			return this;
		};

		// RECURSIVE: (sometimes)
		// WARN: DEPRECATED: Will soon combine 2nd and 3rd arguments into single {object} (20161216-v1.1.2) (1.5 or 2.0 at the latest)
		// FUTURE: slideObj.addTable = function(arrTabRows, inOpt){
		slideObj.addTable = function( arrTabRows, inOpt, tabOpt ) {
			var opt = ( inOpt && typeof inOpt === 'object' ? inOpt : {} );
			for (var attr in tabOpt) { opt[attr] = tabOpt[attr]; } // FIXME: DEPRECATED: merge opts for now for non-breaking fix (20161216)

			// STEP 1: REALITY-CHECK
			if ( arrTabRows == null || arrTabRows.length == 0 || !Array.isArray(arrTabRows) ) {
				try { console.warn('[warn] addTable: Array expected! USAGE: slide.addTable( [rows], {options} );'); } catch(ex){}
				return null;
			}

			// STEP 2: Row setup: Handle case where user passed in a simple 1-row array. EX: `["cell 1", "cell 2"]`
			//var arrRows = $.extend(true,[],arrTabRows);
			//if ( !Array.isArray(arrRows[0]) ) arrRows = [ $.extend(true,[],arrTabRows) ];
			var arrRows = arrTabRows;
			if ( !Array.isArray(arrRows[0]) ) arrRows = [ arrTabRows ];

			// STEP 3: Set options
			opt.x          = getSmartParseNumber( (opt.x || (EMU/2)), 'X' );
			opt.y          = getSmartParseNumber( (opt.y || EMU), 'Y' );
			opt.cy         = opt.h || opt.cy; // NOTE: Dont set default `cy` - leaving it null triggers auto-rowH in `makeXMLSlide()`
			if ( opt.cy ) opt.cy = getSmartParseNumber( opt.cy, 'Y' );
			opt.h          = opt.cy;
			opt.autoPage   = ( opt.autoPage == false ? false : true );
			opt.font_size  = opt.font_size || DEF_FONT_SIZE;
			opt.lineWeight = ( typeof opt.lineWeight !== 'undefined' && !isNaN(Number(opt.lineWeight)) ? Number(opt.lineWeight) : 0 );
			opt.margin     = (opt.marginPt || opt.margin); // (Legacy Support/DEPRECATED)
			opt.margin     = (opt.margin == 0 || opt.margin ? opt.margin : DEF_CELL_MARGIN_PT);
			if ( !isNaN(opt.margin) ) opt.margin = [Number(opt.margin), Number(opt.margin), Number(opt.margin), Number(opt.margin)]
			if ( opt.lineWeight > 1 ) opt.lineWeight = 1;
			else if ( opt.lineWeight < -1 ) opt.lineWeight = -1;
			// Set default color if needed (table option > inherit from Slide > default to black)
			if ( !opt.color ) opt.color = opt.color || this.color || '000000';

			// Set/Calc table width
			// Get slide margins - start with default values, then adjust if master or slide margins exist
			var arrTableMargin = DEF_SLIDE_MARGIN_IN;
			// Case 1: Master margins
			if ( inMaster && typeof inMaster.margin !== 'undefined' ) {
				if ( Array.isArray(inMaster.margin) ) arrTableMargin = inMaster.margin;
				else if ( !isNaN(Number(inMaster.margin)) ) arrTableMargin = [Number(inMaster.margin), Number(inMaster.margin), Number(inMaster.margin), Number(inMaster.margin)];
			}
			// Case 2: Table margins
			/* FIXME: add `margin` option to slide options
				else if ( slideObj.margin ) {
					if ( Array.isArray(slideObj.margin) ) arrTableMargin = slideObj.margin;
					else if ( !isNaN(Number(slideObj.margin)) ) arrTableMargin = [Number(slideObj.margin), Number(slideObj.margin), Number(slideObj.margin), Number(slideObj.margin)];
				}
			*/

			// Calc table width depending upon what data we have - several scenarios exist (including bad data, eg: colW doesnt match col count)
			if ( opt.w || opt.cx ) {
				opt.cx = getSmartParseNumber( (opt.w || opt.cx), 'X' );
				opt.w = opt.cx;
			}
			else if ( opt.colW ) {
				if ( typeof opt.colW === 'string' || typeof opt.colW === 'number' ) {
					opt.cx = Math.floor(Number(opt.colW) * arrRows[0].length);
					opt.w = opt.cx;
				}
				else if ( opt.colW && Array.isArray(opt.colW) && opt.colW.length != arrRows[0].length ) {
					console.warn('addTable: colW.length != data.length! Defaulting to evenly distributed col widths.');

					var numColWidth = Math.floor( ( (gObjPptx.pptLayout.width/EMU) - arrTableMargin[1] - arrTableMargin[3] ) / arrRows[0].length );
					opt.colW = [];
					for (var idx=0; idx<arrRows[0].length; idx++) { opt.colW.push( numColWidth ); }
					opt.cx = Math.floor(numColWidth * arrRows[0].length);
					opt.w = opt.cx;
				}
			}
			else {
				var numTabWidth = ( (gObjPptx.pptLayout.width/EMU) - arrTableMargin[1] - arrTableMargin[3] );
				opt.cx = Math.floor(numTabWidth);
				opt.w = opt.cx;
			}

			// STEP 4: Convert units to EMU now (we use different logic in makeSlide->table - smartCalc is not used)
			if ( opt.x            < 20 ) opt.x  = inch2Emu(opt.x);
			if ( opt.y            < 20 ) opt.y  = inch2Emu(opt.y);
			if ( opt.cx           < 20 ) opt.cx = inch2Emu(opt.cx);
			if ( opt.cy && opt.cy < 20 ) opt.cy = inch2Emu(opt.cy);

			// STEP 5: Check for fine-grained formatting, disable auto-page when found
			// Since genXmlTextBody already checks for text array ( text:[{},..{}] ) we're done!
			// Text in individual cells will be formatted as they are added by calls to genXmlTextBody within table builder
			arrRows.forEach(function(row,rIdx){
				row.forEach(function(cell,cIdx){
					if ( cell && cell.text && Array.isArray(cell.text) ) opt.autoPage = false;
				});
			});

			// STEP 6: Create hyperlink rels
			createHyperlinkRels(arrRows, gObjPptx.slides[slideNum].rels);

			// STEP 7: Auto-Paging: (via {options} and used internally)
			// (used internally by `addSlidesForTable()` to not engage recursion - we've already paged the table data, just add this one)
			if ( opt && opt.autoPage == false ) {
				// Add data (NOTE: Use `extend` to avoid mutation)
				gObjPptx.slides[slideNum].data[gObjPptx.slides[slideNum].data.length] = {
					type:       'table',
					arrTabRows: arrRows,
					options:    $.extend(true,{},opt)
				};
			}
			else {
				// Loop over rows and create 1-N tables as needed (ISSUE#21)
				getSlidesForTableRows(arrRows,opt).forEach(function(arrRows,idx){
					// A: Create new Slide when needed, otherwise, use existing (NOTE: More than 1 table can be on a Slide, so we will go up AND down the Slide chain)
					var currSlide = ( !gObjPptx.slides[slideNum+idx] ? addNewSlide(inMaster, inMasterOpts) : gObjPptx.slides[slideNum+idx].slide );

					// B: Reset opt.y to `option`/`margin` after first Slide (ISSUE#43, ISSUE#47, ISSUE#48)
					if ( idx > 0 ) opt.y = inch2Emu( opt.newPageStartY || arrTableMargin[0] );

					// C: Add this table to new Slide
					opt.autoPage = false;
					currSlide.addTable(arrRows, $.extend(true,{},opt));
				});
			}

			// LAST: Return this Slide
			return this;
		};

		slideObj.addText = function( inText, options ) {
			var opt = ( options && typeof options === 'object' ? options : {} );
			var text = ( inText || '' );
			if ( Array.isArray(text) && text.length == 0 ) text = '';

			// STEP 1: Grab Slide object count
			slideObjNum = gObjPptx.slides[slideNum].data.length;

			// STEP 2: Set some options
			// Set color (options > inherit from Slide > default to black)
			opt.color = ( opt.color || this.color || '000000' );

			// ROBUST: Convert attr values that will likely be passed by users to valid OOXML values
			if ( opt.valign ) opt.valign = opt.valign.toLowerCase().replace(/^c.*/i,'ctr').replace(/^m.*/i,'ctr').replace(/^t.*/i,'t').replace(/^b.*/i,'b');
			if ( opt.align  ) opt.align  = opt.align.toLowerCase().replace(/^c.*/i,'center').replace(/^m.*/i,'center').replace(/^l.*/i,'left').replace(/^r.*/i,'right');

			// ROBUST: Set rational values for some shadow props if needed
			if ( opt.shadow ) {
				// OPT: `type`
				if ( opt.shadow.type != 'outer' && opt.shadow.type != 'inner' ) {
					console.warn('Warning: shadow.type options are `outer` or `inner`.');
					opt.shadow.type = 'outer';
				}

				// OPT: `angle`
				if ( opt.shadow.angle ) {
					// A: REALITY-CHECK
					if ( isNaN(Number(opt.shadow.angle)) || opt.shadow.angle < 0 || opt.shadow.angle > 359 ) {
						console.warn('Warning: shadow.angle can only be 0-359');
						opt.shadow.angle = 270;
					}

					// B: ROBUST: Cast any type of valid arg to int: '12', 12.3, etc. -> 12
					opt.shadow.angle = Math.round(Number(opt.shadow.angle));
				}

				// OPT: `opacity`
				if ( opt.shadow.opacity ) {
					// A: REALITY-CHECK
					if ( isNaN(Number(opt.shadow.opacity)) || opt.shadow.opacity < 0 || opt.shadow.opacity > 1 ) {
						console.warn('Warning: shadow.opacity can only be 0-1');
						opt.shadow.opacity = 0.75;
					}

					// B: ROBUST: Cast any type of valid arg to int: '12', 12.3, etc. -> 12
					opt.shadow.opacity = Number(opt.shadow.opacity)
				}
			}

			// STEP 3: Set props
			gObjPptx.slides[slideNum].data[slideObjNum] = {};
			gObjPptx.slides[slideNum].data[slideObjNum].type = 'text';
			gObjPptx.slides[slideNum].data[slideObjNum].text = text;

			// STEP 4: Set options
			gObjPptx.slides[slideNum].data[slideObjNum].options = opt;
			if ( opt.shape && opt.shape.name == 'line' ) {
				opt.line      = (opt.line      || '333333' );
				opt.line_size = (opt.line_size || 1 );
			}
			gObjPptx.slides[slideNum].data[slideObjNum].options.bodyProp = {};
			gObjPptx.slides[slideNum].data[slideObjNum].options.bodyProp.autoFit = (opt.autoFit || false); // If true, shape will collapse to text size (Fit To Shape)
			gObjPptx.slides[slideNum].data[slideObjNum].options.bodyProp.anchor = (opt.valign || 'ctr'); // VALS: [t,ctr,b]
			gObjPptx.slides[slideNum].data[slideObjNum].options.lineSpacing = (opt.lineSpacing && !isNaN(opt.lineSpacing) ? opt.lineSpacing : null);

			if ( (opt.inset && !isNaN(Number(opt.inset))) || opt.inset == 0 ) {
				gObjPptx.slides[slideNum].data[slideObjNum].options.bodyProp.lIns = inch2Emu(opt.inset);
				gObjPptx.slides[slideNum].data[slideObjNum].options.bodyProp.rIns = inch2Emu(opt.inset);
				gObjPptx.slides[slideNum].data[slideObjNum].options.bodyProp.tIns = inch2Emu(opt.inset);
				gObjPptx.slides[slideNum].data[slideObjNum].options.bodyProp.bIns = inch2Emu(opt.inset);
			}

			// STEP 5: Create hyperlink rels
			createHyperlinkRels(text, gObjPptx.slides[slideNum].rels);

			// LAST: Return
			return this;
		};

		// ==========================================================================
		// POST-METHODS:
		// ==========================================================================

		// Add Master-Slide objects (if any)
		if ( inMaster && typeof inMaster === 'object' ) {
			// Add Slide Master objects in order
			$.each(inMaster, function(key,val){
				// ISSUE#7: Allow bkgd image/color override on Slide-level
				if ( key == 'bkgd' && inMasterOpts.bkgd ) val = inMasterOpts.bkgd;

				// Background color/image
				// DEPRECATED `src` is replaced by `path` in v1.5.0
				if ( key == 'bkgd' && typeof val === 'object' && (val.src || val.path || val.data) ) {
					// Allow the use of only the data key (no src reqd)
					val.src = val.src || val.path || null;
					if (!val.src) val.src = 'preencoded.png';
					var slideObjRels = gObjPptx.slides[slideNum].rels;
					var strImgExtn = val.src.substring( val.src.indexOf('.')+1 ).toLowerCase();
					if ( strImgExtn == 'jpg' ) strImgExtn = 'jpeg';
					if ( strImgExtn == 'gif' ) strImgExtn = 'png'; // MS-PPT: canvas.toDataURL for gif comes out image/png, and PPT will show "needs repair" unless we do this
					// FIXME: The next few lines are copies from .addImage above. A bad idea thats already bit me once! So of course it's makred as future :)
					var intRels = 1;
					for ( var idx=0; idx<gObjPptx.slides.length; idx++ ) { intRels += gObjPptx.slides[idx].rels.length; }
					slideObjRels.push({
						path: val.src,
						type: 'image/'+strImgExtn,
						extn: strImgExtn,
						data: (val.data || ''),
						rId: (intRels+1),
						Target: '../media/image' + intRels + '.' + strImgExtn
					});
					slideObj.bkgdImgRid = slideObjRels[slideObjRels.length-1].rId;
				}
				else if ( key == 'bkgd' && val && typeof val === 'string' ) {
					slideObj.back = val;
				}

				// Images **DEPRECATED** (v1.5.0)
				if ( key == "images" && Array.isArray(val) && val.length > 0 ) {
					$.each(val, function(i,image){
						slideObj.addImage({
							data: (image.data || ''),
							path: (image.path || image.src || ''),
							x: inch2Emu(image.x),
							y: inch2Emu(image.y),
							w: inch2Emu(image.w || image.cx),
							h: inch2Emu(image.h || image.cy)
						});
					});
				}

				// Shapes **DEPRECATED** (v1.5.0)
				if ( key == "shapes" && Array.isArray(val) && val.length > 0 ) {
					$.each(val, function(i,shape){
						// 1: Grab all options (x, y, color, etc.)
						var objOpts = {};
						$.each(Object.keys(shape), function(i,key){ if ( shape[key] != 'type' ) objOpts[key] = shape[key]; });
						// 2: Create object using 'type'
						if      ( shape.type == 'text'      ) slideObj.addText(shape.text, objOpts);
						else if ( shape.type == 'line'      ) slideObj.addShape(gObjPptxShapes.LINE, objOpts);
						else if ( shape.type == 'rectangle' ) slideObj.addShape(gObjPptxShapes.RECTANGLE, objOpts);
					});
				}

				// Add all Slide Master objects in the order they were given (Issue#53)
				if ( key == "objects" && Array.isArray(val) && val.length > 0 ) {
					val.forEach(function(object,idx){
						var key = Object.keys(object)[0];
						if      ( MASTER_OBJECTS[key] && key == 'chart' ) slideObj.addChart( CHART_TYPES[(object.chart.type||'').toUpperCase()], object.chart.data, object.chart.opts );
						else if ( MASTER_OBJECTS[key] && key == 'image' ) slideObj.addImage(object[key]);
						else if ( MASTER_OBJECTS[key] && key == 'line'  ) slideObj.addShape(gObjPptxShapes.LINE, object[key]);
						else if ( MASTER_OBJECTS[key] && key == 'rect'  ) slideObj.addShape(gObjPptxShapes.RECTANGLE, object[key]);
						else if ( MASTER_OBJECTS[key] && key == 'text'  ) slideObj.addText(object[key].text, object[key].options);
					});
				}
			});

			// Add Slide Numbers
			if ( typeof inMaster.isNumbered !== 'undefined' ) slideObj.hasSlideNumber(inMaster.isNumbered); // DEPRECATED
			if ( inMaster.slideNumber && typeof inMaster.slideNumber === 'object' ) slideObj.slideNumber(inMaster.slideNumber);
			else if ( inMasterOpts.slideNumber && typeof inMasterOpts.slideNumber === 'object' ) slideObj.slideNumber(inMasterOpts.slideNumber);
		}

		// LAST: Return this Slide
		return slideObj;
	};

	/**
	 * Reproduces an HTML table as a PowerPoint table - including column widths, style, etc. - creates 1 or more slides as needed
	 * "Auto-Paging is the future!" --Elon Musk
	 * @param {string} tabEleId - The HTML Element ID of the table
	 * @param {array} inOpts - An array of options (e.g.: tabsize)
	 */
	this.addSlidesForTable = function addSlidesForTable(tabEleId, inOpts) {
		var api = this;
		var opts = inOpts || {};
		var arrObjTabHeadRows = [], arrObjTabBodyRows = [], arrObjTabFootRows = [];
		var arrObjSlides = [], arrRows = [], arrColW = [], arrTabColW = [];
		var intTabW = 0, emuTabCurrH = 0;

		// REALITY-CHECK:
		if ( $('#'+tabEleId).length == 0 ) { console.error('Table "'+tabEleId+'" does not exist!'); return; }

		var arrInchMargins = [0.5, 0.5, 0.5, 0.5]; // TRBL-style
		opts.margin = (opts.marginPt || opts.margin); // (Legacy Support/DEPRECATED)
		opts.margin = (opts.margin || opts.margin == 0 ? opts.margin : 0.5);
		if ( opts && opts.master && opts.master.margin && gObjPptxMasters) {
			if ( Array.isArray(opts.master.margin) ) arrInchMargins = opts.master.margin;
			else if ( !isNaN(opts.master.margin) ) arrInchMargins = [opts.master.margin, opts.master.margin, opts.master.margin, opts.master.margin];
			opts.margin = arrInchMargins;
		}
		else if ( opts && opts.margin ) {
			if ( Array.isArray(opts.margin) ) arrInchMargins = opts.margin;
			else if ( !isNaN(opts.margin) ) arrInchMargins = [opts.margin, opts.margin, opts.margin, opts.margin];
		}
		var emuSlideTabW = ( opts.w ? inch2Emu(opts.w) : (gObjPptx.pptLayout.width  - inch2Emu(arrInchMargins[1] + arrInchMargins[3])) );
		var emuSlideTabH = ( opts.h ? inch2Emu(opts.h) : (gObjPptx.pptLayout.height - inch2Emu(arrInchMargins[0] + arrInchMargins[2])) );

		// STEP 1: Grab table col widths
		$.each(['thead','tbody','tfoot'], function(i,val){
			if ( $('#'+tabEleId+' > '+val+' > tr').length > 0 ) {
				$('#'+tabEleId+' > '+val+' > tr:first-child').find('> th, > td').each(function(i,cell){
					// FIXME: This is a hack - guessing at col widths when colspan
					if ( $(this).attr('colspan') ) {
						for (var idx=0; idx<$(this).attr('colspan'); idx++ ) {
							arrTabColW.push( Math.round($(this).outerWidth()/$(this).attr('colspan')) );
						}
					}
					else {
						arrTabColW.push( $(this).outerWidth() );
					}
				});
				return false; // break out of .each loop
			}
		});
		$.each(arrTabColW, function(i,colW){ intTabW += colW; });

		// STEP 2: Calc/Set column widths by using same column width percent from HTML table
		$.each(arrTabColW, function(i,colW){
			( $('#'+tabEleId+' thead tr:first-child th:nth-child('+ (i+1) +')').data('pptx-min-width') )
				? arrColW.push( $('#'+tabEleId+' thead tr:first-child th:nth-child('+ (i+1) +')').data('pptx-min-width') )
				: arrColW.push( Number(((emuSlideTabW * (colW / intTabW * 100) ) / 100 / EMU).toFixed(2)) );
		});

		// STEP 3: Iterate over each table element and create data arrays (text and opts)
		// NOTE: We create 3 arrays instead of one so we can loop over body then show header/footer rows on first and last page
		$.each(['thead','tbody','tfoot'], function(i,val){
			$('#'+tabEleId+' > '+val+' > tr').each(function(i,row){
				var arrObjTabCells = [];
				$(row).find('> th, > td').each(function(i,cell){
					// A: Get RGB text/bkgd colors
					var arrRGB1 = [];
					var arrRGB2 = [];
					arrRGB1 = $(cell).css('color').replace(/\s+/gi,'').replace('rgba(','').replace('rgb(','').replace(')','').split(',');
					arrRGB2 = $(cell).css('background-color').replace(/\s+/gi,'').replace('rgba(','').replace('rgb(','').replace(')','').split(',');
					// ISSUE#57: jQuery default is this rgba value of below giving unstyled tables a black bkgd, so use white instead (FYI: if cell has `background:#000000` jQuery returns 'rgb(0, 0, 0)', so this soln is pretty solid)
					if ( $(cell).css('background-color') == 'rgba(0, 0, 0, 0)' || $(cell).css('background-color') == 'transparent' ) arrRGB2 = [255,255,255];

					// B: Create option object
					var objOpts = {
						font_size: $(cell).css('font-size').replace(/\D/gi,''),
						bold:      (( $(cell).css('font-weight') == "bold" || Number($(cell).css('font-weight')) >= 500 ) ? true : false),
						color:     rgbToHex( Number(arrRGB1[0]), Number(arrRGB1[1]), Number(arrRGB1[2]) ),
						fill:      rgbToHex( Number(arrRGB2[0]), Number(arrRGB2[1]), Number(arrRGB2[2]) )
					};
					if ( $.inArray($(cell).css('text-align'), ['left','center','right','start','end']) > -1 ) objOpts.align = $(cell).css('text-align').replace('start','left').replace('end','right');
					if ( $.inArray($(cell).css('vertical-align'), ['top','middle','bottom']) > -1 ) objOpts.valign = $(cell).css('vertical-align');

					// C: Add padding [margin] (if any)
					// NOTE: Margins translate: px->pt 1:1 (e.g.: a 20px padded cell looks the same in PPTX as 20pt Text Inset/Padding)
					if ( $(cell).css('padding-left') ) {
						objOpts.margin = [];
						$.each(['padding-top', 'padding-right', 'padding-bottom', 'padding-left'],function(i,val){
							objOpts.margin.push( Math.round($(cell).css(val).replace(/\D/gi,'')) );
						});
					}

					// D: Add colspan (if any)
					if ( $(cell).attr('colspan') ) objOpts.colspan = $(cell).attr('colspan');

					// E: Add border (if any)
					if ( $(cell).css('border-top-width') || $(cell).css('border-right-width') || $(cell).css('border-bottom-width') || $(cell).css('border-left-width') ) {
						objOpts.border = [];
						$.each(['top','right','bottom','left'], function(i,val){
							var intBorderW = Math.round( Number($(cell).css('border-'+val+'-width').replace('px','')) );
							var arrRGB = [];
							arrRGB = $(cell).css('border-'+val+'-color').replace(/\s+/gi,'').replace('rgba(','').replace('rgb(','').replace(')','').split(',');
							var strBorderC = rgbToHex( Number(arrRGB[0]), Number(arrRGB[1]), Number(arrRGB[2]) );
							objOpts.border.push( {pt:intBorderW, color:strBorderC} );
						});
					}

					// F: Massage cell text so we honor linebreak tag as a line break during line parsing
					var $cell2 = $(cell).clone();
					$cell2.html( $(cell).html().replace(/<br[^>]*>/gi,'\n') );

					// LAST: Add cell
					arrObjTabCells.push({
						text: $.trim( $cell2.text() ),
						opts: objOpts
					});
				});
				switch (val) {
					case 'thead': arrObjTabHeadRows.push( arrObjTabCells ); break;
					case 'tbody': arrObjTabBodyRows.push( arrObjTabCells ); break;
					case 'tfoot': arrObjTabFootRows.push( arrObjTabCells ); break;
					default:
				}
			});
		});

		// STEP 4: NOTE: `margin` is "cell margin (pt)" everywhere else tables are used, so explicitly convert to "slide margin" here
		if (opts.margin) {
			opts.slideMargin = opts.margin;
			delete(opts.margin);
		}
		// STEP 5: Break table into Slides as needed
		// Pass head-rows as there is an option to add to each table and the parse func needs this daa to fulfill that option
		opts.arrObjTabHeadRows = arrObjTabHeadRows || '';
		opts.colW = arrColW;

		getSlidesForTableRows( arrObjTabHeadRows.concat(arrObjTabBodyRows).concat(arrObjTabFootRows), opts )
		.forEach(function(arrTabRows,i){
			// A: Create new Slide
			var newSlide = ( opts.master && gObjPptxMasters ? api.addNewSlide(opts.master) : api.addNewSlide() );

			// B: Add table to Slide
			newSlide.addTable(arrTabRows, {x:(opts.x || arrInchMargins[3]), y:(opts.y || arrInchMargins[0]), cx:(emuSlideTabW/EMU), colW:arrColW, autoPage:false});

			// C: Add any additional objects
			if ( opts.addImage ) newSlide.addImage({ path:opts.addImage.url, x:opts.addImage.x, y:opts.addImage.y, w:opts.addImage.w, h:opts.addImage.h });
			if ( opts.addShape ) newSlide.addShape( opts.addShape.shape, (opts.addShape.opts || {}) );
			if ( opts.addTable ) newSlide.addTable( opts.addTable.rows,  (opts.addTable.opts || {}) );
			if ( opts.addText  ) newSlide.addText(  opts.addText.text,   (opts.addText.opts  || {}) );
		});
	}
};

// [Node.js] support
if ( NODEJS ) {
	// A: Load depdendencies
	var fs = require("fs");
	var $ = require("jquery-node");
	var JSZip = require("jszip");
	var sizeOf = require("image-size");

	// B: Export module
	module.exports = new PptxGenJS();
}<|MERGE_RESOLUTION|>--- conflicted
+++ resolved
@@ -92,9 +92,9 @@
 		'TRIANGLE': "&#x25B6;"
 	};
 	var CHART_TYPES = {
-		'AREA'    : { 'displayName':'Area Chart',      'name':'area'     },
-		'BAR'     : { 'displayName':'Bar Chart' ,      'name':'bar'      },
-		'LINE'    : { 'displayName':'Line Chart',      'name':'line'     },
+		'AREA': { 'displayName':'Area Chart', 'name':'area' },
+		'BAR' : { 'displayName':'Bar Chart' , 'name':'bar'  },
+		'LINE': { 'displayName':'Line Chart', 'name':'line' },
 		'PIE'     : { 'displayName':'Pie Chart' ,      'name':'pie'      },
 		'DOUGHNUT': { 'displayName':'Doughnut Chart' , 'name':'doughnut' }
 	};
@@ -1010,7 +1010,7 @@
 			strXml += '</c:layout>';
 		}
 		else {
-			strXml += '<c:layout/>';
+		strXml += '<c:layout/>';
 		}
 
 		// A: CHART TYPES -----------------------------------------------------------
@@ -1089,19 +1089,17 @@
 
 					// Color bar chart bars various colors
 					// Allow users with a single data set to pass their own array of colors (check for this using != ours)
-					if (( rel.data.length === 1 || rel.opts.valueBarColors ) && rel.opts.chartColors != BARCHART_COLORS ) {
+					if ( rel.data.length === 1 && rel.opts.chartColors != BARCHART_COLORS ) {
 						// Series Data Point colors
-						obj.values.forEach(function (value, index) {
-							var invert = rel.opts.invertedColors ? 0 : 1;
-							var colors = value < 0 ? rel.opts.invertedColors : rel.opts.chartColors;
+						obj.values.forEach(function(value,index){
 							strXml += '  <c:dPt>';
 							strXml += '    <c:idx val="'+index+'"/>';
-							strXml += '    	<c:invertIfNegative val="'+invert+'"/>';
-							strXml += '    	<c:bubble3D val="0"/>';
-							strXml += '    	<c:spPr>';
+							strXml += '    <c:invertIfNegative val="1"/>';
+							strXml += '    <c:bubble3D val="0"/>';
+							strXml += '    <c:spPr>';
 							strXml += '    <a:solidFill>';
-							strXml += '    <a:srgbClr val="'+(colors[index % colors.length])+'"/>';
-							strXml += '    	</a:solidFill>';
+							strXml += '     <a:srgbClr val="'+rel.opts.chartColors[index % rel.opts.chartColors.length]+'"/>';
+							strXml += '    </a:solidFill>';
 							strXml += '    <a:effectLst>';
 							strXml += '    <a:outerShdw blurRad="38100" dist="23000" dir="5400000" algn="tl">';
 							strXml += '    	<a:srgbClr val="000000">';
@@ -1199,7 +1197,7 @@
 					strXml += '  <c:numFmt formatCode="General" sourceLinked="0"/>';
 					strXml += '  <c:majorTickMark val="out"/>';
 					strXml += '  <c:minorTickMark val="none"/>';
-					strXml += '  <c:tickLblPos val="'+ (rel.opts.catAxisLabelPos || rel.opts.barDir == 'col' ? 'low' : 'nextTo') +'"/>';
+					strXml += '  <c:tickLblPos val="'+ (rel.opts.barDir == 'col' ? 'low' : 'nextTo') +'"/>';
 					strXml += '  <c:spPr>';
 					strXml += '    <a:ln w="12700" cap="flat"><a:solidFill><a:srgbClr val="888888"/></a:solidFill><a:prstDash val="solid"/><a:round/></a:ln>';
 					strXml += '  </c:spPr>';
@@ -1243,39 +1241,13 @@
 					strXml += '  </c:scaling>';
 					strXml += '  <c:delete val="'+ (rel.opts.valAxisHidden ? 1 : 0) +'"/>';
 					strXml += '  <c:axPos val="'+ (rel.opts.barDir == 'col' ? 'l' : 'b') +'"/>';
-<<<<<<< HEAD
-
-					// TESTING: 20170527 - omitting this 'strXml' works fine in Keynote/PPT-Online!!
-					// TODO: gridLine options! (colors/style(solid/dashed) -OR- NONE (eg:omit this section)
-					strXml += ' <c:majorGridlines>\
-								<c:spPr>\
-								  <a:ln w="12700" cap="flat">\
-								    <a:solidFill><a:srgbClr val="'+(rel.opts.gridLineColor ? rel.opts.gridLineColor : "888888")+'"/></a:solidFill>\
-								    <a:prstDash val="solid"/><a:round/>\
-								  </a:ln>\
-								</c:spPr>\
-								</c:majorGridlines>';
-=======
 					if (rel.opts.valGridLine != 'none') strXml += createGridLineElement(rel.opts.valGridLine, DEF_CHART_GRIDLINE);
->>>>>>> 4d53ad08
 					strXml += ' <c:numFmt formatCode="'+ (rel.opts.valAxisLabelFormatCode ? rel.opts.valAxisLabelFormatCode : 'General') +'" sourceLinked="0"/>';
 					strXml += ' <c:majorTickMark val="out"/>';
 					strXml += ' <c:minorTickMark val="none"/>';
 					strXml += ' <c:tickLblPos val="'+ (rel.opts.barDir == 'col' ? 'nextTo' : 'low') +'"/>';
 					strXml += ' <c:spPr>';
-					strXml += '   <a:ln w="12700" cap="flat">';
-
-					var showAxis = !!rel.opts.valAxisLineShow || rel.opts.valAxisLineShow === undefined;
-					if (!showAxis) {
-						strXml += '     <a:noFill/>';
-					} else {
-						strXml += '     <a:solidFill>';
-						strXml += '       <a:srgbClr val="'+(rel.opts.axisLineColor ? rel.opts.axisLineColor : "888888")+'"/>';
-						strXml += '     </a:solidFill>';
-					}
-					strXml += '     <a:prstDash val="solid"/>';
-					strXml += '     <a:round/>';
-					strXml += '   </a:ln>';
+					strXml += '  <a:ln w="12700" cap="flat"><a:solidFill><a:srgbClr val="888888"/></a:solidFill><a:prstDash val="solid"/><a:round/></a:ln>';
 					strXml += ' </c:spPr>';
 					strXml += ' <c:txPr>';
 					strXml += '  <a:bodyPr rot="0"/>';
@@ -1375,7 +1347,7 @@
 					strXml += '      </a:pPr></a:p>';
 					strXml += '    </c:txPr>';
 					if (rel.opts.type == 'pie') {
-						strXml += '    <c:dLblPos val="'+ (rel.opts.dataLabelPosition || 'inEnd') +'"/>';
+					strXml += '    <c:dLblPos val="'+ (rel.opts.dataLabelPosition || 'inEnd') +'"/>';
 					}
 					strXml += '    <c:showLegendKey val="0"/>';
 					strXml += '    <c:showVal val="'+ (rel.opts.showValue ? "1" : "0") +'"/>';
