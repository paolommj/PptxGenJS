--- conflicted
+++ resolved
@@ -910,19 +910,6 @@
 		return arrObjSlides;
 	}
 
-<<<<<<< HEAD
-	function correctLayoutOptions(layoutOpts) {
-		['x', 'y', 'w', 'h'].forEach(function(key) {
-			var val = layoutOpts[key];
-			if (isNaN(Number(val)) || val < 0 || val > 1) {
-				console.warn('Warning: chart.layout.' + key + ' can only be 0-1');
-				delete layoutOpts[key]; // remove invalid value so that default will be used
-			}
-		});
-	}
-
-=======
->>>>>>> 4d53ad08
 	/**
 	 * Checks grid line properties and correct them if needed.
 	 * @param {Object} glOpts chart.gridLine options
