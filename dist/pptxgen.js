/*\
|*|  :: pptxgen.js ::
|*|
|*|  JavaScript framework that creates PowerPoint (pptx) presentations
|*|  https://github.com/gitbrent/PptxGenJS
|*|
|*|  This framework is released under the MIT Public License (MIT)
|*|
|*|  PptxGenJS (C) 2015-2017 Brent Ely -- https://github.com/gitbrent
|*|
|*|  Some code derived from the OfficeGen project:
|*|  github.com/Ziv-Barber/officegen/ (Copyright 2013 Ziv Barber)
|*|
|*|  Permission is hereby granted, free of charge, to any person obtaining a copy
|*|  of this software and associated documentation files (the "Software"), to deal
|*|  in the Software without restriction, including without limitation the rights
|*|  to use, copy, modify, merge, publish, distribute, sublicense, and/or sell
|*|  copies of the Software, and to permit persons to whom the Software is
|*|  furnished to do so, subject to the following conditions:
|*|
|*|  The above copyright notice and this permission notice shall be included in all
|*|  copies or substantial portions of the Software.
|*|
|*|  THE SOFTWARE IS PROVIDED "AS IS", WITHOUT WARRANTY OF ANY KIND, EXPRESS OR
|*|  IMPLIED, INCLUDING BUT NOT LIMITED TO THE WARRANTIES OF MERCHANTABILITY,
|*|  FITNESS FOR A PARTICULAR PURPOSE AND NONINFRINGEMENT. IN NO EVENT SHALL THE
|*|  AUTHORS OR COPYRIGHT HOLDERS BE LIABLE FOR ANY CLAIM, DAMAGES OR OTHER
|*|  LIABILITY, WHETHER IN AN ACTION OF CONTRACT, TORT OR OTHERWISE, ARISING FROM,
|*|  OUT OF OR IN CONNECTION WITH THE SOFTWARE OR THE USE OR OTHER DEALINGS IN THE
|*|  SOFTWARE.
\*/

/*
	PPTX Units are "DXA" (except for font sizing)
	....: There are 1440 DXA per inch. 1 inch is 72 points. 1 DXA is 1/20th's of a point (20 DXA is 1 point).
	....: There is also something called EMU's (914400 EMUs is 1 inch, 12700 EMUs is 1pt).
	SEE: https://startbigthinksmall.wordpress.com/2010/01/04/points-inches-and-emus-measuring-units-in-office-open-xml/
	|
	OBJECT LAYOUTS: 16x9 (10" x 5.625"), 16x10 (10" x 6.25"), 4x3 (10" x 7.5"), Wide (13.33" x 7.5") and Custom (any size)
	|
	REFS:
	* "Structure of a PresentationML document (Open XML SDK)"
	* @see: https://msdn.microsoft.com/en-us/library/office/gg278335.aspx
	* TableStyleId enumeration
	* @see: https://msdn.microsoft.com/en-us/library/office/hh273476(v=office.14).aspx
*/

// Polyfill for IE11 (https://developer.mozilla.org/en-US/docs/Web/JavaScript/Reference/Global_Objects/Number/isInteger)
Number.isInteger = Number.isInteger || function(value) {
	return typeof value === "number" && isFinite(value) && Math.floor(value) === value;
};

// Detect Node.js
var NODEJS = ( typeof module !== 'undefined' && module.exports );

// [Node.js] <script> includes
if ( NODEJS ) {
	var gObjPptxMasters = require('../dist/pptxgen.masters.js');
	var gObjPptxShapes  = require('../dist/pptxgen.shapes.js');
}

var PptxGenJS = function(){
	// CONSTANTS
	var APP_VER = "1.7.0";
	var APP_REL = "20170807";
	//
	var MASTER_OBJECTS = {
		'chart': { name:'chart' },
		'image': { name:'image' },
		'line' : { name:'line'  },
		'rect' : { name:'rect'  },
		'text' : { name:'text'  }
	}
	var LAYOUTS = {
		'LAYOUT_4x3'  : { name: 'screen4x3',   width:  9144000, height: 6858000 },
		'LAYOUT_16x9' : { name: 'screen16x9',  width:  9144000, height: 5143500 },
		'LAYOUT_16x10': { name: 'screen16x10', width:  9144000, height: 5715000 },
		'LAYOUT_WIDE' : { name: 'custom',      width: 12191996, height: 6858000 },
		'LAYOUT_USER' : { name: 'custom',      width: 12191996, height: 6858000 }
	};
	var BASE_SHAPES = {
		'RECTANGLE': { 'displayName': 'Rectangle', 'name': 'rect', 'avLst': {} },
		'LINE'     : { 'displayName': 'Line',      'name': 'line', 'avLst': {} }
	};
	// NOTE: 20170304: Only default is used so far. I'd like to combine the two peices of code that use these before implementing these as options
	// Since we close <p> within the text object bullets, its slightly more difficult than combining into a func and calling to get the paraProp
	// and i'm not sure if anyone will even use these... so, skipping for now.
	var BULLET_TYPES = {
		'DEFAULT' : "&#x2022;",
		'CHECK'   : "&#x2713;",
		'STAR'    : "&#x2605;",
		'TRIANGLE': "&#x25B6;"
	};
	var CHART_TYPES = {
		'AREA': { 'displayName':'Area Chart', 'name':'area' },
		'BAR' : { 'displayName':'Bar Chart' , 'name':'bar'  },
		'LINE': { 'displayName':'Line Chart', 'name':'line' },
		'PIE' : { 'displayName':'Pie Chart' , 'name':'pie'  }
	}
	//var RAINBOW_COLORS = ['8A56E2','CF56E2','E256AE','E25668','E28956','E2CF56','AEE256','68E256','56E289','56E2CF','56AEE2','5668E2'];
	var PIECHART_COLORS = ['5DA5DA','FAA43A','60BD68','F17CB0','B2912F','B276B2','DECF3F','F15854','A7A7A7', '5DA5DA','FAA43A','60BD68','F17CB0','B2912F','B276B2','DECF3F','F15854','A7A7A7'];
	var BARCHART_COLORS = ['C0504D','4F81BD','9BBB59','8064A2','4BACC6','F79646','628FC6','C86360', 'C0504D','4F81BD','9BBB59','8064A2','4BACC6','F79646','628FC6','C86360'];
	//
	var SLDNUMFLDID = '{F7021451-1387-4CA6-816F-3879F97B5CBC}';
	{
		var IMG_BROKEN  = 'data:image/png;base64,iVBORw0KGgoAAAANSUhEUgAAAGQAAAB3CAYAAAD1oOVhAAAGAUlEQVR4Xu2dT0xcRRzHf7tAYSsc0EBSIq2xEg8mtTGebVzEqOVIolz0siRE4gGTStqKwdpWsXoyGhMuyAVJOHBgqyvLNgonDkabeCBYW/8kTUr0wsJC+Wfm0bfuvn37Znbem9mR9303mJnf/Pb7ed95M7PDI5JIJPYJV5EC7e3t1N/fT62trdqViQCIu+bVgpIHEo/Hqbe3V/sdYVKHyWSSZmZm8ilVA0oeyNjYmEnaVC2Xvr6+qg5fAOJAz4DU1dURGzFSqZRVqtMpAFIGyMjICC0vL9PExIRWKADiAYTNshYWFrRCARAOEFZcCKWtrY0GBgaUTYkBRACIE4rKZwqACALR5RQAqQCIDqcASIVAVDsFQCSAqHQKgEgCUeUUAPEBRIVTAMQnEBvK5OQkbW9vk991CoAEAMQJxc86BUACAhKUUwAkQCBBOAVAAgbi1ykAogCIH6cAiCIgsk4BEIVAZJwCIIqBVLqiBxANQFgXS0tLND4+zl08AogmIG5OSSQS1gGKwgtANAIRcQqAaAbCe6YASBWA2E6xDyeyDUl7+AKQMkDYYevm5mZHabA/Li4uUiaTsYLau8QA4gLE/hU7wajyYtv1hReDAiAOxQcHBymbzark4BkbQKom/X8dp9Npmpqasn4BIAYAYSnYp+4BBEAMUcCwNOCQsAKZnp62NtQOw8WmwT09PUo+ijaHsOMx7GppaaH6+nolH0Z10K2tLVpdXbW6UfV3mNqBdHd3U1NTk2rtlMRfW1uj2dlZAFGirkRQAJEQTWUTAFGprkRsAJEQTWUTAFGprkRsAJEQTWUTAFGprkRsAJEQTWUTAFGprkRsAJEQTWUTAFGprkRsAJEQTWUTAGHqrm8caPzQ0WC1logbeiC7X3xJm0PvUmRzh45cuki1588FAmVn9BO6P3yF9utrqGH0MtW82S8UN9RA9v/4k7InjhcJFTs/TLVXLwmJV67S7vD7tHF5pKi46fYdosdOcOOGG8j1OcqefbFEJD9Q3GCwDhqT31HklS4A8VRgfYM2Op6k3bt/BQJl58J7lPvwg5JYNccepaMry0LPqFA7hCm39+NNyp2J0172b19QysGINj5CsRtpij57musOViH0QPJQXn6J9u7dlYJSFkbrMYolrwvDAJAC+WWdEpQz7FTgECeUCpzi6YxvvqXoM6eEhqnCSgDikEzUKUE7Aw7xuHctKB5OYU3dZlNR9syQdAaAcAYTC0pXF+39c09o2Ik+3EqxVKqiB7hbYAxZkk4pbBaEM+AQofv+wTrFwylBOQNABIGwavdfe4O2pg5elO+86l99nY58/VUF0byrYsjiSFluNlXYrOHcBar7+EogUADEQ0YRGHbzoKAASBkg2+9cpM1rV0tK2QOcXW7bLEFAARAXIF4w2DrDWoeUWaf4hQIgDiA8GPZ2iNfi0Q8UACkAIgrDbrJ385eDxaPLLrEsFAB5oG6lMPJQPLZZZKAACBGVhcG2Q+bmuLu2nk55e4jqPv1IeEoceiBeX7s2zCa5MAqdstl91vfXwaEGsv/rb5TtOFk6tWXOuJGh6KmnhO9sayrMninPx103JBtXblHkice58cINZP4Hyr5wpkgkdiChEmc4FWazLzenNKa/p0jncwDiqcD6BuWePk07t1asatZGoYQzSqA4nFJ7soNiP/+EUyfc25GI2GG53dHPrKo1g/1Cw4pIXLrzO+1c+/wg7tBbFDle/EbQcjFCPWQJCau5EoBoFpzXHYDwFNJcDiCaBed1ByA8hTSXA4hmwXndAQhPIc3lAKJZcF53AMJTSHM5gGgWnNcdgPAU0lwOIJoF53UHIDyFNJcfSiCdnZ0Ui8U0SxlMd7lcjubn561gh+Y1scFIU/0o/3sgeLO12E2k7UXKYumgFoAYdg8ACIAYpoBh6cAhAGKYAoalA4cAiGEKGJYOHAIghilgWDpwCIAYpoBh6cAhAGKYAoalA4cAiGEKGJYOHAIghilgWDpwCIAYpoBh6ZQ4JB6PKzviYthnNy4d9h+1M5mMlVckkUjsG5dhiBMCEMPg/wuOfrZZ/RSywQAAAABJRU5ErkJggg==';
		var IMG_PLAYBTN = 'data:image/png;base64,iVBORw0KGgoAAAANSUhEUgAAAyAAAAHCCAYAAAAXY63IAAAACXBIWXMAAAsTAAALEwEAmpwYAAAKT2lDQ1BQaG90b3Nob3AgSUNDIHByb2ZpbGUAAHjanVNnVFPpFj333vRCS4iAlEtvUhUIIFJCi4AUkSYqIQkQSoghodkVUcERRUUEG8igiAOOjoCMFVEsDIoK2AfkIaKOg6OIisr74Xuja9a89+bN/rXXPues852zzwfACAyWSDNRNYAMqUIeEeCDx8TG4eQuQIEKJHAAEAizZCFz/SMBAPh+PDwrIsAHvgABeNMLCADATZvAMByH/w/qQplcAYCEAcB0kThLCIAUAEB6jkKmAEBGAYCdmCZTAKAEAGDLY2LjAFAtAGAnf+bTAICd+Jl7AQBblCEVAaCRACATZYhEAGg7AKzPVopFAFgwABRmS8Q5ANgtADBJV2ZIALC3AMDOEAuyAAgMADBRiIUpAAR7AGDIIyN4AISZABRG8lc88SuuEOcqAAB4mbI8uSQ5RYFbCC1xB1dXLh4ozkkXKxQ2YQJhmkAuwnmZGTKBNA/g88wAAKCRFRHgg/P9eM4Ors7ONo62Dl8t6r8G/yJiYuP+5c+rcEAAAOF0ftH+LC+zGoA7BoBt/qIl7gRoXgugdfeLZrIPQLUAoOnaV/Nw+H48PEWhkLnZ2eXk5NhKxEJbYcpXff5nwl/AV/1s+X48/Pf14L7iJIEyXYFHBPjgwsz0TKUcz5IJhGLc5o9H/LcL//wd0yLESWK5WCoU41EScY5EmozzMqUiiUKSKcUl0v9k4t8s+wM+3zUAsGo+AXuRLahdYwP2SycQWHTA4vcAAPK7b8HUKAgDgGiD4c93/+8//UegJQCAZkmScQAAXkQkLlTKsz/HCAAARKCBKrBBG/TBGCzABhzBBdzBC/xgNoRCJMTCQhBCCmSAHHJgKayCQiiGzbAdKmAv1EAdNMBRaIaTcA4uwlW4Dj1wD/phCJ7BKLyBCQRByAgTYSHaiAFiilgjjggXmYX4IcFIBBKLJCDJiBRRIkuRNUgxUopUIFVIHfI9cgI5h1xGupE7yAAygvyGvEcxlIGyUT3UDLVDuag3GoRGogvQZHQxmo8WoJvQcrQaPYw2oefQq2gP2o8+Q8cwwOgYBzPEbDAuxsNCsTgsCZNjy7EirAyrxhqwVqwDu4n1Y8+xdwQSgUXACTYEd0IgYR5BSFhMWE7YSKggHCQ0EdoJNwkDhFHCJyKTqEu0JroR+cQYYjIxh1hILCPWEo8TLxB7iEPENyQSiUMyJ7mQAkmxpFTSEtJG0m5SI+ksqZs0SBojk8naZGuyBzmULCAryIXkneTD5DPkG+Qh8lsKnWJAcaT4U+IoUspqShnlEOU05QZlmDJBVaOaUt2ooVQRNY9aQq2htlKvUYeoEzR1mjnNgxZJS6WtopXTGmgXaPdpr+h0uhHdlR5Ol9BX0svpR+iX6AP0dwwNhhWDx4hnKBmbGAcYZxl3GK+YTKYZ04sZx1QwNzHrmOeZD5lvVVgqtip8FZHKCpVKlSaVGyovVKmqpqreqgtV81XLVI+pXlN9rkZVM1PjqQnUlqtVqp1Q61MbU2epO6iHqmeob1Q/pH5Z/YkGWcNMw09DpFGgsV/jvMYgC2MZs3gsIWsNq4Z1gTXEJrHN2Xx2KruY/R27iz2qqaE5QzNKM1ezUvOUZj8H45hx+Jx0TgnnKKeX836K3hTvKeIpG6Y0TLkxZVxrqpaXllirSKtRq0frvTau7aedpr1Fu1n7gQ5Bx0onXCdHZ4/OBZ3nU9lT3acKpxZNPTr1ri6qa6UbobtEd79up+6Ynr5egJ5Mb6feeb3n+hx9L/1U/W36p/VHDFgGswwkBtsMzhg8xTVxbzwdL8fb8VFDXcNAQ6VhlWGX4YSRudE8o9VGjUYPjGnGXOMk423GbcajJgYmISZLTepN7ppSTbmmKaY7TDtMx83MzaLN1pk1mz0x1zLnm+eb15vft2BaeFostqi2uGVJsuRaplnutrxuhVo5WaVYVVpds0atna0l1rutu6cRp7lOk06rntZnw7Dxtsm2qbcZsOXYBtuutm22fWFnYhdnt8Wuw+6TvZN9un2N/T0HDYfZDqsdWh1+c7RyFDpWOt6azpzuP33F9JbpL2dYzxDP2DPjthPLKcRpnVOb00dnF2e5c4PziIuJS4LLLpc+Lpsbxt3IveRKdPVxXeF60vWdm7Obwu2o26/uNu5p7ofcn8w0nymeWTNz0MPIQ+BR5dE/C5+VMGvfrH5PQ0+BZ7XnIy9jL5FXrdewt6V3qvdh7xc+9j5yn+M+4zw33jLeWV/MN8C3yLfLT8Nvnl+F30N/I/9k/3r/0QCngCUBZwOJgUGBWwL7+Hp8Ib+OPzrbZfay2e1BjKC5QRVBj4KtguXBrSFoyOyQrSH355jOkc5pDoVQfujW0Adh5mGLw34MJ4WHhVeGP45wiFga0TGXNXfR3ENz30T6RJZE3ptnMU85ry1KNSo+qi5qPNo3ujS6P8YuZlnM1VidWElsSxw5LiquNm5svt/87fOH4p3iC+N7F5gvyF1weaHOwvSFpxapLhIsOpZATIhOOJTwQRAqqBaMJfITdyWOCnnCHcJnIi/RNtGI2ENcKh5O8kgqTXqS7JG8NXkkxTOlLOW5hCepkLxMDUzdmzqeFpp2IG0yPTq9MYOSkZBxQqohTZO2Z+pn5mZ2y6xlhbL+xW6Lty8elQfJa7OQrAVZLQq2QqboVFoo1yoHsmdlV2a/zYnKOZarnivN7cyzytuQN5zvn//tEsIS4ZK2pYZLVy0dWOa9rGo5sjxxedsK4xUFK4ZWBqw8uIq2Km3VT6vtV5eufr0mek1rgV7ByoLBtQFr6wtVCuWFfevc1+1dT1gvWd+1YfqGnRs+FYmKrhTbF5cVf9go3HjlG4dvyr+Z3JS0qavEuWTPZtJm6ebeLZ5bDpaql+aXDm4N2dq0Dd9WtO319kXbL5fNKNu7g7ZDuaO/PLi8ZafJzs07P1SkVPRU+lQ27tLdtWHX+G7R7ht7vPY07NXbW7z3/T7JvttVAVVN1WbVZftJ+7P3P66Jqun4lvttXa1ObXHtxwPSA/0HIw6217nU1R3SPVRSj9Yr60cOxx++/p3vdy0NNg1VjZzG4iNwRHnk6fcJ3/ceDTradox7rOEH0x92HWcdL2pCmvKaRptTmvtbYlu6T8w+0dbq3nr8R9sfD5w0PFl5SvNUyWna6YLTk2fyz4ydlZ19fi753GDborZ752PO32oPb++6EHTh0kX/i+c7vDvOXPK4dPKy2+UTV7hXmq86X23qdOo8/pPTT8e7nLuarrlca7nuer21e2b36RueN87d9L158Rb/1tWeOT3dvfN6b/fF9/XfFt1+cif9zsu72Xcn7q28T7xf9EDtQdlD3YfVP1v+3Njv3H9qwHeg89HcR/cGhYPP/pH1jw9DBY+Zj8uGDYbrnjg+OTniP3L96fynQ89kzyaeF/6i/suuFxYvfvjV69fO0ZjRoZfyl5O/bXyl/erA6xmv28bCxh6+yXgzMV70VvvtwXfcdx3vo98PT+R8IH8o/2j5sfVT0Kf7kxmTk/8EA5jz/GMzLdsAAAAgY0hSTQAAeiUAAICDAAD5/wAAgOkAAHUwAADqYAAAOpgAABdvkl/FRgAAFRdJREFUeNrs3WFz2lbagOEnkiVLxsYQsP//z9uZZmMswJIlS3k/tPb23U3TOAUM6Lpm8qkzbXM4A7p1dI4+/etf//oWAAAAB3ARETGdTo0EAACwV1VVRWIYAACAQxEgAACAAAEAAAQIAACAAAEAAAQIAACAAAEAAAQIAAAgQAAAAAQIAAAgQAAAAAQIAAAgQAAAAAECAAAgQAAAAAECAAAgQAAAAAECAAAIEAAAAAECAAAIEAAAAAECAAAIEAAAQIAAAAAIEAAAQIAAAAAIEAAAQIAAAAACBAAAQIAAAAACBAAAQIAAAAACBAAAQIAAAAACBAAAECAAAAACBAAAECAAAAACBAAAECAAAIAAAQAAECAAAIAAAQAAECAAAIAAAQAABAgAAIAAAQAABAgAAIAAAQAABAgAACBAAAAABAgAACBAAAAABAgAACBAAAAAAQIAACBAAAAAAQIAACBAAAAAAQIAACBAAAAAAQIAAAgQAAAAAQIAAAgQAAAAAQIAAAgQAABAgAAAAAgQAABAgAAAAAgQAABAgAAAAAIEAABAgAAAAAIEAABAgAAAAAIEAAAQIAAAAAIEAAAQIAAAAAIEAAAQIAAAgAABAAAQIAAAgAABAAAQIAAAgAABAAAQIAAAgAABAAAECAAAgAABAAAECAAAgAABAAAECAAAIEAAAAAECAAAIEAAAAAECAAAIEAAAAABAgAAIEAAAAABAgAAIEAAAAABAgAACBAAAAABAgAACBAAAAABAgAACBAAAECAAAAACBAAAECAAAAACBAAAECAAAAAAgQAAECAAAAAAgQAAECAAAAAAgQAAECAAAAAAgQAABAgAAAAAgQAABAgAAAAAgQAABAgAACAAAEAABAgAACAAAEAABAgAACAAAEAAAQIAACAAAEAAAQIAACAAAEAAAQIAAAgQAAAAPbnwhAA8CuGYYiXl5fv/7hcXESSuMcFgAAB4G90XRffvn2L5+fniIho2zYiIvq+j77vf+nfmaZppGkaERF5nkdExOXlZXz69CmyLDPoAAIEgDFo2zaen5/j5eUl+r6Pruv28t/5c7y8Bs1ms3n751mWRZqmcXFxEZeXl2+RAoAAAeBEDcMQbdu+/dlXbPyKruve/n9ewyTLssjz/O2PR7oABAgAR67v+2iaJpqmeVt5OBWvUbLdbiPi90e3iqKIoijeHucCQIAAcATRsd1uo2maX96zcYxeV26qqoo0TaMoiphMJmIEQIAAcGjDMERd11HX9VE9WrXvyNput5FlWZRlGWVZekwLQIAAsE+vjyjVdT3qMei6LqqqirIsYzKZOFkLQIAAsEt1XcfT09PJ7es4xLjUdR15nsfV1VWUZWlQAAQIAP/kAnu9Xp/V3o59eN0vsl6v4+bmRogACBAAhMf+9X0fq9VKiAAIEAB+RtM0UVWV8NhhiEyn0yiKwqAACBAAXr1uqrbHY/ch8vDwEHmex3Q6tVkdQIAAjNswDLHZbN5evsd+tG0bX758iclkEtfX147vBRAgAOPTNE08Pj7GMAwG40BejzC+vb31WBaAAAEYh9f9CR63+hjDMLw9ljWfz62GAOyZb1mAD9Q0TXz58kV8HIG2beO3336LpmkMBsAeWQEB+ADDMERVVaN+g/mxfi4PDw9RlmVMp1OrIQACBOD0dV0XDw8PjtY9YnVdR9u2MZ/PnZQFsGNu7QAc+ML269ev4uME9H0fX79+tUoFsGNWQAAOZLVauZg9McMwxGq1iufn55jNZgYEQIAAnMZF7MPDg43mJ6yu6+j73ilZADvgWxRgj7qui69fv4qPM9C2rcfnAAQIwPHHR9d1BuOMPtMvX774TAEECMBxxoe3mp+fYRiEJYAAATgeryddiY/zjxAvLQQQIAAfHh+r1Up8jCRCHh4enGwGIEAAPkbTNLFarQzEyKxWKyshAAIE4LC6rovHx0cDMVKPj4/2hAAIEIDDxYc9H+NmYzqAAAEQH4gQAAECcF4XnI+Pj+IDcwJAgADs38PDg7vd/I+u6+Lh4cFAAAgQgN1ZrVbRtq2B4LvatnUiGoAAAdiNuq69+wHzBECAAOxf13VRVZWB4KdUVeUxPQABAvBrXt98bYMx5gyAAAHYu6qqou97A8G79H1v1QxAgAC8T9M0nufnl9V1HU3TGAgAAQLw9/q+j8fHx5P6f86yLMqy9OEdEe8HARAgAD9ltVqd3IXjp0+fYjabxWKxiDzPfYhH4HU/CIAAAeAvNU1z0u/7yPM8FotFzGazSBJf+R+tbVuPYgECxBAAfN8wDCf36NVfKcsy7u7u4vr62gf7wTyKBQgQAL5rs9mc1YVikiRxc3MT9/f3URSFD/gDw3az2RgIQIAA8B9d18V2uz3Lv1uapjGfz2OxWESWZT7sD7Ddbr2gEBAgAPzHGN7bkOd5LJfLmE6n9oeYYwACBOCjnPrG8/eaTCZxd3cXk8nEh39ANqQDAgSAiBjnnekkSWI6ncb9/b1je801AAECcCh1XUff96P9+6dpGovFIhaLRaRpakLsWd/3Ude1gQAECMBYrddrgxC/7w+5v7+P6+tr+0PMOQABArAPY1/9+J6bm5u4u7uLsiwNxp5YBQEECMBIuRP9Fz8USRKz2SyWy6X9IeYegAAB2AWrH38vy7JYLBYxn8/tD9kxqyCAAAEYmaenJ4Pwk4qiiOVyaX+IOQggQAB+Rdd1o3rvx05+PJIkbm5uYrlc2h+yI23bejs6IEAAxmC73RqEX5Smacxms1gsFpFlmQExFwEECMCPDMPg2fsdyPM8lstlzGYzj2X9A3VdxzAMBgIQIADnfMHH7pRlGXd3d3F9fW0wzEkAAQLgYu8APyx/7A+5v7+PoigMiDkJIEAAIn4/+tSm3/1J0zTm83ksFgvH9r5D13WOhAYECMA5suH3MPI8j/v7+5hOp/aHmJsAAgQYr6ZpDMIBTSaTuLu7i8lkYjDMTUCAAIxL3/cec/mIH50kiel0Gvf395HnuQExPwEBAjAO7jB/rDRNY7FYxHw+tz/EHAUECICLOw6jKIq4v7+P6+tr+0PMUUCAAJynYRiibVsDcURubm7i7u4uyrI0GH9o29ZLCQEBAnAuF3Yc4Q9SksRsNovlcml/iLkKCBAAF3UcRpZlsVgsYjabjX5/iLkKnKMLQwC4qOMYlWUZl5eXsd1u4+npaZSPI5mrwDmyAgKMjrefn9CPVJLEzc1NLJfLUe4PMVcBAQJw4txRPk1pmsZsNovFYhFZlpmzAAIE4DQ8Pz8bhBOW53ksl8uYzWajObbXnAXOjT0gwKi8vLwYhDPw5/0hm83GnAU4IVZAgFHp+94gnMsP2B/7Q+7v78/62F5zFhAgACfMpt7zk6ZpLBaLWCwWZ3lsrzkLCBAAF3IcoTzP4/7+PqbT6dntDzF3AQECcIK+fftmEEZgMpnE3d1dTCYTcxdAgAB8HKcJjejHLUliOp3Gcrk8i/0h5i4gQADgBGRZFovFIubz+VnuDwE4RY7hBUbDC93GqyiKKIoi1ut1PD09xTAM5i7AB7ECAsBo3NzcxN3dXZRlaTAABAjAfnmfAhG/7w+ZzWaxWCxOZn+IuQsIEAABwonL8zwWi0XMZrOj3x9i7gLnxB4QAEatLMu4vLyM7XZ7kvtDAE6NFRAA/BgmSdzc3MRyuYyiKAwIgAAB+Gfc1eZnpGka8/k8FotFZFlmDgMIEIBf8/LyYhD4aXmex3K5jNlsFkmSmMMAO2QPCAD8hT/vD9lsNgYEYAesgADAj34o/9gfcn9/fzLH9gIIEAAAgPAIFgD80DAMsdlsYrvdGgwAAQIA+/O698MJVAACBOB9X3YXvu74eW3bRlVV0XWdOQwgQADe71iOUuW49X0fVVVF0zTmMIAAAYD9GIbBUbsAAgQA9q+u61iv19H3vcEAECAAu5OmqYtM3rRtG+v1Otq2PYm5CyBAAAQIJ6jv+1iv11HX9UnNXQABAgAnZr1ex9PTk2N1AQQIwP7leX4Sj9uwe03TRFVVJ7sClue5DxEQIABw7Lqui6qqhCeAAAE4vMvLS8esjsQwDLHZbGK73Z7N3AUQIAAn5tOnTwZhBF7f53FO+zzMXUCAAJygLMsMwhlr2zZWq9VZnnRm7gICBOCEL+S6rjMQZ6Tv+1itVme7z0N8AAIE4ISlaSpAzsQwDG+PW537nAUQIACn+qV34WvvHNR1HVVVjeJ9HuYsIEAATpiTsE5b27ZRVdWoVrGcgAUIEIBT/tJzN/kk9X0fVVVF0zSj+7t7CSEgQABOWJIkNqKfkNd9Hk9PT6N43Oq/2YAOCBCAM5DnuQA5AXVdx3q9Pstjdd8zVwEECMAZXNSdyxuyz1HXdVFV1dkeqytAAAEC4KKOIzAMQ1RVFXVdGwxzFRAgAOcjSZLI89wd9iOyXq9Hu8/jR/GRJImBAAQIwDkoikKAHIGmaaKqqlHv8/jRHAUQIABndHFXVZWB+CB938dqtRKBAgQQIADjkKZppGnqzvuBDcMQm83GIQA/OT8BBAjAGSmKwoXwAW2329hsNvZ5/OTcBBAgAGdmMpkIkANo2zZWq5XVpnfOTQABAnBm0jT1VvQ96vs+qqqKpmkMxjtkWebxK0CAAJyrsiwFyI4Nw/D2uBW/NicBBAjAGV/sOQ1rd+q6jqqq7PMQIAACBOB7kiSJsiy9ffsfats2qqqymrSD+PDyQUCAAJy5q6srAfKL+r6P9Xpt/HY4FwEECMCZy/M88jz3Urx3eN3n8fT05HGrHc9DAAECMAJXV1cC5CfVdR3r9dqxunuYgwACBGAkyrJ0Uf03uq6LqqqE2h6kaWrzOSBAAMbm5uYmVquVgfgvwzBEVVX2eex57gEIEICRsQryv9brtX0ee2b1AxAgACNmFeR3bdvGarUSYweacwACBGCkxr4K0vd9rFYr+zwOxOoHIEAAGOUqyDAMsdlsYrvdmgAHnmsAAgRg5MqyjKenp9GsAmy329hsNvZ5HFie51Y/gFFKDAHA/xrDnem2bePLly9RVZX4MMcADsYKCMB3vN6dPsejZ/u+j6qqomkaH/QHKcvSW88BAQLA/zedTuP5+flsVgeGYXh73IqPkyRJTKdTAwGM93vQEAD89YXi7e3tWfxd6rqO3377TXwcgdvb20gSP7/AeFkBAfiBoigiz/OT3ZDetm2s12vH6h6JPM+jKAoDAYyaWzAAf2M2m53cHetv377FarWKf//73+LjWH5wkyRms5mBAHwfGgKAH0vT9OQexeq67iw30J+y29vbSNPUQAACxBAA/L2iKDw6g/kDIEAADscdbH7FKa6gAQgQgGP4wkySmM/nBoJ3mc/nTr0CECAAvybLMhuJ+Wmz2SyyLDMQAAIE4NeVZRllWRoIzBMAAQJwGO5s8yNWygAECMDOff78WYTw3fj4/PmzgQAQIAA7/gJNkri9vbXBGHMCQIAAHMbr3W4XnCRJYlUMQIAAiBDEB4AAATjDCJlOpwZipKbTqfgAECAAh1WWpZOPRmg2mzluF+AdLgwBwG4jJCKiqqoYhsGAnLEkSWI6nYoPgPd+fxoCgN1HiD0h5x8fnz9/Fh8AAgTgONiYfv7xYc8HgAABOMoIcaHqMwVAgAC4YOVd8jz3WQIIEIAT+KJNklgul/YLnLCyLGOxWHikDkCAAJyO2WzmmF6fG8DoOYYX4IDKsoyLi4t4eHiIvu8NyBFL0zTm87lHrgB2zAoIwIFlWRbL5TKKojAYR6ooilgul+IDYA+sgAB8gCRJYj6fR9M08fj46KWFR/S53N7eikMAAQJwnoqiiCzLYrVaRdu2BuQD5Xkes9ks0jQ1GAACBOB8pWkai8XCasgHseoBIEAARqkoisjzPKqqirquDcgBlGUZ0+nU8boAAgRgnJIkidlsFldXV7Ferz2WtSd5nsd0OrXJHECAAPB6gbxYLKKu61iv147s3ZE0TWM6nXrcCkCAAPA9ZVlGWZZCZAfhcXNz4230AAIEACEiPAAECABHHyJPT0/2iPyFPM/j6upKeAAIEAB2GSJt28bT05NTs/40LpPJxOZyAAECwD7kef52olNd11HXdXRdN6oxyLLsLcgcpwsgQAA4gCRJYjKZxGQyib7vY7vdRtM0Z7tXJE3TKIoiJpOJN5cDCBAAPvrifDqdxnQ6jb7vo2maaJrm5PeL5HkeRVFEURSiA0CAAHCsMfK6MjIMQ7Rt+/bn2B/VyrLs7RGzPM89XgUgQAA4JUmSvK0gvGrbNp6fn+Pl5SX6vv+wKMmyLNI0jYuLi7i8vIw8z31gAAIEgHPzurrwZ13Xxbdv3+L5+fktUiIi+r7/5T0laZq+PTb1+t+7vLyMT58+ObEKQIAAMGavQfB3qxDDMMTLy8v3f1wuLjwyBYAAAWB3kiTxqBQA7//9MAQAAIAAAQAABAgAAIAAAQAABAgAAIAAAQAABAgAACBAAAAABAgAACBAAAAABAgAACBAAAAAAQIAACBAAAAAAQIAACBAAAAAAQIAAAgQAAAAAQIAAAgQAAAAAQIAAAgQAABAgAAAAAgQAABAgAAAAAgQAABAgAAAAAIEAABAgAAAAAIEAABAgAAAAAIEAABAgAAAAAIEAAAQIAAAAAIEAAAQIAAAAAIEAAAQIAAAgAABAAAQIAAAgAABAAAQIAAAgAABAAAECAAAgAABAAAECAAAgAABAAAECAAAIEAAAAAECAAAIEAAAAAECAAAIEAAAAABAgAAIEAAAAABAgAAIEAAAAABAgAAIEAAAAABAgAACBAAAAABAgAACBAAAAABAgAACBAAAECAAAAACBAAAECAAAAACBAAAECAAAAAAgQAAECAAAAAAgQAAECAAAAAAgQAABAgAAAAAgQAABAgAAAAAgQAABAgAACAAAEAABAgAACAAAEAABAgAACAAAEAAASIIQAAAAQIAAAgQAAAAAQIAAAgQAAAAAQIAAAgQAAAAAECAAAgQAAAAAECAAAgQAAAAAECAAAIEAAAAAECAAAIEAAAAAECAAAIEAAAQIAAAAAIEAAAQIAAAAAIEAAAQIAAAAACBAAAQIAAAAACBAAAQIAAAAACBAAAECAAAAACBAAAECAAAAACBAAAECAAAAACBAAAECAAAIAAAQAAECAAAIAAAQAAECAAAIAAAQAABAgAAIAAAQAABAgAAIAAAQAABAgAACBAAAAAdu0iIqKqKiMBAADs3f8NAFFjCf5mB+leAAAAAElFTkSuQmCC';
	}
	//
	var LETTERS = 'ABCDEFGHIJKLMNOPQRSTUVWXYZ'.split('');
	var CRLF = '\r\n'; // AKA: Chr(13) & Chr(10)
	var EMU = 914400;  // One (1) inch (OfficeXML measures in EMU (English Metric Units))
	var ONEPT = 12700; // One (1) point (pt)
	//
	var DEF_CELL_MARGIN_PT = [3, 3, 3, 3]; // TRBL-style
	var DEF_FONT_SIZE = 12;
	var DEF_SLIDE_MARGIN_IN = [0.5, 0.5, 0.5, 0.5]; // TRBL-style

	// A: Create internal pptx object
	var gObjPptx = {};

	// B: Set Presentation Property Defaults
	gObjPptx.author = 'PptxGenJS';
	gObjPptx.company = 'PptxGenJS';
	gObjPptx.revision = '1';
	gObjPptx.subject = 'PptxGenJS Presentation';
	gObjPptx.title = 'PptxGenJS Presentation';
	gObjPptx.fileName = 'Presentation';
	gObjPptx.fileExtn = '.pptx';
	gObjPptx.pptLayout = LAYOUTS['LAYOUT_16x9'];
	gObjPptx.rtlMode = false;
	gObjPptx.slides = [];

	// C: Expose shape library to clients
	this.charts  = CHART_TYPES;
	this.masters = ( typeof gObjPptxMasters !== 'undefined' ? gObjPptxMasters : {} );
	this.shapes  = ( typeof gObjPptxShapes  !== 'undefined' ? gObjPptxShapes  : BASE_SHAPES );

	// D: Fall back to base shapes if shapes file was not linked
	gObjPptxShapes = ( gObjPptxShapes || this.shapes );

	/* ===============================================================================================
	|
	#     #
	#     #  ######  #       #####   ######  #####    ####
	#     #  #       #       #    #  #       #    #  #
	#######  #####   #       #    #  #####   #    #   ####
	#     #  #       #       #####   #       #####        #
	#     #  #       #       #       #       #   #   #    #
	#     #  ######  ######  #       ######  #    #   ####
	|
	==================================================================================================
	*/

	/**
	 * DESC: Export the .pptx file
	 */
	function doExportPresentation(callback) {
		var arrChartPromises = [];
		var intSlideNum = 0, intRels = 0;

		// STEP 1: Create new JSZip file
		var zip = new JSZip();

		// STEP 2: Add all required folders and files
		zip.folder("_rels");
		zip.folder("docProps");
		zip.folder("ppt").folder("_rels");
		zip.folder("ppt/charts").folder("_rels");
		zip.folder("ppt/embeddings");
		zip.folder("ppt/media");
		zip.folder("ppt/slideLayouts").folder("_rels");
		zip.folder("ppt/slideMasters").folder("_rels");
		zip.folder("ppt/slides").folder("_rels");
		zip.folder("ppt/theme");
		//
		zip.file("[Content_Types].xml", makeXmlContTypes());
		zip.file("_rels/.rels", makeXmlRootRels());
		zip.file("docProps/app.xml", makeXmlApp());
		zip.file("docProps/core.xml", makeXmlCore());
		zip.file("ppt/_rels/presentation.xml.rels", makeXmlPresentationRels());
		//
		zip.file("ppt/theme/theme1.xml", makeXmlTheme());
		zip.file("ppt/presentation.xml", makeXmlPresentation());
		zip.file("ppt/presProps.xml",    makeXmlPresProps());
		zip.file("ppt/tableStyles.xml",  makeXmlTableStyles());
		zip.file("ppt/viewProps.xml",    makeXmlViewProps());

		// Create a Layout/Master/Rel/Slide file for each SLIDE
		for ( var idx=0; idx<gObjPptx.slides.length; idx++ ) {
			intSlideNum++;
			zip.file("ppt/slideLayouts/slideLayout"+ intSlideNum +".xml", makeXmlSlideLayout( intSlideNum ));
			zip.file("ppt/slideLayouts/_rels/slideLayout"+ intSlideNum +".xml.rels", makeXmlSlideLayoutRel( intSlideNum ));
			zip.file("ppt/slides/slide"+ intSlideNum +".xml", makeXmlSlide(gObjPptx.slides[idx]));
			zip.file("ppt/slides/_rels/slide"+ intSlideNum +".xml.rels", makeXmlSlideRel( intSlideNum ));
		}
		zip.file("ppt/slideMasters/slideMaster1.xml", makeXmlSlideMaster());
		zip.file("ppt/slideMasters/_rels/slideMaster1.xml.rels", makeXmlSlideMasterRel());

		// Create all Rels (images, media, chart data)
		gObjPptx.slides.forEach(function(slide,idx){
			slide.rels.forEach(function(rel,idy){
				if ( rel.type == 'chart' ) {
					arrChartPromises.push(new Promise(function(resolve,reject){
						var zipExcel = new JSZip();

						zipExcel.folder("_rels");
						zipExcel.folder("docProps");
						zipExcel.folder("xl/_rels");
						zipExcel.folder("xl/tables");
						zipExcel.folder("xl/theme");
						zipExcel.folder("xl/worksheets");
						zipExcel.folder("xl/worksheets/_rels");

						{
							zipExcel.file("[Content_Types].xml",
								'<?xml version="1.0" encoding="UTF-8" standalone="yes"?><Types xmlns="http://schemas.openxmlformats.org/package/2006/content-types">'
								+ '  <Default Extension="rels" ContentType="application/vnd.openxmlformats-package.relationships+xml"/>'
								+ '  <Default Extension="xml" ContentType="application/xml"/>'
								//+ '  <Default Extension="jpeg" ContentType="image/jpg"/><Default Extension="png" ContentType="image/png"/>'
								//+ '  <Default Extension="bmp" ContentType="image/bmp"/><Default Extension="gif" ContentType="image/gif"/><Default Extension="tif" ContentType="image/tif"/><Default Extension="pdf" ContentType="application/pdf"/><Default Extension="mov" ContentType="application/movie"/><Default Extension="vml" ContentType="application/vnd.openxmlformats-officedocument.vmlDrawing"/>'
								//+ '  <Default Extension="xlsx" ContentType="application/vnd.openxmlformats-officedocument.spreadsheetml.sheet"/>'
								+ '  <Override PartName="/xl/workbook.xml" ContentType="application/vnd.openxmlformats-officedocument.spreadsheetml.sheet.main+xml"/>'
								+ '  <Override PartName="/xl/worksheets/sheet1.xml" ContentType="application/vnd.openxmlformats-officedocument.spreadsheetml.worksheet+xml"/>'
								+ '  <Override PartName="/xl/theme/theme1.xml" ContentType="application/vnd.openxmlformats-officedocument.theme+xml"/>'
								+ '  <Override PartName="/xl/styles.xml" ContentType="application/vnd.openxmlformats-officedocument.spreadsheetml.styles+xml"/>'
								+ '  <Override PartName="/xl/sharedStrings.xml" ContentType="application/vnd.openxmlformats-officedocument.spreadsheetml.sharedStrings+xml"/>'
								+ '  <Override PartName="/xl/tables/table1.xml" ContentType="application/vnd.openxmlformats-officedocument.spreadsheetml.table+xml"/>'
								+ '  <Override PartName="/docProps/core.xml" ContentType="application/vnd.openxmlformats-package.core-properties+xml"/>'
								+ '  <Override PartName="/docProps/app.xml" ContentType="application/vnd.openxmlformats-officedocument.extended-properties+xml"/>'
								+ '</Types>\n'
							);
							zipExcel.file("_rels/.rels", '<?xml version="1.0" encoding="UTF-8" standalone="yes"?><Relationships xmlns="http://schemas.openxmlformats.org/package/2006/relationships">'
								+ '<Relationship Id="rId1" Type="http://schemas.openxmlformats.org/package/2006/relationships/metadata/core-properties" Target="docProps/core.xml"/>'
								+ '<Relationship Id="rId2" Type="http://schemas.openxmlformats.org/officeDocument/2006/relationships/extended-properties" Target="docProps/app.xml"/>'
								+ '<Relationship Id="rId3" Type="http://schemas.openxmlformats.org/officeDocument/2006/relationships/officeDocument" Target="xl/workbook.xml"/>'
								+ '</Relationships>\n');
							zipExcel.file("docProps/app.xml",
								'<?xml version="1.0" encoding="UTF-8" standalone="yes"?><Properties xmlns="http://schemas.openxmlformats.org/officeDocument/2006/extended-properties" xmlns:vt="http://schemas.openxmlformats.org/officeDocument/2006/docPropsVTypes">'
								+ '<Application>Microsoft Excel</Application>'
								+ '<DocSecurity>0</DocSecurity>'
								+ '<HeadingPairs><vt:vector size="2" baseType="variant"><vt:variant><vt:lpstr>Worksheets</vt:lpstr></vt:variant><vt:variant><vt:i4>1</vt:i4></vt:variant></vt:vector></HeadingPairs><TitlesOfParts><vt:vector size="1" baseType="lpstr"><vt:lpstr>Sheet1</vt:lpstr></vt:vector></TitlesOfParts>'
								+ '</Properties>\n'
							);
							zipExcel.file("docProps/core.xml",
								'<?xml version="1.0" encoding="UTF-8"?><cp:coreProperties xmlns:cp="http://schemas.openxmlformats.org/package/2006/metadata/core-properties" xmlns:dc="http://purl.org/dc/elements/1.1/" xmlns:dcterms="http://purl.org/dc/terms/" xmlns:dcmitype="http://purl.org/dc/dcmitype/" xmlns:xsi="http://www.w3.org/2001/XMLSchema-instance">'
								+ '<dc:creator>PptxGenJS</dc:creator>'
								+ '<cp:lastModifiedBy>Ely, Brent</cp:lastModifiedBy>'
								+ '<dcterms:created xsi:type="dcterms:W3CDTF">'+ new Date().toISOString() +'</dcterms:created>'
								+ '<dcterms:modified xsi:type="dcterms:W3CDTF">'+ new Date().toISOString() +'</dcterms:modified>'
								+ '</cp:coreProperties>\n');
							zipExcel.file("xl/_rels/workbook.xml.rels",
								'<?xml version="1.0" encoding="UTF-8" standalone="yes"?>'
								+ '<Relationships xmlns="http://schemas.openxmlformats.org/package/2006/relationships">'
								+ '<Relationship Id="rId3" Type="http://schemas.openxmlformats.org/officeDocument/2006/relationships/styles" Target="styles.xml"/>'
								+ '<Relationship Id="rId2" Type="http://schemas.openxmlformats.org/officeDocument/2006/relationships/theme" Target="theme/theme1.xml"/>'
								+ '<Relationship Id="rId1" Type="http://schemas.openxmlformats.org/officeDocument/2006/relationships/worksheet" Target="worksheets/sheet1.xml"/>'
								+ '<Relationship Id="rId4" Type="http://schemas.openxmlformats.org/officeDocument/2006/relationships/sharedStrings" Target="sharedStrings.xml"/>'
								+ '</Relationships>\n'
							);
							zipExcel.file("xl/styles.xml",
								'<?xml version="1.0" encoding="UTF-8" standalone="yes"?><styleSheet xmlns="http://schemas.openxmlformats.org/spreadsheetml/2006/main"><numFmts count="1"><numFmt numFmtId="0" formatCode="General"/></numFmts><fonts count="4"><font><sz val="9"/><color indexed="8"/><name val="Geneva"/></font><font><sz val="9"/><color indexed="8"/><name val="Geneva"/></font><font><sz val="10"/><color indexed="8"/><name val="Geneva"/></font><font><sz val="18"/><color indexed="8"/>'
								+ '<name val="Arial"/></font></fonts><fills count="2"><fill><patternFill patternType="none"/></fill><fill><patternFill patternType="gray125"/></fill></fills><borders count="1"><border><left/><right/><top/><bottom/><diagonal/></border></borders><dxfs count="0"/><tableStyles count="0"/><colors><indexedColors><rgbColor rgb="ff000000"/><rgbColor rgb="ffffffff"/><rgbColor rgb="ffff0000"/><rgbColor rgb="ff00ff00"/><rgbColor rgb="ff0000ff"/>'
								+ '<rgbColor rgb="ffffff00"/><rgbColor rgb="ffff00ff"/><rgbColor rgb="ff00ffff"/><rgbColor rgb="ff000000"/><rgbColor rgb="ffffffff"/><rgbColor rgb="ff878787"/><rgbColor rgb="fff9f9f9"/></indexedColors></colors></styleSheet>\n'
							);
							zipExcel.file("xl/theme/theme1.xml",
								'<?xml version="1.0" encoding="UTF-8" standalone="yes"?><a:theme xmlns:a="http://schemas.openxmlformats.org/drawingml/2006/main" xmlns:r="http://schemas.openxmlformats.org/officeDocument/2006/relationships" name="Office Theme"><a:themeElements><a:clrScheme name="Office Theme"><a:dk1><a:srgbClr val="000000"/></a:dk1><a:lt1><a:srgbClr val="FFFFFF"/></a:lt1><a:dk2><a:srgbClr val="A7A7A7"/></a:dk2><a:lt2><a:srgbClr val="535353"/></a:lt2><a:accent1><a:srgbClr val="4F81BD"/></a:accent1><a:accent2><a:srgbClr val="C0504D"/></a:accent2><a:accent3><a:srgbClr val="9BBB59"/></a:accent3><a:accent4><a:srgbClr val="8064A2"/></a:accent4><a:accent5><a:srgbClr val="4BACC6"/></a:accent5><a:accent6><a:srgbClr val="F79646"/></a:accent6><a:hlink><a:srgbClr val="0000FF"/></a:hlink><a:folHlink><a:srgbClr val="FF00FF"/></a:folHlink></a:clrScheme><a:fontScheme name="Office Theme"><a:majorFont><a:latin typeface="Helvetica"/><a:ea typeface="Helvetica"/><a:cs typeface="Helvetica"/></a:majorFont><a:minorFont><a:latin typeface="Arial"/><a:ea typeface="Arial"/><a:cs typeface="Arial"/></a:minorFont></a:fontScheme><a:fmtScheme name="Office Theme"><a:fillStyleLst><a:solidFill><a:schemeClr val="phClr"/></a:solidFill><a:gradFill rotWithShape="1"><a:gsLst><a:gs pos="0"><a:schemeClr val="phClr"><a:tint val="50000"/><a:satMod val="300000"/></a:schemeClr></a:gs><a:gs pos="35000"><a:schemeClr val="phClr"><a:tint val="37000"/><a:satMod val="300000"/></a:schemeClr></a:gs><a:gs pos="100000"><a:schemeClr val="phClr"><a:tint val="15000"/><a:satMod val="350000"/></a:schemeClr></a:gs></a:gsLst><a:lin ang="16200000" scaled="1"/></a:gradFill><a:gradFill rotWithShape="1"><a:gsLst><a:gs pos="0"><a:schemeClr val="phClr"><a:tint val="100000"/><a:shade val="100000"/><a:satMod val="129999"/></a:schemeClr></a:gs><a:gs pos="100000"><a:schemeClr val="phClr"><a:tint val="50000"/><a:shade val="100000"/><a:satMod val="350000"/></a:schemeClr></a:gs></a:gsLst><a:lin ang="16200000" scaled="0"/></a:gradFill></a:fillStyleLst><a:lnStyleLst><a:ln w="9525" cap="flat" cmpd="sng" algn="ctr"><a:solidFill><a:schemeClr val="phClr"><a:shade val="95000"/><a:satMod val="104999"/></a:schemeClr></a:solidFill><a:prstDash val="solid"/></a:ln><a:ln w="25400" cap="flat" cmpd="sng" algn="ctr"><a:solidFill><a:schemeClr val="phClr"/></a:solidFill><a:prstDash val="solid"/></a:ln><a:ln w="38100" cap="flat" cmpd="sng" algn="ctr"><a:solidFill><a:schemeClr val="phClr"/></a:solidFill><a:prstDash val="solid"/></a:ln></a:lnStyleLst><a:effectStyleLst><a:effectStyle><a:effectLst><a:outerShdw sx="100000" sy="100000" kx="0" ky="0" algn="b" rotWithShape="0" blurRad="38100" dist="23000" dir="5400000"><a:srgbClr val="000000"><a:alpha val="35000"/></a:srgbClr></a:outerShdw></a:effectLst></a:effectStyle><a:effectStyle><a:effectLst><a:outerShdw sx="100000" sy="100000" kx="0" ky="0" algn="b" rotWithShape="0" blurRad="38100" dist="23000" dir="5400000"><a:srgbClr val="000000"><a:alpha val="35000"/></a:srgbClr></a:outerShdw></a:effectLst></a:effectStyle><a:effectStyle><a:effectLst><a:outerShdw sx="100000" sy="100000" kx="0" ky="0" algn="b" rotWithShape="0" blurRad="38100" dist="20000" dir="5400000"><a:srgbClr val="000000"><a:alpha val="38000"/></a:srgbClr></a:outerShdw></a:effectLst></a:effectStyle></a:effectStyleLst><a:bgFillStyleLst><a:solidFill><a:schemeClr val="phClr"/></a:solidFill><a:gradFill rotWithShape="1"><a:gsLst><a:gs pos="0"><a:schemeClr val="phClr"><a:tint val="40000"/><a:satMod val="350000"/></a:schemeClr></a:gs><a:gs pos="40000"><a:schemeClr val="phClr"><a:tint val="45000"/><a:shade val="99000"/><a:satMod val="350000"/></a:schemeClr></a:gs><a:gs pos="100000"><a:schemeClr val="phClr"><a:shade val="20000"/><a:satMod val="255000"/></a:schemeClr></a:gs></a:gsLst><a:path path="circle"><a:fillToRect l="50000" t="-80000" r="50000" b="180000"/></a:path></a:gradFill><a:gradFill rotWithShape="1"><a:gsLst><a:gs pos="0"><a:schemeClr val="phClr"><a:tint val="80000"/><a:satMod val="300000"/></a:schemeClr></a:gs><a:gs pos="100000"><a:schemeClr val="phClr"><a:shade val="30000"/><a:satMod val="200000"/></a:schemeClr></a:gs></a:gsLst><a:path path="circle"><a:fillToRect l="50000" t="50000" r="50000" b="50000"/></a:path></a:gradFill></a:bgFillStyleLst></a:fmtScheme></a:themeElements><a:objectDefaults><a:spDef><a:spPr><a:solidFill><a:srgbClr val="FFFFFF"/></a:solidFill><a:ln w="25400" cap="flat"><a:solidFill><a:schemeClr val="accent1"/></a:solidFill><a:prstDash val="solid"/><a:round/></a:ln><a:effectLst><a:outerShdw sx="100000" sy="100000" kx="0" ky="0" algn="b" rotWithShape="0" blurRad="38100" dist="23000" dir="5400000"><a:srgbClr val="000000"><a:alpha val="35000"/></a:srgbClr></a:outerShdw></a:effectLst><a:sp3d/></a:spPr><a:bodyPr rot="0" spcFirstLastPara="1" vertOverflow="overflow" horzOverflow="overflow" vert="horz" wrap="square" lIns="45719" tIns="45719" rIns="45719" bIns="45719" numCol="1" spcCol="38100" rtlCol="0" anchor="ctr" upright="0"><a:spAutoFit/></a:bodyPr><a:lstStyle><a:defPPr marL="0" marR="0" indent="0" algn="l" defTabSz="914400" rtl="0" fontAlgn="auto" latinLnBrk="0" hangingPunct="0"><a:lnSpc><a:spcPct val="100000"/></a:lnSpc><a:spcBef><a:spcPts val="0"/></a:spcBef><a:spcAft><a:spcPts val="0"/></a:spcAft><a:buClrTx/><a:buSzTx/><a:buFontTx/><a:buNone/><a:tabLst/><a:defRPr b="0" baseline="0" cap="none" i="0" spc="0" strike="noStrike" sz="1800" u="none" kumimoji="0" normalizeH="0"><a:ln><a:noFill/></a:ln><a:solidFill><a:srgbClr val="000000"/></a:solidFill><a:effectLst/><a:uFillTx/><a:latin typeface="+mn-lt"/><a:ea typeface="+mn-ea"/><a:cs typeface="+mn-cs"/><a:sym typeface="Arial"/></a:defRPr></a:defPPr><a:lvl1pPr marL="0" marR="0" indent="0" algn="l" defTabSz="914400" rtl="0" fontAlgn="auto" latinLnBrk="1" hangingPunct="0"><a:lnSpc><a:spcPct val="100000"/></a:lnSpc><a:spcBef><a:spcPts val="0"/></a:spcBef><a:spcAft><a:spcPts val="0"/></a:spcAft><a:buClrTx/><a:buSzTx/><a:buFontTx/><a:buNone/><a:tabLst/><a:defRPr b="0" baseline="0" cap="none" i="0" spc="0" strike="noStrike" sz="1800" u="none" kumimoji="0" normalizeH="0"><a:ln><a:noFill/></a:ln><a:solidFill><a:srgbClr val="000000"/></a:solidFill><a:effectLst/><a:uFillTx/></a:defRPr></a:lvl1pPr><a:lvl2pPr marL="0" marR="0" indent="0" algn="l" defTabSz="914400" rtl="0" fontAlgn="auto" latinLnBrk="1" hangingPunct="0"><a:lnSpc><a:spcPct val="100000"/></a:lnSpc><a:spcBef><a:spcPts val="0"/></a:spcBef><a:spcAft><a:spcPts val="0"/></a:spcAft><a:buClrTx/><a:buSzTx/><a:buFontTx/><a:buNone/><a:tabLst/><a:defRPr b="0" baseline="0" cap="none" i="0" spc="0" strike="noStrike" sz="1800" u="none" kumimoji="0" normalizeH="0"><a:ln><a:noFill/></a:ln><a:solidFill><a:srgbClr val="000000"/></a:solidFill><a:effectLst/><a:uFillTx/></a:defRPr></a:lvl2pPr><a:lvl3pPr marL="0" marR="0" indent="0" algn="l" defTabSz="914400" rtl="0" fontAlgn="auto" latinLnBrk="1" hangingPunct="0"><a:lnSpc><a:spcPct val="100000"/></a:lnSpc><a:spcBef><a:spcPts val="0"/></a:spcBef><a:spcAft><a:spcPts val="0"/></a:spcAft><a:buClrTx/><a:buSzTx/><a:buFontTx/><a:buNone/><a:tabLst/><a:defRPr b="0" baseline="0" cap="none" i="0" spc="0" strike="noStrike" sz="1800" u="none" kumimoji="0" normalizeH="0"><a:ln><a:noFill/></a:ln><a:solidFill><a:srgbClr val="000000"/></a:solidFill><a:effectLst/><a:uFillTx/></a:defRPr></a:lvl3pPr><a:lvl4pPr marL="0" marR="0" indent="0" algn="l" defTabSz="914400" rtl="0" fontAlgn="auto" latinLnBrk="1" hangingPunct="0"><a:lnSpc><a:spcPct val="100000"/></a:lnSpc><a:spcBef><a:spcPts val="0"/></a:spcBef><a:spcAft><a:spcPts val="0"/></a:spcAft><a:buClrTx/><a:buSzTx/><a:buFontTx/><a:buNone/><a:tabLst/><a:defRPr b="0" baseline="0" cap="none" i="0" spc="0" strike="noStrike" sz="1800" u="none" kumimoji="0" normalizeH="0"><a:ln><a:noFill/></a:ln><a:solidFill><a:srgbClr val="000000"/></a:solidFill><a:effectLst/><a:uFillTx/></a:defRPr></a:lvl4pPr><a:lvl5pPr marL="0" marR="0" indent="0" algn="l" defTabSz="914400" rtl="0" fontAlgn="auto" latinLnBrk="1" hangingPunct="0"><a:lnSpc><a:spcPct val="100000"/></a:lnSpc><a:spcBef><a:spcPts val="0"/></a:spcBef><a:spcAft><a:spcPts val="0"/></a:spcAft><a:buClrTx/><a:buSzTx/><a:buFontTx/><a:buNone/><a:tabLst/><a:defRPr b="0" baseline="0" cap="none" i="0" spc="0" strike="noStrike" sz="1800" u="none" kumimoji="0" normalizeH="0"><a:ln><a:noFill/></a:ln><a:solidFill><a:srgbClr val="000000"/></a:solidFill><a:effectLst/><a:uFillTx/></a:defRPr></a:lvl5pPr><a:lvl6pPr marL="0" marR="0" indent="0" algn="l" defTabSz="914400" rtl="0" fontAlgn="auto" latinLnBrk="1" hangingPunct="0"><a:lnSpc><a:spcPct val="100000"/></a:lnSpc><a:spcBef><a:spcPts val="0"/></a:spcBef><a:spcAft><a:spcPts val="0"/></a:spcAft><a:buClrTx/><a:buSzTx/><a:buFontTx/><a:buNone/><a:tabLst/><a:defRPr b="0" baseline="0" cap="none" i="0" spc="0" strike="noStrike" sz="1800" u="none" kumimoji="0" normalizeH="0"><a:ln><a:noFill/></a:ln><a:solidFill><a:srgbClr val="000000"/></a:solidFill><a:effectLst/><a:uFillTx/></a:defRPr></a:lvl6pPr><a:lvl7pPr marL="0" marR="0" indent="0" algn="l" defTabSz="914400" rtl="0" fontAlgn="auto" latinLnBrk="1" hangingPunct="0"><a:lnSpc><a:spcPct val="100000"/></a:lnSpc><a:spcBef><a:spcPts val="0"/></a:spcBef><a:spcAft><a:spcPts val="0"/></a:spcAft><a:buClrTx/><a:buSzTx/><a:buFontTx/><a:buNone/><a:tabLst/><a:defRPr b="0" baseline="0" cap="none" i="0" spc="0" strike="noStrike" sz="1800" u="none" kumimoji="0" normalizeH="0"><a:ln><a:noFill/></a:ln><a:solidFill><a:srgbClr val="000000"/></a:solidFill><a:effectLst/><a:uFillTx/></a:defRPr></a:lvl7pPr><a:lvl8pPr marL="0" marR="0" indent="0" algn="l" defTabSz="914400" rtl="0" fontAlgn="auto" latinLnBrk="1" hangingPunct="0"><a:lnSpc><a:spcPct val="100000"/></a:lnSpc><a:spcBef><a:spcPts val="0"/></a:spcBef><a:spcAft><a:spcPts val="0"/></a:spcAft><a:buClrTx/><a:buSzTx/><a:buFontTx/><a:buNone/><a:tabLst/><a:defRPr b="0" baseline="0" cap="none" i="0" spc="0" strike="noStrike" sz="1800" u="none" kumimoji="0" normalizeH="0"><a:ln><a:noFill/></a:ln><a:solidFill><a:srgbClr val="000000"/></a:solidFill><a:effectLst/><a:uFillTx/></a:defRPr></a:lvl8pPr><a:lvl9pPr marL="0" marR="0" indent="0" algn="l" defTabSz="914400" rtl="0" fontAlgn="auto" latinLnBrk="1" hangingPunct="0"><a:lnSpc><a:spcPct val="100000"/></a:lnSpc><a:spcBef><a:spcPts val="0"/></a:spcBef><a:spcAft><a:spcPts val="0"/></a:spcAft><a:buClrTx/><a:buSzTx/><a:buFontTx/><a:buNone/><a:tabLst/><a:defRPr b="0" baseline="0" cap="none" i="0" spc="0" strike="noStrike" sz="1800" u="none" kumimoji="0" normalizeH="0"><a:ln><a:noFill/></a:ln><a:solidFill><a:srgbClr val="000000"/></a:solidFill><a:effectLst/><a:uFillTx/></a:defRPr></a:lvl9pPr></a:lstStyle><a:style><a:lnRef idx="0"/><a:fillRef idx="0"/><a:effectRef idx="0"/><a:fontRef idx="none"/></a:style></a:spDef><a:lnDef><a:spPr><a:noFill/><a:ln w="25400" cap="flat"><a:solidFill><a:schemeClr val="accent1"/></a:solidFill><a:prstDash val="solid"/><a:round/></a:ln><a:effectLst><a:outerShdw sx="100000" sy="100000" kx="0" ky="0" algn="b" rotWithShape="0" blurRad="38100" dist="20000" dir="5400000"><a:srgbClr val="000000"><a:alpha val="38000"/></a:srgbClr></a:outerShdw></a:effectLst><a:sp3d/></a:spPr><a:bodyPr rot="0" spcFirstLastPara="1" vertOverflow="overflow" horzOverflow="overflow" vert="horz" wrap="square" lIns="91439" tIns="45719" rIns="91439" bIns="45719" numCol="1" spcCol="38100" rtlCol="0" anchor="t" upright="0"><a:noAutofit/></a:bodyPr><a:lstStyle><a:defPPr marL="0" marR="0" indent="0" algn="l" defTabSz="914400" rtl="0" fontAlgn="auto" latinLnBrk="1" hangingPunct="0"><a:lnSpc><a:spcPct val="100000"/></a:lnSpc><a:spcBef><a:spcPts val="0"/></a:spcBef><a:spcAft><a:spcPts val="0"/></a:spcAft><a:buClrTx/><a:buSzTx/><a:buFontTx/><a:buNone/><a:tabLst/><a:defRPr b="0" baseline="0" cap="none" i="0" spc="0" strike="noStrike" sz="1800" u="none" kumimoji="0" normalizeH="0"><a:ln><a:noFill/></a:ln><a:solidFill><a:srgbClr val="000000"/></a:solidFill><a:effectLst/><a:uFillTx/></a:defRPr></a:defPPr><a:lvl1pPr marL="0" marR="0" indent="0" algn="l" defTabSz="914400" rtl="0" fontAlgn="auto" latinLnBrk="1" hangingPunct="0"><a:lnSpc><a:spcPct val="100000"/></a:lnSpc><a:spcBef><a:spcPts val="0"/></a:spcBef><a:spcAft><a:spcPts val="0"/></a:spcAft><a:buClrTx/><a:buSzTx/><a:buFontTx/><a:buNone/><a:tabLst/><a:defRPr b="0" baseline="0" cap="none" i="0" spc="0" strike="noStrike" sz="1800" u="none" kumimoji="0" normalizeH="0"><a:ln><a:noFill/></a:ln><a:solidFill><a:srgbClr val="000000"/></a:solidFill><a:effectLst/><a:uFillTx/></a:defRPr></a:lvl1pPr><a:lvl2pPr marL="0" marR="0" indent="0" algn="l" defTabSz="914400" rtl="0" fontAlgn="auto" latinLnBrk="1" hangingPunct="0"><a:lnSpc><a:spcPct val="100000"/></a:lnSpc><a:spcBef><a:spcPts val="0"/></a:spcBef><a:spcAft><a:spcPts val="0"/></a:spcAft><a:buClrTx/><a:buSzTx/><a:buFontTx/><a:buNone/><a:tabLst/><a:defRPr b="0" baseline="0" cap="none" i="0" spc="0" strike="noStrike" sz="1800" u="none" kumimoji="0" normalizeH="0"><a:ln><a:noFill/></a:ln><a:solidFill><a:srgbClr val="000000"/></a:solidFill><a:effectLst/><a:uFillTx/></a:defRPr></a:lvl2pPr><a:lvl3pPr marL="0" marR="0" indent="0" algn="l" defTabSz="914400" rtl="0" fontAlgn="auto" latinLnBrk="1" hangingPunct="0"><a:lnSpc><a:spcPct val="100000"/></a:lnSpc><a:spcBef><a:spcPts val="0"/></a:spcBef><a:spcAft><a:spcPts val="0"/></a:spcAft><a:buClrTx/><a:buSzTx/><a:buFontTx/><a:buNone/><a:tabLst/><a:defRPr b="0" baseline="0" cap="none" i="0" spc="0" strike="noStrike" sz="1800" u="none" kumimoji="0" normalizeH="0"><a:ln><a:noFill/></a:ln><a:solidFill><a:srgbClr val="000000"/></a:solidFill><a:effectLst/><a:uFillTx/></a:defRPr></a:lvl3pPr><a:lvl4pPr marL="0" marR="0" indent="0" algn="l" defTabSz="914400" rtl="0" fontAlgn="auto" latinLnBrk="1" hangingPunct="0"><a:lnSpc><a:spcPct val="100000"/></a:lnSpc><a:spcBef><a:spcPts val="0"/></a:spcBef><a:spcAft><a:spcPts val="0"/></a:spcAft><a:buClrTx/><a:buSzTx/><a:buFontTx/><a:buNone/><a:tabLst/><a:defRPr b="0" baseline="0" cap="none" i="0" spc="0" strike="noStrike" sz="1800" u="none" kumimoji="0" normalizeH="0"><a:ln><a:noFill/></a:ln><a:solidFill><a:srgbClr val="000000"/></a:solidFill><a:effectLst/><a:uFillTx/></a:defRPr></a:lvl4pPr><a:lvl5pPr marL="0" marR="0" indent="0" algn="l" defTabSz="914400" rtl="0" fontAlgn="auto" latinLnBrk="1" hangingPunct="0"><a:lnSpc><a:spcPct val="100000"/></a:lnSpc><a:spcBef><a:spcPts val="0"/></a:spcBef><a:spcAft><a:spcPts val="0"/></a:spcAft><a:buClrTx/><a:buSzTx/><a:buFontTx/><a:buNone/><a:tabLst/><a:defRPr b="0" baseline="0" cap="none" i="0" spc="0" strike="noStrike" sz="1800" u="none" kumimoji="0" normalizeH="0"><a:ln><a:noFill/></a:ln><a:solidFill><a:srgbClr val="000000"/></a:solidFill><a:effectLst/><a:uFillTx/></a:defRPr></a:lvl5pPr><a:lvl6pPr marL="0" marR="0" indent="0" algn="l" defTabSz="914400" rtl="0" fontAlgn="auto" latinLnBrk="1" hangingPunct="0"><a:lnSpc><a:spcPct val="100000"/></a:lnSpc><a:spcBef><a:spcPts val="0"/></a:spcBef><a:spcAft><a:spcPts val="0"/></a:spcAft><a:buClrTx/><a:buSzTx/><a:buFontTx/><a:buNone/><a:tabLst/><a:defRPr b="0" baseline="0" cap="none" i="0" spc="0" strike="noStrike" sz="1800" u="none" kumimoji="0" normalizeH="0"><a:ln><a:noFill/></a:ln><a:solidFill><a:srgbClr val="000000"/></a:solidFill><a:effectLst/><a:uFillTx/></a:defRPr></a:lvl6pPr><a:lvl7pPr marL="0" marR="0" indent="0" algn="l" defTabSz="914400" rtl="0" fontAlgn="auto" latinLnBrk="1" hangingPunct="0"><a:lnSpc><a:spcPct val="100000"/></a:lnSpc><a:spcBef><a:spcPts val="0"/></a:spcBef><a:spcAft><a:spcPts val="0"/></a:spcAft><a:buClrTx/><a:buSzTx/><a:buFontTx/><a:buNone/><a:tabLst/><a:defRPr b="0" baseline="0" cap="none" i="0" spc="0" strike="noStrike" sz="1800" u="none" kumimoji="0" normalizeH="0"><a:ln><a:noFill/></a:ln><a:solidFill><a:srgbClr val="000000"/></a:solidFill><a:effectLst/><a:uFillTx/></a:defRPr></a:lvl7pPr><a:lvl8pPr marL="0" marR="0" indent="0" algn="l" defTabSz="914400" rtl="0" fontAlgn="auto" latinLnBrk="1" hangingPunct="0"><a:lnSpc><a:spcPct val="100000"/></a:lnSpc><a:spcBef><a:spcPts val="0"/></a:spcBef><a:spcAft><a:spcPts val="0"/></a:spcAft><a:buClrTx/><a:buSzTx/><a:buFontTx/><a:buNone/><a:tabLst/><a:defRPr b="0" baseline="0" cap="none" i="0" spc="0" strike="noStrike" sz="1800" u="none" kumimoji="0" normalizeH="0"><a:ln><a:noFill/></a:ln><a:solidFill><a:srgbClr val="000000"/></a:solidFill><a:effectLst/><a:uFillTx/></a:defRPr></a:lvl8pPr><a:lvl9pPr marL="0" marR="0" indent="0" algn="l" defTabSz="914400" rtl="0" fontAlgn="auto" latinLnBrk="1" hangingPunct="0"><a:lnSpc><a:spcPct val="100000"/></a:lnSpc><a:spcBef><a:spcPts val="0"/></a:spcBef><a:spcAft><a:spcPts val="0"/></a:spcAft><a:buClrTx/><a:buSzTx/><a:buFontTx/><a:buNone/><a:tabLst/><a:defRPr b="0" baseline="0" cap="none" i="0" spc="0" strike="noStrike" sz="1800" u="none" kumimoji="0" normalizeH="0"><a:ln><a:noFill/></a:ln><a:solidFill><a:srgbClr val="000000"/></a:solidFill><a:effectLst/><a:uFillTx/></a:defRPr></a:lvl9pPr></a:lstStyle><a:style><a:lnRef idx="0"/><a:fillRef idx="0"/><a:effectRef idx="0"/><a:fontRef idx="none"/></a:style></a:lnDef><a:txDef><a:spPr><a:noFill/><a:ln w="12700" cap="flat"><a:noFill/><a:miter lim="400000"/></a:ln><a:effectLst/><a:sp3d/></a:spPr><a:bodyPr rot="0" spcFirstLastPara="1" vertOverflow="overflow" horzOverflow="overflow" vert="horz" wrap="square" lIns="45719" tIns="45719" rIns="45719" bIns="45719" numCol="1" spcCol="38100" rtlCol="0" anchor="t" upright="0"><a:spAutoFit/></a:bodyPr><a:lstStyle><a:defPPr marL="0" marR="0" indent="0" algn="l" defTabSz="914400" rtl="0" fontAlgn="auto" latinLnBrk="0" hangingPunct="0"><a:lnSpc><a:spcPct val="100000"/></a:lnSpc><a:spcBef><a:spcPts val="0"/></a:spcBef><a:spcAft><a:spcPts val="0"/></a:spcAft><a:buClrTx/><a:buSzTx/><a:buFontTx/><a:buNone/><a:tabLst/><a:defRPr b="0" baseline="0" cap="none" i="0" spc="0" strike="noStrike" sz="1800" u="none" kumimoji="0" normalizeH="0"><a:ln><a:noFill/></a:ln><a:solidFill><a:srgbClr val="000000"/></a:solidFill><a:effectLst/><a:uFillTx/><a:latin typeface="+mn-lt"/><a:ea typeface="+mn-ea"/><a:cs typeface="+mn-cs"/><a:sym typeface="Arial"/></a:defRPr></a:defPPr><a:lvl1pPr marL="0" marR="0" indent="0" algn="l" defTabSz="914400" rtl="0" fontAlgn="auto" latinLnBrk="1" hangingPunct="0"><a:lnSpc><a:spcPct val="100000"/></a:lnSpc><a:spcBef><a:spcPts val="0"/></a:spcBef><a:spcAft><a:spcPts val="0"/></a:spcAft><a:buClrTx/><a:buSzTx/><a:buFontTx/><a:buNone/><a:tabLst/><a:defRPr b="0" baseline="0" cap="none" i="0" spc="0" strike="noStrike" sz="1800" u="none" kumimoji="0" normalizeH="0"><a:ln><a:noFill/></a:ln><a:solidFill><a:srgbClr val="000000"/></a:solidFill><a:effectLst/><a:uFillTx/></a:defRPr></a:lvl1pPr><a:lvl2pPr marL="0" marR="0" indent="0" algn="l" defTabSz="914400" rtl="0" fontAlgn="auto" latinLnBrk="1" hangingPunct="0"><a:lnSpc><a:spcPct val="100000"/></a:lnSpc><a:spcBef><a:spcPts val="0"/></a:spcBef><a:spcAft><a:spcPts val="0"/></a:spcAft><a:buClrTx/><a:buSzTx/><a:buFontTx/><a:buNone/><a:tabLst/><a:defRPr b="0" baseline="0" cap="none" i="0" spc="0" strike="noStrike" sz="1800" u="none" kumimoji="0" normalizeH="0"><a:ln><a:noFill/></a:ln><a:solidFill><a:srgbClr val="000000"/></a:solidFill><a:effectLst/><a:uFillTx/></a:defRPr></a:lvl2pPr><a:lvl3pPr marL="0" marR="0" indent="0" algn="l" defTabSz="914400" rtl="0" fontAlgn="auto" latinLnBrk="1" hangingPunct="0"><a:lnSpc><a:spcPct val="100000"/></a:lnSpc><a:spcBef><a:spcPts val="0"/></a:spcBef><a:spcAft><a:spcPts val="0"/></a:spcAft><a:buClrTx/><a:buSzTx/><a:buFontTx/><a:buNone/><a:tabLst/><a:defRPr b="0" baseline="0" cap="none" i="0" spc="0" strike="noStrike" sz="1800" u="none" kumimoji="0" normalizeH="0"><a:ln><a:noFill/></a:ln><a:solidFill><a:srgbClr val="000000"/></a:solidFill><a:effectLst/><a:uFillTx/></a:defRPr></a:lvl3pPr><a:lvl4pPr marL="0" marR="0" indent="0" algn="l" defTabSz="914400" rtl="0" fontAlgn="auto" latinLnBrk="1" hangingPunct="0"><a:lnSpc><a:spcPct val="100000"/></a:lnSpc><a:spcBef><a:spcPts val="0"/></a:spcBef><a:spcAft><a:spcPts val="0"/></a:spcAft><a:buClrTx/><a:buSzTx/><a:buFontTx/><a:buNone/><a:tabLst/><a:defRPr b="0" baseline="0" cap="none" i="0" spc="0" strike="noStrike" sz="1800" u="none" kumimoji="0" normalizeH="0"><a:ln><a:noFill/></a:ln><a:solidFill><a:srgbClr val="000000"/></a:solidFill><a:effectLst/><a:uFillTx/></a:defRPr></a:lvl4pPr><a:lvl5pPr marL="0" marR="0" indent="0" algn="l" defTabSz="914400" rtl="0" fontAlgn="auto" latinLnBrk="1" hangingPunct="0"><a:lnSpc><a:spcPct val="100000"/></a:lnSpc><a:spcBef><a:spcPts val="0"/></a:spcBef><a:spcAft><a:spcPts val="0"/></a:spcAft><a:buClrTx/><a:buSzTx/><a:buFontTx/><a:buNone/><a:tabLst/><a:defRPr b="0" baseline="0" cap="none" i="0" spc="0" strike="noStrike" sz="1800" u="none" kumimoji="0" normalizeH="0"><a:ln><a:noFill/></a:ln><a:solidFill><a:srgbClr val="000000"/></a:solidFill><a:effectLst/><a:uFillTx/></a:defRPr></a:lvl5pPr><a:lvl6pPr marL="0" marR="0" indent="0" algn="l" defTabSz="914400" rtl="0" fontAlgn="auto" latinLnBrk="1" hangingPunct="0"><a:lnSpc><a:spcPct val="100000"/></a:lnSpc><a:spcBef><a:spcPts val="0"/></a:spcBef><a:spcAft><a:spcPts val="0"/></a:spcAft><a:buClrTx/><a:buSzTx/><a:buFontTx/><a:buNone/><a:tabLst/><a:defRPr b="0" baseline="0" cap="none" i="0" spc="0" strike="noStrike" sz="1800" u="none" kumimoji="0" normalizeH="0"><a:ln><a:noFill/></a:ln><a:solidFill><a:srgbClr val="000000"/></a:solidFill><a:effectLst/><a:uFillTx/></a:defRPr></a:lvl6pPr><a:lvl7pPr marL="0" marR="0" indent="0" algn="l" defTabSz="914400" rtl="0" fontAlgn="auto" latinLnBrk="1" hangingPunct="0"><a:lnSpc><a:spcPct val="100000"/></a:lnSpc><a:spcBef><a:spcPts val="0"/></a:spcBef><a:spcAft><a:spcPts val="0"/></a:spcAft><a:buClrTx/><a:buSzTx/><a:buFontTx/><a:buNone/><a:tabLst/><a:defRPr b="0" baseline="0" cap="none" i="0" spc="0" strike="noStrike" sz="1800" u="none" kumimoji="0" normalizeH="0"><a:ln><a:noFill/></a:ln><a:solidFill><a:srgbClr val="000000"/></a:solidFill><a:effectLst/><a:uFillTx/></a:defRPr></a:lvl7pPr><a:lvl8pPr marL="0" marR="0" indent="0" algn="l" defTabSz="914400" rtl="0" fontAlgn="auto" latinLnBrk="1" hangingPunct="0"><a:lnSpc><a:spcPct val="100000"/></a:lnSpc><a:spcBef><a:spcPts val="0"/></a:spcBef><a:spcAft><a:spcPts val="0"/></a:spcAft><a:buClrTx/><a:buSzTx/><a:buFontTx/><a:buNone/><a:tabLst/><a:defRPr b="0" baseline="0" cap="none" i="0" spc="0" strike="noStrike" sz="1800" u="none" kumimoji="0" normalizeH="0"><a:ln><a:noFill/></a:ln><a:solidFill><a:srgbClr val="000000"/></a:solidFill><a:effectLst/><a:uFillTx/></a:defRPr></a:lvl8pPr><a:lvl9pPr marL="0" marR="0" indent="0" algn="l" defTabSz="914400" rtl="0" fontAlgn="auto" latinLnBrk="1" hangingPunct="0"><a:lnSpc><a:spcPct val="100000"/></a:lnSpc><a:spcBef><a:spcPts val="0"/></a:spcBef><a:spcAft><a:spcPts val="0"/></a:spcAft><a:buClrTx/><a:buSzTx/><a:buFontTx/><a:buNone/><a:tabLst/><a:defRPr b="0" baseline="0" cap="none" i="0" spc="0" strike="noStrike" sz="1800" u="none" kumimoji="0" normalizeH="0"><a:ln><a:noFill/></a:ln><a:solidFill><a:srgbClr val="000000"/></a:solidFill><a:effectLst/><a:uFillTx/></a:defRPr></a:lvl9pPr></a:lstStyle><a:style><a:lnRef idx="0"/><a:fillRef idx="0"/><a:effectRef idx="0"/><a:fontRef idx="none"/></a:style></a:txDef></a:objectDefaults></a:theme>\n'
							);
							zipExcel.file("xl/workbook.xml",
								'<?xml version="1.0" encoding="UTF-8"?>'
								+ '<workbook xmlns="http://schemas.openxmlformats.org/spreadsheetml/2006/main" xmlns:r="http://schemas.openxmlformats.org/officeDocument/2006/relationships" xmlns:mc="http://schemas.openxmlformats.org/markup-compatibility/2006" mc:Ignorable="x15" xmlns:x15="http://schemas.microsoft.com/office/spreadsheetml/2010/11/main">'
								+ '<fileVersion appName="xl" lastEdited="6" lowestEdited="6" rupBuild="14420"/>'
								+ '<workbookPr defaultThemeVersion="153222"/>'
								+ '<bookViews><workbookView xWindow="0" yWindow="0" windowWidth="15960" windowHeight="18080"/></bookViews>'
								+ '<sheets><sheet name="Sheet1" sheetId="1" r:id="rId1"/></sheets>'
								+ '<calcPr calcId="0"/><oleSize ref="A1"/>'
								+ '</workbook>\n'
							);
							zipExcel.file("xl/worksheets/_rels/sheet1.xml.rels",
								'<?xml version="1.0" encoding="UTF-8"?>'
								+ '<Relationships xmlns="http://schemas.openxmlformats.org/package/2006/relationships">'
								+ '  <Relationship Id="rId1" Type="http://schemas.openxmlformats.org/officeDocument/2006/relationships/table" Target="../tables/table1.xml"/>'
								+ '</Relationships>\n'
							);
						}

						// `sharedStrings.xml`
						{
							var strSharedStrings = '<?xml version="1.0" encoding="UTF-8" standalone="yes"?>';
							strSharedStrings += '<sst xmlns="http://schemas.openxmlformats.org/spreadsheetml/2006/main" count="'+ (rel.data[0].labels.length + rel.data.length + 1) +'" uniqueCount="'+ (rel.data[0].labels.length + rel.data.length +1) +'">'

							// A: Add Labels
							rel.data[0].labels.forEach(function(label,idx){ strSharedStrings += '<si><t>'+ label +'</t></si>'; });

							// B: Add Series
							rel.data.forEach(function(objData,idx){ strSharedStrings += '<si><t>'+ (objData.name || ' ') +'</t></si>'; });

							// C: Add 'blank' for A1
							strSharedStrings += '<si><t xml:space="preserve"></t></si>';

							strSharedStrings += '</sst>\n';
							zipExcel.file("xl/sharedStrings.xml", strSharedStrings);
						}

						// tables/table1.xml
						{
							var strTableXml = '<?xml version="1.0" encoding="UTF-8" standalone="yes"?>';
							strTableXml += '<table xmlns="http://schemas.openxmlformats.org/spreadsheetml/2006/main" id="1" name="Table1" displayName="Table1" ref="A1:'+ LETTERS[rel.data.length] + (rel.data[0].labels.length+1) +'" totalsRowShown="0">';
							strTableXml += '<tableColumns count="' + (rel.data[0].labels.length+1) +'">';
							strTableXml += '<tableColumn id="1" name=" "/>';
							rel.data[0].labels.forEach(function(label,idx){ strTableXml += '<tableColumn id="'+ (idx+2) +'" name="'+ label +'"/>' });
							strTableXml += '</tableColumns>';
							strTableXml += '<tableStyleInfo showFirstColumn="0" showLastColumn="0" showRowStripes="1" showColumnStripes="0"/>';
							strTableXml += '</table>';
							zipExcel.file("xl/tables/table1.xml", strTableXml);
						}

						// worksheets/sheet1.xml
						var strSheetXml = '<?xml version="1.0" encoding="UTF-8" standalone="yes"?>';
						strSheetXml += '<worksheet xmlns="http://schemas.openxmlformats.org/spreadsheetml/2006/main" xmlns:r="http://schemas.openxmlformats.org/officeDocument/2006/relationships" xmlns:mc="http://schemas.openxmlformats.org/markup-compatibility/2006" mc:Ignorable="x14ac" xmlns:x14ac="http://schemas.microsoft.com/office/spreadsheetml/2009/9/ac">'
						strSheetXml += '<dimension ref="A1:'+ LETTERS[rel.data.length] + (rel.data[0].labels.length+1) +'"/>';
						strSheetXml += '<sheetViews><sheetView tabSelected="1" workbookViewId="0"><selection activeCell="B1" sqref="B1"/></sheetView></sheetViews>';
						strSheetXml += '<sheetFormatPr defaultRowHeight="15"/>';
						strSheetXml += '<cols>';
						strSheetXml += '<col min="10" max="100" width="20" customWidth="1"/>';
						rel.data[0].labels.forEach(function(){ strSheetXml += '<col min="10" max="100" width="10" customWidth="1"/>' });
						strSheetXml += '</cols>';
						strSheetXml += '<sheetData>';

						/* EX: INPUT: `rel.data`
						[
							{ name:'Red', labels:['Jan..May-17'], values:[11,13,14,15,16] },
							{ name:'Amb', labels:['Jan..May-17'], values:[22, 6, 7, 8, 9] },
							{ name:'Grn', labels:['Jan..May-17'], values:[33,32,42,53,63] }
						];
						*/
						/* EX: OUTPUT: lineChart Worksheet:
							-|---A---|--B--|--C--|--D--|
							1|       | Red | Amb | Grn |
							2|Jan-17 |   11|   22|   33|
							3|Feb-17 |   55|   43|   70|
							4|Mar-17 |   56|  143|   99|
							5|Apr-17 |   65|    3|  120|
							6|May-17 |   75|   93|  170|
							-|-------|-----|-----|-----|
						*/

						// A: Create header row first (NOTE: Start at index=1 as headers cols start with 'B')
						strSheetXml += '<row r="1">';
						strSheetXml += '<c r="A1" t="s"><v>'+ (rel.data.length + rel.data[0].labels.length) +'</v></c>';
						for (var idx=1; idx<=rel.data[0].labels.length; idx++) {
							// FIXME: Max cols is 52
							strSheetXml += '<c r="'+ ( idx < 26 ? LETTERS[idx] : 'A'+LETTERS[idx%LETTERS.length] ) +'1" t="s">'; // NOTE: use `t="s"` for label cols!
							strSheetXml += '<v>'+ (idx-1) +'</v>';
							strSheetXml += '</c>';
						}
						strSheetXml += '</row>';

						// B: Add data row(s)
						rel.data.forEach(function(row,idx){
							// Leading col is reserved for the label, so hard-code it, then loop over col values
							strSheetXml += '<row r="'+ (idx+2) +'">';
							strSheetXml += '<c r="A'+ (idx+2) +'" t="s">';
							strSheetXml += '<v>'+ (rel.data[0].values.length + idx + 1) +'</v>';
							strSheetXml += '</c>';
							row.values.forEach(function(val,idy){
								strSheetXml += '<c r="'+ ( (idy+1) < 26 ? LETTERS[(idy+1)] : 'A'+LETTERS[(idy+1)%LETTERS.length] ) +''+ (idx+2) +'">';
								strSheetXml += '<v>'+ val +'</v>';
								strSheetXml += '</c>';
							});
							strSheetXml += '</row>';
						});

						strSheetXml += '</sheetData>';
						strSheetXml += '<pageMargins left="0.7" right="0.7" top="0.75" bottom="0.75" header="0.3" footer="0.3"/>';
						//strSheetXml += '<tableParts count="1"><tablePart r:id="rId1"/></tableParts>'; // Causes unreadable error in O365
						strSheetXml += '</worksheet>\n';
						zipExcel.file("xl/worksheets/sheet1.xml", strSheetXml);

						// C: Add XLSX to PPTX export
						zipExcel.generateAsync({type:'base64'})
						.then(function(content){
							// 1: Create the embedded Excel worksheet with labels and data
							zip.file( "ppt/embeddings/Microsoft_Excel_Worksheet"+ (rel.rId-1) +".xlsx", content, {base64:true} );

							// 2: Create the chart.xml and rels files
							zip.file("ppt/charts/_rels/"+ rel.fileName +".rels",
								'<?xml version="1.0" encoding="UTF-8" standalone="yes"?>'
								+ '<Relationships xmlns="http://schemas.openxmlformats.org/package/2006/relationships">'
								+ '<Relationship Id="rId'+ (rel.rId-1) +'" Type="http://schemas.openxmlformats.org/officeDocument/2006/relationships/package" Target="../embeddings/Microsoft_Excel_Worksheet'+ (rel.rId-1) +'.xlsx"/>'
								+ '</Relationships>'
							);
							zip.file("ppt/charts/"+rel.fileName, makeXmlCharts(rel));

							// 3: Done
							resolve();
						})
						.catch(function(strErr){
							reject(strErr);
						});
					}) );
				}
				else if ( rel.type != 'online' && rel.type != 'hyperlink' ) {
					// A: Loop vars
					var data = rel.data;

					// B: Users will undoubtedly pass various string formats, so modify as needed
					if      ( data.indexOf(',') == -1 && data.indexOf(';') == -1 ) data = 'image/png;base64,' + data;
					else if ( data.indexOf(',') == -1                            ) data = 'image/png;base64,' + data;
					else if ( data.indexOf(';') == -1                            ) data = 'image/png;' + data;

					// C: Add media
					zip.file( rel.Target.replace('..','ppt'), data.split(',').pop(), {base64:true} );
				}
			});
		});

		// STEP 3: Wait for Promises (if any) then push the PPTX file to client-browser
		Promise.all( arrChartPromises )
		.then(function(arrResults){
			var strExportName = ((gObjPptx.fileName.toLowerCase().indexOf('.ppt') > -1) ? gObjPptx.fileName : gObjPptx.fileName+gObjPptx.fileExtn);
			if ( NODEJS ) {
				if ( callback ) {
					if ( strExportName.indexOf('http') == 0 ) {
						zip.generateAsync({type:'nodebuffer'}).then(function(content){ callback(content); });
					}
					else {
						zip.generateAsync({type:'nodebuffer'}).then(function(content){ fs.writeFile(strExportName, content, callback(strExportName)); });
					}
				}
				else
					zip.generateAsync({type:'nodebuffer'}).then(function(content){ fs.writeFile(strExportName, content); });
			}
			else {
				zip.generateAsync({type:'blob'}).then(function(content){ writeFileToBrowser(strExportName, content, callback); });
			}
		})
		.catch(function(strErr){
			console.error(strErr);
		});
	}

	function writeFileToBrowser(strExportName, content, callback) {
		// STEP 1: Create element
		var a = document.createElement("a");
		document.body.appendChild(a);
		a.style = "display: none";

		// STEP 2: Download file to browser
		// DESIGN: Use `createObjectURL()` (or MS-specific func for IE11) to D/L files in client browsers (FYI: synchronously executed)
		if ( window.navigator.msSaveOrOpenBlob ) {
			// REF: https://docs.microsoft.com/en-us/microsoft-edge/dev-guide/html5/file-api/blob
			blobObject = new Blob([content]);
			$(a).click(function(){
				window.navigator.msSaveOrOpenBlob(blobObject, strExportName);
			});
			a.click();

			// Clean-up
			document.body.removeChild(a);

			// LAST: Callback (if any)
			if ( callback ) callback(strExportName);
		}
		else if ( window.URL.createObjectURL ) {
			var blob = new Blob([content], {type: "octet/stream"});
			var url = window.URL.createObjectURL(blob);
			a.href = url;
			a.download = strExportName;
			a.click();

			// Clean-up (NOTE: Add a slight delay before removing to avoid 'blob:null' error in Firefox Issue#81)
			setTimeout(function(){
				window.URL.revokeObjectURL(url);
				document.body.removeChild(a);
			}, 100);

			// LAST: Callback (if any)
			if ( callback ) callback(strExportName);
		}
	}

	/**
	 * DESC: Convert component value to hex value
	 */
	function componentToHex(c) {
		var hex = c.toString(16);
		return hex.length == 1 ? "0" + hex : hex;
	}

	/**
	 * DESC: Used by `addSlidesForTable()` to convert RGB colors from jQuery selectors to Hex for Presentation colors
	 */
	function rgbToHex(r, g, b) {
		if (! Number.isInteger(r)) { try { console.warn('Integer expected!'); } catch(ex){} }
		return (componentToHex(r) + componentToHex(g) + componentToHex(b)).toUpperCase();
	}

	function inch2Emu(inches) {
		// FIRST: Provide Caller Safety: Numbers may get conv<->conv during flight, so be kind and do some simple checks to ensure inches were passed
		// Any value over 100 damn sure isnt inches, must be EMU already, so just return it
		if (inches > 100) return inches;
		if ( typeof inches == 'string' ) inches = Number( inches.replace(/in*/gi,'') );
		return Math.round(EMU * inches);
	}

	function getSizeFromImage(inImgUrl) {
		if ( NODEJS ) {
			try {
				var dimensions = sizeOf(inImgUrl);
				return { width:dimensions.width, height:dimensions.height };
			}
			catch(ex) {
				console.error('ERROR: Unable to read image: '+inImgUrl);
				return { width:0, height:0 };
			}
		}

		// A: Create
		var image = new Image();

		// B: Set onload event
		image.onload = function(){
			// FIRST: Check for any errors: This is the best method (try/catch wont work, etc.)
			if (this.width + this.height == 0) { return { width:0, height:0 }; }
			var obj = { width:this.width, height:this.height };
			return obj;
		};
		image.onerror = function(){
			try { console.error( '[Error] Unable to load image: ' + inImgUrl ); } catch(ex){}
		};

		// C: Load image
		image.src = inImgUrl;
	}

	function convertImgToDataURLviaCanvas(slideRel){
		// A: Create
		var image = new Image();

		// B: Set onload event
		image.onload = function(){
			// First: Check for any errors: This is the best method (try/catch wont work, etc.)
			if (this.width + this.height == 0) { this.onerror(); return; }
			var canvas = document.createElement('CANVAS');
			var ctx = canvas.getContext('2d');
			canvas.height = this.height;
			canvas.width  = this.width;
			ctx.drawImage(this, 0, 0);
			// Users running on local machine will get the following error:
			// "SecurityError: Failed to execute 'toDataURL' on 'HTMLCanvasElement': Tainted canvases may not be exported."
			// when the canvas.toDataURL call executes below.
			try { callbackImgToDataURLDone( canvas.toDataURL(slideRel.type), slideRel ); }
			catch(ex) {
				this.onerror();
				if ( window.location.href.indexOf('file:') == 0 ) {
					console.warn("WARNING: You are running this in a local web browser, which means you cant read local files! (use '--allow-file-access-from-files' flag with Chrome, etc.)");
				}
				return;
			}
			canvas = null;
		};
		image.onerror = function(){
			try {
				if ( typeof window !== 'undefined' && window.location.href.indexOf('file:') == 0 ) {
					console.warn("WARNING: You are running this in a local web browser, which means you cant read local files! (use '--allow-file-access-from-files' flag with Chrome, etc.)");
				}
				console.error('Unable to load image: "'+ slideRel.path +'"\nPlease check the image URL:\n'+ ( slideRel.path.indexOf('/') == 0 ? slideRel.path : window.location.href.substring(0,window.location.href.lastIndexOf('/')+1) + slideRel.path ) );
			} catch(ex){}
			// Return a predefined "Broken image" graphic so the user will see something on the slide
			callbackImgToDataURLDone(IMG_BROKEN, slideRel);
		};

		// C: Load image
		image.src = slideRel.path;
	}

	function callbackImgToDataURLDone(inStr, slideRel){
		var intEmpty = 0;

		// STEP 1: Set data for this rel, count outstanding
		$.each(gObjPptx.slides, function(i,slide){
			$.each(slide.rels, function(i,rel){
				if ( rel.path == slideRel.path ) rel.data = inStr;
				if ( !rel.data ) intEmpty++;
			});
		});

		// STEP 2: Continue export process if all rels have base64 `data` now
		if ( intEmpty == 0 ) doExportPresentation();
	}

	function getShapeInfo(shapeName) {
		if ( !shapeName ) return gObjPptxShapes.RECTANGLE;

		if ( typeof shapeName == 'object' && shapeName.name && shapeName.displayName && shapeName.avLst ) return shapeName;

		if ( gObjPptxShapes[shapeName] ) return gObjPptxShapes[shapeName];

		var objShape = gObjPptxShapes.filter(function(obj){ return obj.name == shapeName || obj.displayName; })[0];
		if ( typeof objShape !== 'undefined' && objShape != null ) return objShape;

		return gObjPptxShapes.RECTANGLE;
	}

	function getSmartParseNumber(inVal, inDir) {
		// FIRST: Convert string numeric value if reqd
		if ( typeof inVal == 'string' && !isNaN(Number(inVal)) ) inVal = Number(inVal);

		// CASE 1: Number in inches
		// Figure any number less than 100 is inches
		if ( typeof inVal == 'number' && inVal < 100 ) return inch2Emu(inVal);

		// CASE 2: Number is already converted to something other than inches
		// Figure any number greater than 100 is not inches! :)  Just return it (its EMU already i guess??)
		if ( typeof inVal == 'number' && inVal >= 100 ) return inVal;

		// CASE 3: Percentage (ex: '50%')
		if ( typeof inVal == 'string' && inVal.indexOf('%') > -1 ) {
			if ( inDir && inDir == 'X') return Math.round( (parseInt(inVal,10) / 100) * gObjPptx.pptLayout.width  );
			if ( inDir && inDir == 'Y') return Math.round( (parseInt(inVal,10) / 100) * gObjPptx.pptLayout.height );
			// Default: Assume width (x/cx)
			return Math.round( (parseInt(inVal,10) / 100) * gObjPptx.pptLayout.width );
		}

		// LAST: Default value
		return 0;
	}

	/**
	 * DESC: Replace special XML characters with HTML-encoded strings
	 */
	function decodeXmlEntities(inStr) {
		// NOTE: Dont use short-circuit eval here as value c/b "0" (zero) etc.!
		if ( typeof inStr === 'undefined' || inStr == null ) return "";
		return inStr.toString().replace(/&/g,'&amp;').replace(/</g,'&lt;').replace(/>/g,'&gt;').replace(/"/g,'&quot;').replace(/\'/g,'&apos;');
	}

	function createHyperlinkRels(inText, slideRels) {
		var arrTextObjects = [];

		// Only text objects can have hyperlinks, so return if this is plain text/number
		if ( typeof inText === 'string' || typeof inText === 'number' ) return;
		// IMPORTANT: Check for isArray before typeof=object, or we'll exhaust recursion!
		else if ( Array.isArray(inText) ) arrTextObjects = inText;
		else if ( typeof inText === 'object' ) arrTextObjects = [inText];

		arrTextObjects.forEach(function(text,idx){
			// `text` can be an array of other `text` objects (table cell word-level formatting), so use recursion
			if ( Array.isArray(text) ) createHyperlinkRels(text, slideRels);
			else if ( text && typeof text === 'object' && text.options && text.options.hyperlink && !text.options.hyperlink.rId ) {
				if ( typeof text.options.hyperlink !== 'object' ) console.log("ERROR: text `hyperlink` option should be an object. Ex: `hyperlink: {url:'https://github.com'}` ");
				else if ( !text.options.hyperlink.url || typeof text.options.hyperlink.url !== 'string' ) console.log("ERROR: 'hyperlink.url is required and/or should be a string'");
				else {
					var intRels = 1;
					gObjPptx.slides.forEach(function(slide,idx){ intRels += slide.rels.length; });
					var intRelId = intRels+1;

					slideRels.push({
						type: 'hyperlink',
						data: 'dummy',
						rId:  intRelId,
						Target: text.options.hyperlink.url
					});

					text.options.hyperlink.rId = intRelId;
				}
			}
		});
	}

	/**
	* Magic happens here
	*/
	function parseTextToLines(cell, inWidth) {
		var CHAR = 2.2 + (cell.opts && cell.opts.lineWeight ? cell.opts.lineWeight : 0); // Character Constant (An approximation of the Golden Ratio)
		var CPL = (inWidth*EMU / ( (cell.opts.font_size || DEF_FONT_SIZE)/CHAR )); // Chars-Per-Line
		var arrLines = [];
		var strCurrLine = '';

		// Allow a single space/whitespace as cell text
		if ( cell.text && cell.text.trim() == '' ) return [' '];

		// A: Remove leading/trailing space
		var inStr = (cell.text || '').toString().trim();

		// B: Build line array
		$.each(inStr.split('\n'), function(i,line){
			$.each(line.split(' '), function(i,word){
				if ( strCurrLine.length + word.length + 1 < CPL ) {
					strCurrLine += (word + " ");
				}
				else {
					if ( strCurrLine ) arrLines.push( strCurrLine );
					strCurrLine = (word + " ");
				}
			});
			// All words for this line have been exhausted, flush buffer to new line, clear line var
			if ( strCurrLine ) arrLines.push( $.trim(strCurrLine) + CRLF );
			strCurrLine = '';
		});

		// C: Remove trailing linebreak
		arrLines[(arrLines.length-1)] = $.trim(arrLines[(arrLines.length-1)]);

		// D: Return lines
		return arrLines;
	}

	/**
	* Magic happens here
	*/
	function getSlidesForTableRows(inArrRows, opts) {
		var LINEH_MODIFIER = 1.9;
		var opts = opts || {};
		var arrInchMargins = DEF_SLIDE_MARGIN_IN; // (0.5" on all sides)
		var arrObjTabHeadRows = [], arrObjTabBodyRows = [], arrObjTabFootRows = [];
		var arrObjSlides = [], arrRows = [], currRow = [];
		var intTabW = 0, emuTabCurrH = 0;
		var emuSlideTabW = EMU*1, emuSlideTabH = EMU*1;
		var arrObjTabHeadRows = opts.arrObjTabHeadRows || '';
		var numCols = 0;

		if (opts.debug) console.log('------------------------------------');
		if (opts.debug) console.log('opts.w ............. = '+ (opts.w||'').toString());
		if (opts.debug) console.log('opts.colW .......... = '+ (opts.colW||'').toString());
		if (opts.debug) console.log('opts.slideMargin ... = '+ (opts.slideMargin||'').toString());

		// NOTE: Use default size as zero cell margin is causing our tables to be too large and touch bottom of slide!
		if ( !opts.slideMargin && opts.slideMargin != 0 ) opts.slideMargin = DEF_SLIDE_MARGIN_IN[0];

		// STEP 1: Calc margins/usable space
		if ( opts.slideMargin || opts.slideMargin == 0 ) {
			if ( Array.isArray(opts.slideMargin) ) arrInchMargins = opts.slideMargin;
			else if ( !isNaN(opts.slideMargin) ) arrInchMargins = [opts.slideMargin, opts.slideMargin, opts.slideMargin, opts.slideMargin];
		}
		else if ( opts && opts.master && opts.master.margin && gObjPptxMasters) {
			if ( Array.isArray(opts.master.margin) ) arrInchMargins = opts.master.margin;
			else if ( !isNaN(opts.master.margin) ) arrInchMargins = [opts.master.margin, opts.master.margin, opts.master.margin, opts.master.margin];
		}

		// STEP 2: Calc number of columns
		// NOTE: Cells may have a colspan, so merely taking the length of the [0] (or any other) row is not
		// ....: sufficient to determine column count. Therefore, check each cell for a colspan and total cols as reqd
		inArrRows[0].forEach(function(cell,idx){
			if (!cell) cell = {};
			var cellOpts = cell.options || cell.opts || null; // DEPRECATED (`opts`)
			numCols += ( cellOpts && cellOpts.colspan ? cellOpts.colspan : 1 );
		});

		if (opts.debug) console.log('arrInchMargins ..... = '+ arrInchMargins.toString());
		if (opts.debug) console.log('numCols ............ = '+ numCols );

		// Calc opts.w if we can
		if ( !opts.w && opts.colW ) {
			if ( Array.isArray(opts.colW) ) opts.colW.forEach(function(val,idx){ opts.w += val });
			else { opts.w = opts.colW * numCols }
		}

		// STEP 2: Calc usable space/table size now that we have usable space calc'd
		emuSlideTabW = ( opts.w ? inch2Emu(opts.w) : (gObjPptx.pptLayout.width - inch2Emu((opts.x || arrInchMargins[1]) + arrInchMargins[3])) );
		if (opts.debug) console.log('emuSlideTabW (in) ........ = '+ (emuSlideTabW/EMU).toFixed(1) );
		if (opts.debug) console.log('gObjPptx.pptLayout.h ..... = '+ (gObjPptx.pptLayout.height/EMU));

		// STEP 3: Calc column widths if needed so we can subsequently calc lines (we need `emuSlideTabW`!)
		if ( !opts.colW || !Array.isArray(opts.colW) ) {
			if ( opts.colW && !isNaN(Number(opts.colW)) ) {
				var arrColW = [];
				inArrRows[0].forEach(function(cell,idx){ arrColW.push( opts.colW ) });
				opts.colW = [];
				arrColW.forEach(function(val,idx){ opts.colW.push(val) });
			}
			// No column widths provided? Then distribute cols.
			else {
				opts.colW = [];
				for (var iCol=0; iCol<numCols; iCol++) { opts.colW.push( (emuSlideTabW/EMU/numCols) ); }
			}
		}

		// STEP 4: Iterate over each line and perform magic =========================
		// NOTE: inArrRows will be an array of {text:'', opts{}} whether from `addSlidesForTable()` or `.addTable()`
		inArrRows.forEach(function(row,iRow){
			// A: Reset ROW variables
			var arrCellsLines = [], arrCellsLineHeights = [], emuRowH = 0, intMaxLineCnt = 0, intMaxColIdx = 0;

			// B: Calc usable vertical space/table height
			// NOTE: Use margins after the first Slide (dont re-use opt.y - it could've been halfway down the page!) (ISSUE#43,ISSUE#47,ISSUE#48)
			if ( arrObjSlides.length > 0 ) {
				emuSlideTabH = ( gObjPptx.pptLayout.height - inch2Emu( (opts.y/EMU < arrInchMargins[0] ? opts.y/EMU : arrInchMargins[0]) + arrInchMargins[2]) );
				// Use whichever is greater: area between margins or the table H provided (dont shrink usable area - the whole point of over-riding X on paging is to *increarse* usable space)
				if ( emuSlideTabH < opts.h ) emuSlideTabH = opts.h;
			}
			else emuSlideTabH = ( opts.h ? opts.h : (gObjPptx.pptLayout.height - inch2Emu((opts.y/EMU || arrInchMargins[0]) + arrInchMargins[2])) );
			if (opts.debug) console.log('* Slide '+arrObjSlides.length+': emuSlideTabH (in) ........ = '+ (emuSlideTabH/EMU).toFixed(1));

			// C: Parse and store each cell's text into line array (**MAGIC HAPPENS HERE**)
			row.forEach(function(cell,iCell){
				// FIRST: REALITY-CHECK:
				if (!cell) cell = {};

				// DESIGN: Cells are henceforth {objects} with `text` and `opts`
				var lines = [];

				// 1: Cleanse data
				if ( !isNaN(cell) || typeof cell === 'string' ) {
					// Grab table formatting `opts` to use here so text style/format inherits as it should
					cell = { text:cell.toString(), opts:opts };
				}
				else if ( typeof cell === 'object' ) {
					// ARG0: `text`
					if ( typeof cell.text === 'number' ) cell.text = cell.text.toString();
					else if ( typeof cell.text === 'undefined' || cell.text == null ) cell.text = "";

					// ARG1: `options`
					var opt = cell.options || cell.opts || {}; // Legacy support for `opts` (<= v1.2.0)
					cell.opts = opt; // This odd soln is needed until `opts` can be safely discarded (DEPRECATED)
				}
				// Capture some table options for use in other functions
				cell.opts.lineWeight = opts.lineWeight;

				// 2: Create a cell object for each table column
				currRow.push({ text:'', opts:cell.opts });

				// 3: Parse cell contents into lines (**MAGIC HAPPENSS HERE**)
				var lines = parseTextToLines(cell, (opts.colW[iCell]/ONEPT));
				arrCellsLines.push( lines );
				//if (opts.debug) console.log('Cell:'+iCell+' - lines:'+lines.length);

				// 4: Keep track of max line count within all row cells
				if ( lines.length > intMaxLineCnt ) { intMaxLineCnt = lines.length; intMaxColIdx = iCell; }
				var lineHeight = inch2Emu((cell.opts.font_size || opts.font_size || DEF_FONT_SIZE) * LINEH_MODIFIER / 100);
				// NOTE: Exempt cells with `rowspan` from increasing lineHeight (or we could create a new slide when unecessary!)
				if ( cell.opts && cell.opts.rowspan ) lineHeight = 0;

				// 5: Add cell margins to lineHeight (if any)
				if ( cell.opts.margin ) {
					if ( cell.opts.margin[0] ) lineHeight += (cell.opts.margin[0]*ONEPT) / intMaxLineCnt;
					if ( cell.opts.margin[2] ) lineHeight += (cell.opts.margin[2]*ONEPT) / intMaxLineCnt;
				}

				// Add to array
				arrCellsLineHeights.push( Math.round(lineHeight) );
			});

			// D: AUTO-PAGING: Add text one-line-a-time to this row's cells until: lines are exhausted OR table H limit is hit
			for (var idx=0; idx<intMaxLineCnt; idx++) {
				// 1: Add the current line to cell
				for (var col=0; col<arrCellsLines.length; col++) {
					// A: Commit this slide to Presenation if table Height limit is hit
					if ( emuTabCurrH + arrCellsLineHeights[intMaxColIdx] > emuSlideTabH ) {
						if (opts.debug) console.log('--------------- New Slide Created ---------------');
						if (opts.debug) console.log(' (calc) '+ (emuTabCurrH/EMU).toFixed(1) +'+'+ (arrCellsLineHeights[intMaxColIdx]/EMU).toFixed(1) +' > '+ emuSlideTabH/EMU.toFixed(1));
						if (opts.debug) console.log('--------------- New Slide Created ---------------');
						// 1: Add the current row to table
						// NOTE: Edge cases can occur where we create a new slide only to have no more lines
						// ....: and then a blank row sits at the bottom of a table!
						// ....: Hence, we verify all cells have text before adding this final row.
						$.each(currRow, function(i,cell){
							if (cell.text.length > 0 ) {
								// IMPORTANT: use jQuery extend (deep copy) or cell will mutate!!
								arrRows.push( $.extend(true, [], currRow) );
								return false; // break out of .each loop
							}
						});
						// 2: Add new Slide with current array of table rows
						arrObjSlides.push( $.extend(true, [], arrRows) );
						// 3: Empty rows for new Slide
						arrRows.length = 0;
						// 4: Reset current table height for new Slide
						emuTabCurrH = 0; // This row's emuRowH w/b added below
						// 5: Empty current row's text (continue adding lines where we left off below)
						$.each(currRow,function(i,cell){ cell.text = ''; });
						// 6: Auto-Paging Options: addHeaderToEach
						if ( opts.addHeaderToEach && arrObjTabHeadRows ) {
							var headRow = [];
							$.each(arrObjTabHeadRows[0], function(iCell,cell){
								headRow.push({ text:cell.text, opts:cell.opts });
								var lines = parseTextToLines(cell,(opts.colW[iCell]/ONEPT));
								if ( lines.length > intMaxLineCnt ) { intMaxLineCnt = lines.length; intMaxColIdx = iCell; }
							});
							arrRows.push( $.extend(true, [], headRow) );
						}
					}

					// B: Add next line of text to this cell
					if ( arrCellsLines[col][idx] ) currRow[col].text += arrCellsLines[col][idx];
				}

				// 2: Add this new rows H to overall (use cell with the most lines as the determiner for overall row Height)
				emuTabCurrH += arrCellsLineHeights[intMaxColIdx];
			}

			if (opts.debug) console.log('-> '+iRow+ ' row done!');
			if (opts.debug) console.log('-> emuTabCurrH (in) . = '+ (emuTabCurrH/EMU).toFixed(1));

			// E: Flush row buffer - Add the current row to table, then truncate row cell array
			// IMPORTANT: use jQuery extend (deep copy) or cell will mutate!!
			if (currRow.length) arrRows.push( $.extend(true,[],currRow) );
			currRow.length = 0;
		});

		// STEP 4-2: Flush final row buffer to slide
		arrObjSlides.push( $.extend(true,[],arrRows) );

		// LAST:
		if (opts.debug) { console.log('arrObjSlides count = '+arrObjSlides.length); console.log(arrObjSlides); }
		return arrObjSlides;
	}

	/* =======================================================================================================
	|
	#     #  #     #  #             #####
	 #   #   ##   ##  #            #     #  ######  #    #  ######  #####     ##    #####  #   ####   #    #
	  # #    # # # #  #            #        #       ##   #  #       #    #   #  #     #    #  #    #  ##   #
	   #     #  #  #  #            #  ####  #####   # #  #  #####   #    #  #    #    #    #  #    #  # #  #
	  # #    #     #  #            #     #  #       #  # #  #       #####   ######    #    #  #    #  #  # #
	 #   #   #     #  #            #     #  #       #   ##  #       #   #   #    #    #    #  #    #  #   ##
	#     #  #     #  #######       #####   ######  #    #  ######  #    #  #    #    #    #   ####   #    #
	|
	=========================================================================================================
	*/

	/**
	* @see: http://www.datypic.com/sc/ooxml/s-dml-chart.xsd.html
	*/
	function makeXmlCharts(rel) {
		function getExcelColName(length) {
			var strName = '';

			if ( length <= 26 ) {
				strName = LETTERS[length];
			}
			else {
				strName += LETTERS[ Math.floor(length/LETTERS.length)-1 ];
				strName += LETTERS[ (length % LETTERS.length) ];
			}

			return strName;
		}

		// STEP 1: Create chart
		var strXml = '<?xml version="1.0" encoding="UTF-8" standalone="yes"?>';
		// CHARTSPACE: BEGIN vvv
		strXml += '<c:chartSpace xmlns:c="http://schemas.openxmlformats.org/drawingml/2006/chart" xmlns:a="http://schemas.openxmlformats.org/drawingml/2006/main" xmlns:r="http://schemas.openxmlformats.org/officeDocument/2006/relationships">';
		strXml += '<c:chart>';

		// OPTION: Title
		if ( rel.opts.showTitle ) {
			strXml += '<c:title>';
			strXml += ' <c:tx>';
			strXml += '  <c:rich>';
			strXml += '  <a:bodyPr rot="0"/>';
			strXml += '  <a:lstStyle/>';
			strXml += '  <a:p>';
			strXml += '    <a:pPr>';
			strXml += '      <a:defRPr b="0" i="0" strike="noStrike" sz="'+ (rel.opts.titleFontSize || DEF_FONT_SIZE) +'00" u="none">';
			strXml += '        <a:solidFill><a:srgbClr val="'+ (rel.opts.titleColor || '000000') +'"/></a:solidFill>';
			strXml += '        <a:latin typeface="'+ (rel.opts.titleFontFace || 'Arial') +'"/>';
			strXml += '      </a:defRPr>';
			strXml += '    </a:pPr>';
			strXml += '    <a:r>';
			strXml += '      <a:rPr b="0" i="0" strike="noStrike" sz="'+ (rel.opts.titleFontSize || DEF_FONT_SIZE) +'00" u="none">';
			strXml += '        <a:solidFill><a:srgbClr val="'+ (rel.opts.titleColor || '000000') +'"/></a:solidFill>';
			strXml += '        <a:latin typeface="'+ (rel.opts.titleFontFace || 'Arial') +'"/>';
			strXml += '      </a:rPr>';
			strXml += '      <a:t>'+ (decodeXmlEntities(rel.opts.title) || '') +'</a:t>';
			strXml += '    </a:r>';
			strXml += '  </a:p>';
			strXml += '  </c:rich>';
			strXml += ' </c:tx>';
			strXml += ' <c:layout/>';
			strXml += ' <c:overlay val="0"/>';
			strXml += '</c:title>';
			strXml += '<c:autoTitleDeleted val="0"/>';
		}

		strXml += '<c:plotArea>';
		// IMPORTANT: Dont specify layout to enable auto-fit: PPT does a great job maximizing space with all 4 TRBL locations
		strXml += '<c:layout/>';

		// A: CHART TYPES -----------------------------------------------------------
		switch ( rel.opts.type ) {
			case 'area':
			case 'bar':
			case 'line':
				strXml += '<c:'+ rel.opts.type +'Chart>';
				if ( rel.opts.type == 'bar' ) strXml += '  <c:barDir val="'+ rel.opts.barDir +'"/>';
				strXml += '  <c:grouping val="'+ rel.opts.barGrouping + '"/>';
				strXml += '  <c:varyColors val="0"/>';

				// A: "Series" block for every data row
				/* EX:
					data: [
				     {
				       name: 'Region 1',
				       labels: ['April', 'May', 'June', 'July'],
				       values: [17, 26, 53, 96]
				     },
				     {
				       name: 'Region 2',
				       labels: ['April', 'May', 'June', 'July'],
				       values: [55, 43, 70, 58]
				     }
				    ]
				*/
				rel.data.forEach(function(obj,idx){
					strXml += '<c:ser>';
					strXml += '  <c:idx val="'+ idx +'"/>';
					strXml += '  <c:order val="'+ idx +'"/>';
					strXml += '  <c:tx>';
					strXml += '    <c:strRef>';
					strXml += '      <c:f>Sheet1!$A$'+ (idx+2) +'</c:f>';
					strXml += '      <c:strCache><c:ptCount val="1"/><c:pt idx="0"><c:v>'+ obj.name +'</c:v></c:pt></c:strCache>';
					strXml += '    </c:strRef>';
					strXml += '  </c:tx>';

					// Fill and Border
					var strSerColor = rel.opts.chartColors[(idx+1 > rel.opts.chartColors.length ? (Math.floor(Math.random() * rel.opts.chartColors.length)) : idx)];
					strXml += '  <c:spPr>';

					if ( rel.opts.chartColorsOpacity ) {
						strXml += '    <a:solidFill><a:srgbClr val="'+ strSerColor +'"><a:alpha val="50000"/></a:srgbClr></a:solidFill>';
					}
					else {
						strXml += '    <a:solidFill><a:srgbClr val="'+ strSerColor +'"/></a:solidFill>';
					}

					if ( rel.opts.type == 'line' ) {
						strXml += '<a:ln w="'+ (rel.opts.lineSize * ONEPT) +'" cap="flat"><a:solidFill><a:srgbClr val="'+ strSerColor +'"/></a:solidFill>';
						strXml += '<a:prstDash val="' + (rel.opts.line_dash || "solid") + '"/><a:round/></a:ln>';
					}
					else if ( rel.opts.dataBorder ) {
						strXml += '<a:ln w="'+ (rel.opts.dataBorder.pt * ONEPT) +'" cap="flat"><a:solidFill><a:srgbClr val="'+ rel.opts.dataBorder.color +'"/></a:solidFill><a:prstDash val="solid"/><a:round/></a:ln>';
					}
					strXml += '    <a:effectLst>';
					strXml += '      <a:outerShdw sx="100000" sy="100000" kx="0" ky="0" algn="tl" rotWithShape="1" blurRad="38100" dist="23000" dir="5400000">';
					strXml += '        <a:srgbClr val="000000"><a:alpha val="35000"/></a:srgbClr>';
					strXml += '      </a:outerShdw>';
					strXml += '    </a:effectLst>';
					strXml += '  </c:spPr>';

					// LINE CHART ONLY: `marker`
					if ( rel.opts.type == 'line' ) {
						strXml += '<c:marker>';
						strXml += '  <c:symbol val="'+ rel.opts.lineDataSymbol +'"/>';
						if ( rel.opts.lineDataSymbolSize ) strXml += '  <c:size val="'+ rel.opts.lineDataSymbolSize +'"/>'; // Defaults to "auto" otherwise (but this is usually too small, so there is a default)
						strXml += '  <c:spPr>';
	  					strXml += '    <a:solidFill><a:srgbClr val="'+ rel.opts.chartColors[(idx+1 > rel.opts.chartColors.length ? (Math.floor(Math.random() * rel.opts.chartColors.length)) : idx)] +'"/></a:solidFill>';
						strXml += '    <a:ln w="9525" cap="flat"><a:solidFill><a:srgbClr val="'+ strSerColor +'"/></a:solidFill><a:prstDash val="solid"/><a:round/></a:ln>';
						strXml += '    <a:effectLst/>';
						strXml += '  </c:spPr>';
						strXml += '</c:marker>';
<<<<<<< HEAD
=======
					}

					if(rel.data.length === 1 && rel.opts.chartColors) {
						// Series Data Point colors
						obj.values.forEach(function (value, index) {
							strXml += '  <c:dPt>';
							strXml += '    <c:idx val="'+index+'"/>';
							strXml += '    	<c:invertIfNegative val="1"/>';
							strXml += '    	<c:bubble3D val="0"/>';
							strXml += '    	<c:spPr>';
							strXml += '    <a:solidFill>';
							strXml += '    <a:srgbClr val="'+rel.opts.chartColors[index % rel.opts.chartColors.length]+'"/>';
							strXml += '    	</a:solidFill>';
							strXml += '    <a:effectLst>';
							strXml += '    <a:outerShdw blurRad="38100" dist="23000" dir="5400000" algn="tl">';
							strXml += '    	<a:srgbClr val="000000">';
							strXml += '    	<a:alpha val="35000"/>';
							strXml += '    	</a:srgbClr>';
							strXml += '    </a:outerShdw>';
							strXml += '    </a:effectLst>';
							strXml += '    </c:spPr>';
							strXml += '  </c:dPt>';
						});
>>>>>>> 16b41d7e
					}

					// 1: "Data Labels"
					strXml += '  <c:dLbls>';
					strXml += '    <c:numFmt formatCode="'+ rel.opts.dataLabelFormatCode +'" sourceLinked="0"/>';
					strXml += '    <c:txPr>';
					strXml += '      <a:bodyPr/>';
					strXml += '      <a:lstStyle/>';
					strXml += '      <a:p><a:pPr>';
					strXml += '        <a:defRPr b="0" i="0" strike="noStrike" sz="'+ (rel.opts.dataLabelFontSize || DEF_FONT_SIZE) +'00" u="none">';
					strXml += '          <a:solidFill><a:srgbClr val="'+ (rel.opts.dataLabelColor || '000000') +'"/></a:solidFill>';
					strXml += '          <a:latin typeface="'+ (rel.opts.dataLabelFontFace || 'Arial') +'"/>';
					strXml += '        </a:defRPr>';
					strXml += '      </a:pPr></a:p>';
					strXml += '    </c:txPr>';
					if ( rel.opts.type != 'area' ) strXml += '    <c:dLblPos val="'+ (rel.opts.dataLabelPosition || 'outEnd') +'"/>';
					strXml += '    <c:showLegendKey val="0"/>';
					strXml += '    <c:showVal val="'+ (rel.opts.showValue ? '1' : '0') +'"/>';
					strXml += '    <c:showCatName val="0"/>';
					strXml += '    <c:showSerName val="0"/>';
					strXml += '    <c:showPercent val="0"/>';
					strXml += '    <c:showBubbleSize val="0"/>';
					strXml += '    <c:showLeaderLines val="0"/>';
					strXml += '  </c:dLbls>';

					// 2: "Categories"
					strXml += '<c:cat>';
					strXml += '  <c:strRef>';
					strXml += '    <c:f>Sheet1!'+ '$B$1:$'+ getExcelColName(obj.labels.length) +'$1' +'</c:f>';
					strXml += '    <c:strCache>';
					strXml += '	     <c:ptCount val="'+ obj.labels.length +'"/>';
					obj.labels.forEach(function(label,idx){ strXml += '<c:pt idx="'+ idx +'"><c:v>'+ label +'</c:v></c:pt>'; });
					strXml += '    </c:strCache>';
					strXml += '  </c:strRef>';
					strXml += '</c:cat>';

					// 3: "Values"
					strXml += '  <c:val>';
					strXml += '    <c:numRef>';
					strXml += '      <c:f>Sheet1!'+ '$B$'+ (idx+2) +':$'+ getExcelColName(obj.labels.length) +'$'+ (idx+2) +'</c:f>';
					strXml += '      <c:numCache>';
					strXml += '	       <c:ptCount val="'+ obj.labels.length +'"/>';
					obj.values.forEach(function(value,idx){ strXml += '<c:pt idx="'+ idx +'"><c:v>'+ value +'</c:v></c:pt>'; });
					strXml += '      </c:numCache>';
					strXml += '    </c:numRef>';
					strXml += '  </c:val>';

					// LINE CHART ONLY: `smooth`
					if ( rel.opts.type == 'line' ) strXml += '<c:smooth val="'+ (rel.opts.lineSmooth ? "1" : "0" ) +'"/>';

					// 4: Close "SERIES"
					strXml += '</c:ser>';
				});
				//
				if ( rel.opts.type == 'bar' ) {
					strXml += '  <c:gapWidth val="'+ rel.opts.barGapWidthPct +'"/>';
					strXml += '  <c:overlap val="'+ (rel.opts.barGrouping.indexOf('tacked') > -1 ? 100 : 0) +'"/>';
				}
				else if ( rel.opts.type == 'line' ) {
					strXml += '  <c:marker val="1"/>';
				}
				strXml += '  <c:axId val="2094734552"/>';
				strXml += '  <c:axId val="2094734553"/>';
				strXml += '</c:'+ rel.opts.type +'Chart>';

				// B: "Category Axis"
				{
					strXml += '<c:catAx>';
					strXml += '  <c:axId val="2094734552"/>';
					strXml += '  <c:scaling><c:orientation val="'+ (rel.opts.catAxisOrientation || (rel.opts.barDir == 'col' ? 'minMax' : 'minMax')) +'"/></c:scaling>';
					strXml += '  <c:delete val="0"/>';
					strXml += '  <c:axPos val="'+ (rel.opts.barDir == 'col' ? 'b' : 'l') +'"/>';
					strXml += '  <c:numFmt formatCode="General" sourceLinked="0"/>';
					strXml += '  <c:majorTickMark val="out"/>';
					strXml += '  <c:minorTickMark val="none"/>';
					strXml += '  <c:tickLblPos val="'+ (rel.opts.barDir == 'col' ? 'low' : 'nextTo') +'"/>';
					strXml += '  <c:spPr>';
					strXml += '    <a:ln w="12700" cap="flat"><a:solidFill><a:srgbClr val="888888"/></a:solidFill><a:prstDash val="solid"/><a:round/></a:ln>';
					strXml += '  </c:spPr>';
					strXml += '  <c:txPr>';
					strXml += '    <a:bodyPr rot="0"/>';
					strXml += '    <a:lstStyle/>';
					strXml += '    <a:p>';
					strXml += '    <a:pPr>';
					strXml += '<a:defRPr b="0" i="0" strike="noStrike" sz="'+ (rel.opts.catAxisLabelFontSize || DEF_FONT_SIZE) +'00" u="none">';
					strXml += '<a:solidFill><a:srgbClr val="'+ (rel.opts.catAxisLabelColor || '000000') +'"/></a:solidFill>';
					strXml += '<a:latin typeface="'+ (rel.opts.catAxisLabelFontFace || 'Arial') +'"/>';
					strXml += '   </a:defRPr>';
					strXml += '  </a:pPr>';
					strXml += '  </a:p>';
					strXml += ' </c:txPr>';
					strXml += ' <c:crossAx val="2094734553"/>';
					strXml += ' <c:crosses val="autoZero"/>';
					strXml += ' <c:auto val="1"/>';
					strXml += ' <c:lblAlgn val="ctr"/>';
					strXml += ' <c:noMultiLvlLbl val="1"/>';
					strXml += '</c:catAx>';
				}

				// C: "Value Axis"
				{
					strXml += '<c:valAx>';
					strXml += '  <c:axId val="2094734553"/>';
					strXml += '  <c:scaling>';
					strXml += '    <c:orientation val="'+ (rel.opts.valAxisOrientation || (rel.opts.barDir == 'col' ? 'minMax' : 'minMax')) +'"/>';
					if (rel.opts.valAxisMaxVal) strXml += '<c:max val="'+ rel.opts.valAxisMaxVal +'"/>';
					strXml += '  </c:scaling>';
					strXml += '  <c:delete val="0"/>';
					strXml += '  <c:axPos val="'+ (rel.opts.barDir == 'col' ? 'l' : 'b') +'"/>';

					// TESTING: 20170527 - omitting this 'strXml' works fine in Keynote/PPT-Online!!
					// TODO: gridLine options! (colors/style(solid/dashed) -OR- NONE (eg:omit this section)
					strXml += ' <c:majorGridlines>\
								<c:spPr>\
								  <a:ln w="12700" cap="flat">\
								    <a:solidFill><a:srgbClr val="888888"/></a:solidFill>\
								    <a:prstDash val="solid"/><a:round/>\
								  </a:ln>\
								</c:spPr>\
								</c:majorGridlines>';
					strXml += ' <c:numFmt formatCode="'+(rel.opts.axisLabelFormatCode ? rel.opts.axisLabelFormatCode : 'General')+'" sourceLinked="0"/>';
					strXml += ' <c:majorTickMark val="out"/>';
					strXml += ' <c:minorTickMark val="none"/>';
					strXml += ' <c:tickLblPos val="'+ (rel.opts.barDir == 'col' ? 'nextTo' : 'low') +'"/>';
					strXml += ' <c:spPr>';
					strXml += '  <a:ln w="12700" cap="flat"><a:solidFill><a:srgbClr val="888888"/></a:solidFill><a:prstDash val="solid"/><a:round/></a:ln>';
					strXml += ' </c:spPr>';
					strXml += ' <c:txPr>';
					strXml += '  <a:bodyPr rot="0"/>';
					strXml += '  <a:lstStyle/>';
					strXml += '  <a:p>';
					strXml += '    <a:pPr>';
					strXml += '      <a:defRPr b="0" i="0" strike="noStrike" sz="'+ (rel.opts.valAxisLabelFontSize || DEF_FONT_SIZE) +'00" u="none">';
					strXml += '        <a:solidFill><a:srgbClr val="'+ (rel.opts.valAxisLabelColor || '000000') +'"/></a:solidFill>';
					strXml += '        <a:latin typeface="'+ (rel.opts.valAxisLabelFontFace || 'Arial') +'"/>';
					strXml += '      </a:defRPr>';
					strXml += '    </a:pPr>';
					strXml += '  </a:p>';
					strXml += ' </c:txPr>';
					strXml += ' <c:crossAx val="2094734552"/>';
					strXml += ' <c:crosses val="autoZero"/>';
					strXml += ' <c:crossBetween val="'+ ( rel.opts.type == 'area' ? 'midCat' : 'between' ) +'"/>';
					if(rel.opts.majorUnit) {
						strXml += ' <c:majorUnit val="'+rel.opts.majorUnit+'"/>';
					}
					//strXml += ' <c:minorUnit val="12.5"/>'; // NOTE: Not Required.	// TODO: Add OPTION?
					strXml += '</c:valAx>';
				}

				// Done with CHART.BAR/LINE
				break;

			case 'pie':
				// Use the same var name so code blocks from barChart are interchangeable
				var obj = rel.data[0];

				/* EX:
					data: [
					 {
					   name: 'Project Status',
					   labels: ['Red', 'Amber', 'Green', 'Unknown'],
					   values: [10, 20, 38, 2]
					 }
					]
				*/

				// 1: Start pieChart
				strXml += '<c:pieChart>';
				strXml += '  <c:varyColors val="0"/>';
				strXml += '<c:ser>';
				strXml += '  <c:idx val="0"/>';
				strXml += '  <c:order val="0"/>';
				strXml += '  <c:tx>';
				strXml += '    <c:strRef>';
				strXml += '      <c:f>Sheet1!$A$2</c:f>';
				strXml += '      <c:strCache>';
				strXml += '        <c:ptCount val="1"/>';
				strXml += '        <c:pt idx="0"><c:v>'+ decodeXmlEntities(obj.name) +'</c:v></c:pt>';
				strXml += '      </c:strCache>';
				strXml += '    </c:strRef>';
				strXml += '  </c:tx>';
				strXml += '  <c:spPr>';
				strXml += '    <a:solidFill><a:schemeClr val="accent1"/></a:solidFill>';
				strXml += '    <a:ln w="9525" cap="flat"><a:solidFill><a:srgbClr val="F9F9F9"/></a:solidFill><a:prstDash val="solid"/><a:round/></a:ln>';
				strXml += '    <a:effectLst>';
				strXml += '      <a:outerShdw sx="100000" sy="100000" kx="0" ky="0" algn="tl" rotWithShape="1" blurRad="38100" dist="23000" dir="5400000">';
				strXml += '        <a:srgbClr val="000000"><a:alpha val="35000"/></a:srgbClr>';
				strXml += '      </a:outerShdw>';
				strXml += '    </a:effectLst>';
				strXml += '  </c:spPr>';
				strXml += '<c:explosion val="0"/>';

				// 2: "Data Point" block for every data row
				obj.labels.forEach(function(label,idx){
					strXml += '<c:dPt>';
					strXml += '  <c:idx val="'+ idx +'"/>';
					strXml += '  <c:explosion val="0"/>';
					strXml += '  <c:spPr>';
					strXml += '    <a:solidFill><a:srgbClr val="'+ rel.opts.chartColors[(idx+1 > rel.opts.chartColors.length ? (Math.floor(Math.random() * rel.opts.chartColors.length)) : idx)] +'"/></a:solidFill>';
					if ( rel.opts.dataBorder ) {
						strXml += '<a:ln w="'+ (rel.opts.dataBorder.pt * ONEPT) +'" cap="flat"><a:solidFill><a:srgbClr val="'+ rel.opts.dataBorder.color +'"/></a:solidFill><a:prstDash val="solid"/><a:round/></a:ln>';
					}
					strXml += '    <a:effectLst>';
					strXml += '      <a:outerShdw sx="100000" sy="100000" kx="0" ky="0" algn="tl" rotWithShape="1" blurRad="38100" dist="23000" dir="5400000">';
					strXml += '        <a:srgbClr val="000000"><a:alpha val="35000"/></a:srgbClr>';
					strXml += '      </a:outerShdw>';
					strXml += '    </a:effectLst>';
					strXml += '  </c:spPr>';
					strXml += '</c:dPt>';
				});

				// 3: "Data Label" block for every data Label
				strXml += '<c:dLbls>';
				obj.labels.forEach(function(label,idx){
					strXml += '<c:dLbl>';
					strXml += '  <c:idx val="'+ idx +'"/>';
					strXml += '    <c:numFmt formatCode="'+ rel.opts.dataLabelFormatCode +'" sourceLinked="0"/>';
					strXml += '    <c:txPr>';
					strXml += '      <a:bodyPr/><a:lstStyle/>';
					strXml += '      <a:p><a:pPr>';
					strXml += '        <a:defRPr b="0" i="0" strike="noStrike" sz="'+ (rel.opts.dataLabelFontSize || DEF_FONT_SIZE) +'00" u="none">';
					strXml += '          <a:solidFill><a:srgbClr val="'+ (rel.opts.dataLabelColor || '000000') +'"/></a:solidFill>';
					strXml += '          <a:latin typeface="'+ (rel.opts.dataLabelFontFace || 'Arial') +'"/>';
					strXml += '        </a:defRPr>';
					strXml += '      </a:pPr></a:p>';
					strXml += '    </c:txPr>';
					strXml += '    <c:dLblPos val="'+ (rel.opts.dataLabelPosition || 'inEnd') +'"/>';
					strXml += '    <c:showLegendKey val="0"/>';
					strXml += '    <c:showVal val="'+ (rel.opts.showValue ? "1" : "0") +'"/>';
					strXml += '    <c:showCatName val="'+ (rel.opts.showLabel ? "1" : "0") +'"/>';
					strXml += '    <c:showSerName val="0"/>';
					strXml += '    <c:showPercent val="'+ (rel.opts.showPercent ? "1" : "0") +'"/>';
					strXml += '    <c:showBubbleSize val="0"/>';
					strXml += '  </c:dLbl>';
				});
				strXml += '<c:numFmt formatCode="'+ rel.opts.dataLabelFormatCode +'" sourceLinked="0"/>\
		            <c:txPr>\
		              <a:bodyPr/>\
		              <a:lstStyle/>\
		              <a:p>\
		                <a:pPr>\
		                  <a:defRPr b="0" i="0" strike="noStrike" sz="1800" u="none">\
		                    <a:solidFill><a:srgbClr val="000000"/></a:solidFill><a:latin typeface="Arial"/>\
		                  </a:defRPr>\
		                </a:pPr>\
		              </a:p>\
		            </c:txPr>\
		            <c:dLblPos val="ctr"/>\
		            <c:showLegendKey val="0"/>\
		            <c:showVal val="0"/>\
		            <c:showCatName val="1"/>\
		            <c:showSerName val="0"/>\
		            <c:showPercent val="1"/>\
		            <c:showBubbleSize val="0"/>\
		            <c:showLeaderLines val="0"/>';
				strXml += '</c:dLbls>';

				// 2: "Categories"
				strXml += '<c:cat>';
				strXml += '  <c:strRef>';
				strXml += '    <c:f>Sheet1!'+ '$B$1:$'+ getExcelColName(obj.labels.length) +'$1' +'</c:f>';
				strXml += '    <c:strCache>';
				strXml += '	     <c:ptCount val="'+ obj.labels.length +'"/>';
				obj.labels.forEach(function(label,idx){ strXml += '<c:pt idx="'+ idx +'"><c:v>'+ label +'</c:v></c:pt>'; });
				strXml += '    </c:strCache>';
				strXml += '  </c:strRef>';
				strXml += '</c:cat>';

				// 3: Create vals
				strXml += '  <c:val>';
				strXml += '    <c:numRef>';
				strXml += '      <c:f>Sheet1!'+ '$B$2:$'+ getExcelColName(obj.labels.length) +'$'+ 2 +'</c:f>';
				strXml += '      <c:numCache>';
				strXml += '	       <c:ptCount val="'+ obj.labels.length +'"/>';
				obj.values.forEach(function(value,idx){ strXml += '<c:pt idx="'+ idx +'"><c:v>'+ value +'</c:v></c:pt>'; });
				strXml += '      </c:numCache>';
				strXml += '    </c:numRef>';
				strXml += '  </c:val>';

				// 4: Close "SERIES"
				strXml += '  </c:ser>';
				strXml += '  <c:firstSliceAng val="0"/>';
				strXml += '</c:pieChart>';

				// Done with CHART.BAR
				break;
		}

		// B: Chart Properties + Options: Fill, Border, Legend
		{
			strXml += '  <c:spPr>';

			// OPTION: Fill
			strXml += ( rel.opts.fill ? genXmlColorSelection(rel.opts.fill) : '<a:noFill/>' );

			// OPTION: Border
			strXml += ( rel.opts.border ? '<a:ln w="'+ (rel.opts.border.pt * ONEPT) +'"'+' cap="flat">'+ genXmlColorSelection( rel.opts.border.color ) +'</a:ln>' : '<a:ln><a:noFill/></a:ln>' );

			// Close shapeProp/plotArea before Legend
			strXml += '    <a:effectLst/>';
			strXml += '  </c:spPr>';
			strXml += '</c:plotArea>';

			// OPTION: Legend
			// IMPORTANT: Dont specify layout to enable auto-fit: PPT does a great job maximizing space with all 4 TRBL locations
			if ( rel.opts.showLegend ) strXml += '<c:legend><c:legendPos val="'+ rel.opts.legendPos +'"/><c:layout/><c:overlay val="0"/></c:legend>';
		}

		strXml += '  <c:plotVisOnly val="1"/>';
		strXml += '  <c:dispBlanksAs val="gap"/>';
		strXml += '</c:chart>';

		// C: CHARTSPACE SHAPE PROPS
		strXml += '<c:spPr>';
		strXml += '  <a:noFill/>';
		strXml += '  <a:ln w="12700" cap="flat"><a:noFill/><a:miter lim="400000"/></a:ln>';
		strXml += '  <a:effectLst/>';
		strXml += '</c:spPr>';

		// D: DATA (Add relID)
		strXml += '<c:externalData r:id="rId'+ (rel.rId-1) +'"><c:autoUpdate val="0"/></c:externalData>';

		// LAST: chartSpace end
		strXml += '</c:chartSpace>';

		return strXml;
	}

	/**
	* DESC: Generate the XML for text and its options (bold, bullet, etc) including text runs (word-level formatting)
	* EX:
		<p:txBody>
			<a:bodyPr wrap="none" lIns="50800" tIns="50800" rIns="50800" bIns="50800" anchor="ctr">
			</a:bodyPr>
			<a:lstStyle/>
			<a:p>
			  <a:pPr marL="228600" indent="-228600"><a:buSzPct val="100000"/><a:buChar char="&#x2022;"/></a:pPr>
			  <a:r>
				<a:t>bullet 1 </a:t>
			  </a:r>
			  <a:r>
				<a:rPr>
				  <a:solidFill><a:srgbClr val="7B2CD6"/></a:solidFill>
				</a:rPr>
				<a:t>colored text</a:t>
			  </a:r>
			</a:p>
		  </p:txBody>
	* NOTES:
	* - PPT text lines [lines followed by line-breaks] are createing using <p>-aragraph's
	* - Bullets are a paragprah-level formatting device
	*
	* @param slideObj (object) - slideObj -OR- table `cell` object
	* @returns XML string containing the param object's text and formatting
	*/
	function genXmlTextBody(slideObj) {
		// FIRST: Shapes without text, etc. may be sent here during buidl, but have no text to render so return empty string
		if ( !slideObj.text ) return '';

		// Create options if needed
		if ( !slideObj.options ) slideObj.options = {};

		// Vars
		var arrTextObjects = [];
		var tagStart = ( slideObj.options.isTableCell ? '<a:txBody>'  : '<p:txBody>' );
		var tagClose = ( slideObj.options.isTableCell ? '</a:txBody>' : '</p:txBody>' );
		var strSlideXml = tagStart;
		var strXmlBullet = '', strXmlLnSpc = '';
		var bulletLvl0Margin = 342900;
		var paragraphPropXml = '<a:pPr ';

		// STEP 1: Modify slideObj to be consistent array of `{ text:'', options:{} }`
		/* CASES:
			addText( 'string' )
			addText( 'line1\n line2' )
			addText( ['barry','allen'] )
			addText( [{text'word1'}, {text:'word2'}] )
			addText( [{text'line1\n line2'}, {text:'end word'}] )
		*/
		// A: Handle string/number
		if ( typeof slideObj.text === 'string' || typeof slideObj.text === 'number' ) {
			slideObj.text = [ {text:slideObj.text.toString(), options:(slideObj.options || {})} ];
		}

		// Grab options, format line-breaks, etc.
		if ( Array.isArray(slideObj.text) ) {
			slideObj.text.forEach(function(obj,idx){
				// A: Set options
				obj.options = obj.options || slideObj.options || {};
				if ( idx == 0 && !obj.options.bullet && slideObj.options.bullet ) obj.options.bullet = slideObj.options.bullet;

				// B: Cast to text-object and fix line-breaks (if needed)
				if ( typeof obj.text === 'string' || typeof obj.text === 'number' ) {
					obj.text = obj.text.toString().replace(/\r*\n/g, CRLF);
					// Plain strings like "hello \n world" need to have lineBreaks set to break as intended
					if ( obj.text.indexOf(CRLF) > -1 ) obj.options.breakLine = true;
				}

				// C: If text string has line-breaks, then create a separate text-object for each (much easier than dealing with split inside a loop below)
				if ( obj.text.split(CRLF).length > 0 ) {
					obj.text.toString().split(CRLF).forEach(function(line,idx){
						// Add line-breaks if not bullets/aligned (we add CRLF for those below in STEP 2)
						line += ( obj.options.breakLine && !obj.options.bullet && !obj.options.align ? CRLF : '' );
						arrTextObjects.push( {text:line, options:obj.options} );
					});
				}
				else {
					// NOTE: The replace used here is for non-textObjects (plain strings) eg:'hello\nworld'
					arrTextObjects.push( obj );
				}
			});
		}

		// STEP 2: Loop over each text object and create paragraph props, text run, etc.
		arrTextObjects.forEach(function(textObj,idx){
			// Clear/Increment loop vars
			paragraphPropXml = '<a:pPr '+ (textObj.options.rtlMode ? ' rtl="1" ' : '');
			strXmlBullet = '';
			textObj.options.lineIdx = idx;

			// A: Build paragraphProperties
			{
				// OPTION: align
				if ( textObj.options.align ) {
					switch ( textObj.options.align ) {
						case 'r':
						case 'right':
							paragraphPropXml += 'algn="r"';
							break;
						case 'c':
						case 'ctr':
						case 'center':
							paragraphPropXml += 'algn="ctr"';
							break;
						case 'justify':
							paragraphPropXml += 'algn="just"';
							break;
					}
				}

				if ( textObj.options.lineSpacing ) {
					strXmlLnSpc = '<a:lnSpc><a:spcPts val="' + textObj.options.lineSpacing + '00"/></a:lnSpc>';
				}

				// OPTION: indent
				if ( textObj.options.indentLevel && !isNaN(Number(textObj.options.indentLevel)) && textObj.options.indentLevel > 0 ) {
					paragraphPropXml += ' lvl="' + textObj.options.indentLevel + '"';
				}

				// Set core XML for use below
				paraPropXmlCore = paragraphPropXml;

				// OPTION: bullet
				// NOTE: OOXML uses the unicode character set for Bullets
				// EX: Unicode Character 'BULLET' (U+2022) ==> '<a:buChar char="&#x2022;"/>'
				if ( typeof textObj.options.bullet === 'object' ) {
					if ( textObj.options.bullet.type ) {
						if ( textObj.options.bullet.type.toString().toLowerCase() == "number" ) {
							paragraphPropXml += ' marL="'+ (textObj.options.indentLevel && textObj.options.indentLevel > 0 ? bulletLvl0Margin+(bulletLvl0Margin*textObj.options.indentLevel) : bulletLvl0Margin) +'" indent="-'+bulletLvl0Margin+'"';
							strXmlBullet = '<a:buSzPct val="100000"/><a:buFont typeface="+mj-lt"/><a:buAutoNum type="arabicPeriod"/>';
						}
					}
					else if ( textObj.options.bullet.code ) {
						var bulletCode = '&#x'+ textObj.options.bullet.code +';';

						// Check value for hex-ness (s/b 4 char hex)
						if ( /^[0-9A-Fa-f]{4}$/.test(textObj.options.bullet.code) == false ) {
							console.warn('Warning: `bullet.code should be a 4-digit hex code (ex: 22AB)`!');
							bulletCode = BULLET_TYPES['DEFAULT'];
						}

						paragraphPropXml += ' marL="'+ (textObj.options.indentLevel && textObj.options.indentLevel > 0 ? bulletLvl0Margin+(bulletLvl0Margin*textObj.options.indentLevel) : bulletLvl0Margin) +'" indent="-'+bulletLvl0Margin+'"';
						strXmlBullet = '<a:buSzPct val="100000"/><a:buChar char="'+ bulletCode +'"/>';
					}
				}
				// DEPRECATED: old bool value (FIXME:Drop in 2.0)
				else if ( textObj.options.bullet == true ) {
					paragraphPropXml += ' marL="'+ (textObj.options.indentLevel && textObj.options.indentLevel > 0 ? bulletLvl0Margin+(bulletLvl0Margin*textObj.options.indentLevel) : bulletLvl0Margin) +'" indent="-'+bulletLvl0Margin+'"';
					strXmlBullet = '<a:buSzPct val="100000"/><a:buChar char="'+ BULLET_TYPES['DEFAULT'] +'"/>';
				}

				// Close Paragraph-Properties --------------------
				// IMPORTANT: strXmlLnSpc must precede strXmlBullet for bullet lineSpacing to work (PPT-Online)
				paragraphPropXml += '>'+ strXmlLnSpc + strXmlBullet +'</a:pPr>';
			}

			// B: Start paragraph if this is the first text obj, or if current textObj is about to be bulleted or aligned
			if ( idx == 0 ) {
				// TODO: FIXME: WIP: ISSUE#79
				/*
				// DESIGN: `addText()` can take an array of text objects, but has options like valign, and we need to pass those
				textObj.options.bodyProp = ( textObj.options.bodyProp || {} );
				textObj.options.bodyProp.anchor = ( textObj.options.valign || slideObj.options.valign );
				//console.log(textObj.options.bodyProp.anchor);
				*/
				// ISSUE#69: Adding bodyProps more than once inside <p:txBody> causes "corrupt presentation" errors in PPT 2007, PPT 2010.
				strSlideXml += genXmlBodyProperties(textObj.options);
				// NOTE: Shape type 'LINE' has different text align needs (a lstStyle.lvl1pPr between bodyPr and p)
				// FIXME: LINE align doesnt work (code diff is substantial!)
				if ( textObj.options.h == 0 && textObj.options.line && textObj.options.align ) {
					strSlideXml += '<a:lstStyle><a:lvl1pPr algn="l"/></a:lstStyle>';
				}
				else {
					strSlideXml += '<a:lstStyle/>';
				}
				strSlideXml += '<a:p>' + paragraphPropXml;
			}
			else if ( idx > 0 && (typeof textObj.options.bullet !== 'undefined' || typeof textObj.options.align !== 'undefined') ) {
				strSlideXml += '</a:p><a:p>' + paragraphPropXml;
			}

			// C: Inherit any main options (color, font_size, etc.)
			// We only pass the text.options to genXmlTextRun (not the Slide.options),
			// so the run building function cant just fallback to Slide.color, therefore, we need to do that here before passing options below.
			$.each(slideObj.options, function(key,val){
				// NOTE: This loop will pick up unecessary keys (`x`, etc.), but it doesnt hurt anything
				if ( key != 'bullet' && !textObj.options[key] ) textObj.options[key] = val;
			});

			// D: Add formatted textrun
			strSlideXml += genXmlTextRun(textObj.options, textObj.text);
		});

		// STEP 3: Close paragraphProperties and the current open paragraph
		strSlideXml += '</a:p>';

		// STEP 4: Close the textBody
		strSlideXml += tagClose;

		// LAST: Return XML
		return strSlideXml;
	}

	/**
	<a:r>
	  <a:rPr lang="en-US" sz="2800" dirty="0" smtClean="0">
		<a:solidFill>
		  <a:srgbClr val="00FF00">
		  </a:srgbClr>
		</a:solidFill>
		<a:latin typeface="Courier New" pitchFamily="34" charset="0"/>
		<a:cs typeface="Courier New" pitchFamily="34" charset="0"/>
	  </a:rPr>
	  <a:t>Misc font/color, size = 28</a:t>
	</a:r>
	*/
	function genXmlTextRun(opts, text_string) {
		var xmlTextRun = '';
		var paraProp = '';
		var parsedText;

		// BEGIN runProperties
		var startInfo = '<a:rPr lang="en-US" ';
		startInfo += ( opts.bold      ? ' b="1"' : '' );
		startInfo += ( opts.font_size ? ' sz="'+ Math.round(opts.font_size) +'00"' : '' ); // NOTE: Use round so sizes like '7.5' wont cause corrupt pres.
		startInfo += ( opts.italic    ? ' i="1"' : '' );
		startInfo += ( opts.underline || opts.hyperlink ? ' u="sng"' : '' );
		startInfo += ( opts.subscript ? ' baseline="-40000"' : (opts.superscript  ? ' baseline="30000"' : '') );
		// not doc in API yet: startInfo += ( opts.char_spacing ? ' spc="' + (text_info.char_spacing * 100) + '" kern="0"' : '' ); // IMPORTANT: Also disable kerning; otherwise text won't actually expand
		startInfo += ' dirty="0" smtClean="0">';
		// Color and Font are children of <a:rPr>, so add them now before closing the runProperties tag
		if ( opts.color || opts.font_face ) {
			if ( opts.color     ) startInfo += genXmlColorSelection( opts.color );
			if ( opts.font_face ) startInfo += '<a:latin typeface="' + opts.font_face + '" pitchFamily="34" charset="0"/><a:cs typeface="' + opts.font_face + '" pitchFamily="34" charset="0"/>';
		}

		// Hyperlink support
		if ( opts.hyperlink ) {
			if ( typeof opts.hyperlink !== 'object' ) console.log("ERROR: text `hyperlink` option should be an object. Ex: `hyperlink:{url:'https://github.com'}` ");
			else if ( !opts.hyperlink.url || typeof opts.hyperlink.url !== 'string' ) console.log("ERROR: 'hyperlink.url is required and/or should be a string'");
			else if ( opts.hyperlink.url ) {
				// FIXME-20170410: FUTURE-FEATURE: color (link is always blue in Keynote and PPT online, so usual text run above isnt honored for links..?)
				//startInfo += '<a:uFill>'+ genXmlColorSelection('0000FF') +'</a:uFill>'; // Breaks PPT2010! (Issue#74)
				startInfo += '<a:hlinkClick r:id="rId'+ opts.hyperlink.rId +'" invalidUrl="" action="" tgtFrame="" tooltip="'+ (opts.hyperlink.tooltip ? decodeXmlEntities(opts.hyperlink.tooltip) : '') +'" history="1" highlightClick="0" endSnd="0"/>';
			}
		}

		// END runProperties
		startInfo += '</a:rPr>';

		// LINE-BREAKS/MULTI-LINE: Split text into multi-p:
		parsedText = text_string.split(CRLF);
		if ( parsedText.length > 1 ) {
			var outTextData = '';
			for ( var i = 0, total_size_i = parsedText.length; i < total_size_i; i++ ) {
				outTextData += '<a:r>' + startInfo+ '<a:t>' + decodeXmlEntities(parsedText[i]);
				// Stop/Start <p>aragraph as long as there is more lines ahead (otherwise its closed at the end of this function)
				if ( (i + 1) < total_size_i ) outTextData += (opts.breakLine ? CRLF : '') + '</a:t></a:r>';
			}
			xmlTextRun = outTextData;
		}
		else {
			// Handle cases where addText `text` was an array of objects - if a text object doesnt contain a '\n' it still need alignment!
			// The first pPr-align is done in makeXml - use line countr to ensure we only add subsequently as needed
			xmlTextRun = ( (opts.align && opts.lineIdx > 0) ? paraProp : '') + '<a:r>' + startInfo+ '<a:t>' + decodeXmlEntities(text_string);
		}

		// Return paragraph with text run
		return xmlTextRun + '</a:t></a:r>';
	}

	/**
	* DESC: Builds <a:bodyPr></a:bodyPr> tag
	*/
	function genXmlBodyProperties(objOptions) {
		var bodyProperties = '<a:bodyPr';

		if ( objOptions && objOptions.bodyProp ) {
			// A: Enable or disable textwrapping none or square:
			( objOptions.bodyProp.wrap ) ? bodyProperties += ' wrap="' + objOptions.bodyProp.wrap + '" rtlCol="0"' : bodyProperties += ' wrap="square" rtlCol="0"';

			// B: Set anchorPoints ('t','ctr',b'):
			if ( objOptions.bodyProp.anchor ) bodyProperties += ' anchor="' + objOptions.bodyProp.anchor + '"';
			//if ( objOptions.bodyProp.anchorCtr ) bodyProperties += ' anchorCtr="' + objOptions.bodyProp.anchorCtr + '"';

			// C: Textbox margins [padding]:
			if ( objOptions.bodyProp.bIns || objOptions.bodyProp.bIns == 0 ) bodyProperties += ' bIns="' + objOptions.bodyProp.bIns + '"';
			if ( objOptions.bodyProp.lIns || objOptions.bodyProp.lIns == 0 ) bodyProperties += ' lIns="' + objOptions.bodyProp.lIns + '"';
			if ( objOptions.bodyProp.rIns || objOptions.bodyProp.rIns == 0 ) bodyProperties += ' rIns="' + objOptions.bodyProp.rIns + '"';
			if ( objOptions.bodyProp.tIns || objOptions.bodyProp.tIns == 0 ) bodyProperties += ' tIns="' + objOptions.bodyProp.tIns + '"';

			// D: Close <a:bodyPr element
			bodyProperties += '>';

			// E: NEW: Add autofit type tags
			if ( objOptions.shrinkText ) bodyProperties += '<a:normAutofit fontScale="85000" lnSpcReduction="20000" />'; // MS-PPT > Format Shape > Text Options: "Shrink text on overflow"
			// MS-PPT > Format Shape > Text Options: "Resize shape to fit text" [spAutoFit]
			// NOTE: Use of '<a:noAutofit/>' in lieu of '' below causes issues in PPT-2013
			bodyProperties += ( objOptions.bodyProp.autoFit !== false ? '<a:spAutoFit/>' : '' );

			// LAST: Close bodyProp
			bodyProperties += '</a:bodyPr>';
		}
		else {
			// DEFAULT:
			bodyProperties += ' wrap="square" rtlCol="0">';
			bodyProperties += '</a:bodyPr>';
		}

		// LAST: Return Close bodyProp
		return ( objOptions.isTableCell ? '<a:bodyPr/>' : bodyProperties );
	}

	function genXmlColorSelection(color_info, back_info) {
		var colorVal;
		var fillType = 'solid';
		var internalElements = '';
		var outText = '';

		if ( back_info && typeof back_info === 'string' ) {
			outText += '<p:bg><p:bgPr>';
			outText += genXmlColorSelection( back_info.replace('#',''), false );
			outText += '<a:effectLst/>';
			outText += '</p:bgPr></p:bg>';
		}

		if ( color_info ) {
			if ( typeof color_info == 'string' ) colorVal = color_info;
			else {
				if ( color_info.type  ) fillType = color_info.type;
				if ( color_info.color ) colorVal = color_info.color;
				if ( color_info.alpha ) internalElements += '<a:alpha val="' + (100 - color_info.alpha) + '000"/>';
			}

			switch ( fillType ) {
				case 'solid':
					outText += '<a:solidFill><a:srgbClr val="' + colorVal + '">' + internalElements + '</a:srgbClr></a:solidFill>';
					break;
			}
		}

		return outText;
	}

	// XML-GEN: First 6 functions create the base /ppt files

	function makeXmlContTypes() {
		var strXml = '<?xml version="1.0" encoding="UTF-8" standalone="yes"?>'+CRLF;
		strXml += '<Types xmlns="http://schemas.openxmlformats.org/package/2006/content-types">';
		strXml += ' <Default Extension="xml" ContentType="application/xml"/>';
		strXml += ' <Default Extension="rels" ContentType="application/vnd.openxmlformats-package.relationships+xml"/>';
		strXml += ' <Default Extension="jpeg" ContentType="image/jpeg"/>';
		strXml += ' <Default Extension="png" ContentType="image/png"/>';
		strXml += ' <Default Extension="gif" ContentType="image/gif"/>';
		strXml += ' <Default Extension="m4v" ContentType="video/mp4"/>'; // hard-coded as extn!=type
		strXml += ' <Default Extension="mp4" ContentType="video/mp4"/>'; // same here, we have to add as it wont be added in loop below
		gObjPptx.slides.forEach(function(slide,idx){
			slide.rels.forEach(function(rel,idy){
				if ( rel.type != 'image' && rel.type != 'online' && rel.type != 'chart' && rel.extn != 'm4v' && strXml.indexOf(rel.type) == -1 )
					strXml += ' <Default Extension="'+ rel.extn +'" ContentType="'+ rel.type +'"/>';
			});
		});
		strXml += ' <Default Extension="vml" ContentType="application/vnd.openxmlformats-officedocument.vmlDrawing"/>';
		strXml += ' <Default Extension="xlsx" ContentType="application/vnd.openxmlformats-officedocument.spreadsheetml.sheet"/>';

		strXml += ' <Override PartName="/docProps/core.xml" ContentType="application/vnd.openxmlformats-package.core-properties+xml"/>';
		strXml += ' <Override PartName="/docProps/app.xml" ContentType="application/vnd.openxmlformats-officedocument.extended-properties+xml"/>';
		strXml += ' <Override PartName="/ppt/presentation.xml" ContentType="application/vnd.openxmlformats-officedocument.presentationml.presentation.main+xml"/>';
		strXml += ' <Override PartName="/ppt/presProps.xml" ContentType="application/vnd.openxmlformats-officedocument.presentationml.presProps+xml"/>';
		strXml += ' <Override PartName="/ppt/tableStyles.xml" ContentType="application/vnd.openxmlformats-officedocument.presentationml.tableStyles+xml"/>';
		strXml += ' <Override PartName="/ppt/theme/theme1.xml" ContentType="application/vnd.openxmlformats-officedocument.theme+xml"/>';
		strXml += ' <Override PartName="/ppt/viewProps.xml" ContentType="application/vnd.openxmlformats-officedocument.presentationml.viewProps+xml"/>';
		gObjPptx.slides.forEach(function(slide,idx){
			strXml += '<Override PartName="/ppt/slideMasters/slideMaster'+ (idx+1) +'.xml" ContentType="application/vnd.openxmlformats-officedocument.presentationml.slideMaster+xml"/>';
			strXml += '<Override PartName="/ppt/slideLayouts/slideLayout'+ (idx+1) +'.xml" ContentType="application/vnd.openxmlformats-officedocument.presentationml.slideLayout+xml"/>';
			strXml += '<Override PartName="/ppt/slides/slide'            + (idx+1) +'.xml" ContentType="application/vnd.openxmlformats-officedocument.presentationml.slide+xml"/>';
		});

		// Add charts (if any)
		gObjPptx.slides.forEach(function(slide,idx){
			slide.rels.forEach(function(rel,idy){
				if ( rel.type == 'chart' ) {
					strXml += ' <Override PartName="'+ rel.Target +'" ContentType="application/vnd.openxmlformats-officedocument.drawingml.chart+xml"/>';
				}
			});
		});

		strXml += '</Types>';

		return strXml;
	}

	function makeXmlRootRels() {
		var strXml = '<?xml version="1.0" encoding="UTF-8" standalone="yes"?>'+CRLF
					+ '<Relationships xmlns="http://schemas.openxmlformats.org/package/2006/relationships">'
					+ '  <Relationship Id="rId1" Type="http://schemas.openxmlformats.org/officeDocument/2006/relationships/extended-properties" Target="docProps/app.xml"/>'
					+ '  <Relationship Id="rId2" Type="http://schemas.openxmlformats.org/package/2006/relationships/metadata/core-properties" Target="docProps/core.xml"/>'
					+ '  <Relationship Id="rId3" Type="http://schemas.openxmlformats.org/officeDocument/2006/relationships/officeDocument" Target="ppt/presentation.xml"/>'
					+ '</Relationships>';
		return strXml;
	}

	function makeXmlApp() {
		var strXml = '<?xml version="1.0" encoding="UTF-8" standalone="yes"?>'+CRLF;
		strXml += '<Properties xmlns="http://schemas.openxmlformats.org/officeDocument/2006/extended-properties" xmlns:vt="http://schemas.openxmlformats.org/officeDocument/2006/docPropsVTypes">';
		strXml += '<TotalTime>0</TotalTime>';
		strXml += '<Words>0</Words>';
		strXml += '<Application>Microsoft Office PowerPoint</Application>';
		strXml += '<PresentationFormat>On-screen Show</PresentationFormat>';
		strXml += '<Paragraphs>0</Paragraphs>';
		strXml += '<Slides>'+ gObjPptx.slides.length +'</Slides>';
		strXml += '<Notes>0</Notes>';
		strXml += '<HiddenSlides>0</HiddenSlides>';
		strXml += '<MMClips>0</MMClips>';
		strXml += '<ScaleCrop>false</ScaleCrop>';
		strXml += '<HeadingPairs>';
		strXml += '  <vt:vector size="4" baseType="variant">';
		strXml += '    <vt:variant><vt:lpstr>Theme</vt:lpstr></vt:variant>';
		strXml += '    <vt:variant><vt:i4>1</vt:i4></vt:variant>';
		strXml += '    <vt:variant><vt:lpstr>Slide Titles</vt:lpstr></vt:variant>';
		strXml += '    <vt:variant><vt:i4>'+ gObjPptx.slides.length +'</vt:i4></vt:variant>';
		strXml += '  </vt:vector>';
		strXml += '</HeadingPairs>';
		strXml += '<TitlesOfParts>';
		strXml += '<vt:vector size="'+ (gObjPptx.slides.length+1) +'" baseType="lpstr">';
		strXml += '<vt:lpstr>Office Theme</vt:lpstr>';
		$.each(gObjPptx.slides, function(idx,slideObj){ strXml += '<vt:lpstr>Slide '+ (idx+1) +'</vt:lpstr>'; });
		strXml += '</vt:vector>';
		strXml += '</TitlesOfParts>';
		strXml += '<Company>'+gObjPptx.company+'</Company>';
		strXml += '<LinksUpToDate>false</LinksUpToDate>';
		strXml += '<SharedDoc>false</SharedDoc>';
		strXml += '<HyperlinksChanged>false</HyperlinksChanged>';
		strXml += '<AppVersion>15.0000</AppVersion>';
		strXml += '</Properties>';

		return strXml;
	}

	function makeXmlCore() {
		var strXml = '<?xml version="1.0" encoding="UTF-8" standalone="yes"?>'+CRLF;
		strXml += '<cp:coreProperties xmlns:cp="http://schemas.openxmlformats.org/package/2006/metadata/core-properties" xmlns:dc="http://purl.org/dc/elements/1.1/" xmlns:dcterms="http://purl.org/dc/terms/" xmlns:dcmitype="http://purl.org/dc/dcmitype/" xmlns:xsi="http://www.w3.org/2001/XMLSchema-instance">';
		strXml += '<dc:title>'+ decodeXmlEntities(gObjPptx.title) +'</dc:title>';
		strXml += '<dc:subject>'+ decodeXmlEntities(gObjPptx.subject) +'</dc:subject>';
		strXml += '<dc:creator>'+ decodeXmlEntities(gObjPptx.author) +'</dc:creator>';
		strXml += '<cp:lastModifiedBy>'+ decodeXmlEntities(gObjPptx.author) +'</cp:lastModifiedBy>';
		strXml += '<cp:revision>'+ gObjPptx.revision +'</cp:revision>';
		strXml += '<dcterms:created xsi:type="dcterms:W3CDTF">'+ new Date().toISOString() +'</dcterms:created>';
		strXml += '<dcterms:modified xsi:type="dcterms:W3CDTF">'+ new Date().toISOString() +'</dcterms:modified>';
		strXml += '</cp:coreProperties>';
		return strXml;
	}

	function makeXmlPresentationRels() {
		var intRelNum = 0;
		var strXml = '<?xml version="1.0" encoding="UTF-8" standalone="yes"?>'+CRLF;
		strXml += '<Relationships xmlns="http://schemas.openxmlformats.org/package/2006/relationships">';
		strXml += '  <Relationship Id="rId1" Target="slideMasters/slideMaster1.xml" Type="http://schemas.openxmlformats.org/officeDocument/2006/relationships/slideMaster"/>';
		intRelNum++;
		for ( var idx=1; idx<=gObjPptx.slides.length; idx++ ) {
			intRelNum++;
			strXml += '  <Relationship Id="rId'+ intRelNum +'" Target="slides/slide'+ idx +'.xml" Type="http://schemas.openxmlformats.org/officeDocument/2006/relationships/slide"/>';
		}
		intRelNum++;
		strXml += '  <Relationship Id="rId'+  intRelNum    +'" Type="http://schemas.openxmlformats.org/officeDocument/2006/relationships/presProps" Target="presProps.xml"/>'
				+ '  <Relationship Id="rId'+ (intRelNum+1) +'" Type="http://schemas.openxmlformats.org/officeDocument/2006/relationships/viewProps" Target="viewProps.xml"/>'
				+ '  <Relationship Id="rId'+ (intRelNum+2) +'" Type="http://schemas.openxmlformats.org/officeDocument/2006/relationships/theme" Target="theme/theme1.xml"/>'
				+ '  <Relationship Id="rId'+ (intRelNum+3) +'" Type="http://schemas.openxmlformats.org/officeDocument/2006/relationships/tableStyles" Target="tableStyles.xml"/>'
				+ '</Relationships>';

		return strXml;
	}

	function makeXmlSlideLayout() {
		var strXml = '<?xml version="1.0" encoding="UTF-8" standalone="yes"?>'+CRLF;
		strXml += '<p:sldLayout xmlns:a="http://schemas.openxmlformats.org/drawingml/2006/main" xmlns:r="http://schemas.openxmlformats.org/officeDocument/2006/relationships" xmlns:p="http://schemas.openxmlformats.org/presentationml/2006/main" type="title" preserve="1">'+CRLF
				+ '<p:cSld name="Title Slide">'
				+ '<p:spTree><p:nvGrpSpPr><p:cNvPr id="1" name=""/><p:cNvGrpSpPr/><p:nvPr/></p:nvGrpSpPr><p:grpSpPr><a:xfrm><a:off x="0" y="0"/><a:ext cx="0" cy="0"/><a:chOff x="0" y="0"/><a:chExt cx="0" cy="0"/></a:xfrm></p:grpSpPr>'
				+ '<p:sp><p:nvSpPr><p:cNvPr id="2" name="Title 1"/><p:cNvSpPr><a:spLocks noGrp="1"/></p:cNvSpPr><p:nvPr><p:ph type="ctrTitle"/></p:nvPr></p:nvSpPr><p:spPr><a:xfrm><a:off x="685800" y="2130425"/><a:ext cx="7772400" cy="1470025"/></a:xfrm></p:spPr><p:txBody><a:bodyPr/><a:lstStyle/><a:p><a:r><a:rPr lang="en-US" smtClean="0"/><a:t>Click to edit Master title style</a:t></a:r><a:endParaRPr lang="en-US"/></a:p></p:txBody></p:sp>'
				+ '<p:sp><p:nvSpPr><p:cNvPr id="3" name="Subtitle 2"/><p:cNvSpPr><a:spLocks noGrp="1"/></p:cNvSpPr><p:nvPr><p:ph type="subTitle" idx="1"/></p:nvPr></p:nvSpPr><p:spPr><a:xfrm><a:off x="1371600" y="3886200"/><a:ext cx="6400800" cy="1752600"/></a:xfrm></p:spPr><p:txBody><a:bodyPr/><a:lstStyle>'
				+ '  <a:lvl1pPr marL="0"       indent="0" algn="ctr"><a:buNone/><a:defRPr><a:solidFill><a:schemeClr val="tx1"><a:tint val="75000"/></a:schemeClr></a:solidFill></a:defRPr></a:lvl1pPr>'
				+ '  <a:lvl2pPr marL="457200"  indent="0" algn="ctr"><a:buNone/><a:defRPr><a:solidFill><a:schemeClr val="tx1"><a:tint val="75000"/></a:schemeClr></a:solidFill></a:defRPr></a:lvl2pPr>'
				+ '  <a:lvl3pPr marL="914400"  indent="0" algn="ctr"><a:buNone/><a:defRPr><a:solidFill><a:schemeClr val="tx1"><a:tint val="75000"/></a:schemeClr></a:solidFill></a:defRPr></a:lvl3pPr>'
				+ '  <a:lvl4pPr marL="1371600" indent="0" algn="ctr"><a:buNone/><a:defRPr><a:solidFill><a:schemeClr val="tx1"><a:tint val="75000"/></a:schemeClr></a:solidFill></a:defRPr></a:lvl4pPr>'
				+ '  <a:lvl5pPr marL="1828800" indent="0" algn="ctr"><a:buNone/><a:defRPr><a:solidFill><a:schemeClr val="tx1"><a:tint val="75000"/></a:schemeClr></a:solidFill></a:defRPr></a:lvl5pPr>'
				+ '  <a:lvl6pPr marL="2286000" indent="0" algn="ctr"><a:buNone/><a:defRPr><a:solidFill><a:schemeClr val="tx1"><a:tint val="75000"/></a:schemeClr></a:solidFill></a:defRPr></a:lvl6pPr>'
				+ '  <a:lvl7pPr marL="2743200" indent="0" algn="ctr"><a:buNone/><a:defRPr><a:solidFill><a:schemeClr val="tx1"><a:tint val="75000"/></a:schemeClr></a:solidFill></a:defRPr></a:lvl7pPr>'
				+ '  <a:lvl8pPr marL="3200400" indent="0" algn="ctr"><a:buNone/><a:defRPr><a:solidFill><a:schemeClr val="tx1"><a:tint val="75000"/></a:schemeClr></a:solidFill></a:defRPr></a:lvl8pPr>'
				+ '  <a:lvl9pPr marL="3657600" indent="0" algn="ctr"><a:buNone/><a:defRPr><a:solidFill><a:schemeClr val="tx1"><a:tint val="75000"/></a:schemeClr></a:solidFill></a:defRPr></a:lvl9pPr></a:lstStyle><a:p><a:r><a:rPr lang="en-US" smtClean="0"/><a:t>Click to edit Master subtitle style</a:t></a:r><a:endParaRPr lang="en-US"/></a:p></p:txBody></p:sp><p:sp><p:nvSpPr>'
				+ '<p:cNvPr id="4" name="Date Placeholder 3"/><p:cNvSpPr><a:spLocks noGrp="1"/></p:cNvSpPr><p:nvPr><p:ph type="dt" sz="half" idx="10"/></p:nvPr></p:nvSpPr><p:spPr/><p:txBody><a:bodyPr/><a:lstStyle/><a:p><a:fld id="{F8166F1F-CE9B-4651-A6AA-CD717754106B}" type="datetimeFigureOut"><a:rPr lang="en-US" smtClean="0"/><a:t>01/01/2016</a:t></a:fld><a:endParaRPr lang="en-US"/></a:p></p:txBody></p:sp><p:sp><p:nvSpPr>'
				+ '<p:cNvPr id="5" name="Footer Placeholder 4"/><p:cNvSpPr><a:spLocks noGrp="1"/></p:cNvSpPr><p:nvPr><p:ph type="ftr" sz="quarter" idx="11"/></p:nvPr></p:nvSpPr><p:spPr/><p:txBody><a:bodyPr/><a:lstStyle/><a:p><a:endParaRPr lang="en-US"/></a:p></p:txBody></p:sp><p:sp><p:nvSpPr>'
				+ '<p:cNvPr id="6" name="Slide Number Placeholder 5"/><p:cNvSpPr><a:spLocks noGrp="1"/></p:cNvSpPr><p:nvPr><p:ph type="sldNum" sz="quarter" idx="12"/></p:nvPr></p:nvSpPr><p:spPr/><p:txBody><a:bodyPr/><a:lstStyle/><a:p><a:fld id="'+SLDNUMFLDID+'" type="slidenum"><a:rPr lang="en-US" smtClean="0"/><a:t></a:t></a:fld><a:endParaRPr lang="en-US"/></a:p></p:txBody></p:sp></p:spTree></p:cSld>'
				+ '<p:clrMapOvr><a:masterClrMapping/></p:clrMapOvr></p:sldLayout>';
		//
		return strXml;
	}

	// XML-GEN: Next 5 functions run 1-N times (once for each Slide)

	/**
	 * Generates the XML slide resource from a Slide object
	 * @param {Object} inSlide - The slide object to transform into XML
	 * @return {string} strSlideXml - Slide OOXML
	*/
	function makeXmlSlide(inSlide) {
		var intTableNum = 1;

		// STEP 1: Start slide XML
		var strSlideXml = '<?xml version="1.0" encoding="UTF-8" standalone="yes"?>'+CRLF;
		strSlideXml += '<p:sld xmlns:a="http://schemas.openxmlformats.org/drawingml/2006/main" xmlns:r="http://schemas.openxmlformats.org/officeDocument/2006/relationships" xmlns:p="http://schemas.openxmlformats.org/presentationml/2006/main">';
		strSlideXml += '<p:cSld name="'+ inSlide.name +'">';

		// STEP 2: Add background color or background image (if any)
		// A: Background color
		if ( inSlide.slide.back ) strSlideXml += genXmlColorSelection(false, inSlide.slide.back);
		// B: Add background image (using Strech) (if any)
		if ( inSlide.slide.bkgdImgRid ) {
			// FIXME: We should be doing this in the slideLayout...
			strSlideXml += '<p:bg>'
						+ '<p:bgPr><a:blipFill dpi="0" rotWithShape="1">'
						+ '<a:blip r:embed="rId'+ inSlide.slide.bkgdImgRid +'"><a:lum/></a:blip>'
						+ '<a:srcRect/><a:stretch><a:fillRect/></a:stretch></a:blipFill>'
						+ '<a:effectLst/></p:bgPr>'
						+ '</p:bg>';
		}

		// STEP 3: Continue slide by starting spTree node
		strSlideXml += '<p:spTree>';
		strSlideXml += '<p:nvGrpSpPr><p:cNvPr id="1" name=""/><p:cNvGrpSpPr/><p:nvPr/></p:nvGrpSpPr>';
		strSlideXml += '<p:grpSpPr><a:xfrm><a:off x="0" y="0"/><a:ext cx="0" cy="0"/>';
		strSlideXml += '<a:chOff x="0" y="0"/><a:chExt cx="0" cy="0"/></a:xfrm></p:grpSpPr>';

		// STEP 4: Loop over all Slide.data objects and add them to this slide ===============================
		$.each(inSlide.data, function(idx,slideObj){
			var x = 0, y = 0, cx = getSmartParseNumber('75%','X'), cy = 0;
			var locationAttr = "", shapeType = null;

			// A: Set option vars
			slideObj.options = slideObj.options || {};

			if ( slideObj.options.w  || slideObj.options.w  == 0 ) slideObj.options.cx = slideObj.options.w;
			if ( slideObj.options.h  || slideObj.options.h  == 0 ) slideObj.options.cy = slideObj.options.h;
			//
			if ( slideObj.options.x  || slideObj.options.x  == 0 )  x = getSmartParseNumber( slideObj.options.x , 'X' );
			if ( slideObj.options.y  || slideObj.options.y  == 0 )  y = getSmartParseNumber( slideObj.options.y , 'Y' );
			if ( slideObj.options.cx || slideObj.options.cx == 0 ) cx = getSmartParseNumber( slideObj.options.cx, 'X' );
			if ( slideObj.options.cy || slideObj.options.cy == 0 ) cy = getSmartParseNumber( slideObj.options.cy, 'Y' );
			//
			if ( slideObj.options.shape  ) shapeType = getShapeInfo( slideObj.options.shape );
			//
			if ( slideObj.options.flipH  ) locationAttr += ' flipH="1"';
			if ( slideObj.options.flipV  ) locationAttr += ' flipV="1"';
			if ( slideObj.options.rotate ) locationAttr += ' rot="' + ( (slideObj.options.rotate > 360 ? (slideObj.options.rotate - 360) : slideObj.options.rotate) * 60000 ) + '"';

			// B: Add OBJECT to current Slide ----------------------------
			switch ( slideObj.type ) {
				case 'table':
					// FIRST: Ensure we have rows - otherwise, bail!
					if ( !slideObj.arrTabRows || (Array.isArray(slideObj.arrTabRows) && slideObj.arrTabRows.length == 0) ) break;

					// Set table vars
					var objTableGrid = {};
					var arrTabRows = slideObj.arrTabRows;
					var objTabOpts = slideObj.options;
					var intColCnt = 0, intColW = 0;

					// Calc number of columns
					// NOTE: Cells may have a colspan, so merely taking the length of the [0] (or any other) row is not
					// ....: sufficient to determine column count. Therefore, check each cell for a colspan and total cols as reqd
					arrTabRows[0].forEach(function(cell,idx){
						var cellOpts = cell.options || cell.opts || null; // DEPRECATED (`opts`)
						intColCnt += ( cellOpts && cellOpts.colspan ? cellOpts.colspan : 1 );
					});

					// STEP 1: Start Table XML =============================
					// NOTE: Non-numeric cNvPr id values will trigger "presentation needs repair" type warning in MS-PPT-2013
					var strXml = '<p:graphicFrame>'
							+ '  <p:nvGraphicFramePr>'
							+ '    <p:cNvPr id="'+ (intTableNum*inSlide.numb + 1) +'" name="Table '+ (intTableNum*inSlide.numb) +'"/>'
							+ '    <p:cNvGraphicFramePr><a:graphicFrameLocks noGrp="1"/></p:cNvGraphicFramePr>'
							+ '    <p:nvPr><p:extLst><p:ext uri="{D42A27DB-BD31-4B8C-83A1-F6EECF244321}"><p14:modId xmlns:p14="http://schemas.microsoft.com/office/powerpoint/2010/main" val="1579011935"/></p:ext></p:extLst></p:nvPr>'
							+ '  </p:nvGraphicFramePr>'
							+ '  <p:xfrm>'
							+ '    <a:off  x="'+ (x  || EMU) +'"  y="'+ (y  || EMU) +'"/>'
							+ '    <a:ext cx="'+ (cx || EMU) +'" cy="'+ (cy || EMU) +'"/>'
							+ '  </p:xfrm>'
							+ '  <a:graphic>'
							+ '    <a:graphicData uri="http://schemas.openxmlformats.org/drawingml/2006/table">'
							+ '      <a:tbl>'
							+ '        <a:tblPr/>';
							// + '        <a:tblPr bandRow="1"/>';

					// FIXME: Support banded rows, first/last row, etc.
					// NOTE: Banding, etc. only shows when using a table style! (or set alt row color if banding)
					// <a:tblPr firstCol="0" firstRow="0" lastCol="0" lastRow="0" bandCol="0" bandRow="1">

					// STEP 2: Set column widths
					// Evenly distribute cols/rows across size provided when applicable (calc them if only overall dimensions were provided)
					// A: Col widths provided?
					if ( Array.isArray(objTabOpts.colW) ) {
						strXml += '<a:tblGrid>';
						for ( var col=0; col<intColCnt; col++ ) {
							strXml += '  <a:gridCol w="'+ Math.round(inch2Emu(objTabOpts.colW[col]) || (slideObj.options.cx/intColCnt)) +'"/>';
						}
						strXml += '</a:tblGrid>';
					}
					// B: Table Width provided without colW? Then distribute cols
					else {
						intColW = ( objTabOpts.colW ? objTabOpts.colW : EMU );
						if ( slideObj.options.cx && !objTabOpts.colW ) intColW = Math.round( slideObj.options.cx / intColCnt ); // FIX: Issue#12
						strXml += '<a:tblGrid>';
						for ( var col=0; col<intColCnt; col++ ) { strXml += '<a:gridCol w="'+ intColW +'"/>'; }
						strXml += '</a:tblGrid>';
					}

					// STEP 3: Build our row arrays into an actual grid to match the XML we will be building next (ISSUE #36)
					// Note row arrays can arrive "lopsided" as in row1:[1,2,3] row2:[3] when first two cols rowspan!,
					// so a simple loop below in XML building wont suffice to build table right.
					// We have to build an actual grid now
					/*
						EX: (A0:rowspan=3, B1:rowspan=2, C1:colspan=2)

						/------|------|------|------\
						|  A0  |  B0  |  C0  |  D0  |
						|      |  B1  |  C1  |      |
						|      |      |  C2  |  D2  |
						\------|------|------|------/
					*/
 					$.each(arrTabRows, function(rIdx,row){
						// A: Create row if needed (recall one may be created in loop below for rowspans, so dont assume we need to create one each iteration)
						if ( !objTableGrid[rIdx] ) objTableGrid[rIdx] = {};

						// B: Loop over all cells
						$(row).each(function(cIdx,cell){
							// DESIGN: NOTE: Row cell arrays can be "uneven" (diff cell count in each) due to rowspan/colspan
							// Therefore, for each cell we run 0->colCount to determien the correct slot for it to reside
							// as the uneven/mixed nature of the data means we cannot use the cIdx value alone.
							// E.g.: the 2nd element in the row array may actually go into the 5th table grid row cell b/c of colspans!
							for (var idx=0; (cIdx+idx)<intColCnt; idx++) {
								var currColIdx = (cIdx + idx);

								if ( !objTableGrid[rIdx][currColIdx] ) {
									// A: Set this cell
									objTableGrid[rIdx][currColIdx] = cell;

									// B: Handle `colspan` or `rowspan` (a {cell} cant have both! FIXME: FUTURE: ROWSPAN & COLSPAN in same cell)
									if ( cell && cell.opts && cell.opts.colspan && !isNaN(Number(cell.opts.colspan)) ) {
										for (var idy=1; idy<Number(cell.opts.colspan); idy++) {
											objTableGrid[rIdx][currColIdx+idy] = {"hmerge":true, text:"hmerge"};
										}
									}
									else if ( cell && cell.opts && cell.opts.rowspan && !isNaN(Number(cell.opts.rowspan)) ) {
										for (var idz=1; idz<Number(cell.opts.rowspan); idz++) {
											if ( !objTableGrid[rIdx+idz] ) objTableGrid[rIdx+idz] = {};
											objTableGrid[rIdx+idz][currColIdx] = {"vmerge":true, text:"vmerge"};
										}
									}

									// C: Break out of colCnt loop now that slot has been filled
									break;
								}
							}
						});
					});
					/* Only useful for rowspan/colspan testing
					if ( objTabOpts.debug ) {
						console.table(objTableGrid);
						var arrText = [];
						$.each(objTableGrid, function(i,row){ var arrRow = []; $.each(row,function(i,cell){ arrRow.push(cell.text); }); arrText.push(arrRow); });
						console.table( arrText );
					}
					*/

					// STEP 4: Build table rows/cells ============================
					$.each(objTableGrid, function(rIdx,rowObj){
						// A: Table Height provided without rowH? Then distribute rows
						var intRowH = 0; // IMPORTANT: Default must be zero for auto-sizing to work
						if ( Array.isArray(objTabOpts.rowH) && objTabOpts.rowH[rIdx] ) intRowH = inch2Emu(Number(objTabOpts.rowH[rIdx]));
						else if ( objTabOpts.rowH && !isNaN(Number(objTabOpts.rowH)) ) intRowH = inch2Emu(Number(objTabOpts.rowH));
						else if ( slideObj.options.cy || slideObj.options.h ) intRowH = ( slideObj.options.h ? inch2Emu(slideObj.options.h) : slideObj.options.cy) / arrTabRows.length;

						// B: Start row
						strXml += '<a:tr h="'+ intRowH +'">';

						// C: Loop over each CELL
						$.each(rowObj, function(cIdx,cell){
							// FIRST: Create cell if needed (handle [null] and other manner of junk values)
							// IMPORTANT: MS-PPTX PROBLEM: using '' will cause PPT to use its own default font/size! (Arial/18 in US)
							// SOLN: Pass a space instead to cement formatting options (Issue #20)
							if ( typeof cell === 'undefined' || cell == null ) cell = { text:' ', options:{} };

							// 1: "hmerge" cells are just place-holders in the table grid - skip those and go to next cell
							if ( cell.hmerge ) return;

							// 2: OPTIONS: Build/set cell options (blocked for code folding) ===========================
							{
								var cellOpts = cell.options || cell.opts || {};
								if ( typeof cell === 'number' || typeof cell === 'string' ) cell = { text:cell.toString() };
								cellOpts.isTableCell = true; // Used to create textBody XML
								cell.options = cellOpts;

								// B: Apply default values (tabOpts being used when cellOpts dont exist):
								// SEE: http://officeopenxml.com/drwTableCellProperties-alignment.php
								['align','bold','border','color','fill','font_face','font_size','margin','marginPt','underline','valign']
								.forEach(function(name,idx){
									if ( objTabOpts[name] && !cellOpts[name] && cellOpts[name] != 0 ) cellOpts[name] = objTabOpts[name];
								});

								var cellValign  = (cellOpts.valign)     ? ' anchor="'+ cellOpts.valign.replace(/^c$/i,'ctr').replace(/^m$/i,'ctr').replace('center','ctr').replace('middle','ctr').replace('top','t').replace('btm','b').replace('bottom','b') +'"' : '';
								var cellColspan = (cellOpts.colspan)    ? ' gridSpan="'+ cellOpts.colspan +'"' : '';
								var cellRowspan = (cellOpts.rowspan)    ? ' rowSpan="'+ cellOpts.rowspan +'"' : '';
								var cellFill    = ((cell.optImp && cell.optImp.fill)  || cellOpts.fill ) ? ' <a:solidFill><a:srgbClr val="'+ ((cell.optImp && cell.optImp.fill) || cellOpts.fill.replace('#','')) +'"/></a:solidFill>' : '';
								var cellMargin  = ( cellOpts.margin == 0 || cellOpts.margin ? cellOpts.margin : (cellOpts.marginPt || DEF_CELL_MARGIN_PT) );
								if ( !Array.isArray(cellMargin) && typeof cellMargin === 'number' ) cellMargin = [cellMargin,cellMargin,cellMargin,cellMargin];
								cellMargin = ' marL="'+ cellMargin[3]*ONEPT +'" marR="'+ cellMargin[1]*ONEPT +'" marT="'+ cellMargin[0]*ONEPT +'" marB="'+ cellMargin[2]*ONEPT +'"';
							}

							// FIXME: Cell NOWRAP property (text wrap: add to a:tcPr (horzOverflow="overflow" or whatev opts exist)

							// 3: ROWSPAN: Add dummy cells for any active rowspan
							if ( cell.vmerge ) {
								strXml += '<a:tc vMerge="1"><a:tcPr/></a:tc>';
								return;
							}

							// 4: Set CELL content and properties ==================================
							strXml += '<a:tc'+ cellColspan + cellRowspan +'>' + genXmlTextBody(cell) + '<a:tcPr'+ cellMargin + cellValign +'>';

							// 5: Borders: Add any borders
							if ( cellOpts.border && typeof cellOpts.border === 'string' ) {
								strXml += '  <a:lnL w="'+ ONEPT +'" cap="flat" cmpd="sng" algn="ctr"><a:solidFill><a:srgbClr val="'+ cellOpts.border +'"/></a:solidFill></a:lnL>';
								strXml += '  <a:lnR w="'+ ONEPT +'" cap="flat" cmpd="sng" algn="ctr"><a:solidFill><a:srgbClr val="'+ cellOpts.border +'"/></a:solidFill></a:lnR>';
								strXml += '  <a:lnT w="'+ ONEPT +'" cap="flat" cmpd="sng" algn="ctr"><a:solidFill><a:srgbClr val="'+ cellOpts.border +'"/></a:solidFill></a:lnT>';
								strXml += '  <a:lnB w="'+ ONEPT +'" cap="flat" cmpd="sng" algn="ctr"><a:solidFill><a:srgbClr val="'+ cellOpts.border +'"/></a:solidFill></a:lnB>';
							}
							else if ( cellOpts.border && Array.isArray(cellOpts.border) ) {
								$.each([ {idx:3,name:'lnL'}, {idx:1,name:'lnR'}, {idx:0,name:'lnT'}, {idx:2,name:'lnB'} ], function(i,obj){
									if ( cellOpts.border[obj.idx] ) {
										var strC = '<a:solidFill><a:srgbClr val="'+ ((cellOpts.border[obj.idx].color) ? cellOpts.border[obj.idx].color : '666666') +'"/></a:solidFill>';
										var intW = (cellOpts.border[obj.idx] && (cellOpts.border[obj.idx].pt || cellOpts.border[obj.idx].pt == 0)) ? (ONEPT * Number(cellOpts.border[obj.idx].pt)) : ONEPT;
										strXml += '<a:'+ obj.name +' w="'+ intW +'" cap="flat" cmpd="sng" algn="ctr">'+ strC +'</a:'+ obj.name +'>';
									}
									else strXml += '<a:'+ obj.name +' w="0"><a:miter lim="400000" /></a:'+ obj.name +'>';
								});
							}
							else if ( cellOpts.border && typeof cellOpts.border === 'object' ) {
								var intW = (cellOpts.border && (cellOpts.border.pt || cellOpts.border.pt == 0) ) ? (ONEPT * Number(cellOpts.border.pt)) : ONEPT;
								var strClr = '<a:solidFill><a:srgbClr val="'+ ((cellOpts.border.color) ? cellOpts.border.color.replace('#','') : '666666') +'"/></a:solidFill>';
								var strAttr = '<a:prstDash val="';
								strAttr += ((cellOpts.border.type && cellOpts.border.type.toLowerCase().indexOf('dash') > -1) ? "sysDash" : "solid" );
								strAttr += '"/><a:round/><a:headEnd type="none" w="med" len="med"/><a:tailEnd type="none" w="med" len="med"/>';
								// *** IMPORTANT! *** LRTB order matters! (Reorder a line below to watch the borders go wonky in MS-PPT-2013!!)
								strXml += '<a:lnL w="'+ intW +'" cap="flat" cmpd="sng" algn="ctr">'+ strClr + strAttr +'</a:lnL>';
								strXml += '<a:lnR w="'+ intW +'" cap="flat" cmpd="sng" algn="ctr">'+ strClr + strAttr +'</a:lnR>';
								strXml += '<a:lnT w="'+ intW +'" cap="flat" cmpd="sng" algn="ctr">'+ strClr + strAttr +'</a:lnT>';
								strXml += '<a:lnB w="'+ intW +'" cap="flat" cmpd="sng" algn="ctr">'+ strClr + strAttr +'</a:lnB>';
								// *** IMPORTANT! *** LRTB order matters!
							}

							// 6: Close cell Properties & Cell
							strXml += cellFill;
							strXml += '  </a:tcPr>';
							strXml += ' </a:tc>';

							// LAST: COLSPAN: Add a 'merged' col for each column being merged (SEE: http://officeopenxml.com/drwTableGrid.php)
							if ( cellOpts.colspan ) {
								for (var tmp=1; tmp<Number(cellOpts.colspan); tmp++) { strXml += '<a:tc hMerge="1"><a:tcPr/></a:tc>'; }
							}
						});

						// D: Complete row
						strXml += '</a:tr>';
					});

					// STEP 5: Complete table
					strXml += '      </a:tbl>';
					strXml += '    </a:graphicData>';
					strXml += '  </a:graphic>';
					strXml += '</p:graphicFrame>';

					// STEP 6: Set table XML
					strSlideXml += strXml;

					// LAST: Increment counter
					intTableNum++;
					break;

				case 'text':
					// Lines can have zero cy, but text should not
					if ( !slideObj.options.line && cy == 0 ) cy = (EMU * 0.3);

					// Margin/Padding/Inset for textboxes
					if ( slideObj.options.margin && Array.isArray(slideObj.options.margin) ) {
						slideObj.options.bodyProp.lIns = (slideObj.options.margin[0] * ONEPT || 0);
						slideObj.options.bodyProp.rIns = (slideObj.options.margin[1] * ONEPT || 0);
						slideObj.options.bodyProp.bIns = (slideObj.options.margin[2] * ONEPT || 0);
						slideObj.options.bodyProp.tIns = (slideObj.options.margin[3] * ONEPT || 0);
					}
					else if ( (slideObj.options.margin || slideObj.options.margin == 0) && Number.isInteger(slideObj.options.margin) ) {
						slideObj.options.bodyProp.lIns = (slideObj.options.margin * ONEPT);
						slideObj.options.bodyProp.rIns = (slideObj.options.margin * ONEPT);
						slideObj.options.bodyProp.bIns = (slideObj.options.margin * ONEPT);
						slideObj.options.bodyProp.tIns = (slideObj.options.margin * ONEPT);
					}

					var effectsList = '';
					if ( shapeType == null ) shapeType = getShapeInfo(null);

					// A: Start SHAPE =======================================================
					strSlideXml += '<p:sp>';

					// B: The addition of the "txBox" attribute is the sole determiner of if an object is a Shape or Textbox
					strSlideXml += '<p:nvSpPr><p:cNvPr id="'+ (idx+2) +'" name="Object '+ (idx+1) +'"/>';
					strSlideXml += '<p:cNvSpPr' + ((slideObj.options && slideObj.options.isTextBox) ? ' txBox="1"/><p:nvPr/>' : '/><p:nvPr/>');
					strSlideXml += '</p:nvSpPr>';
					strSlideXml += '<p:spPr><a:xfrm' + locationAttr + '>';
					strSlideXml += '<a:off x="'  + x  + '" y="'  + y  + '"/>';
					strSlideXml += '<a:ext cx="' + cx + '" cy="' + cy + '"/></a:xfrm>';
					strSlideXml += '<a:prstGeom prst="' + shapeType.name + '"><a:avLst>'
						+ (slideObj.options.rectRadius ? '<a:gd name="adj" fmla="val '+ Math.round(slideObj.options.rectRadius * EMU * 100000 / Math.min(cx, cy)) +'" />' : '')
						+ '</a:avLst></a:prstGeom>';

					// Option: FILL
					strSlideXml += ( slideObj.options.fill ? genXmlColorSelection(slideObj.options.fill) : '<a:noFill/>' );

					// Shape Type: LINE: line color
					if ( slideObj.options.line ) {
						strSlideXml += '<a:ln'+ ( slideObj.options.line_size ? ' w="'+ (slideObj.options.line_size*ONEPT) +'"' : '') +'>';
						strSlideXml += genXmlColorSelection( slideObj.options.line );
						if ( slideObj.options.line_dash ) strSlideXml += '<a:prstDash val="' + slideObj.options.line_dash + '"/>';
						if ( slideObj.options.line_head ) strSlideXml += '<a:headEnd type="' + slideObj.options.line_head + '"/>';
						if ( slideObj.options.line_tail ) strSlideXml += '<a:tailEnd type="' + slideObj.options.line_tail + '"/>';
						strSlideXml += '</a:ln>';
					}

					// EFFECTS > SHADOW: REF: @see http://officeopenxml.com/drwSp-effects.php
					if ( slideObj.options.shadow ) {
						slideObj.options.shadow.type    = ( slideObj.options.shadow.type    || 'outer' );
						slideObj.options.shadow.blur    = ( slideObj.options.shadow.blur    || 8 ) * ONEPT;
						slideObj.options.shadow.offset  = ( slideObj.options.shadow.offset  || 4 ) * ONEPT;
						slideObj.options.shadow.angle   = ( slideObj.options.shadow.angle   || 270 ) * 60000;
						slideObj.options.shadow.color   = ( slideObj.options.shadow.color   || '000000' );
						slideObj.options.shadow.opacity = ( slideObj.options.shadow.opacity || 0.75 ) * 100000;

						strSlideXml += '<a:effectLst>';
						strSlideXml += '<a:'+ slideObj.options.shadow.type +'Shdw sx="100000" sy="100000" kx="0" ky="0" ';
						strSlideXml += ' algn="bl" rotWithShape="0" blurRad="'+ slideObj.options.shadow.blur +'" ';
						strSlideXml += ' dist="'+ slideObj.options.shadow.offset +'" dir="'+ slideObj.options.shadow.angle +'">';
						strSlideXml += '<a:srgbClr val="'+ slideObj.options.shadow.color +'">';
						strSlideXml += '<a:alpha val="'+ slideObj.options.shadow.opacity +'"/></a:srgbClr>'
						strSlideXml += '</a:outerShdw>';
						strSlideXml += '</a:effectLst>';
					}

					/* FIXME: FUTURE: Text wrapping (copied from MS-PPTX export)
					// Commented out b/c i'm not even sure this works - current code produces text that wraps in shapes and textboxes, so...
					if ( slideObj.options.textWrap ) {
						strSlideXml += '<a:extLst>'
									+ '<a:ext uri="{C572A759-6A51-4108-AA02-DFA0A04FC94B}">'
									+ '<ma14:wrappingTextBoxFlag xmlns:ma14="http://schemas.microsoft.com/office/mac/drawingml/2011/main" val="1" />'
									+ '</a:ext>'
									+ '</a:extLst>';
					}
					*/

					// B: Close Shape Properties
					strSlideXml += '</p:spPr>';

					// Add formatted text
					strSlideXml += genXmlTextBody(slideObj);

					// LAST: Close SHAPE =======================================================
					strSlideXml += '</p:sp>';
					break;

				case 'image':
			        strSlideXml += '<p:pic>';
					strSlideXml += '  <p:nvPicPr>'
					strSlideXml += '    <p:cNvPr id="'+ (idx + 2) +'" name="Object '+ (idx + 1) +'" descr="'+ slideObj.image +'">';
					if ( slideObj.hyperlink ) strSlideXml += '<a:hlinkClick r:id="rId'+ slideObj.hyperlink.rId +'" tooltip="'+ (slideObj.hyperlink.tooltip ? decodeXmlEntities(slideObj.hyperlink.tooltip) : '') +'"/>';
					strSlideXml += '    </p:cNvPr>';
			        strSlideXml += '    <p:cNvPicPr><a:picLocks noChangeAspect="1"/></p:cNvPicPr><p:nvPr/>';
					strSlideXml += '  </p:nvPicPr>';
					strSlideXml += '<p:blipFill><a:blip r:embed="rId' + slideObj.imageRid + '" cstate="print"/><a:stretch><a:fillRect/></a:stretch></p:blipFill>';
					strSlideXml += '<p:spPr>'
					strSlideXml += ' <a:xfrm' + locationAttr + '>'
					strSlideXml += '  <a:off  x="' + x  + '"  y="' + y  + '"/>'
					strSlideXml += '  <a:ext cx="' + cx + '" cy="' + cy + '"/>'
					strSlideXml += ' </a:xfrm>'
					strSlideXml += ' <a:prstGeom prst="rect"><a:avLst/></a:prstGeom>'
					strSlideXml += '</p:spPr>';
					strSlideXml += '</p:pic>';
					break;

				case 'media':
					if ( slideObj.mtype == 'online' ) {
						strSlideXml += '<p:pic>';
						strSlideXml += ' <p:nvPicPr>';
						// IMPORTANT: <p:cNvPr id="" value is critical - if not the same number as preiew image rId, PowerPoint throws error!
						strSlideXml += ' <p:cNvPr id="'+ (slideObj.mediaRid+2) +'" name="Picture'+ (idx + 1) +'"/>';
						strSlideXml += ' <p:cNvPicPr/>';
						strSlideXml += ' <p:nvPr>';
						strSlideXml += '  <a:videoFile r:link="rId'+ slideObj.mediaRid +'"/>';
						strSlideXml += ' </p:nvPr>';
						strSlideXml += ' </p:nvPicPr>';
						strSlideXml += ' <p:blipFill><a:blip r:embed="rId'+ (slideObj.mediaRid+2) +'"/><a:stretch><a:fillRect/></a:stretch></p:blipFill>'; // NOTE: Preview image is required!
						strSlideXml += ' <p:spPr>';
						strSlideXml += '  <a:xfrm' + locationAttr + '>';
						strSlideXml += '   <a:off x="'  + x  + '" y="'  + y  + '"/>';
						strSlideXml += '   <a:ext cx="' + cx + '" cy="' + cy + '"/>';
						strSlideXml += '  </a:xfrm>';
						strSlideXml += '  <a:prstGeom prst="rect"><a:avLst/></a:prstGeom>';
						strSlideXml += ' </p:spPr>';
						strSlideXml += '</p:pic>';
					}
					else {
						strSlideXml += '<p:pic>';
						strSlideXml += ' <p:nvPicPr>';
						// IMPORTANT: <p:cNvPr id="" value is critical - if not the same number as preiew image rId, PowerPoint throws error!
						strSlideXml += ' <p:cNvPr id="'+ (slideObj.mediaRid+2) +'" name="'+ slideObj.media.split('/').pop().split('.').shift() +'"><a:hlinkClick r:id="" action="ppaction://media"/></p:cNvPr>';
						strSlideXml += ' <p:cNvPicPr><a:picLocks noChangeAspect="1"/></p:cNvPicPr>';
						strSlideXml += ' <p:nvPr>';
						strSlideXml += '  <a:videoFile r:link="rId'+ slideObj.mediaRid +'"/>';
						strSlideXml += '  <p:extLst>';
						strSlideXml += '   <p:ext uri="{DAA4B4D4-6D71-4841-9C94-3DE7FCFB9230}">';
						strSlideXml += '    <p14:media xmlns:p14="http://schemas.microsoft.com/office/powerpoint/2010/main" r:embed="rId' + (slideObj.mediaRid+1) + '"/>';
						strSlideXml += '   </p:ext>';
						strSlideXml += '  </p:extLst>';
						strSlideXml += ' </p:nvPr>';
						strSlideXml += ' </p:nvPicPr>';
						strSlideXml += ' <p:blipFill><a:blip r:embed="rId'+ (slideObj.mediaRid+2) +'"/><a:stretch><a:fillRect/></a:stretch></p:blipFill>'; // NOTE: Preview image is required!
						strSlideXml += ' <p:spPr>';
						strSlideXml += '  <a:xfrm' + locationAttr + '>';
						strSlideXml += '   <a:off x="'  + x  + '" y="'  + y  + '"/>';
						strSlideXml += '   <a:ext cx="' + cx + '" cy="' + cy + '"/>';
						strSlideXml += '  </a:xfrm>';
						strSlideXml += '  <a:prstGeom prst="rect"><a:avLst/></a:prstGeom>';
						strSlideXml += ' </p:spPr>';
						strSlideXml += '</p:pic>';
					}
					break;

				case 'chart':
					strSlideXml += '<p:graphicFrame>';
					strSlideXml += ' <p:nvGraphicFramePr>';
					strSlideXml += '   <p:cNvPr id="'+ (idx + 2) +'" name="Chart '+ (idx + 1) +'"/>';
					strSlideXml += '   <p:cNvGraphicFramePr/>';
					strSlideXml += '   <p:nvPr/>';
					strSlideXml += ' </p:nvGraphicFramePr>';
					strSlideXml += ' <p:xfrm>'
					strSlideXml += '  <a:off  x="' + x  + '"  y="' + y  + '"/>'
					strSlideXml += '  <a:ext cx="' + cx + '" cy="' + cy + '"/>'
					strSlideXml += ' </p:xfrm>'
					strSlideXml += ' <a:graphic xmlns:a="http://schemas.openxmlformats.org/drawingml/2006/main">';
					strSlideXml += '  <a:graphicData uri="http://schemas.openxmlformats.org/drawingml/2006/chart">';
					strSlideXml += '   <c:chart r:id="rId'+ (slideObj.chartRid) +'" xmlns:c="http://schemas.openxmlformats.org/drawingml/2006/chart"/>';
					strSlideXml += '  </a:graphicData>';
					strSlideXml += ' </a:graphic>';
					strSlideXml += '</p:graphicFrame>';
					break;
			}
		});

		// STEP 5: Add slide numbers last (if any)
		if ( inSlide.slideNumberObj || inSlide.hasSlideNumber ) {
			if ( !inSlide.slideNumberObj ) inSlide.slideNumberObj = { x:0.3, y:'90%' }

			// TODO: FIXME: page numbers over 99 wrap in PPT-2013 (Desktop)
			strSlideXml += '<p:sp>'
				+ '  <p:nvSpPr>'
				+ '  <p:cNvPr id="25" name="Shape 25"/><p:cNvSpPr/><p:nvPr><p:ph type="sldNum" sz="quarter" idx="4294967295"/></p:nvPr></p:nvSpPr>'
				+ '  <p:spPr>'
				+ '    <a:xfrm><a:off x="'+ getSmartParseNumber(inSlide.slideNumberObj.x, 'X') +'" y="'+ getSmartParseNumber(inSlide.slideNumberObj.y, 'Y') +'"/><a:ext cx="400000" cy="300000"/></a:xfrm>'
				+ '    <a:prstGeom prst="rect"><a:avLst/></a:prstGeom>'
				+ '    <a:extLst>'
				+ '      <a:ext uri="{C572A759-6A51-4108-AA02-DFA0A04FC94B}"><ma14:wrappingTextBoxFlag val="0" xmlns:ma14="http://schemas.microsoft.com/office/mac/drawingml/2011/main"/></a:ext>'
				+ '    </a:extLst>'
				+ '  </p:spPr>';
			// ISSUE #68: "Page number styling"
			strSlideXml += '<p:txBody>';
			strSlideXml += '  <a:bodyPr/>';
			strSlideXml += '  <a:lstStyle><a:lvl1pPr>';
			if ( inSlide.slideNumberObj.fontFace || inSlide.slideNumberObj.fontSize || inSlide.slideNumberObj.color ) {
				strSlideXml += '<a:defRPr sz="'+ (inSlide.slideNumberObj.fontSize || '12') +'00">';
				if ( inSlide.slideNumberObj.color ) strSlideXml += genXmlColorSelection(inSlide.slideNumberObj.color);
				if ( inSlide.slideNumberObj.fontFace ) strSlideXml += '<a:latin typeface="'+ inSlide.slideNumberObj.fontFace +'"/><a:cs typeface="'+ inSlide.slideNumberObj.fontFace +'"/>';
				strSlideXml += '</a:defRPr>';
			}
			strSlideXml += '</a:lvl1pPr></a:lstStyle>';
			strSlideXml += '<a:p><a:pPr/><a:fld id="'+SLDNUMFLDID+'" type="slidenum"/></a:p></p:txBody>'
			strSlideXml += '</p:sp>';
		}

		// STEP 6: Close spTree and finalize slide XML
		strSlideXml += '</p:spTree>';
		/* FIXME: Remove this in 2.0.0 (commented for 1.6.0)
		strSlideXml += '<p:extLst>';
		strSlideXml += ' <p:ext uri="{BB962C8B-B14F-4D97-AF65-F5344CB8AC3E}">';
		strSlideXml += '  <p14:creationId xmlns:p14="http://schemas.microsoft.com/office/powerpoint/2010/main" val="1544976994"/>';
		strSlideXml += ' </p:ext>';
		strSlideXml += '</p:extLst>';
		*/
		strSlideXml += '</p:cSld>';
		strSlideXml += '<p:clrMapOvr><a:masterClrMapping/></p:clrMapOvr>';
		strSlideXml += '</p:sld>';

		// LAST: Return
		return strSlideXml;
	}

	function makeXmlSlideLayoutRel(inSlideNum) {
		var strXml = '<?xml version="1.0" encoding="UTF-8" standalone="yes"?>'+CRLF;
			strXml += '<Relationships xmlns="http://schemas.openxmlformats.org/package/2006/relationships">';
			//?strXml += '  <Relationship Id="rId'+ inSlideNum +'" Target="../slideMasters/slideMaster'+ inSlideNum +'.xml" Type="http://schemas.openxmlformats.org/officeDocument/2006/relationships/slideMaster"/>';
			//strXml += '  <Relationship Id="rId1" Target="../slideMasters/slideMaster'+ inSlideNum +'.xml" Type="http://schemas.openxmlformats.org/officeDocument/2006/relationships/slideMaster"/>';
			strXml += '  <Relationship Id="rId1" Target="../slideMasters/slideMaster1.xml" Type="http://schemas.openxmlformats.org/officeDocument/2006/relationships/slideMaster"/>';
			strXml += '</Relationships>';
		//
		return strXml;
	}

	function makeXmlSlideRel(inSlideNum) {
		var strXml = '<?xml version="1.0" encoding="UTF-8" standalone="yes"?>'+CRLF
			+ '<Relationships xmlns="http://schemas.openxmlformats.org/package/2006/relationships">'
			+ ' <Relationship Id="rId1" Target="../slideLayouts/slideLayout'+ inSlideNum +'.xml" Type="http://schemas.openxmlformats.org/officeDocument/2006/relationships/slideLayout"/>';

		// Add any rels for this Slide (image/audio/video/youtube/chart)
		gObjPptx.slides[inSlideNum-1].rels.forEach(function(rel,idx){
			if      ( rel.type.toLowerCase().indexOf('image')  > -1 ) {
				strXml += '<Relationship Id="rId'+ rel.rId +'" Target="'+ rel.Target +'" Type="http://schemas.openxmlformats.org/officeDocument/2006/relationships/image"/>';
			}
			else if ( rel.type.toLowerCase().indexOf('chart')  > -1 ) {
				strXml += '<Relationship Id="rId'+ rel.rId +'" Target="'+ rel.Target +'" Type="http://schemas.openxmlformats.org/officeDocument/2006/relationships/chart"/>';
			}
			else if ( rel.type.toLowerCase().indexOf('audio')  > -1 ) {
				// As media has *TWO* rel entries per item, check for first one, if found add second rel with alt style
				if ( strXml.indexOf(' Target="'+ rel.Target +'"') > -1 )
					strXml += '<Relationship Id="rId'+ rel.rId +'" Target="'+ rel.Target +'" Type="http://schemas.microsoft.com/office/2007/relationships/media"/>';
				else
					strXml += '<Relationship Id="rId'+ rel.rId +'" Target="'+ rel.Target +'" Type="http://schemas.openxmlformats.org/officeDocument/2006/relationships/audio"/>';
			}
			else if ( rel.type.toLowerCase().indexOf('video')  > -1 ) {
				// As media has *TWO* rel entries per item, check for first one, if found add second rel with alt style
				if ( strXml.indexOf(' Target="'+ rel.Target +'"') > -1 )
					strXml += '<Relationship Id="rId'+ rel.rId +'" Target="'+ rel.Target +'" Type="http://schemas.microsoft.com/office/2007/relationships/media"/>';
				else
					strXml += '<Relationship Id="rId'+ rel.rId +'" Target="'+ rel.Target +'" Type="http://schemas.openxmlformats.org/officeDocument/2006/relationships/video"/>';
			}
			else if ( rel.type.toLowerCase().indexOf('online') > -1 ) {
				// As media has *TWO* rel entries per item, check for first one, if found add second rel with alt style
				if ( strXml.indexOf(' Target="'+ rel.Target +'"') > -1 )
					strXml += '<Relationship Id="rId'+ rel.rId +'" Target="'+ rel.Target +'" Type="http://schemas.microsoft.com/office/2007/relationships/image"/>';
				else
					strXml += '<Relationship Id="rId'+ rel.rId +'" Target="'+ rel.Target +'" TargetMode="External" Type="http://schemas.openxmlformats.org/officeDocument/2006/relationships/video"/>';
			}
			else if ( rel.type.toLowerCase().indexOf('hyperlink') > -1 ) {
				strXml += '<Relationship Id="rId'+ rel.rId +'" Target="'+ rel.Target +'" TargetMode="External" Type="http://schemas.openxmlformats.org/officeDocument/2006/relationships/hyperlink"/>';
			}
		});

		strXml += '</Relationships>';
		//
		return strXml;
	}

	function makeXmlSlideMaster() {
		var intSlideLayoutId = 2147483649;
		var strXml = '<?xml version="1.0" encoding="UTF-8" standalone="yes"?>'+CRLF
					+ '<p:sldMaster xmlns:a="http://schemas.openxmlformats.org/drawingml/2006/main" xmlns:r="http://schemas.openxmlformats.org/officeDocument/2006/relationships" xmlns:p="http://schemas.openxmlformats.org/presentationml/2006/main">'
					+ '  <p:cSld><p:bg><p:bgRef idx="1001"><a:schemeClr val="bg1"/></p:bgRef></p:bg><p:spTree><p:nvGrpSpPr><p:cNvPr id="1" name=""/><p:cNvGrpSpPr/><p:nvPr/></p:nvGrpSpPr><p:grpSpPr><a:xfrm><a:off x="0" y="0"/><a:ext cx="0" cy="0"/><a:chOff x="0" y="0"/><a:chExt cx="0" cy="0"/></a:xfrm></p:grpSpPr><p:sp><p:nvSpPr>'
					+ '<p:cNvPr id="2" name="Title Placeholder 1"/><p:cNvSpPr><a:spLocks noGrp="1"/></p:cNvSpPr><p:nvPr><p:ph type="title"/></p:nvPr></p:nvSpPr><p:spPr><a:xfrm><a:off x="457200" y="274638"/><a:ext cx="8229600" cy="1143000"/></a:xfrm><a:prstGeom prst="rect"><a:avLst/></a:prstGeom></p:spPr><p:txBody><a:bodyPr vert="horz" lIns="91440" tIns="45720" rIns="91440" bIns="45720" rtlCol="0" anchor="ctr"><a:normAutofit/></a:bodyPr><a:lstStyle/><a:p><a:r><a:rPr lang="en-US" smtClean="0"/><a:t>Click to edit Master title style</a:t></a:r><a:endParaRPr lang="en-US"/></a:p></p:txBody></p:sp><p:sp><p:nvSpPr>'
					+ '<p:cNvPr id="3" name="Text Placeholder 2"/><p:cNvSpPr><a:spLocks noGrp="1"/></p:cNvSpPr><p:nvPr><p:ph type="body" idx="1"/></p:nvPr></p:nvSpPr><p:spPr><a:xfrm><a:off x="457200" y="1600200"/><a:ext cx="8229600" cy="4525963"/></a:xfrm><a:prstGeom prst="rect"><a:avLst/></a:prstGeom></p:spPr><p:txBody><a:bodyPr vert="horz" lIns="91440" tIns="45720" rIns="91440" bIns="45720" rtlCol="0"><a:normAutofit/></a:bodyPr><a:lstStyle/><a:p><a:pPr lvl="0"/><a:r><a:rPr lang="en-US" smtClean="0"/><a:t>Click to edit Master text styles</a:t></a:r></a:p><a:p><a:pPr lvl="1"/><a:r><a:rPr lang="en-US" smtClean="0"/><a:t>Second level</a:t></a:r></a:p><a:p><a:pPr lvl="2"/><a:r><a:rPr lang="en-US" smtClean="0"/><a:t>Third level</a:t></a:r></a:p><a:p><a:pPr lvl="3"/><a:r><a:rPr lang="en-US" smtClean="0"/><a:t>Fourth level</a:t></a:r></a:p><a:p><a:pPr lvl="4"/><a:r><a:rPr lang="en-US" smtClean="0"/><a:t>Fifth level</a:t></a:r><a:endParaRPr lang="en-US"/></a:p></p:txBody></p:sp><p:sp><p:nvSpPr>'
					+ '<p:cNvPr id="4" name="Date Placeholder 3"/><p:cNvSpPr><a:spLocks noGrp="1"/></p:cNvSpPr><p:nvPr><p:ph type="dt" sz="half" idx="2"/></p:nvPr></p:nvSpPr><p:spPr><a:xfrm><a:off x="457200" y="6356350"/><a:ext cx="2133600" cy="365125"/></a:xfrm><a:prstGeom prst="rect"><a:avLst/></a:prstGeom></p:spPr><p:txBody><a:bodyPr vert="horz" lIns="91440" tIns="45720" rIns="91440" bIns="45720" rtlCol="0" anchor="ctr"/><a:lstStyle><a:lvl1pPr algn="l"><a:defRPr sz="1200"><a:solidFill><a:schemeClr val="tx1"><a:tint val="75000"/></a:schemeClr></a:solidFill></a:defRPr></a:lvl1pPr></a:lstStyle><a:p><a:fld id="{F8166F1F-CE9B-4651-A6AA-CD717754106B}" type="datetimeFigureOut"><a:rPr lang="en-US" smtClean="0"/><a:t>12/25/2015</a:t></a:fld><a:endParaRPr lang="en-US"/></a:p></p:txBody></p:sp><p:sp><p:nvSpPr>'
					+ '<p:cNvPr id="5" name="Footer Placeholder 4"/><p:cNvSpPr><a:spLocks noGrp="1"/></p:cNvSpPr><p:nvPr><p:ph type="ftr" sz="quarter" idx="3"/></p:nvPr></p:nvSpPr><p:spPr><a:xfrm><a:off x="3124200" y="6356350"/><a:ext cx="2895600" cy="365125"/></a:xfrm><a:prstGeom prst="rect"><a:avLst/></a:prstGeom></p:spPr><p:txBody><a:bodyPr vert="horz" lIns="91440" tIns="45720" rIns="91440" bIns="45720" rtlCol="0" anchor="ctr"/><a:lstStyle><a:lvl1pPr algn="ctr"><a:defRPr sz="1200"><a:solidFill><a:schemeClr val="tx1"><a:tint val="75000"/></a:schemeClr></a:solidFill></a:defRPr></a:lvl1pPr></a:lstStyle><a:p><a:endParaRPr lang="en-US"/></a:p></p:txBody></p:sp><p:sp><p:nvSpPr>'
					+ '<p:cNvPr id="6" name="Slide Number Placeholder 5"/><p:cNvSpPr><a:spLocks noGrp="1"/></p:cNvSpPr><p:nvPr><p:ph type="sldNum" sz="quarter" idx="4"/></p:nvPr></p:nvSpPr><p:spPr><a:xfrm><a:off x="6553200" y="6356350"/><a:ext cx="2133600" cy="365125"/></a:xfrm><a:prstGeom prst="rect"><a:avLst/></a:prstGeom></p:spPr><p:txBody><a:bodyPr vert="horz" lIns="91440" tIns="45720" rIns="91440" bIns="45720" rtlCol="0" anchor="ctr"/><a:lstStyle><a:lvl1pPr algn="r"><a:defRPr sz="1200"><a:solidFill><a:schemeClr val="tx1"><a:tint val="75000"/></a:schemeClr></a:solidFill></a:defRPr></a:lvl1pPr></a:lstStyle><a:p><a:fld id="'+SLDNUMFLDID+'" type="slidenum"><a:rPr lang="en-US" smtClean="0"/><a:t></a:t></a:fld><a:endParaRPr lang="en-US"/></a:p></p:txBody></p:sp></p:spTree></p:cSld><p:clrMap bg1="lt1" tx1="dk1" bg2="lt2" tx2="dk2" accent1="accent1" accent2="accent2" accent3="accent3" accent4="accent4" accent5="accent5" accent6="accent6" hlink="hlink" folHlink="folHlink"/>'
					+ '<p:sldLayoutIdLst>';
		// Create a sldLayout for each SLIDE
		for ( var idx=1; idx<=gObjPptx.slides.length; idx++ ) {
			strXml += ' <p:sldLayoutId id="'+ intSlideLayoutId +'" r:id="rId'+ idx +'"/>';
			intSlideLayoutId++;
		}
		strXml += '</p:sldLayoutIdLst>'
					+ '<p:txStyles>'
					+ ' <p:titleStyle>'
					+ '  <a:lvl1pPr algn="ctr" defTabSz="914400" rtl="0" eaLnBrk="1" latinLnBrk="0" hangingPunct="1"><a:spcBef><a:spcPct val="0"/></a:spcBef><a:buNone/><a:defRPr sz="4400" kern="1200"><a:solidFill><a:schemeClr val="tx1"/></a:solidFill><a:latin typeface="+mj-lt"/><a:ea typeface="+mj-ea"/><a:cs typeface="+mj-cs"/></a:defRPr></a:lvl1pPr>'
					+ ' </p:titleStyle>'
					+ ' <p:bodyStyle>'
					+ '  <a:lvl1pPr marL="342900" indent="-342900" algn="l" defTabSz="914400" rtl="0" eaLnBrk="1" latinLnBrk="0" hangingPunct="1"><a:spcBef><a:spcPct val="20000"/></a:spcBef><a:buFont typeface="Arial" pitchFamily="34" charset="0"/><a:buChar char="?"/><a:defRPr sz="3200" kern="1200"><a:solidFill><a:schemeClr val="tx1"/></a:solidFill><a:latin typeface="+mn-lt"/><a:ea typeface="+mn-ea"/><a:cs typeface="+mn-cs"/></a:defRPr></a:lvl1pPr>'
					+ '  <a:lvl2pPr marL="742950" indent="-285750" algn="l" defTabSz="914400" rtl="0" eaLnBrk="1" latinLnBrk="0" hangingPunct="1"><a:spcBef><a:spcPct val="20000"/></a:spcBef><a:buFont typeface="Arial" pitchFamily="34" charset="0"/><a:buChar char="?"/><a:defRPr sz="2800" kern="1200"><a:solidFill><a:schemeClr val="tx1"/></a:solidFill><a:latin typeface="+mn-lt"/><a:ea typeface="+mn-ea"/><a:cs typeface="+mn-cs"/></a:defRPr></a:lvl2pPr>'
					+ '  <a:lvl3pPr marL="1143000" indent="-228600" algn="l" defTabSz="914400" rtl="0" eaLnBrk="1" latinLnBrk="0" hangingPunct="1"><a:spcBef><a:spcPct val="20000"/></a:spcBef><a:buFont typeface="Arial" pitchFamily="34" charset="0"/><a:buChar char="?"/><a:defRPr sz="2400" kern="1200"><a:solidFill><a:schemeClr val="tx1"/></a:solidFill><a:latin typeface="+mn-lt"/><a:ea typeface="+mn-ea"/><a:cs typeface="+mn-cs"/></a:defRPr></a:lvl3pPr>'
					+ '  <a:lvl4pPr marL="1600200" indent="-228600" algn="l" defTabSz="914400" rtl="0" eaLnBrk="1" latinLnBrk="0" hangingPunct="1"><a:spcBef><a:spcPct val="20000"/></a:spcBef><a:buFont typeface="Arial" pitchFamily="34" charset="0"/><a:buChar char="?"/><a:defRPr sz="2000" kern="1200"><a:solidFill><a:schemeClr val="tx1"/></a:solidFill><a:latin typeface="+mn-lt"/><a:ea typeface="+mn-ea"/><a:cs typeface="+mn-cs"/></a:defRPr></a:lvl4pPr>'
					+ '  <a:lvl5pPr marL="2057400" indent="-228600" algn="l" defTabSz="914400" rtl="0" eaLnBrk="1" latinLnBrk="0" hangingPunct="1"><a:spcBef><a:spcPct val="20000"/></a:spcBef><a:buFont typeface="Arial" pitchFamily="34" charset="0"/><a:buChar char="?"/><a:defRPr sz="2000" kern="1200"><a:solidFill><a:schemeClr val="tx1"/></a:solidFill><a:latin typeface="+mn-lt"/><a:ea typeface="+mn-ea"/><a:cs typeface="+mn-cs"/></a:defRPr></a:lvl5pPr>'
					+ '  <a:lvl6pPr marL="2514600" indent="-228600" algn="l" defTabSz="914400" rtl="0" eaLnBrk="1" latinLnBrk="0" hangingPunct="1"><a:spcBef><a:spcPct val="20000"/></a:spcBef><a:buFont typeface="Arial" pitchFamily="34" charset="0"/><a:buChar char="?"/><a:defRPr sz="2000" kern="1200"><a:solidFill><a:schemeClr val="tx1"/></a:solidFill><a:latin typeface="+mn-lt"/><a:ea typeface="+mn-ea"/><a:cs typeface="+mn-cs"/></a:defRPr></a:lvl6pPr>'
					+ '  <a:lvl7pPr marL="2971800" indent="-228600" algn="l" defTabSz="914400" rtl="0" eaLnBrk="1" latinLnBrk="0" hangingPunct="1"><a:spcBef><a:spcPct val="20000"/></a:spcBef><a:buFont typeface="Arial" pitchFamily="34" charset="0"/><a:buChar char="?"/><a:defRPr sz="2000" kern="1200"><a:solidFill><a:schemeClr val="tx1"/></a:solidFill><a:latin typeface="+mn-lt"/><a:ea typeface="+mn-ea"/><a:cs typeface="+mn-cs"/></a:defRPr></a:lvl7pPr>'
					+ '  <a:lvl8pPr marL="3429000" indent="-228600" algn="l" defTabSz="914400" rtl="0" eaLnBrk="1" latinLnBrk="0" hangingPunct="1"><a:spcBef><a:spcPct val="20000"/></a:spcBef><a:buFont typeface="Arial" pitchFamily="34" charset="0"/><a:buChar char="?"/><a:defRPr sz="2000" kern="1200"><a:solidFill><a:schemeClr val="tx1"/></a:solidFill><a:latin typeface="+mn-lt"/><a:ea typeface="+mn-ea"/><a:cs typeface="+mn-cs"/></a:defRPr></a:lvl8pPr>'
					+ '  <a:lvl9pPr marL="3886200" indent="-228600" algn="l" defTabSz="914400" rtl="0" eaLnBrk="1" latinLnBrk="0" hangingPunct="1"><a:spcBef><a:spcPct val="20000"/></a:spcBef><a:buFont typeface="Arial" pitchFamily="34" charset="0"/><a:buChar char="?"/><a:defRPr sz="2000" kern="1200"><a:solidFill><a:schemeClr val="tx1"/></a:solidFill><a:latin typeface="+mn-lt"/><a:ea typeface="+mn-ea"/><a:cs typeface="+mn-cs"/></a:defRPr></a:lvl9pPr>'
					+ ' </p:bodyStyle>'
					+ ' <p:otherStyle>'
					+ '  <a:defPPr><a:defRPr lang="en-US"/></a:defPPr>'
					+ '  <a:lvl1pPr marL="0" algn="l" defTabSz="914400" rtl="0" eaLnBrk="1" latinLnBrk="0" hangingPunct="1"><a:defRPr sz="1800" kern="1200"><a:solidFill><a:schemeClr val="tx1"/></a:solidFill><a:latin typeface="+mn-lt"/><a:ea typeface="+mn-ea"/><a:cs typeface="+mn-cs"/></a:defRPr></a:lvl1pPr>'
					+ '  <a:lvl2pPr marL="457200" algn="l" defTabSz="914400" rtl="0" eaLnBrk="1" latinLnBrk="0" hangingPunct="1"><a:defRPr sz="1800" kern="1200"><a:solidFill><a:schemeClr val="tx1"/></a:solidFill><a:latin typeface="+mn-lt"/><a:ea typeface="+mn-ea"/><a:cs typeface="+mn-cs"/></a:defRPr></a:lvl2pPr>'
					+ '  <a:lvl3pPr marL="914400" algn="l" defTabSz="914400" rtl="0" eaLnBrk="1" latinLnBrk="0" hangingPunct="1"><a:defRPr sz="1800" kern="1200"><a:solidFill><a:schemeClr val="tx1"/></a:solidFill><a:latin typeface="+mn-lt"/><a:ea typeface="+mn-ea"/><a:cs typeface="+mn-cs"/></a:defRPr></a:lvl3pPr>'
					+ '  <a:lvl4pPr marL="1371600" algn="l" defTabSz="914400" rtl="0" eaLnBrk="1" latinLnBrk="0" hangingPunct="1"><a:defRPr sz="1800" kern="1200"><a:solidFill><a:schemeClr val="tx1"/></a:solidFill><a:latin typeface="+mn-lt"/><a:ea typeface="+mn-ea"/><a:cs typeface="+mn-cs"/></a:defRPr></a:lvl4pPr>'
					+ '  <a:lvl5pPr marL="1828800" algn="l" defTabSz="914400" rtl="0" eaLnBrk="1" latinLnBrk="0" hangingPunct="1"><a:defRPr sz="1800" kern="1200"><a:solidFill><a:schemeClr val="tx1"/></a:solidFill><a:latin typeface="+mn-lt"/><a:ea typeface="+mn-ea"/><a:cs typeface="+mn-cs"/></a:defRPr></a:lvl5pPr>'
					+ '  <a:lvl6pPr marL="2286000" algn="l" defTabSz="914400" rtl="0" eaLnBrk="1" latinLnBrk="0" hangingPunct="1"><a:defRPr sz="1800" kern="1200"><a:solidFill><a:schemeClr val="tx1"/></a:solidFill><a:latin typeface="+mn-lt"/><a:ea typeface="+mn-ea"/><a:cs typeface="+mn-cs"/></a:defRPr></a:lvl6pPr>'
					+ '  <a:lvl7pPr marL="2743200" algn="l" defTabSz="914400" rtl="0" eaLnBrk="1" latinLnBrk="0" hangingPunct="1"><a:defRPr sz="1800" kern="1200"><a:solidFill><a:schemeClr val="tx1"/></a:solidFill><a:latin typeface="+mn-lt"/><a:ea typeface="+mn-ea"/><a:cs typeface="+mn-cs"/></a:defRPr></a:lvl7pPr>'
					+ '  <a:lvl8pPr marL="3200400" algn="l" defTabSz="914400" rtl="0" eaLnBrk="1" latinLnBrk="0" hangingPunct="1"><a:defRPr sz="1800" kern="1200"><a:solidFill><a:schemeClr val="tx1"/></a:solidFill><a:latin typeface="+mn-lt"/><a:ea typeface="+mn-ea"/><a:cs typeface="+mn-cs"/></a:defRPr></a:lvl8pPr>'
					+ '  <a:lvl9pPr marL="3657600" algn="l" defTabSz="914400" rtl="0" eaLnBrk="1" latinLnBrk="0" hangingPunct="1"><a:defRPr sz="1800" kern="1200"><a:solidFill><a:schemeClr val="tx1"/></a:solidFill><a:latin typeface="+mn-lt"/><a:ea typeface="+mn-ea"/><a:cs typeface="+mn-cs"/></a:defRPr></a:lvl9pPr>'
					+ ' </p:otherStyle>'
					+ '</p:txStyles>'
					+ '</p:sldMaster>';
		//
		return strXml;
	}

	function makeXmlSlideMasterRel() {
		// FIXME: create a slideLayout for each SLDIE
		var strXml = '<?xml version="1.0" encoding="UTF-8" standalone="yes"?>'+CRLF
					+ '<Relationships xmlns="http://schemas.openxmlformats.org/package/2006/relationships">';
		for ( var idx=1; idx<=gObjPptx.slides.length; idx++ ) {
			strXml += '  <Relationship Id="rId'+ idx +'" Target="../slideLayouts/slideLayout'+ idx +'.xml" Type="http://schemas.openxmlformats.org/officeDocument/2006/relationships/slideLayout"/>';
		}
		strXml += '  <Relationship Id="rId'+ (gObjPptx.slides.length+1) +'" Target="../theme/theme1.xml" Type="http://schemas.openxmlformats.org/officeDocument/2006/relationships/theme"/>';
		strXml += '</Relationships>';
		//
		return strXml;
	}

	// XML-GEN: Last 5 functions create root /ppt files

	function makeXmlTheme() {
		var strXml = '<?xml version="1.0" encoding="UTF-8" standalone="yes"?>'+CRLF;
		strXml += '<a:theme xmlns:a="http://schemas.openxmlformats.org/drawingml/2006/main" xmlns:r="http://schemas.openxmlformats.org/officeDocument/2006/relationships" name="Office Theme">\
						<a:themeElements>\
						  <a:clrScheme name="Office"><a:dk1><a:sysClr val="windowText" lastClr="000000"/></a:dk1><a:lt1><a:sysClr val="window" lastClr="FFFFFF"/></a:lt1>\
						  <a:dk2><a:srgbClr val="A7A7A7"/></a:dk2>\
						  <a:lt2><a:srgbClr val="535353"/></a:lt2><a:accent1><a:srgbClr val="4F81BD"/></a:accent1><a:accent2><a:srgbClr val="C0504D"/></a:accent2><a:accent3>\
						  <a:srgbClr val="9BBB59"/></a:accent3><a:accent4><a:srgbClr val="8064A2"/></a:accent4><a:accent5><a:srgbClr val="4BACC6"/></a:accent5>\
						  <a:accent6><a:srgbClr val="F79646"/></a:accent6><a:hlink><a:srgbClr val="0000FF"/></a:hlink><a:folHlink><a:srgbClr val="800080"/></a:folHlink></a:clrScheme><a:fontScheme name="Office"><a:majorFont><a:latin typeface="Arial"/><a:ea typeface="Arial"/><a:cs typeface="Arial"/><a:font script="Jpan" typeface="MS P????"/><a:font script="Hang" typeface="?? ??"/><a:font script="Hans" typeface="??"/><a:font script="Hant" typeface="????"/><a:font script="Arab" typeface="Times New Roman"/><a:font script="Hebr" typeface="Times New Roman"/><a:font script="Thai" typeface="Angsana New"/><a:font script="Ethi" typeface="Nyala"/><a:font script="Beng" typeface="Vrinda"/><a:font script="Gujr" typeface="Shruti"/><a:font script="Khmr" typeface="MoolBoran"/><a:font script="Knda" typeface="Tunga"/><a:font script="Guru" typeface="Raavi"/><a:font script="Cans" typeface="Euphemia"/><a:font script="Cher" typeface="Plantagenet Cherokee"/><a:font script="Yiii" typeface="Microsoft Yi Baiti"/><a:font script="Tibt" typeface="Microsoft Himalaya"/><a:font script="Thaa" typeface="MV Boli"/><a:font script="Deva" typeface="Mangal"/><a:font script="Telu" typeface="Gautami"/><a:font script="Taml" typeface="Latha"/><a:font script="Syrc" typeface="Estrangelo Edessa"/><a:font script="Orya" typeface="Kalinga"/><a:font script="Mlym" typeface="Kartika"/><a:font script="Laoo" typeface="DokChampa"/><a:font script="Sinh" typeface="Iskoola Pota"/><a:font script="Mong" typeface="Mongolian Baiti"/><a:font script="Viet" typeface="Times New Roman"/><a:font script="Uigh" typeface="Microsoft Uighur"/></a:majorFont><a:minorFont><a:latin typeface="Arial"/><a:ea typeface="Arial"/><a:cs typeface="Arial"/><a:font script="Jpan" typeface="MS P????"/><a:font script="Hang" typeface="?? ??"/><a:font script="Hans" typeface="??"/><a:font script="Hant" typeface="????"/><a:font script="Arab" typeface="Arial"/><a:font script="Hebr" typeface="Arial"/><a:font script="Thai" typeface="Cordia New"/><a:font script="Ethi" typeface="Nyala"/><a:font script="Beng" typeface="Vrinda"/><a:font script="Gujr" typeface="Shruti"/><a:font script="Khmr" typeface="DaunPenh"/><a:font script="Knda" typeface="Tunga"/><a:font script="Guru" typeface="Raavi"/><a:font script="Cans" typeface="Euphemia"/><a:font script="Cher" typeface="Plantagenet Cherokee"/><a:font script="Yiii" typeface="Microsoft Yi Baiti"/><a:font script="Tibt" typeface="Microsoft Himalaya"/><a:font script="Thaa" typeface="MV Boli"/><a:font script="Deva" typeface="Mangal"/><a:font script="Telu" typeface="Gautami"/><a:font script="Taml" typeface="Latha"/><a:font script="Syrc" typeface="Estrangelo Edessa"/><a:font script="Orya" typeface="Kalinga"/><a:font script="Mlym" typeface="Kartika"/><a:font script="Laoo" typeface="DokChampa"/><a:font script="Sinh" typeface="Iskoola Pota"/><a:font script="Mong" typeface="Mongolian Baiti"/><a:font script="Viet" typeface="Arial"/><a:font script="Uigh" typeface="Microsoft Uighur"/>\
						  </a:minorFont></a:fontScheme><a:fmtScheme name="Office"><a:fillStyleLst><a:solidFill><a:schemeClr val="phClr"/></a:solidFill><a:gradFill rotWithShape="1"><a:gsLst><a:gs pos="0"><a:schemeClr val="phClr"><a:tint val="50000"/><a:satMod val="300000"/></a:schemeClr></a:gs><a:gs pos="35000"><a:schemeClr val="phClr"><a:tint val="37000"/><a:satMod val="300000"/></a:schemeClr></a:gs><a:gs pos="100000"><a:schemeClr val="phClr"><a:tint val="15000"/><a:satMod val="350000"/></a:schemeClr></a:gs></a:gsLst><a:lin ang="16200000" scaled="1"/></a:gradFill><a:gradFill rotWithShape="1"><a:gsLst><a:gs pos="0"><a:schemeClr val="phClr"><a:shade val="51000"/><a:satMod val="130000"/></a:schemeClr></a:gs><a:gs pos="80000"><a:schemeClr val="phClr"><a:shade val="93000"/><a:satMod val="130000"/></a:schemeClr></a:gs><a:gs pos="100000"><a:schemeClr val="phClr"><a:shade val="94000"/><a:satMod val="135000"/></a:schemeClr></a:gs></a:gsLst><a:lin ang="16200000" scaled="0"/></a:gradFill></a:fillStyleLst><a:lnStyleLst><a:ln w="9525" cap="flat" cmpd="sng" algn="ctr"><a:solidFill><a:schemeClr val="phClr"><a:shade val="95000"/><a:satMod val="105000"/></a:schemeClr></a:solidFill><a:prstDash val="solid"/></a:ln><a:ln w="25400" cap="flat" cmpd="sng" algn="ctr"><a:solidFill><a:schemeClr val="phClr"/></a:solidFill><a:prstDash val="solid"/></a:ln><a:ln w="38100" cap="flat" cmpd="sng" algn="ctr"><a:solidFill><a:schemeClr val="phClr"/></a:solidFill><a:prstDash val="solid"/></a:ln></a:lnStyleLst><a:effectStyleLst><a:effectStyle><a:effectLst><a:outerShdw blurRad="40000" dist="20000" dir="5400000" rotWithShape="0"><a:srgbClr val="000000"><a:alpha val="38000"/></a:srgbClr></a:outerShdw></a:effectLst></a:effectStyle><a:effectStyle><a:effectLst><a:outerShdw blurRad="40000" dist="23000" dir="5400000" rotWithShape="0"><a:srgbClr val="000000"><a:alpha val="35000"/></a:srgbClr></a:outerShdw></a:effectLst></a:effectStyle><a:effectStyle><a:effectLst><a:outerShdw blurRad="40000" dist="23000" dir="5400000" rotWithShape="0"><a:srgbClr val="000000"><a:alpha val="35000"/></a:srgbClr></a:outerShdw></a:effectLst><a:scene3d><a:camera prst="orthographicFront"><a:rot lat="0" lon="0" rev="0"/></a:camera><a:lightRig rig="threePt" dir="t"><a:rot lat="0" lon="0" rev="1200000"/></a:lightRig></a:scene3d><a:sp3d><a:bevelT w="63500" h="25400"/></a:sp3d></a:effectStyle></a:effectStyleLst><a:bgFillStyleLst><a:solidFill><a:schemeClr val="phClr"/></a:solidFill><a:gradFill rotWithShape="1"><a:gsLst><a:gs pos="0"><a:schemeClr val="phClr"><a:tint val="40000"/><a:satMod val="350000"/></a:schemeClr></a:gs><a:gs pos="40000"><a:schemeClr val="phClr"><a:tint val="45000"/><a:shade val="99000"/><a:satMod val="350000"/></a:schemeClr></a:gs><a:gs pos="100000"><a:schemeClr val="phClr"><a:shade val="20000"/><a:satMod val="255000"/></a:schemeClr></a:gs></a:gsLst><a:path path="circle"><a:fillToRect l="50000" t="-80000" r="50000" b="180000"/></a:path></a:gradFill><a:gradFill rotWithShape="1"><a:gsLst><a:gs pos="0"><a:schemeClr val="phClr"><a:tint val="80000"/><a:satMod val="300000"/></a:schemeClr></a:gs><a:gs pos="100000"><a:schemeClr val="phClr"><a:shade val="30000"/><a:satMod val="200000"/></a:schemeClr></a:gs></a:gsLst><a:path path="circle"><a:fillToRect l="50000" t="50000" r="50000" b="50000"/></a:path></a:gradFill></a:bgFillStyleLst></a:fmtScheme></a:themeElements><a:objectDefaults/><a:extraClrSchemeLst/>\
						</a:theme>';
		return strXml;
	}

	function makeXmlPresentation() {
		var intCurPos = 0;
		// REF: http://www.datypic.com/sc/ooxml/t-p_CT_Presentation.html
		var strXml = '<?xml version="1.0" encoding="UTF-8" standalone="yes"?>'+CRLF
			+ '<p:presentation xmlns:a="http://schemas.openxmlformats.org/drawingml/2006/main" '
			+ 'xmlns:r="http://schemas.openxmlformats.org/officeDocument/2006/relationships" '
			+ 'xmlns:p="http://schemas.openxmlformats.org/presentationml/2006/main" '+ (gObjPptx.rtlMode ? 'rtl="1"' : '') +' saveSubsetFonts="1">';

		// STEP 1: Build SLIDE master list
		strXml += '<p:sldMasterIdLst><p:sldMasterId id="2147483648" r:id="rId1"/></p:sldMasterIdLst>';
		strXml += '<p:sldIdLst>';
		for ( var idx=0; idx<gObjPptx.slides.length; idx++ ) {
			strXml += '<p:sldId id="' + (idx + 256) + '" r:id="rId' + (idx + 2) + '"/>';
		}
		strXml += '</p:sldIdLst>';

		// STEP 2: Build SLIDE text styles
		strXml += '<p:sldSz cx="'+ gObjPptx.pptLayout.width +'" cy="'+ gObjPptx.pptLayout.height +'" type="'+ gObjPptx.pptLayout.name +'"/>'
				+ '<p:notesSz cx="'+ gObjPptx.pptLayout.height +'" cy="' + gObjPptx.pptLayout.width + '"/>'
				+ '<p:defaultTextStyle>';
				+ '  <a:defPPr><a:defRPr lang="en-US"/></a:defPPr>';
		for ( var idx=1; idx<10; idx++ ) {
			strXml += '  <a:lvl' + idx + 'pPr marL="' + intCurPos + '" algn="l" defTabSz="914400" rtl="0" eaLnBrk="1" latinLnBrk="0" hangingPunct="1">'
					+ '    <a:defRPr sz="1800" kern="1200">'
					+ '      <a:solidFill><a:schemeClr val="tx1"/></a:solidFill>'
					+ '      <a:latin typeface="+mn-lt"/><a:ea typeface="+mn-ea"/><a:cs typeface="+mn-cs"/>'
					+ '    </a:defRPr>'
					+ '  </a:lvl' + idx + 'pPr>';
			intCurPos += 457200;
		}
		strXml += '</p:defaultTextStyle>';

		strXml += '<p:extLst><p:ext uri="{EFAFB233-063F-42B5-8137-9DF3F51BA10A}"><p15:sldGuideLst xmlns:p15="http://schemas.microsoft.com/office/powerpoint/2012/main"/></p:ext></p:extLst>'
				+ '</p:presentation>';

		return strXml;
	}

	function makeXmlPresProps() {
		var strXml = '<?xml version="1.0" encoding="UTF-8" standalone="yes"?>'+CRLF
					+ '<p:presentationPr xmlns:a="http://schemas.openxmlformats.org/drawingml/2006/main" xmlns:r="http://schemas.openxmlformats.org/officeDocument/2006/relationships" xmlns:p="http://schemas.openxmlformats.org/presentationml/2006/main">'
					+ '  <p:extLst>'
					+ '    <p:ext uri="{E76CE94A-603C-4142-B9EB-6D1370010A27}"><p14:discardImageEditData xmlns:p14="http://schemas.microsoft.com/office/powerpoint/2010/main" val="0"/></p:ext>'
					+ '    <p:ext uri="{D31A062A-798A-4329-ABDD-BBA856620510}"><p14:defaultImageDpi xmlns:p14="http://schemas.microsoft.com/office/powerpoint/2010/main" val="220"/></p:ext>'
					+ '    <p:ext uri="{FD5EFAAD-0ECE-453E-9831-46B23BE46B34}"><p15:chartTrackingRefBased xmlns:p15="http://schemas.microsoft.com/office/powerpoint/2012/main" val="1"/></p:ext>'
					+ '  </p:extLst>'
					+ '</p:presentationPr>';
		return strXml;
	}

	function makeXmlTableStyles() {
		// SEE: http://openxmldeveloper.org/discussions/formats/f/13/p/2398/8107.aspx
		var strXml = '<?xml version="1.0" encoding="UTF-8" standalone="yes"?>'+CRLF
					+ '<a:tblStyleLst xmlns:a="http://schemas.openxmlformats.org/drawingml/2006/main" def="{5C22544A-7EE6-4342-B048-85BDC9FD1C3A}"/>';
		return strXml;
	}

	function makeXmlViewProps() {
		var strXml = '<?xml version="1.0" encoding="UTF-8" standalone="yes"?>'+CRLF
					+ '<p:viewPr xmlns:a="http://schemas.openxmlformats.org/drawingml/2006/main" xmlns:r="http://schemas.openxmlformats.org/officeDocument/2006/relationships" xmlns:p="http://schemas.openxmlformats.org/presentationml/2006/main">'
					+ '<p:normalViewPr><p:restoredLeft sz="15620"/><p:restoredTop sz="94660"/></p:normalViewPr>'
					+ '<p:slideViewPr>'
					+ '  <p:cSldViewPr>'
					+ '    <p:cViewPr varScale="1"><p:scale><a:sx n="64" d="100"/><a:sy n="64" d="100"/></p:scale><p:origin x="-1392" y="-96"/></p:cViewPr>'
					+ '    <p:guideLst><p:guide orient="horz" pos="2160"/><p:guide pos="2880"/></p:guideLst>'
					+ '  </p:cSldViewPr>'
					+ '</p:slideViewPr>'
					+ '<p:notesTextViewPr>'
					+ '  <p:cViewPr><p:scale><a:sx n="100" d="100"/><a:sy n="100" d="100"/></p:scale><p:origin x="0" y="0"/></p:cViewPr>'
					+ '</p:notesTextViewPr>'
					+ '<p:gridSpacing cx="78028800" cy="78028800"/>'
					+ '</p:viewPr>';
		return strXml;
	}

	/* ===============================================================================================
	|
	######                                             #     ######   ###
	#     #  #    #  #####   #       #   ####         # #    #     #   #
	#     #  #    #  #    #  #       #  #    #       #   #   #     #   #
	######   #    #  #####   #       #  #           #     #  ######    #
	#        #    #  #    #  #       #  #           #######  #         #
	#        #    #  #    #  #       #  #    #      #     #  #         #
	#         ####   #####   ######  #   ####       #     #  #        ###
	|
	==================================================================================================
	*/

	/**
	 * Expose a couple private helper functions from above
	 */
	this.inch2Emu = inch2Emu;
	this.rgbToHex = rgbToHex;

	/**
	 * Gets the version of this library
	 */
	this.getVersion = function getVersion() {
		return APP_VER;
	};

	/**
	 * Gets the Presentation's Slide Layout {object} from `LAYOUTS`
	 */
	this.getLayout = function getLayout() {
		return gObjPptx.pptLayout;
	};

	/**
	 * Set Right-to-Left (RTL) mode for users whose language requires this setting
	 */
	this.setRTL = function setRTL(inBool) {
		if ( typeof inBool !== 'boolean' ) return;
		else {
			gObjPptx.rtlMode = inBool;
		}
	}

	/**
	 * Sets the Presentation's Slide Layout {object}: [screen4x3, screen16x9, widescreen]
	 * @see https://support.office.com/en-us/article/Change-the-size-of-your-slides-040a811c-be43-40b9-8d04-0de5ed79987e
	 * @param {string} inLayout - a const name from LAYOUTS variable
	 * @param {object} inLayout - an object with user-defined w/h
	 */
	this.setLayout = function setLayout(inLayout) {
		// Allow custom slide size (inches) [ISSUE #29]
		if ( typeof inLayout === 'object' && inLayout.width && inLayout.height ) {
			LAYOUTS['LAYOUT_USER'].width  = Math.round(Number(inLayout.width ) * EMU);
			LAYOUTS['LAYOUT_USER'].height = Math.round(Number(inLayout.height) * EMU);

			gObjPptx.pptLayout = LAYOUTS['LAYOUT_USER'];
		}
		else if ( $.inArray(inLayout, Object.keys(LAYOUTS)) > -1 ) {
			gObjPptx.pptLayout = LAYOUTS[inLayout];
		}
		else {
			try { console.warn('UNKNOWN LAYOUT! Valid values = ' + Object.keys(LAYOUTS)); } catch(ex){}
		}
	}

	/**
	 * Sets the Presentation's Title
	 */
	this.setTitle = function setTitle(inStrTitle) {
		gObjPptx.title = inStrTitle || 'PptxGenJS Presentation';
	};

	/**
	 * Sets the Presentation's Author
	 */
	this.setAuthor = function setAuthor(inStrAuthor) {
		gObjPptx.author = inStrAuthor || 'PptxGenJS';
	};

	/**
	 * DESC: Sets the Presentation's Revision
	 * NOTE: PowerPoint requires `revision` be: number only (without "." or ",") otherwise, PPT will throw errors upon opening Presentation.
	 */
	this.setRevision = function setRevision(inStrRevision) {
		gObjPptx.revision = inStrRevision || '1';
		gObjPptx.revision = gObjPptx.revision.replace(/[\.\,\-]+/gi,'');
		if ( isNaN(gObjPptx.revision) ) gObjPptx.revision = '1';
	};

	/**
	 * Sets the Presentation's Subject
	 */
	this.setSubject = function setSubject(inStrSubject) {
		gObjPptx.subject = inStrSubject || 'PptxGenJS Presentation';
	};

	/**
	 * Sets the Presentation's Company
	 */
	this.setCompany = function setCompany(inStrCompany) {
		gObjPptx.company = inStrCompany || 'PptxGenJS';
	};

	/**
	 * Export the Presentation to an .pptx file
	 * @param {string} [inStrExportName] - Filename to use for the export
	 */
	this.save = function save(inStrExportName, callback) {
		var intRels = 0, arrRelsDone = [];

		// STEP 1: Set export title (if any)
		if ( inStrExportName ) gObjPptx.fileName = inStrExportName;

		// STEP 2: Read/Encode Images
		// B: Total all physical rels across the Presentation
		// PERF: Only send unique paths for encoding (encoding func will find and fill *ALL* matching paths across the Presentation)
		gObjPptx.slides.forEach(function(slide,idx){
			slide.rels.forEach(function(rel,idy){
				// Read and Encode each image into base64 for use in export
				if ( rel.type != 'online' && rel.type != 'chart' && !rel.data && $.inArray(rel.path, arrRelsDone) == -1 ) {
					// Node encoding is syncronous, so we can load all images here, then call export with a callback (if any)
					if ( NODEJS ) {
						try {
							var bitmap = fs.readFileSync(rel.path);
							rel.data = new Buffer(bitmap).toString('base64');
						}
						catch(ex) {
							console.error('ERROR: Unable to read media: '+rel.path);
							rel.data = IMG_BROKEN;
						}
					}
					else {
						intRels++;
						convertImgToDataURLviaCanvas(rel);
						arrRelsDone.push(rel.path);
					}
				}
			});
		});

		// STEP 3: Export now if there's no images to encode (otherwise, last async imgConvert call above will call exportFile)
		if ( intRels == 0 ) doExportPresentation(callback);
	};

	/**
	 * Add a new Slide to the Presentation
	 * @returns {Object[]} slideObj - The new Slide object
	 */
	this.addNewSlide = function addNewSlide(inMaster, inMasterOpts) {
		var inMasterOpts = ( inMasterOpts && typeof inMasterOpts === 'object' ? inMasterOpts : {} );
		var slideObj = {};
		var slideNum = gObjPptx.slides.length;
		var slideObjNum = 0;
		var pageNum  = (slideNum + 1);

		// A: Add this SLIDE to PRESENTATION, Add default values as well
		gObjPptx.slides[slideNum] = {};
		gObjPptx.slides[slideNum].slide = slideObj;
		gObjPptx.slides[slideNum].name = 'Slide ' + pageNum;
		gObjPptx.slides[slideNum].numb = pageNum;
		gObjPptx.slides[slideNum].data = [];
		gObjPptx.slides[slideNum].rels = [];
		gObjPptx.slides[slideNum].slideNumberObj = null;
		gObjPptx.slides[slideNum].hasSlideNumber = false; // DEPRECATED

		// ==========================================================================
		// PUBLIC METHODS:
		// ==========================================================================

		slideObj.getPageNumber = function() {
			return pageNum;
		};

		// WARN: DEPRECATED: (leaves in 1.5 or 2.0 at latest)
		slideObj.hasSlideNumber = function( inBool ) {
			if ( inBool ) gObjPptx.slides[slideNum].hasSlideNumber = inBool;
			else return gObjPptx.slides[slideNum].hasSlideNumber;
		};
		slideObj.slideNumber = function( inObj ) {
			if ( inObj && typeof inObj === 'object' ) gObjPptx.slides[slideNum].slideNumberObj = inObj;
			else return gObjPptx.slides[slideNum].slideNumberObj;
		};

		/**
		 * Generate the chart based on input data.
		 *
		 * OOXML Chart Spec: ISO/IEC 29500-1:2016(E)
		 *
		 * @param {object} renderType should belong to: 'column', 'pie'
		 * @param {object} data a JSON object with follow the following format
		 * {
		 *   title: 'eSurvey chart',
		 *   data: [
		 *   	{
		 *			name: 'Income',
		 *			labels: ['2005', '2006', '2007', '2008', '2009'],
		 *			values: [23.5, 26.2, 30.1, 29.5, 24.6]
		 *		},
		 *		{
		 *			name: 'Expense',
		 *			labels: ['2005', '2006', '2007', '2008', '2009'],
		 *			values: [18.1, 22.8, 23.9, 25.1, 25]
		 *		}
		 *	 ]
		 * 	}
		 */
		slideObj.addChart = function ( inType, inData, inOpt ) {
			var intRels = 1;
			var options = ( inOpt && typeof inOpt === 'object' ? inOpt : {} );

			// STEP 1: TODO: check for reqd fields, correct type, etc
			// inType in CHART_TYPES
			// Array.isArray(inData)
			/*
			if ( Array.isArray(rel.data) && rel.data.length > 0 && typeof rel.data[0] === 'object'
				&& rel.data[0].labels && Array.isArray(rel.data[0].labels)
				&& rel.data[0].values && Array.isArray(rel.data[0].values) ) {
				obj = rel.data[0];
			}
			else {
				console.warn("USAGE: addChart( 'pie', [ {name:'Sales', labels:['Jan','Feb'], values:[10,20]} ], {x:1, y:1} )");
				return;
			}
			*/

			// STEP 2: Set vars for this Slide
			var slideObjNum = gObjPptx.slides[slideNum].data.length;
			var slideObjRels = gObjPptx.slides[slideNum].rels;

			// STEP 3: Set default options/decode user options
			// A: Core
			options.type = inType.name;
			options.x = (typeof options.x !== 'undefined' && options.x != null && !isNaN(options.x) ? options.x : 1);
			options.y = (typeof options.y !== 'undefined' && options.y != null && !isNaN(options.y) ? options.y : 1);
			options.w = (options.w || '50%');
			options.h = (options.h || '50%');

			// B: Options: misc
			if ( ['bar','col'].indexOf(options.barDir || '') < 0 ) options.barDir = 'col';
			// IMPORTANT: 'bestFit' will cause issues with PPT-Online in some cases, so defualt to 'ctr'!
			if ( ['bestFit','b','ctr','inBase','inEnd','l','outEnd','r','t'].indexOf(options.dataLabelPosition || '') < 0 ) options.dataLabelPosition = (options.type == 'pie' ? 'bestFit' : 'ctr');
			if ( ['b','l','r','t','tr'].indexOf(options.legendPos || '') < 0 ) options.legendPos = 'r';
			// barGrouping: "21.2.3.17 ST_Grouping (Grouping)"
			if ( ['clustered','standard','stacked','percentStacked'].indexOf(options.barGrouping || '') < 0 ) options.barGrouping = 'standard';
			if ( options.barGrouping.indexOf('tacked') > -1 ) {
				options.dataLabelPosition = 'ctr'; // IMPORTANT: PPT-Online will not open Presentation when 'outEnd' etc is used on stacked!
				if (!options.barGapWidthPct) options.barGapWidthPct = 50;
			}
			// lineDataSymbol: http://www.datypic.com/sc/ooxml/a-val-32.html
			// Spec has [plus,star,x] however neither PPT2013 nor PPT-Online support them
			if ( ['circle','dash','diamond','dot','none','square','triangle'].indexOf(options.lineDataSymbol || '') < 0 ) options.lineDataSymbol = 'circle';
			options.lineDataSymbolSize = ( options.lineDataSymbolSize && !isNaN(options.lineDataSymbolSize ) ? options.lineDataSymbolSize : 6 );

			// C: Options: plotArea
			options.showLabel   = (options.showLabel   == true || options.showLabel   == false ? options.showLabel   : false);
			options.showLegend  = (options.showLegend  == true || options.showLegend  == false ? options.showLegend  : false);
			options.showPercent = (options.showPercent == true || options.showPercent == false ? options.showPercent : true );
			options.showTitle   = (options.showTitle   == true || options.showTitle   == false ? options.showTitle   : false);
			options.showValue   = (options.showValue   == true || options.showValue   == false ? options.showValue   : false);

			// D: Options: chart
			options.barGapWidthPct = (!isNaN(options.barGapWidthPct) && options.barGapWidthPct >= 0 && options.barGapWidthPct <= 1000 ? options.barGapWidthPct : 150);
			options.chartColors = ( Array.isArray(options.chartColors) ? options.chartColors : (options.type == 'pie' ? PIECHART_COLORS : BARCHART_COLORS) );
			options.chartColorsOpacity = ( options.chartColorsOpacity && !isNaN(options.chartColorsOpacity) ? options.chartColorsOpacity : null );
			//
			options.border = ( options.border && typeof options.border === 'object' ? options.border : null );
			if ( options.border && (!options.border.pt || isNaN(options.border.pt)) ) options.border.pt = 1;
			if ( options.border && (!options.border.color || typeof options.border.color !== 'string' || options.border.color.length != 6) ) options.border.color = '363636';
			//
			options.dataBorder = ( options.dataBorder && typeof options.dataBorder === 'object' ? options.dataBorder : null );
			if ( options.dataBorder && (!options.dataBorder.pt || isNaN(options.dataBorder.pt)) ) options.dataBorder.pt = 0.75;
			if ( options.dataBorder && (!options.dataBorder.color || typeof options.dataBorder.color !== 'string' || options.dataBorder.color.length != 6) ) options.dataBorder.color = 'F9F9F9';
			//
			options.dataLabelFormatCode = ( options.dataLabelFormatCode && typeof options.dataLabelFormatCode === 'string' ? options.dataLabelFormatCode : (options.type == 'pie' ? '0%' : '#,##0') );
			//
			options.lineSize = ( typeof options.lineSize === 'number' ? options.lineSize : 2 );

			// STEP 4: Set props
			gObjPptx.slides[slideNum].data[slideObjNum] = {};
			gObjPptx.slides[slideNum].data[slideObjNum].type    = 'chart';
			gObjPptx.slides[slideNum].data[slideObjNum].options = options;

			// STEP 5: Add this chart to this Slide Rels (rId/rels count spans all slides! Count all images to get next rId)
			// NOTE: rId starts at 2 (hence the intRels+1 below) as slideLayout.xml is rId=1!
			gObjPptx.slides.forEach(function(slide,idx){ intRels += slide.rels.length; });
			slideObjRels.push({
				rId:     (intRels+1),
				data:    inData,
				opts:    options,
				type:    'chart',
				fileName:'chart'+ intRels +'.xml',
				Target:  '/ppt/charts/chart'+ intRels +'.xml'
			});
			gObjPptx.slides[slideNum].data[slideObjNum].chartRid = slideObjRels[slideObjRels.length-1].rId;

			// LAST: Return
			return this;
		}

		// WARN: DEPRECATED: Will soon take a single {object} as argument (per current docs 20161120)
		// FUTURE: slideObj.addImage = function(opt){
		// NOTE: Remote images (eg: "http://whatev.com/blah"/from web and/or remote server arent supported yet - we'd need to create an <img>, load it, then send to canvas: https://stackoverflow.com/questions/164181/how-to-fetch-a-remote-image-to-display-in-a-canvas)
		slideObj.addImage = function( strImagePath, intPosX, intPosY, intSizeX, intSizeY, strImageData ) {
			var intRels = 1;

			// FIRST: Set vars for this image (object param replaces positional args in 1.1.0)
			// FIXME: FUTURE: DEPRECATED: Only allow object param in 1.5 or 2.0
			if ( typeof strImagePath === 'object' ) {
				intPosX = (strImagePath.x || 0);
				intPosY = (strImagePath.y || 0);
				intSizeX = (strImagePath.cx || strImagePath.w || 0);
				intSizeY = (strImagePath.cy || strImagePath.h || 0);
				objHyperlink = (strImagePath.hyperlink || '');
				strImageData = (strImagePath.data || '');
				strImagePath = (strImagePath.path || ''); // IMPORTANT: This line must be last as were about to ovewrite ourself!
			}

			// REALITY-CHECK:
			if ( !strImagePath && !strImageData ) {
				console.error("ERROR: `addImage()` requires either 'data' or 'path' parameter!");
				return null;
			}
			else if ( strImageData && strImageData.toLowerCase().indexOf('base64,') == -1 ) {
				console.error("ERROR: Image `data` value lacks a base64 header! Ex: 'image/png;base64,NMP[...]')");
				return null;
			}

			// STEP 2: Set vars for this Slide
			var slideObjNum = gObjPptx.slides[slideNum].data.length;
			var slideObjRels = gObjPptx.slides[slideNum].rels;
			// Every image encoded via canvas>base64 is png (as of early 2017 no browser will produce other mime types)
			var strImgExtn = 'png';
			// However, pre-encoded images can be whatever mime-type they want (and good for them!)
			if ( strImageData && /image\/(\w+)\;/.exec(strImageData) && /image\/(\w+)\;/.exec(strImageData).length > 0 ) {
				strImgExtn = /image\/(\w+)\;/.exec(strImageData)[1];
			}
			// Node.js can read/base64-encode any image, so take at face value
			if ( NODEJS && strImagePath.indexOf('.') > -1 ) strImgExtn = strImagePath.split('.').pop();

			gObjPptx.slides[slideNum].data[slideObjNum]       = {};
			gObjPptx.slides[slideNum].data[slideObjNum].type  = 'image';
			gObjPptx.slides[slideNum].data[slideObjNum].image = (strImagePath || 'preencoded.png');

			// STEP 3: Set image properties & options
			// FIXME: Measure actual image when no intSizeX/intSizeY params passed
			// ....: This is an async process: we need to make getSizeFromImage use callback, then set H/W...
			// if ( !intSizeX || !intSizeY ) { var imgObj = getSizeFromImage(strImagePath);
			var imgObj = { width:1, height:1 };
			gObjPptx.slides[slideNum].data[slideObjNum].options    = {};
			gObjPptx.slides[slideNum].data[slideObjNum].options.x  = (intPosX  || 0);
			gObjPptx.slides[slideNum].data[slideObjNum].options.y  = (intPosY  || 0);
			gObjPptx.slides[slideNum].data[slideObjNum].options.cx = (intSizeX || imgObj.width );
			gObjPptx.slides[slideNum].data[slideObjNum].options.cy = (intSizeY || imgObj.height);

			// STEP 4: Add this image to this Slide Rels (rId/rels count spans all slides! Count all images to get next rId)
			// NOTE: rId starts at 2 (hence the intRels+1 below) as slideLayout.xml is rId=1!
			$.each(gObjPptx.slides, function(i,slide){ intRels += slide.rels.length; });
			slideObjRels.push({
				path: (strImagePath || 'preencoded'+strImgExtn),
				type: 'image/'+strImgExtn,
				extn: strImgExtn,
				data: (strImageData || ''),
				rId:  (intRels+1),
				Target: '../media/image'+ intRels +'.'+ strImgExtn
			});
			gObjPptx.slides[slideNum].data[slideObjNum].imageRid = slideObjRels[slideObjRels.length-1].rId;

			// STEP 5: (Issue#77) Hyperlink support
			if ( typeof objHyperlink === 'object' ) {
				if ( !objHyperlink.url || typeof objHyperlink.url !== 'string' ) console.log("ERROR: 'hyperlink.url is required and/or should be a string'");
				else {
					var intRelId = intRels+2;

					slideObjRels.push({
						type: 'hyperlink',
						data: 'dummy',
						rId:  intRelId,
						Target: objHyperlink.url
					});

					objHyperlink.rId = intRelId;
					gObjPptx.slides[slideNum].data[slideObjNum].hyperlink = objHyperlink;
				}
			}

			// LAST: Return this Slide
			return this;
		};

		slideObj.addMedia = function( opt ) {
			var intRels  = 1;
			var intPosX  = (opt.x || 0);
			var intPosY  = (opt.y || 0);
			var intSizeX = (opt.w || 2);
			var intSizeY = (opt.h || 2);
			var strData  = (opt.data || '');
			var strLink  = (opt.link || '');
			var strPath  = (opt.path || '');
			var strType  = (opt.type || "audio");
			var strExtn  = "mp3";

			// STEP 1: REALITY-CHECK
			if ( !strPath && !strData && strType != 'online' ) {
				console.error("ERROR: `addMedia()` requires either 'data' or 'path' values!");
				return null;
			}
			else if ( strData && strData.toLowerCase().indexOf('base64,') == -1 ) {
				console.error("ERROR: Media `data` value lacks a base64 header! Ex: 'video/mpeg;base64,NMP[...]')");
				return null;
			}
			// Online Video: requires `link`
			if ( strType == 'online' && !strLink ) {
				console.error('ERROR: online videos require `link` value')
				return null;
			}
			// Client-Browser: Cant base64 anything except png basically!
			if ( typeof window !== 'undefined' && window.location.href.indexOf('file:') == 0 && !strData && strType != 'online' ) {
				console.error('ERROR: Client browsers cannot encode media - use pre-encoded base64 `data` or use Node.js')
				return null;
			}

			// STEP 2: Set vars for this Slide
			var slideObjNum = gObjPptx.slides[slideNum].data.length;
			var slideObjRels = gObjPptx.slides[slideNum].rels;

			strType = ( strData ? strData.split(';')[0].split('/')[0] : strType );
			strExtn = ( strData ? strData.split(';')[0].split('/')[1] : strPath.split('.').pop() );

			gObjPptx.slides[slideNum].data[slideObjNum]       = {};
			gObjPptx.slides[slideNum].data[slideObjNum].type  = 'media';
			gObjPptx.slides[slideNum].data[slideObjNum].mtype = strType;
			gObjPptx.slides[slideNum].data[slideObjNum].media = (strPath || 'preencoded.mov');

			// STEP 3: Set media properties & options
			gObjPptx.slides[slideNum].data[slideObjNum].options    = {};
			gObjPptx.slides[slideNum].data[slideObjNum].options.x  = intPosX;
			gObjPptx.slides[slideNum].data[slideObjNum].options.y  = intPosY;
			gObjPptx.slides[slideNum].data[slideObjNum].options.cx = intSizeX;
			gObjPptx.slides[slideNum].data[slideObjNum].options.cy = intSizeY;

			// STEP 4: Add this media to this Slide Rels (rId/rels count spans all slides! Count all media to get next rId)
			// NOTE: rId starts at 2 (hence the intRels+1 below) as slideLayout.xml is rId=1!
			$.each(gObjPptx.slides, function(i,slide){ intRels += slide.rels.length; });

			if ( strType == 'online' ) {
				slideObjRels.push({
					path: (strPath || 'preencoded'+strExtn),
					type: 'online',
					extn: strExtn,
					data: 'dummy',
					rId:  (intRels+1),
					Target: strLink
				});
				gObjPptx.slides[slideNum].data[slideObjNum].mediaRid = slideObjRels[slideObjRels.length-1].rId;
				// Add preview/overlay image
				slideObjRels.push({
					data: IMG_PLAYBTN,
					path: 'preencoded.png',
					type: 'image/png',
					extn: 'png',
					rId:  (intRels+2),
					Target: '../media/image' + intRels + '.png'
				});
			}
			else {
				// Audio/Video files consume *TWO* rId's:
				// <Relationship Id="rId2" Target="../media/media1.mov" Type="http://schemas.openxmlformats.org/officeDocument/2006/relationships/video"/>
			    // <Relationship Id="rId3" Target="../media/media1.mov" Type="http://schemas.microsoft.com/office/2007/relationships/media"/>
				slideObjRels.push({
					path: (strPath || 'preencoded'+strExtn),
					type: strType+'/'+strExtn,
					extn: strExtn,
					data: (strData || ''),
					rId:  (intRels+1),
					Target: '../media/media' + intRels + '.' + strExtn
				});
				gObjPptx.slides[slideNum].data[slideObjNum].mediaRid = slideObjRels[slideObjRels.length-1].rId;
				slideObjRels.push({
					path: (strPath || 'preencoded'+strExtn),
					type: strType+'/'+strExtn,
					extn: strExtn,
					data: (strData || ''),
					rId:  (intRels+2),
					Target: '../media/media' + intRels + '.' + strExtn
				});
				// Add preview/overlay image
				slideObjRels.push({
					data: IMG_PLAYBTN,
					path: 'preencoded.png',
					type: 'image/png',
					extn: 'png',
					rId:  (intRels+3),
					Target: '../media/image' + intRels + '.png'
				});
			}

			// LAST: Return this Slide
			return this;
		}

		slideObj.addShape = function( shape, opt ) {
			var options = ( typeof opt === 'object' ? opt : {} );

			if ( !shape || typeof shape !== 'object' ) {
				console.log("ERROR: Missing/Invalid shape parameter! Example: `addShape(pptx.shapes.LINE, {x:1, y:1, w:1, h:1});` ");
				return;
			}

			// STEP 1: Grab Slide object count
			slideObjNum = gObjPptx.slides[slideNum].data.length;

			// STEP 2: Set props
			gObjPptx.slides[slideNum].data[slideObjNum] = {};
			gObjPptx.slides[slideNum].data[slideObjNum].type = 'text';
			gObjPptx.slides[slideNum].data[slideObjNum].options = options;

			// STEP 3: Set option defaults
			options.shape     = shape;
			options.x         = ( options.x || (options.x == 0 ? 0 : 1) );
			options.y         = ( options.y || (options.y == 0 ? 0 : 1) );
			options.w         = ( options.w || 1.0 );
			options.h         = ( options.h || (shape.name == 'line' ? 0 : 1.0) );
			options.line      = ( options.line || (shape.name == 'line' ? '333333' : null) );
			options.line_size = ( options.line_size || (shape.name == 'line' ? 1 : null) );
			if ( ['dash','dashDot','lgDash','lgDashDot','lgDashDotDot','solid','sysDash','sysDot'].indexOf(options.line_dash || '') < 0 ) options.line_dash = 'solid';

			// LAST: Return
			return this;
		};

		// RECURSIVE: (sometimes)
		// WARN: DEPRECATED: Will soon combine 2nd and 3rd arguments into single {object} (20161216-v1.1.2) (1.5 or 2.0 at the latest)
		// FUTURE: slideObj.addTable = function(arrTabRows, inOpt){
		slideObj.addTable = function( arrTabRows, inOpt, tabOpt ) {
			var opt = ( inOpt && typeof inOpt === 'object' ? inOpt : {} );
			for (var attr in tabOpt) { opt[attr] = tabOpt[attr]; } // FIXME: DEPRECATED: merge opts for now for non-breaking fix (20161216)

			// STEP 1: REALITY-CHECK
			if ( arrTabRows == null || arrTabRows.length == 0 || !Array.isArray(arrTabRows) ) {
				try { console.warn('[warn] addTable: Array expected! USAGE: slide.addTable( [rows], {options} );'); } catch(ex){}
				return null;
			}

			// STEP 2: Row setup: Handle case where user passed in a simple 1-row array. EX: `["cell 1", "cell 2"]`
			//var arrRows = $.extend(true,[],arrTabRows);
			//if ( !Array.isArray(arrRows[0]) ) arrRows = [ $.extend(true,[],arrTabRows) ];
			var arrRows = arrTabRows;
			if ( !Array.isArray(arrRows[0]) ) arrRows = [ arrTabRows ];

			// STEP 3: Set options
			opt.x          = getSmartParseNumber( (opt.x || (EMU/2)), 'X' );
			opt.y          = getSmartParseNumber( (opt.y || EMU), 'Y' );
			opt.cy         = opt.h || opt.cy; // NOTE: Dont set default `cy` - leaving it null triggers auto-rowH in `makeXMLSlide()`
			if ( opt.cy ) opt.cy = getSmartParseNumber( opt.cy, 'Y' );
			opt.h          = opt.cy;
			opt.autoPage   = ( opt.autoPage == false ? false : true );
			opt.font_size  = opt.font_size || DEF_FONT_SIZE;
			opt.lineWeight = ( typeof opt.lineWeight !== 'undefined' && !isNaN(Number(opt.lineWeight)) ? Number(opt.lineWeight) : 0 );
			opt.margin     = (opt.marginPt || opt.margin); // (Legacy Support/DEPRECATED)
			opt.margin     = (opt.margin == 0 || opt.margin ? opt.margin : DEF_CELL_MARGIN_PT);
			if ( !isNaN(opt.margin) ) opt.margin = [Number(opt.margin), Number(opt.margin), Number(opt.margin), Number(opt.margin)]
			if ( opt.lineWeight > 1 ) opt.lineWeight = 1;
			else if ( opt.lineWeight < -1 ) opt.lineWeight = -1;
			// Set default color if needed (table option > inherit from Slide > default to black)
			if ( !opt.color ) opt.color = opt.color || this.color || '000000';

			// Set/Calc table width
			// Get slide margins - start with default values, then adjust if master or slide margins exist
			var arrTableMargin = DEF_SLIDE_MARGIN_IN;
			// Case 1: Master margins
			if ( inMaster && typeof inMaster.margin !== 'undefined' ) {
				if ( Array.isArray(inMaster.margin) ) arrTableMargin = inMaster.margin;
				else if ( !isNaN(Number(inMaster.margin)) ) arrTableMargin = [Number(inMaster.margin), Number(inMaster.margin), Number(inMaster.margin), Number(inMaster.margin)];
			}
			// Case 2: Table margins
			/* FIXME: add `margin` option to slide options
				else if ( slideObj.margin ) {
					if ( Array.isArray(slideObj.margin) ) arrTableMargin = slideObj.margin;
					else if ( !isNaN(Number(slideObj.margin)) ) arrTableMargin = [Number(slideObj.margin), Number(slideObj.margin), Number(slideObj.margin), Number(slideObj.margin)];
				}
			*/

			// Calc table width depending upon what data we have - several scenarios exist (including bad data, eg: colW doesnt match col count)
			if ( opt.w || opt.cx ) {
				opt.cx = getSmartParseNumber( (opt.w || opt.cx), 'X' );
				opt.w = opt.cx;
			}
			else if ( opt.colW ) {
				if ( typeof opt.colW === 'string' || typeof opt.colW === 'number' ) {
					opt.cx = Math.floor(Number(opt.colW) * arrRows[0].length);
					opt.w = opt.cx;
				}
				else if ( opt.colW && Array.isArray(opt.colW) && opt.colW.length != arrRows[0].length ) {
					console.warn('addTable: colW.length != data.length! Defaulting to evenly distributed col widths.');

					var numColWidth = Math.floor( ( (gObjPptx.pptLayout.width/EMU) - arrTableMargin[1] - arrTableMargin[3] ) / arrRows[0].length );
					opt.colW = [];
					for (var idx=0; idx<arrRows[0].length; idx++) { opt.colW.push( numColWidth ); }
					opt.cx = Math.floor(numColWidth * arrRows[0].length);
					opt.w = opt.cx;
				}
			}
			else {
				var numTabWidth = ( (gObjPptx.pptLayout.width/EMU) - arrTableMargin[1] - arrTableMargin[3] );
				opt.cx = Math.floor(numTabWidth);
				opt.w = opt.cx;
			}

			// STEP 4: Convert units to EMU now (we use different logic in makeSlide->table - smartCalc is not used)
			if ( opt.x            < 20 ) opt.x  = inch2Emu(opt.x);
			if ( opt.y            < 20 ) opt.y  = inch2Emu(opt.y);
			if ( opt.cx           < 20 ) opt.cx = inch2Emu(opt.cx);
			if ( opt.cy && opt.cy < 20 ) opt.cy = inch2Emu(opt.cy);

			// STEP 5: Check for fine-grained formatting, disable auto-page when found
			// Since genXmlTextBody already checks for text array ( text:[{},..{}] ) we're done!
			// Text in individual cells will be formatted as they are added by calls to genXmlTextBody within table builder
			arrRows.forEach(function(row,rIdx){
				row.forEach(function(cell,cIdx){
					if ( cell && cell.text && Array.isArray(cell.text) ) opt.autoPage = false;
				});
			});

			// STEP 6: Create hyperlink rels
			createHyperlinkRels(arrRows, gObjPptx.slides[slideNum].rels);

			// STEP 7: Auto-Paging: (via {options} and used internally)
			// (used internally by `addSlidesForTable()` to not engage recursion - we've already paged the table data, just add this one)
			if ( opt && opt.autoPage == false ) {
				// Add data (NOTE: Use `extend` to avoid mutation)
				gObjPptx.slides[slideNum].data[gObjPptx.slides[slideNum].data.length] = {
					type:       'table',
					arrTabRows: arrRows,
					options:    $.extend(true,{},opt)
				};
			}
			else {
				// Loop over rows and create 1-N tables as needed (ISSUE#21)
				getSlidesForTableRows(arrRows,opt).forEach(function(arrRows,idx){
					// A: Create new Slide when needed, otherwise, use existing (NOTE: More than 1 table can be on a Slide, so we will go up AND down the Slide chain)
					var currSlide = ( !gObjPptx.slides[slideNum+idx] ? addNewSlide(inMaster, inMasterOpts) : gObjPptx.slides[slideNum+idx].slide );

					// B: Reset opt.y to `option`/`margin` after first Slide (ISSUE#43, ISSUE#47, ISSUE#48)
					if ( idx > 0 ) opt.y = inch2Emu( opt.newPageStartY || arrTableMargin[0] );

					// C: Add this table to new Slide
					opt.autoPage = false;
					currSlide.addTable(arrRows, $.extend(true,{},opt));
				});
			}

			// LAST: Return this Slide
			return this;
		};

		slideObj.addText = function( inText, options ) {
			var opt = ( options && typeof options === 'object' ? options : {} );
			var text = ( inText || '' );
			if ( Array.isArray(text) && text.length == 0 ) text = '';

			// STEP 1: Grab Slide object count
			slideObjNum = gObjPptx.slides[slideNum].data.length;

			// STEP 2: Set some options
			// Set color (options > inherit from Slide > default to black)
			opt.color = ( opt.color || this.color || '000000' );

			// ROBUST: Convert attr values that will likely be passed by users to valid OOXML values
			if ( opt.valign ) opt.valign = opt.valign.toLowerCase().replace(/^c.*/i,'ctr').replace(/^m.*/i,'ctr').replace(/^t.*/i,'t').replace(/^b.*/i,'b');
			if ( opt.align  ) opt.align  = opt.align.toLowerCase().replace(/^c.*/i,'center').replace(/^m.*/i,'center').replace(/^l.*/i,'left').replace(/^r.*/i,'right');

			// ROBUST: Set rational values for some shadow props if needed
			if ( opt.shadow ) {
				// OPT: `type`
				if ( opt.shadow.type != 'outer' && opt.shadow.type != 'inner' ) {
					console.warn('Warning: shadow.type options are `outer` or `inner`.');
					opt.type = 'outer';
				}

				// OPT: `angle`
				if ( opt.shadow.angle ) {
					// A: REALITY-CHECK
					if ( isNaN(Number(opt.shadow.angle)) || opt.shadow.angle < 0 || opt.shadow.angle > 359 ) {
						console.warn('Warning: shadow.angle can only be 0-359');
						opt.shadow.angle = 270;
					}

					// B: ROBUST: Cast any type of valid arg to int: '12', 12.3, etc. -> 12
					opt.angle = Math.round(Number(opt.shadow.angle));
				}

				// OPT: `opacity`
				if ( opt.shadow.opacity ) {
					// A: REALITY-CHECK
					if ( isNaN(Number(opt.shadow.opacity)) || opt.shadow.opacity < 0 || opt.shadow.opacity > 1 ) {
						console.warn('Warning: shadow.opacity can only be 0-1');
						opt.shadow.opacity = 0.75;
					}

					// B: ROBUST: Cast any type of valid arg to int: '12', 12.3, etc. -> 12
					opt.opacity = Number(opt.shadow.opacity)
				}
			}

			// STEP 3: Set props
			gObjPptx.slides[slideNum].data[slideObjNum] = {};
			gObjPptx.slides[slideNum].data[slideObjNum].type = 'text';
			gObjPptx.slides[slideNum].data[slideObjNum].text = text;

			// STEP 4: Set options
			gObjPptx.slides[slideNum].data[slideObjNum].options = opt;
			if ( opt.shape && opt.shape.name == 'line' ) {
				opt.line      = (opt.line      || '333333' );
				opt.line_size = (opt.line_size || 1 );
			}
			gObjPptx.slides[slideNum].data[slideObjNum].options.bodyProp = {};
			gObjPptx.slides[slideNum].data[slideObjNum].options.bodyProp.autoFit = (opt.autoFit || false); // If true, shape will collapse to text size (Fit To Shape)
			gObjPptx.slides[slideNum].data[slideObjNum].options.bodyProp.anchor = (opt.valign || 'ctr'); // VALS: [t,ctr,b]
			gObjPptx.slides[slideNum].data[slideObjNum].options.lineSpacing = (opt.lineSpacing && !isNaN(opt.lineSpacing) ? opt.lineSpacing : null);

			if ( (opt.inset && !isNaN(Number(opt.inset))) || opt.inset == 0 ) {
				gObjPptx.slides[slideNum].data[slideObjNum].options.bodyProp.lIns = inch2Emu(opt.inset);
				gObjPptx.slides[slideNum].data[slideObjNum].options.bodyProp.rIns = inch2Emu(opt.inset);
				gObjPptx.slides[slideNum].data[slideObjNum].options.bodyProp.tIns = inch2Emu(opt.inset);
				gObjPptx.slides[slideNum].data[slideObjNum].options.bodyProp.bIns = inch2Emu(opt.inset);
			}

			// STEP 5: Create hyperlink rels
			createHyperlinkRels(text, gObjPptx.slides[slideNum].rels);

			// LAST: Return
			return this;
		};

		// ==========================================================================
		// POST-METHODS:
		// ==========================================================================

		// Add Master-Slide objects (if any)
		if ( inMaster && typeof inMaster === 'object' ) {
			// Add Slide Master objects in order
			$.each(inMaster, function(key,val){
				// ISSUE#7: Allow bkgd image/color override on Slide-level
				if ( key == 'bkgd' && inMasterOpts.bkgd ) val = inMasterOpts.bkgd;

				// Background color/image
				// DEPRECATED `src` is replaced by `path` in v1.5.0
				if ( key == 'bkgd' && typeof val === 'object' && (val.src || val.path || val.data) ) {
					// Allow the use of only the data key (no src reqd)
					val.src = val.src || val.path || null;
					if (!val.src) val.src = 'preencoded.png';
					var slideObjRels = gObjPptx.slides[slideNum].rels;
					var strImgExtn = val.src.substring( val.src.indexOf('.')+1 ).toLowerCase();
					if ( strImgExtn == 'jpg' ) strImgExtn = 'jpeg';
					if ( strImgExtn == 'gif' ) strImgExtn = 'png'; // MS-PPT: canvas.toDataURL for gif comes out image/png, and PPT will show "needs repair" unless we do this
					// FIXME: The next few lines are copies from .addImage above. A bad idea thats already bit me once! So of course it's makred as future :)
					var intRels = 1;
					for ( var idx=0; idx<gObjPptx.slides.length; idx++ ) { intRels += gObjPptx.slides[idx].rels.length; }
					slideObjRels.push({
						path: val.src,
						type: 'image/'+strImgExtn,
						extn: strImgExtn,
						data: (val.data || ''),
						rId: (intRels+1),
						Target: '../media/image' + intRels + '.' + strImgExtn
					});
					slideObj.bkgdImgRid = slideObjRels[slideObjRels.length-1].rId;
				}
				else if ( key == 'bkgd' && val && typeof val === 'string' ) {
					slideObj.back = val;
				}

				// Images **DEPRECATED** (v1.5.0)
				if ( key == "images" && Array.isArray(val) && val.length > 0 ) {
					$.each(val, function(i,image){
						slideObj.addImage({
							data: (image.data || ''),
							path: (image.path || image.src || ''),
							x: inch2Emu(image.x),
							y: inch2Emu(image.y),
							w: inch2Emu(image.w || image.cx),
							h: inch2Emu(image.h || image.cy)
						});
					});
				}

				// Shapes **DEPRECATED** (v1.5.0)
				if ( key == "shapes" && Array.isArray(val) && val.length > 0 ) {
					$.each(val, function(i,shape){
						// 1: Grab all options (x, y, color, etc.)
						var objOpts = {};
						$.each(Object.keys(shape), function(i,key){ if ( shape[key] != 'type' ) objOpts[key] = shape[key]; });
						// 2: Create object using 'type'
						if      ( shape.type == 'text'      ) slideObj.addText(shape.text, objOpts);
						else if ( shape.type == 'line'      ) slideObj.addShape(gObjPptxShapes.LINE, objOpts);
						else if ( shape.type == 'rectangle' ) slideObj.addShape(gObjPptxShapes.RECTANGLE, objOpts);
					});
				}

				// Add all Slide Master objects in the order they were given (Issue#53)
				if ( key == "objects" && Array.isArray(val) && val.length > 0 ) {
					val.forEach(function(object,idx){
						var key = Object.keys(object)[0];
						if      ( MASTER_OBJECTS[key] && key == 'chart' ) slideObj.addChart( CHART_TYPES[(object.chart.type||'').toUpperCase()], object.chart.data, object.chart.opts );
						else if ( MASTER_OBJECTS[key] && key == 'image' ) slideObj.addImage(object[key]);
						else if ( MASTER_OBJECTS[key] && key == 'line'  ) slideObj.addShape(gObjPptxShapes.LINE, object[key]);
						else if ( MASTER_OBJECTS[key] && key == 'rect'  ) slideObj.addShape(gObjPptxShapes.RECTANGLE, object[key]);
						else if ( MASTER_OBJECTS[key] && key == 'text'  ) slideObj.addText(object[key].text, object[key].options);
					});
				}
			});

			// Add Slide Numbers
			if ( typeof inMaster.isNumbered !== 'undefined' ) slideObj.hasSlideNumber(inMaster.isNumbered); // DEPRECATED
			if ( inMaster.slideNumber && typeof inMaster.slideNumber === 'object' ) slideObj.slideNumber(inMaster.slideNumber);
			else if ( inMasterOpts.slideNumber && typeof inMasterOpts.slideNumber === 'object' ) slideObj.slideNumber(inMasterOpts.slideNumber);
		}

		// LAST: Return this Slide
		return slideObj;
	};

	/**
	 * Reproduces an HTML table as a PowerPoint table - including column widths, style, etc. - creates 1 or more slides as needed
	 * "Auto-Paging is the future!" --Elon Musk
	 * @param {string} tabEleId - The HTML Element ID of the table
	 * @param {array} inOpts - An array of options (e.g.: tabsize)
	 */
	this.addSlidesForTable = function addSlidesForTable(tabEleId, inOpts) {
		var api = this;
		var opts = inOpts || {};
		var arrObjTabHeadRows = [], arrObjTabBodyRows = [], arrObjTabFootRows = [];
		var arrObjSlides = [], arrRows = [], arrColW = [], arrTabColW = [];
		var intTabW = 0, emuTabCurrH = 0;

		// REALITY-CHECK:
		if ( $('#'+tabEleId).length == 0 ) { console.error('Table "'+tabEleId+'" does not exist!'); return; }

		var arrInchMargins = [0.5, 0.5, 0.5, 0.5]; // TRBL-style
		opts.margin = (opts.marginPt || opts.margin); // (Legacy Support/DEPRECATED)
		opts.margin = (opts.margin || opts.margin == 0 ? opts.margin : 0.5);
		if ( opts && opts.master && opts.master.margin && gObjPptxMasters) {
			if ( Array.isArray(opts.master.margin) ) arrInchMargins = opts.master.margin;
			else if ( !isNaN(opts.master.margin) ) arrInchMargins = [opts.master.margin, opts.master.margin, opts.master.margin, opts.master.margin];
			opts.margin = arrInchMargins;
		}
		else if ( opts && opts.margin ) {
			if ( Array.isArray(opts.margin) ) arrInchMargins = opts.margin;
			else if ( !isNaN(opts.margin) ) arrInchMargins = [opts.margin, opts.margin, opts.margin, opts.margin];
		}
		var emuSlideTabW = ( opts.w ? inch2Emu(opts.w) : (gObjPptx.pptLayout.width  - inch2Emu(arrInchMargins[1] + arrInchMargins[3])) );
		var emuSlideTabH = ( opts.h ? inch2Emu(opts.h) : (gObjPptx.pptLayout.height - inch2Emu(arrInchMargins[0] + arrInchMargins[2])) );

		// STEP 1: Grab table col widths
		$.each(['thead','tbody','tfoot'], function(i,val){
			if ( $('#'+tabEleId+' > '+val+' > tr').length > 0 ) {
				$('#'+tabEleId+' > '+val+' > tr:first-child').find('> th, > td').each(function(i,cell){
					// FIXME: This is a hack - guessing at col widths when colspan
					if ( $(this).attr('colspan') ) {
						for (var idx=0; idx<$(this).attr('colspan'); idx++ ) {
							arrTabColW.push( Math.round($(this).outerWidth()/$(this).attr('colspan')) );
						}
					}
					else {
						arrTabColW.push( $(this).outerWidth() );
					}
				});
				return false; // break out of .each loop
			}
		});
		$.each(arrTabColW, function(i,colW){ intTabW += colW; });

		// STEP 2: Calc/Set column widths by using same column width percent from HTML table
		$.each(arrTabColW, function(i,colW){
			( $('#'+tabEleId+' thead tr:first-child th:nth-child('+ (i+1) +')').data('pptx-min-width') )
				? arrColW.push( $('#'+tabEleId+' thead tr:first-child th:nth-child('+ (i+1) +')').data('pptx-min-width') )
				: arrColW.push( Number(((emuSlideTabW * (colW / intTabW * 100) ) / 100 / EMU).toFixed(2)) );
		});

		// STEP 3: Iterate over each table element and create data arrays (text and opts)
		// NOTE: We create 3 arrays instead of one so we can loop over body then show header/footer rows on first and last page
		$.each(['thead','tbody','tfoot'], function(i,val){
			$('#'+tabEleId+' > '+val+' > tr').each(function(i,row){
				var arrObjTabCells = [];
				$(row).find('> th, > td').each(function(i,cell){
					// A: Get RGB text/bkgd colors
					var arrRGB1 = [];
					var arrRGB2 = [];
					arrRGB1 = $(cell).css('color').replace(/\s+/gi,'').replace('rgba(','').replace('rgb(','').replace(')','').split(',');
					arrRGB2 = $(cell).css('background-color').replace(/\s+/gi,'').replace('rgba(','').replace('rgb(','').replace(')','').split(',');
					// ISSUE#57: jQuery default is this rgba value of below giving unstyled tables a black bkgd, so use white instead (FYI: if cell has `background:#000000` jQuery returns 'rgb(0, 0, 0)', so this soln is pretty solid)
					if ( $(cell).css('background-color') == 'rgba(0, 0, 0, 0)' || $(cell).css('background-color') == 'transparent' ) arrRGB2 = [255,255,255];

					// B: Create option object
					var objOpts = {
						font_size: $(cell).css('font-size').replace(/\D/gi,''),
						bold:      (( $(cell).css('font-weight') == "bold" || Number($(cell).css('font-weight')) >= 500 ) ? true : false),
						color:     rgbToHex( Number(arrRGB1[0]), Number(arrRGB1[1]), Number(arrRGB1[2]) ),
						fill:      rgbToHex( Number(arrRGB2[0]), Number(arrRGB2[1]), Number(arrRGB2[2]) )
					};
					if ( $.inArray($(cell).css('text-align'), ['left','center','right','start','end']) > -1 ) objOpts.align = $(cell).css('text-align').replace('start','left').replace('end','right');
					if ( $.inArray($(cell).css('vertical-align'), ['top','middle','bottom']) > -1 ) objOpts.valign = $(cell).css('vertical-align');

					// C: Add padding [margin] (if any)
					// NOTE: Margins translate: px->pt 1:1 (e.g.: a 20px padded cell looks the same in PPTX as 20pt Text Inset/Padding)
					if ( $(cell).css('padding-left') ) {
						objOpts.margin = [];
						$.each(['padding-top', 'padding-right', 'padding-bottom', 'padding-left'],function(i,val){
							objOpts.margin.push( Math.round($(cell).css(val).replace(/\D/gi,'')) );
						});
					}

					// D: Add colspan (if any)
					if ( $(cell).attr('colspan') ) objOpts.colspan = $(cell).attr('colspan');

					// E: Add border (if any)
					if ( $(cell).css('border-top-width') || $(cell).css('border-right-width') || $(cell).css('border-bottom-width') || $(cell).css('border-left-width') ) {
						objOpts.border = [];
						$.each(['top','right','bottom','left'], function(i,val){
							var intBorderW = Math.round( Number($(cell).css('border-'+val+'-width').replace('px','')) );
							var arrRGB = [];
							arrRGB = $(cell).css('border-'+val+'-color').replace(/\s+/gi,'').replace('rgba(','').replace('rgb(','').replace(')','').split(',');
							var strBorderC = rgbToHex( Number(arrRGB[0]), Number(arrRGB[1]), Number(arrRGB[2]) );
							objOpts.border.push( {pt:intBorderW, color:strBorderC} );
						});
					}

					// F: Massage cell text so we honor linebreak tag as a line break during line parsing
					var $cell2 = $(cell).clone();
					$cell2.html( $(cell).html().replace(/<br[^>]*>/gi,'\n') );

					// LAST: Add cell
					arrObjTabCells.push({
						text: $.trim( $cell2.text() ),
						opts: objOpts
					});
				});
				switch (val) {
					case 'thead': arrObjTabHeadRows.push( arrObjTabCells ); break;
					case 'tbody': arrObjTabBodyRows.push( arrObjTabCells ); break;
					case 'tfoot': arrObjTabFootRows.push( arrObjTabCells ); break;
					default:
				}
			});
		});

		// STEP 4: NOTE: `margin` is "cell margin (pt)" everywhere else tables are used, so explicitly convert to "slide margin" here
		if (opts.margin) {
			opts.slideMargin = opts.margin;
			delete(opts.margin);
		}
		// STEP 5: Break table into Slides as needed
		// Pass head-rows as there is an option to add to each table and the parse func needs this daa to fulfill that option
		opts.arrObjTabHeadRows = arrObjTabHeadRows || '';
		opts.colW = arrColW;

		getSlidesForTableRows( arrObjTabHeadRows.concat(arrObjTabBodyRows).concat(arrObjTabFootRows), opts )
		.forEach(function(arrTabRows,i){
			// A: Create new Slide
			var newSlide = ( opts.master && gObjPptxMasters ? api.addNewSlide(opts.master) : api.addNewSlide() );

			// B: Add table to Slide
			newSlide.addTable(arrTabRows, {x:(opts.x || arrInchMargins[3]), y:(opts.y || arrInchMargins[0]), cx:(emuSlideTabW/EMU), colW:arrColW, autoPage:false});

			// C: Add any additional objects
			if ( opts.addImage ) newSlide.addImage({ path:opts.addImage.url, x:opts.addImage.x, y:opts.addImage.y, w:opts.addImage.w, h:opts.addImage.h });
			if ( opts.addShape ) newSlide.addShape( opts.addShape.shape, (opts.addShape.opts || {}) );
			if ( opts.addTable ) newSlide.addTable( opts.addTable.rows,  (opts.addTable.opts || {}) );
			if ( opts.addText  ) newSlide.addText(  opts.addText.text,   (opts.addText.opts  || {}) );
		});
	}
};

// [Node.js] support
if ( NODEJS ) {
	// A: Load depdendencies
	var fs = require("fs");
	var $ = require("jquery-node");
	var JSZip = require("jszip");
	var sizeOf = require("image-size");

	// B: Export module
	module.exports = new PptxGenJS();
}<|MERGE_RESOLUTION|>--- conflicted
+++ resolved
@@ -290,10 +290,10 @@
 							strSharedStrings += '<sst xmlns="http://schemas.openxmlformats.org/spreadsheetml/2006/main" count="'+ (rel.data[0].labels.length + rel.data.length + 1) +'" uniqueCount="'+ (rel.data[0].labels.length + rel.data.length +1) +'">'
 
 							// A: Add Labels
-							rel.data[0].labels.forEach(function(label,idx){ strSharedStrings += '<si><t>'+ label +'</t></si>'; });
+								rel.data[0].labels.forEach(function(label,idx){ strSharedStrings += '<si><t>'+ label +'</t></si>'; });
 
 							// B: Add Series
-							rel.data.forEach(function(objData,idx){ strSharedStrings += '<si><t>'+ (objData.name || ' ') +'</t></si>'; });
+									rel.data.forEach(function(objData,idx){ strSharedStrings += '<si><t>'+ (objData.name || ' ') +'</t></si>'; });
 
 							// C: Add 'blank' for A1
 							strSharedStrings += '<si><t xml:space="preserve"></t></si>';
@@ -322,54 +322,54 @@
 						strSheetXml += '<sheetViews><sheetView tabSelected="1" workbookViewId="0"><selection activeCell="B1" sqref="B1"/></sheetView></sheetViews>';
 						strSheetXml += '<sheetFormatPr defaultRowHeight="15"/>';
 						strSheetXml += '<cols>';
-						strSheetXml += '<col min="10" max="100" width="20" customWidth="1"/>';
+						strSheetXml += '  <col min="10" max="100" width="20" customWidth="1"/>';
 						rel.data[0].labels.forEach(function(){ strSheetXml += '<col min="10" max="100" width="10" customWidth="1"/>' });
 						strSheetXml += '</cols>';
 						strSheetXml += '<sheetData>';
 
-						/* EX: INPUT: `rel.data`
-						[
-							{ name:'Red', labels:['Jan..May-17'], values:[11,13,14,15,16] },
-							{ name:'Amb', labels:['Jan..May-17'], values:[22, 6, 7, 8, 9] },
-							{ name:'Grn', labels:['Jan..May-17'], values:[33,32,42,53,63] }
-						];
-						*/
-						/* EX: OUTPUT: lineChart Worksheet:
-							-|---A---|--B--|--C--|--D--|
-							1|       | Red | Amb | Grn |
-							2|Jan-17 |   11|   22|   33|
-							3|Feb-17 |   55|   43|   70|
-							4|Mar-17 |   56|  143|   99|
-							5|Apr-17 |   65|    3|  120|
-							6|May-17 |   75|   93|  170|
-							-|-------|-----|-----|-----|
-						*/
-
-						// A: Create header row first (NOTE: Start at index=1 as headers cols start with 'B')
-						strSheetXml += '<row r="1">';
-						strSheetXml += '<c r="A1" t="s"><v>'+ (rel.data.length + rel.data[0].labels.length) +'</v></c>';
+							/* EX: INPUT: `rel.data`
+							[
+								{ name:'Red', labels:['Jan..May-17'], values:[11,13,14,15,16] },
+								{ name:'Amb', labels:['Jan..May-17'], values:[22, 6, 7, 8, 9] },
+								{ name:'Grn', labels:['Jan..May-17'], values:[33,32,42,53,63] }
+							];
+							*/
+							/* EX: OUTPUT: lineChart Worksheet:
+								-|---A---|--B--|--C--|--D--|
+								1|       | Red | Amb | Grn |
+								2|Jan-17 |   11|   22|   33|
+								3|Feb-17 |   55|   43|   70|
+								4|Mar-17 |   56|  143|   99|
+								5|Apr-17 |   65|    3|  120|
+								6|May-17 |   75|   93|  170|
+								-|-------|-----|-----|-----|
+							*/
+
+							// A: Create header row first (NOTE: Start at index=1 as headers cols start with 'B')
+							strSheetXml += '<row r="1">';
+							strSheetXml += '<c r="A1" t="s"><v>'+ (rel.data.length + rel.data[0].labels.length) +'</v></c>';
 						for (var idx=1; idx<=rel.data[0].labels.length; idx++) {
-							// FIXME: Max cols is 52
-							strSheetXml += '<c r="'+ ( idx < 26 ? LETTERS[idx] : 'A'+LETTERS[idx%LETTERS.length] ) +'1" t="s">'; // NOTE: use `t="s"` for label cols!
-							strSheetXml += '<v>'+ (idx-1) +'</v>';
-							strSheetXml += '</c>';
-						}
-						strSheetXml += '</row>';
-
-						// B: Add data row(s)
-						rel.data.forEach(function(row,idx){
-							// Leading col is reserved for the label, so hard-code it, then loop over col values
-							strSheetXml += '<row r="'+ (idx+2) +'">';
-							strSheetXml += '<c r="A'+ (idx+2) +'" t="s">';
-							strSheetXml += '<v>'+ (rel.data[0].values.length + idx + 1) +'</v>';
-							strSheetXml += '</c>';
-							row.values.forEach(function(val,idy){
+								// FIXME: Max cols is 52
+								strSheetXml += '<c r="'+ ( idx < 26 ? LETTERS[idx] : 'A'+LETTERS[idx%LETTERS.length] ) +'1" t="s">'; // NOTE: use `t="s"` for label cols!
+								strSheetXml += '<v>'+ (idx-1) +'</v>';
+								strSheetXml += '</c>';
+							}
+							strSheetXml += '</row>';
+
+							// B: Add data row(s)
+							rel.data.forEach(function(row,idx){
+								// Leading col is reserved for the label, so hard-code it, then loop over col values
+								strSheetXml += '<row r="'+ (idx+2) +'">';
+								strSheetXml += '<c r="A'+ (idx+2) +'" t="s">';
+								strSheetXml += '<v>'+ (rel.data[0].values.length + idx + 1) +'</v>';
+								strSheetXml += '</c>';
+								row.values.forEach(function(val,idy){
 								strSheetXml += '<c r="'+ ( (idy+1) < 26 ? LETTERS[(idy+1)] : 'A'+LETTERS[(idy+1)%LETTERS.length] ) +''+ (idx+2) +'">';
-								strSheetXml += '<v>'+ val +'</v>';
-								strSheetXml += '</c>';
+									strSheetXml += '<v>'+ val +'</v>';
+									strSheetXml += '</c>';
+								});
+								strSheetXml += '</row>';
 							});
-							strSheetXml += '</row>';
-						});
 
 						strSheetXml += '</sheetData>';
 						strSheetXml += '<pageMargins left="0.7" right="0.7" top="0.75" bottom="0.75" header="0.3" footer="0.3"/>';
@@ -1050,8 +1050,6 @@
 						strXml += '    <a:effectLst/>';
 						strXml += '  </c:spPr>';
 						strXml += '</c:marker>';
-<<<<<<< HEAD
-=======
 					}
 
 					if(rel.data.length === 1 && rel.opts.chartColors) {
@@ -1075,7 +1073,6 @@
 							strXml += '    </c:spPr>';
 							strXml += '  </c:dPt>';
 						});
->>>>>>> 16b41d7e
 					}
 
 					// 1: "Data Labels"
