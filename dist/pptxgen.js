/*\
|*|  :: pptxgen.js ::
|*|
|*|  JavaScript framework that creates PowerPoint (pptx) presentations
|*|  https://github.com/gitbrent/PptxGenJS
|*|
|*|  This framework is released under the MIT Public License (MIT)
|*|
|*|  PptxGenJS (C) 2015-2017 Brent Ely -- https://github.com/gitbrent
|*|
|*|  Some code derived from the OfficeGen project:
|*|  github.com/Ziv-Barber/officegen/ (Copyright 2013 Ziv Barber)
|*|
|*|  Permission is hereby granted, free of charge, to any person obtaining a copy
|*|  of this software and associated documentation files (the "Software"), to deal
|*|  in the Software without restriction, including without limitation the rights
|*|  to use, copy, modify, merge, publish, distribute, sublicense, and/or sell
|*|  copies of the Software, and to permit persons to whom the Software is
|*|  furnished to do so, subject to the following conditions:
|*|
|*|  The above copyright notice and this permission notice shall be included in all
|*|  copies or substantial portions of the Software.
|*|
|*|  THE SOFTWARE IS PROVIDED "AS IS", WITHOUT WARRANTY OF ANY KIND, EXPRESS OR
|*|  IMPLIED, INCLUDING BUT NOT LIMITED TO THE WARRANTIES OF MERCHANTABILITY,
|*|  FITNESS FOR A PARTICULAR PURPOSE AND NONINFRINGEMENT. IN NO EVENT SHALL THE
|*|  AUTHORS OR COPYRIGHT HOLDERS BE LIABLE FOR ANY CLAIM, DAMAGES OR OTHER
|*|  LIABILITY, WHETHER IN AN ACTION OF CONTRACT, TORT OR OTHERWISE, ARISING FROM,
|*|  OUT OF OR IN CONNECTION WITH THE SOFTWARE OR THE USE OR OTHER DEALINGS IN THE
|*|  SOFTWARE.
\*/

/*
	PPTX Units are "DXA" (except for font sizing)
	....: There are 1440 DXA per inch. 1 inch is 72 points. 1 DXA is 1/20th's of a point (20 DXA is 1 point).
	....: There is also something called EMU's (914400 EMUs is 1 inch, 12700 EMUs is 1pt).
	SEE: https://startbigthinksmall.wordpress.com/2010/01/04/points-inches-and-emus-measuring-units-in-office-open-xml/
	|
	OBJECT LAYOUTS: 16x9 (10" x 5.625"), 16x10 (10" x 6.25"), 4x3 (10" x 7.5"), Wide (13.33" x 7.5") and Custom (any size)
	|
	REFS:
	* "Structure of a PresentationML document (Open XML SDK)"
	* @see: https://msdn.microsoft.com/en-us/library/office/gg278335.aspx
	* TableStyleId enumeration
	* @see: https://msdn.microsoft.com/en-us/library/office/hh273476(v=office.14).aspx
*/

// Polyfill for IE11 (https://developer.mozilla.org/en-US/docs/Web/JavaScript/Reference/Global_Objects/Number/isInteger)
Number.isInteger = Number.isInteger || function(value) {
	return typeof value === "number" && isFinite(value) && Math.floor(value) === value;
};

// Detect Node.js
var NODEJS = ( typeof module !== 'undefined' && module.exports );

// [Node.js] <script> includes
if ( NODEJS ) {
	var gObjPptxMasters = require('../dist/pptxgen.masters.js');
	var gObjPptxShapes  = require('../dist/pptxgen.shapes.js');
	var gObjPptxColors  = require('../dist/pptxgen.colors.js');
}

var PptxGenJS = function(){
	// CONSTANTS
	var APP_VER = "1.8.0-beta";
	var APP_REL = "20170821";
	//
	var MASTER_OBJECTS = {
		'chart': { name:'chart' },
		'image': { name:'image' },
		'line' : { name:'line'  },
		'rect' : { name:'rect'  },
		'text' : { name:'text'  }
	};
	var LAYOUTS = {
		'LAYOUT_4x3'  : { name: 'screen4x3',   width:  9144000, height: 6858000 },
		'LAYOUT_16x9' : { name: 'screen16x9',  width:  9144000, height: 5143500 },
		'LAYOUT_16x10': { name: 'screen16x10', width:  9144000, height: 5715000 },
		'LAYOUT_WIDE' : { name: 'custom',      width: 12191996, height: 6858000 },
		'LAYOUT_USER' : { name: 'custom',      width: 12191996, height: 6858000 }
	};
	var BASE_SHAPES = {
		'RECTANGLE': { 'displayName': 'Rectangle', 'name': 'rect', 'avLst': {} },
		'LINE'     : { 'displayName': 'Line',      'name': 'line', 'avLst': {} }
	};
	// NOTE: 20170304: Only default is used so far. I'd like to combine the two peices of code that use these before implementing these as options
	// Since we close <p> within the text object bullets, its slightly more difficult than combining into a func and calling to get the paraProp
	// and i'm not sure if anyone will even use these... so, skipping for now.
	var BULLET_TYPES = {
		'DEFAULT' : "&#x2022;",
		'CHECK'   : "&#x2713;",
		'STAR'    : "&#x2605;",
		'TRIANGLE': "&#x25B6;"
	};
	var CHART_TYPES = {
		'AREA'    : { 'displayName':'Area Chart',      'name':'area'     },
		'BAR'     : { 'displayName':'Bar Chart' ,      'name':'bar'      },
		'LINE'    : { 'displayName':'Line Chart',      'name':'line'     },
		'PIE'     : { 'displayName':'Pie Chart' ,      'name':'pie'      },
		'DOUGHNUT': { 'displayName':'Doughnut Chart' , 'name':'doughnut' }
	};
	//var RAINBOW_COLORS = ['8A56E2','CF56E2','E256AE','E25668','E28956','E2CF56','AEE256','68E256','56E289','56E2CF','56AEE2','5668E2'];
	var PIECHART_COLORS = ['5DA5DA','FAA43A','60BD68','F17CB0','B2912F','B276B2','DECF3F','F15854','A7A7A7', '5DA5DA','FAA43A','60BD68','F17CB0','B2912F','B276B2','DECF3F','F15854','A7A7A7'];
	var BARCHART_COLORS = ['C0504D','4F81BD','9BBB59','8064A2','4BACC6','F79646','628FC6','C86360', 'C0504D','4F81BD','9BBB59','8064A2','4BACC6','F79646','628FC6','C86360'];
	//
	var SLDNUMFLDID = '{F7021451-1387-4CA6-816F-3879F97B5CBC}';
	{
		var IMG_BROKEN  = 'data:image/png;base64,iVBORw0KGgoAAAANSUhEUgAAAGQAAAB3CAYAAAD1oOVhAAAGAUlEQVR4Xu2dT0xcRRzHf7tAYSsc0EBSIq2xEg8mtTGebVzEqOVIolz0siRE4gGTStqKwdpWsXoyGhMuyAVJOHBgqyvLNgonDkabeCBYW/8kTUr0wsJC+Wfm0bfuvn37Znbem9mR9303mJnf/Pb7ed95M7PDI5JIJPYJV5EC7e3t1N/fT62trdqViQCIu+bVgpIHEo/Hqbe3V/sdYVKHyWSSZmZm8ilVA0oeyNjYmEnaVC2Xvr6+qg5fAOJAz4DU1dURGzFSqZRVqtMpAFIGyMjICC0vL9PExIRWKADiAYTNshYWFrRCARAOEFZcCKWtrY0GBgaUTYkBRACIE4rKZwqACALR5RQAqQCIDqcASIVAVDsFQCSAqHQKgEgCUeUUAPEBRIVTAMQnEBvK5OQkbW9vk991CoAEAMQJxc86BUACAhKUUwAkQCBBOAVAAgbi1ykAogCIH6cAiCIgsk4BEIVAZJwCIIqBVLqiBxANQFgXS0tLND4+zl08AogmIG5OSSQS1gGKwgtANAIRcQqAaAbCe6YASBWA2E6xDyeyDUl7+AKQMkDYYevm5mZHabA/Li4uUiaTsYLau8QA4gLE/hU7wajyYtv1hReDAiAOxQcHBymbzark4BkbQKom/X8dp9Npmpqasn4BIAYAYSnYp+4BBEAMUcCwNOCQsAKZnp62NtQOw8WmwT09PUo+ijaHsOMx7GppaaH6+nolH0Z10K2tLVpdXbW6UfV3mNqBdHd3U1NTk2rtlMRfW1uj2dlZAFGirkRQAJEQTWUTAFGprkRsAJEQTWUTAFGprkRsAJEQTWUTAFGprkRsAJEQTWUTAFGprkRsAJEQTWUTAFGprkRsAJEQTWUTAGHqrm8caPzQ0WC1logbeiC7X3xJm0PvUmRzh45cuki1588FAmVn9BO6P3yF9utrqGH0MtW82S8UN9RA9v/4k7InjhcJFTs/TLVXLwmJV67S7vD7tHF5pKi46fYdosdOcOOGG8j1OcqefbFEJD9Q3GCwDhqT31HklS4A8VRgfYM2Op6k3bt/BQJl58J7lPvwg5JYNccepaMry0LPqFA7hCm39+NNyp2J0172b19QysGINj5CsRtpij57musOViH0QPJQXn6J9u7dlYJSFkbrMYolrwvDAJAC+WWdEpQz7FTgECeUCpzi6YxvvqXoM6eEhqnCSgDikEzUKUE7Aw7xuHctKB5OYU3dZlNR9syQdAaAcAYTC0pXF+39c09o2Ik+3EqxVKqiB7hbYAxZkk4pbBaEM+AQofv+wTrFwylBOQNABIGwavdfe4O2pg5elO+86l99nY58/VUF0byrYsjiSFluNlXYrOHcBar7+EogUADEQ0YRGHbzoKAASBkg2+9cpM1rV0tK2QOcXW7bLEFAARAXIF4w2DrDWoeUWaf4hQIgDiA8GPZ2iNfi0Q8UACkAIgrDbrJ385eDxaPLLrEsFAB5oG6lMPJQPLZZZKAACBGVhcG2Q+bmuLu2nk55e4jqPv1IeEoceiBeX7s2zCa5MAqdstl91vfXwaEGsv/rb5TtOFk6tWXOuJGh6KmnhO9sayrMninPx103JBtXblHkice58cINZP4Hyr5wpkgkdiChEmc4FWazLzenNKa/p0jncwDiqcD6BuWePk07t1asatZGoYQzSqA4nFJ7soNiP/+EUyfc25GI2GG53dHPrKo1g/1Cw4pIXLrzO+1c+/wg7tBbFDle/EbQcjFCPWQJCau5EoBoFpzXHYDwFNJcDiCaBed1ByA8hTSXA4hmwXndAQhPIc3lAKJZcF53AMJTSHM5gGgWnNcdgPAU0lwOIJoF53UHIDyFNJcfSiCdnZ0Ui8U0SxlMd7lcjubn561gh+Y1scFIU/0o/3sgeLO12E2k7UXKYumgFoAYdg8ACIAYpoBh6cAhAGKYAoalA4cAiGEKGJYOHAIghilgWDpwCIAYpoBh6cAhAGKYAoalA4cAiGEKGJYOHAIghilgWDpwCIAYpoBh6ZQ4JB6PKzviYthnNy4d9h+1M5mMlVckkUjsG5dhiBMCEMPg/wuOfrZZ/RSywQAAAABJRU5ErkJggg==';
		var IMG_PLAYBTN = 'data:image/png;base64,iVBORw0KGgoAAAANSUhEUgAAAyAAAAHCCAYAAAAXY63IAAAACXBIWXMAAAsTAAALEwEAmpwYAAAKT2lDQ1BQaG90b3Nob3AgSUNDIHByb2ZpbGUAAHjanVNnVFPpFj333vRCS4iAlEtvUhUIIFJCi4AUkSYqIQkQSoghodkVUcERRUUEG8igiAOOjoCMFVEsDIoK2AfkIaKOg6OIisr74Xuja9a89+bN/rXXPues852zzwfACAyWSDNRNYAMqUIeEeCDx8TG4eQuQIEKJHAAEAizZCFz/SMBAPh+PDwrIsAHvgABeNMLCADATZvAMByH/w/qQplcAYCEAcB0kThLCIAUAEB6jkKmAEBGAYCdmCZTAKAEAGDLY2LjAFAtAGAnf+bTAICd+Jl7AQBblCEVAaCRACATZYhEAGg7AKzPVopFAFgwABRmS8Q5ANgtADBJV2ZIALC3AMDOEAuyAAgMADBRiIUpAAR7AGDIIyN4AISZABRG8lc88SuuEOcqAAB4mbI8uSQ5RYFbCC1xB1dXLh4ozkkXKxQ2YQJhmkAuwnmZGTKBNA/g88wAAKCRFRHgg/P9eM4Ors7ONo62Dl8t6r8G/yJiYuP+5c+rcEAAAOF0ftH+LC+zGoA7BoBt/qIl7gRoXgugdfeLZrIPQLUAoOnaV/Nw+H48PEWhkLnZ2eXk5NhKxEJbYcpXff5nwl/AV/1s+X48/Pf14L7iJIEyXYFHBPjgwsz0TKUcz5IJhGLc5o9H/LcL//wd0yLESWK5WCoU41EScY5EmozzMqUiiUKSKcUl0v9k4t8s+wM+3zUAsGo+AXuRLahdYwP2SycQWHTA4vcAAPK7b8HUKAgDgGiD4c93/+8//UegJQCAZkmScQAAXkQkLlTKsz/HCAAARKCBKrBBG/TBGCzABhzBBdzBC/xgNoRCJMTCQhBCCmSAHHJgKayCQiiGzbAdKmAv1EAdNMBRaIaTcA4uwlW4Dj1wD/phCJ7BKLyBCQRByAgTYSHaiAFiilgjjggXmYX4IcFIBBKLJCDJiBRRIkuRNUgxUopUIFVIHfI9cgI5h1xGupE7yAAygvyGvEcxlIGyUT3UDLVDuag3GoRGogvQZHQxmo8WoJvQcrQaPYw2oefQq2gP2o8+Q8cwwOgYBzPEbDAuxsNCsTgsCZNjy7EirAyrxhqwVqwDu4n1Y8+xdwQSgUXACTYEd0IgYR5BSFhMWE7YSKggHCQ0EdoJNwkDhFHCJyKTqEu0JroR+cQYYjIxh1hILCPWEo8TLxB7iEPENyQSiUMyJ7mQAkmxpFTSEtJG0m5SI+ksqZs0SBojk8naZGuyBzmULCAryIXkneTD5DPkG+Qh8lsKnWJAcaT4U+IoUspqShnlEOU05QZlmDJBVaOaUt2ooVQRNY9aQq2htlKvUYeoEzR1mjnNgxZJS6WtopXTGmgXaPdpr+h0uhHdlR5Ol9BX0svpR+iX6AP0dwwNhhWDx4hnKBmbGAcYZxl3GK+YTKYZ04sZx1QwNzHrmOeZD5lvVVgqtip8FZHKCpVKlSaVGyovVKmqpqreqgtV81XLVI+pXlN9rkZVM1PjqQnUlqtVqp1Q61MbU2epO6iHqmeob1Q/pH5Z/YkGWcNMw09DpFGgsV/jvMYgC2MZs3gsIWsNq4Z1gTXEJrHN2Xx2KruY/R27iz2qqaE5QzNKM1ezUvOUZj8H45hx+Jx0TgnnKKeX836K3hTvKeIpG6Y0TLkxZVxrqpaXllirSKtRq0frvTau7aedpr1Fu1n7gQ5Bx0onXCdHZ4/OBZ3nU9lT3acKpxZNPTr1ri6qa6UbobtEd79up+6Ynr5egJ5Mb6feeb3n+hx9L/1U/W36p/VHDFgGswwkBtsMzhg8xTVxbzwdL8fb8VFDXcNAQ6VhlWGX4YSRudE8o9VGjUYPjGnGXOMk423GbcajJgYmISZLTepN7ppSTbmmKaY7TDtMx83MzaLN1pk1mz0x1zLnm+eb15vft2BaeFostqi2uGVJsuRaplnutrxuhVo5WaVYVVpds0atna0l1rutu6cRp7lOk06rntZnw7Dxtsm2qbcZsOXYBtuutm22fWFnYhdnt8Wuw+6TvZN9un2N/T0HDYfZDqsdWh1+c7RyFDpWOt6azpzuP33F9JbpL2dYzxDP2DPjthPLKcRpnVOb00dnF2e5c4PziIuJS4LLLpc+Lpsbxt3IveRKdPVxXeF60vWdm7Obwu2o26/uNu5p7ofcn8w0nymeWTNz0MPIQ+BR5dE/C5+VMGvfrH5PQ0+BZ7XnIy9jL5FXrdewt6V3qvdh7xc+9j5yn+M+4zw33jLeWV/MN8C3yLfLT8Nvnl+F30N/I/9k/3r/0QCngCUBZwOJgUGBWwL7+Hp8Ib+OPzrbZfay2e1BjKC5QRVBj4KtguXBrSFoyOyQrSH355jOkc5pDoVQfujW0Adh5mGLw34MJ4WHhVeGP45wiFga0TGXNXfR3ENz30T6RJZE3ptnMU85ry1KNSo+qi5qPNo3ujS6P8YuZlnM1VidWElsSxw5LiquNm5svt/87fOH4p3iC+N7F5gvyF1weaHOwvSFpxapLhIsOpZATIhOOJTwQRAqqBaMJfITdyWOCnnCHcJnIi/RNtGI2ENcKh5O8kgqTXqS7JG8NXkkxTOlLOW5hCepkLxMDUzdmzqeFpp2IG0yPTq9MYOSkZBxQqohTZO2Z+pn5mZ2y6xlhbL+xW6Lty8elQfJa7OQrAVZLQq2QqboVFoo1yoHsmdlV2a/zYnKOZarnivN7cyzytuQN5zvn//tEsIS4ZK2pYZLVy0dWOa9rGo5sjxxedsK4xUFK4ZWBqw8uIq2Km3VT6vtV5eufr0mek1rgV7ByoLBtQFr6wtVCuWFfevc1+1dT1gvWd+1YfqGnRs+FYmKrhTbF5cVf9go3HjlG4dvyr+Z3JS0qavEuWTPZtJm6ebeLZ5bDpaql+aXDm4N2dq0Dd9WtO319kXbL5fNKNu7g7ZDuaO/PLi8ZafJzs07P1SkVPRU+lQ27tLdtWHX+G7R7ht7vPY07NXbW7z3/T7JvttVAVVN1WbVZftJ+7P3P66Jqun4lvttXa1ObXHtxwPSA/0HIw6217nU1R3SPVRSj9Yr60cOxx++/p3vdy0NNg1VjZzG4iNwRHnk6fcJ3/ceDTradox7rOEH0x92HWcdL2pCmvKaRptTmvtbYlu6T8w+0dbq3nr8R9sfD5w0PFl5SvNUyWna6YLTk2fyz4ydlZ19fi753GDborZ752PO32oPb++6EHTh0kX/i+c7vDvOXPK4dPKy2+UTV7hXmq86X23qdOo8/pPTT8e7nLuarrlca7nuer21e2b36RueN87d9L158Rb/1tWeOT3dvfN6b/fF9/XfFt1+cif9zsu72Xcn7q28T7xf9EDtQdlD3YfVP1v+3Njv3H9qwHeg89HcR/cGhYPP/pH1jw9DBY+Zj8uGDYbrnjg+OTniP3L96fynQ89kzyaeF/6i/suuFxYvfvjV69fO0ZjRoZfyl5O/bXyl/erA6xmv28bCxh6+yXgzMV70VvvtwXfcdx3vo98PT+R8IH8o/2j5sfVT0Kf7kxmTk/8EA5jz/GMzLdsAAAAgY0hSTQAAeiUAAICDAAD5/wAAgOkAAHUwAADqYAAAOpgAABdvkl/FRgAAFRdJREFUeNrs3WFz2lbagOEnkiVLxsYQsP//z9uZZmMswJIlS3k/tPb23U3TOAUM6Lpm8qkzbXM4A7p1dI4+/etf//oWAAAAB3ARETGdTo0EAACwV1VVRWIYAACAQxEgAACAAAEAAAQIAACAAAEAAAQIAACAAAEAAAQIAAAgQAAAAAQIAAAgQAAAAAQIAAAgQAAAAAECAAAgQAAAAAECAAAgQAAAAAECAAAIEAAAAAECAAAIEAAAAAECAAAIEAAAQIAAAAAIEAAAQIAAAAAIEAAAQIAAAAACBAAAQIAAAAACBAAAQIAAAAACBAAAQIAAAAACBAAAECAAAAACBAAAECAAAAACBAAAECAAAIAAAQAAECAAAIAAAQAAECAAAIAAAQAABAgAAIAAAQAABAgAAIAAAQAABAgAACBAAAAABAgAACBAAAAABAgAACBAAAAAAQIAACBAAAAAAQIAACBAAAAAAQIAACBAAAAAAQIAAAgQAAAAAQIAAAgQAAAAAQIAAAgQAABAgAAAAAgQAABAgAAAAAgQAABAgAAAAAIEAABAgAAAAAIEAABAgAAAAAIEAAAQIAAAAAIEAAAQIAAAAAIEAAAQIAAAgAABAAAQIAAAgAABAAAQIAAAgAABAAAQIAAAgAABAAAECAAAgAABAAAECAAAgAABAAAECAAAIEAAAAAECAAAIEAAAAAECAAAIEAAAAABAgAAIEAAAAABAgAAIEAAAAABAgAACBAAAAABAgAACBAAAAABAgAACBAAAECAAAAACBAAAECAAAAACBAAAECAAAAAAgQAAECAAAAAAgQAAECAAAAAAgQAAECAAAAAAgQAABAgAAAAAgQAABAgAAAAAgQAABAgAACAAAEAABAgAACAAAEAABAgAACAAAEAAAQIAACAAAEAAAQIAACAAAEAAAQIAAAgQAAAAPbnwhAA8CuGYYiXl5fv/7hcXESSuMcFgAAB4G90XRffvn2L5+fniIho2zYiIvq+j77vf+nfmaZppGkaERF5nkdExOXlZXz69CmyLDPoAAIEgDFo2zaen5/j5eUl+r6Pruv28t/5c7y8Bs1ms3n751mWRZqmcXFxEZeXl2+RAoAAAeBEDcMQbdu+/dlXbPyKruve/n9ewyTLssjz/O2PR7oABAgAR67v+2iaJpqmeVt5OBWvUbLdbiPi90e3iqKIoijeHucCQIAAcATRsd1uo2maX96zcYxeV26qqoo0TaMoiphMJmIEQIAAcGjDMERd11HX9VE9WrXvyNput5FlWZRlGWVZekwLQIAAsE+vjyjVdT3qMei6LqqqirIsYzKZOFkLQIAAsEt1XcfT09PJ7es4xLjUdR15nsfV1VWUZWlQAAQIAP/kAnu9Xp/V3o59eN0vsl6v4+bmRogACBAAhMf+9X0fq9VKiAAIEAB+RtM0UVWV8NhhiEyn0yiKwqAACBAAXr1uqrbHY/ch8vDwEHmex3Q6tVkdQIAAjNswDLHZbN5evsd+tG0bX758iclkEtfX147vBRAgAOPTNE08Pj7GMAwG40BejzC+vb31WBaAAAEYh9f9CR63+hjDMLw9ljWfz62GAOyZb1mAD9Q0TXz58kV8HIG2beO3336LpmkMBsAeWQEB+ADDMERVVaN+g/mxfi4PDw9RlmVMp1OrIQACBOD0dV0XDw8PjtY9YnVdR9u2MZ/PnZQFsGNu7QAc+ML269ev4uME9H0fX79+tUoFsGNWQAAOZLVauZg9McMwxGq1iufn55jNZgYEQIAAnMZF7MPDg43mJ6yu6+j73ilZADvgWxRgj7qui69fv4qPM9C2rcfnAAQIwPHHR9d1BuOMPtMvX774TAEECMBxxoe3mp+fYRiEJYAAATgeryddiY/zjxAvLQQQIAAfHh+r1Up8jCRCHh4enGwGIEAAPkbTNLFarQzEyKxWKyshAAIE4LC6rovHx0cDMVKPj4/2hAAIEIDDxYc9H+NmYzqAAAEQH4gQAAECcF4XnI+Pj+IDcwJAgADs38PDg7vd/I+u6+Lh4cFAAAgQgN1ZrVbRtq2B4LvatnUiGoAAAdiNuq69+wHzBECAAOxf13VRVZWB4KdUVeUxPQABAvBrXt98bYMx5gyAAAHYu6qqou97A8G79H1v1QxAgAC8T9M0nufnl9V1HU3TGAgAAQLw9/q+j8fHx5P6f86yLMqy9OEdEe8HARAgAD9ltVqd3IXjp0+fYjabxWKxiDzPfYhH4HU/CIAAAeAvNU1z0u/7yPM8FotFzGazSBJf+R+tbVuPYgECxBAAfN8wDCf36NVfKcsy7u7u4vr62gf7wTyKBQgQAL5rs9mc1YVikiRxc3MT9/f3URSFD/gDw3az2RgIQIAA8B9d18V2uz3Lv1uapjGfz2OxWESWZT7sD7Ddbr2gEBAgAPzHGN7bkOd5LJfLmE6n9oeYYwACBOCjnPrG8/eaTCZxd3cXk8nEh39ANqQDAgSAiBjnnekkSWI6ncb9/b1je801AAECcCh1XUff96P9+6dpGovFIhaLRaRpakLsWd/3Ude1gQAECMBYrddrgxC/7w+5v7+P6+tr+0PMOQABArAPY1/9+J6bm5u4u7uLsiwNxp5YBQEECMBIuRP9Fz8USRKz2SyWy6X9IeYegAAB2AWrH38vy7JYLBYxn8/tD9kxqyCAAAEYmaenJ4Pwk4qiiOVyaX+IOQggQAB+Rdd1o3rvx05+PJIkbm5uYrlc2h+yI23bejs6IEAAxmC73RqEX5Smacxms1gsFpFlmQExFwEECMCPDMPg2fsdyPM8lstlzGYzj2X9A3VdxzAMBgIQIADnfMHH7pRlGXd3d3F9fW0wzEkAAQLgYu8APyx/7A+5v7+PoigMiDkJIEAAIn4/+tSm3/1J0zTm83ksFgvH9r5D13WOhAYECMA5suH3MPI8j/v7+5hOp/aHmJsAAgQYr6ZpDMIBTSaTuLu7i8lkYjDMTUCAAIxL3/cec/mIH50kiel0Gvf395HnuQExPwEBAjAO7jB/rDRNY7FYxHw+tz/EHAUECICLOw6jKIq4v7+P6+tr+0PMUUCAAJynYRiibVsDcURubm7i7u4uyrI0GH9o29ZLCQEBAnAuF3Yc4Q9SksRsNovlcml/iLkKCBAAF3UcRpZlsVgsYjabjX5/iLkKnKMLQwC4qOMYlWUZl5eXsd1u4+npaZSPI5mrwDmyAgKMjrefn9CPVJLEzc1NLJfLUe4PMVcBAQJw4txRPk1pmsZsNovFYhFZlpmzAAIE4DQ8Pz8bhBOW53ksl8uYzWajObbXnAXOjT0gwKi8vLwYhDPw5/0hm83GnAU4IVZAgFHp+94gnMsP2B/7Q+7v78/62F5zFhAgACfMpt7zk6ZpLBaLWCwWZ3lsrzkLCBAAF3IcoTzP4/7+PqbT6dntDzF3AQECcIK+fftmEEZgMpnE3d1dTCYTcxdAgAB8HKcJjejHLUliOp3Gcrk8i/0h5i4gQADgBGRZFovFIubz+VnuDwE4RY7hBUbDC93GqyiKKIoi1ut1PD09xTAM5i7AB7ECAsBo3NzcxN3dXZRlaTAABAjAfnmfAhG/7w+ZzWaxWCxOZn+IuQsIEAABwonL8zwWi0XMZrOj3x9i7gLnxB4QAEatLMu4vLyM7XZ7kvtDAE6NFRAA/BgmSdzc3MRyuYyiKAwIgAAB+Gfc1eZnpGka8/k8FotFZFlmDgMIEIBf8/LyYhD4aXmex3K5jNlsFkmSmMMAO2QPCAD8hT/vD9lsNgYEYAesgADAj34o/9gfcn9/fzLH9gIIEAAAgPAIFgD80DAMsdlsYrvdGgwAAQIA+/O698MJVAACBOB9X3YXvu74eW3bRlVV0XWdOQwgQADe71iOUuW49X0fVVVF0zTmMIAAAYD9GIbBUbsAAgQA9q+u61iv19H3vcEAECAAu5OmqYtM3rRtG+v1Otq2PYm5CyBAAAQIJ6jv+1iv11HX9UnNXQABAgAnZr1ex9PTk2N1AQQIwP7leX4Sj9uwe03TRFVVJ7sClue5DxEQIABw7Lqui6qqhCeAAAE4vMvLS8esjsQwDLHZbGK73Z7N3AUQIAAn5tOnTwZhBF7f53FO+zzMXUCAAJygLMsMwhlr2zZWq9VZnnRm7gICBOCEL+S6rjMQZ6Tv+1itVme7z0N8AAIE4ISlaSpAzsQwDG+PW537nAUQIACn+qV34WvvHNR1HVVVjeJ9HuYsIEAATpiTsE5b27ZRVdWoVrGcgAUIEIBT/tJzN/kk9X0fVVVF0zSj+7t7CSEgQABOWJIkNqKfkNd9Hk9PT6N43Oq/2YAOCBCAM5DnuQA5AXVdx3q9Pstjdd8zVwEECMAZXNSdyxuyz1HXdVFV1dkeqytAAAEC4KKOIzAMQ1RVFXVdGwxzFRAgAOcjSZLI89wd9iOyXq9Hu8/jR/GRJImBAAQIwDkoikKAHIGmaaKqqlHv8/jRHAUQIABndHFXVZWB+CB938dqtRKBAgQQIADjkKZppGnqzvuBDcMQm83GIQA/OT8BBAjAGSmKwoXwAW2329hsNvZ5/OTcBBAgAGdmMpkIkANo2zZWq5XVpnfOTQABAnBm0jT1VvQ96vs+qqqKpmkMxjtkWebxK0CAAJyrsiwFyI4Nw/D2uBW/NicBBAjAGV/sOQ1rd+q6jqqq7PMQIAACBOB7kiSJsiy9ffsfats2qqqymrSD+PDyQUCAAJy5q6srAfKL+r6P9Xpt/HY4FwEECMCZy/M88jz3Urx3eN3n8fT05HGrHc9DAAECMAJXV1cC5CfVdR3r9dqxunuYgwACBGAkyrJ0Uf03uq6LqqqE2h6kaWrzOSBAAMbm5uYmVquVgfgvwzBEVVX2eex57gEIEICRsQryv9brtX0ee2b1AxAgACNmFeR3bdvGarUSYweacwACBGCkxr4K0vd9rFYr+zwOxOoHIEAAGOUqyDAMsdlsYrvdmgAHnmsAAgRg5MqyjKenp9GsAmy329hsNvZ5HFie51Y/gFFKDAHA/xrDnem2bePLly9RVZX4MMcADsYKCMB3vN6dPsejZ/u+j6qqomkaH/QHKcvSW88BAQLA/zedTuP5+flsVgeGYXh73IqPkyRJTKdTAwGM93vQEAD89YXi7e3tWfxd6rqO3377TXwcgdvb20gSP7/AeFkBAfiBoigiz/OT3ZDetm2s12vH6h6JPM+jKAoDAYyaWzAAf2M2m53cHetv377FarWKf//73+LjWH5wkyRms5mBAHwfGgKAH0vT9OQexeq67iw30J+y29vbSNPUQAACxBAA/L2iKDw6g/kDIEAADscdbH7FKa6gAQgQgGP4wkySmM/nBoJ3mc/nTr0CECAAvybLMhuJ+Wmz2SyyLDMQAAIE4NeVZRllWRoIzBMAAQJwGO5s8yNWygAECMDOff78WYTw3fj4/PmzgQAQIAA7/gJNkri9vbXBGHMCQIAAHMbr3W4XnCRJYlUMQIAAiBDEB4AAATjDCJlOpwZipKbTqfgAECAAh1WWpZOPRmg2mzluF+AdLgwBwG4jJCKiqqoYhsGAnLEkSWI6nYoPgPd+fxoCgN1HiD0h5x8fnz9/Fh8AAgTgONiYfv7xYc8HgAABOMoIcaHqMwVAgAC4YOVd8jz3WQIIEIAT+KJNklgul/YLnLCyLGOxWHikDkCAAJyO2WzmmF6fG8DoOYYX4IDKsoyLi4t4eHiIvu8NyBFL0zTm87lHrgB2zAoIwIFlWRbL5TKKojAYR6ooilgul+IDYA+sgAB8gCRJYj6fR9M08fj46KWFR/S53N7eikMAAQJwnoqiiCzLYrVaRdu2BuQD5Xkes9ks0jQ1GAACBOB8pWkai8XCasgHseoBIEAARqkoisjzPKqqirquDcgBlGUZ0+nU8boAAgRgnJIkidlsFldXV7Ferz2WtSd5nsd0OrXJHECAAPB6gbxYLKKu61iv147s3ZE0TWM6nXrcCkCAAPA9ZVlGWZZCZAfhcXNz4230AAIEACEiPAAECABHHyJPT0/2iPyFPM/j6upKeAAIEAB2GSJt28bT05NTs/40LpPJxOZyAAECwD7kef52olNd11HXdXRdN6oxyLLsLcgcpwsgQAA4gCRJYjKZxGQyib7vY7vdRtM0Z7tXJE3TKIoiJpOJN5cDCBAAPvrifDqdxnQ6jb7vo2maaJrm5PeL5HkeRVFEURSiA0CAAHCsMfK6MjIMQ7Rt+/bn2B/VyrLs7RGzPM89XgUgQAA4JUmSvK0gvGrbNp6fn+Pl5SX6vv+wKMmyLNI0jYuLi7i8vIw8z31gAAIEgHPzurrwZ13Xxbdv3+L5+fktUiIi+r7/5T0laZq+PTb1+t+7vLyMT58+ObEKQIAAMGavQfB3qxDDMMTLy8v3f1wuLjwyBYAAAWB3kiTxqBQA7//9MAQAAIAAAQAABAgAAIAAAQAABAgAAIAAAQAABAgAACBAAAAABAgAACBAAAAABAgAACBAAAAAAQIAACBAAAAAAQIAACBAAAAAAQIAAAgQAAAAAQIAAAgQAAAAAQIAAAgQAABAgAAAAAgQAABAgAAAAAgQAABAgAAAAAIEAABAgAAAAAIEAABAgAAAAAIEAABAgAAAAAIEAAAQIAAAAAIEAAAQIAAAAAIEAAAQIAAAgAABAAAQIAAAgAABAAAQIAAAgAABAAAECAAAgAABAAAECAAAgAABAAAECAAAIEAAAAAECAAAIEAAAAAECAAAIEAAAAABAgAAIEAAAAABAgAAIEAAAAABAgAAIEAAAAABAgAACBAAAAABAgAACBAAAAABAgAACBAAAECAAAAACBAAAECAAAAACBAAAECAAAAAAgQAAECAAAAAAgQAAECAAAAAAgQAABAgAAAAAgQAABAgAAAAAgQAABAgAACAAAEAABAgAACAAAEAABAgAACAAAEAAASIIQAAAAQIAAAgQAAAAAQIAAAgQAAAAAQIAAAgQAAAAAECAAAgQAAAAAECAAAgQAAAAAECAAAIEAAAAAECAAAIEAAAAAECAAAIEAAAQIAAAAAIEAAAQIAAAAAIEAAAQIAAAAACBAAAQIAAAAACBAAAQIAAAAACBAAAECAAAAACBAAAECAAAAACBAAAECAAAAACBAAAECAAAIAAAQAAECAAAIAAAQAAECAAAIAAAQAABAgAAIAAAQAABAgAAIAAAQAABAgAACBAAAAAdu0iIqKqKiMBAADs3f8NAFFjCf5mB+leAAAAAElFTkSuQmCC';
	}
	//
	var LETTERS = 'ABCDEFGHIJKLMNOPQRSTUVWXYZ'.split('');
	var CRLF = '\r\n'; // AKA: Chr(13) & Chr(10)
	var EMU = 914400;  // One (1) inch (OfficeXML measures in EMU (English Metric Units))
	var ONEPT = 12700; // One (1) point (pt)
	var JSZIP_OUTPUT_TYPES = ['arraybuffer', 'base64', 'binarystring', 'blob', 'nodebuffer', 'uint8array']; /** @see https://stuk.github.io/jszip/documentation/api_jszip/generate_async.html */
	//
	var DEF_CELL_MARGIN_PT = [3, 3, 3, 3]; // TRBL-style
	var DEF_FONT_SIZE = 12;
	var DEF_FONT_TITLE_SIZE = 18;
	var DEF_SLIDE_MARGIN_IN = [0.5, 0.5, 0.5, 0.5]; // TRBL-style
	var DEF_CHART_GRIDLINE = { color: "888888", style: "solid", size: 1 };
	var DEF_LINE_SHADOW = { type: 'outer', blur: 3, offset: (23000 / 12700), angle: 90, color: '000000', opacity: 0.35, rotateWithShape: true };
	var DEF_TEXT_SHADOW = { type: 'outer', blur: 8, offset: 4, angle: 270, color: '000000', opacity: 0.75 };


	var RE_HEX_COLOR = /^[0-9a-fA-F]{6}$/;

	// A: Create internal pptx object
	var gObjPptx = {};

	// B: Set Presentation Property Defaults
	gObjPptx.author = 'PptxGenJS';
	gObjPptx.company = 'PptxGenJS';
	gObjPptx.revision = '1';
	gObjPptx.subject = 'PptxGenJS Presentation';
	gObjPptx.title = 'PptxGenJS Presentation';
	gObjPptx.fileName = 'Presentation';
	gObjPptx.fileExtn = '.pptx';
	gObjPptx.pptLayout = LAYOUTS['LAYOUT_16x9'];
	gObjPptx.rtlMode = false;
	gObjPptx.slides = [];

	// C: Expose shape library to clients
	this.charts  = CHART_TYPES;
	this.masters = ( typeof gObjPptxMasters !== 'undefined' ? gObjPptxMasters : {} );
	this.shapes  = ( typeof gObjPptxShapes  !== 'undefined' ? gObjPptxShapes  : BASE_SHAPES );
	this.colors  = ( typeof gObjPptxColors  !== 'undefined' ? gObjPptxColors  : {} );

	// D: Fall back to base shapes if shapes file was not linked
	gObjPptxShapes = ( gObjPptxShapes || this.shapes );

	/* ===============================================================================================
	|
	#     #
	#     #  ######  #       #####   ######  #####    ####
	#     #  #       #       #    #  #       #    #  #
	#######  #####   #       #    #  #####   #    #   ####
	#     #  #       #       #####   #       #####        #
	#     #  #       #       #       #       #   #   #    #
	#     #  ######  ######  #       ######  #    #   ####
	|
	==================================================================================================
	*/

	/**
	 * DESC: Export the .pptx file
	 */
	function doExportPresentation(callback, outputType) {
		var arrChartPromises = [];
		var intSlideNum = 0, intRels = 0;

		// STEP 1: Create new JSZip file
		var zip = new JSZip();

		// STEP 2: Add all required folders and files
		zip.folder("_rels");
		zip.folder("docProps");
		zip.folder("ppt").folder("_rels");
		zip.folder("ppt/charts").folder("_rels");
		zip.folder("ppt/embeddings");
		zip.folder("ppt/media");
		zip.folder("ppt/slideLayouts").folder("_rels");
		zip.folder("ppt/slideMasters").folder("_rels");
		zip.folder("ppt/slides").folder("_rels");
		zip.folder("ppt/theme");
		//
		zip.file("[Content_Types].xml", makeXmlContTypes());
		zip.file("_rels/.rels", makeXmlRootRels());
		zip.file("docProps/app.xml", makeXmlApp());
		zip.file("docProps/core.xml", makeXmlCore());
		zip.file("ppt/_rels/presentation.xml.rels", makeXmlPresentationRels());
		//
		zip.file("ppt/theme/theme1.xml", makeXmlTheme());
		zip.file("ppt/presentation.xml", makeXmlPresentation());
		zip.file("ppt/presProps.xml",    makeXmlPresProps());
		zip.file("ppt/tableStyles.xml",  makeXmlTableStyles());
		zip.file("ppt/viewProps.xml",    makeXmlViewProps());

		// Create a Layout/Master/Rel/Slide file for each SLIDE
		for ( var idx=0; idx<gObjPptx.slides.length; idx++ ) {
			intSlideNum++;
			zip.file("ppt/slideLayouts/slideLayout"+ intSlideNum +".xml", makeXmlSlideLayout( intSlideNum ));
			zip.file("ppt/slideLayouts/_rels/slideLayout"+ intSlideNum +".xml.rels", makeXmlSlideLayoutRel( intSlideNum ));
			zip.file("ppt/slides/slide"+ intSlideNum +".xml", makeXmlSlide(gObjPptx.slides[idx]));
			zip.file("ppt/slides/_rels/slide"+ intSlideNum +".xml.rels", makeXmlSlideRel( intSlideNum ));
		}
		zip.file("ppt/slideMasters/slideMaster1.xml", makeXmlSlideMaster());
		zip.file("ppt/slideMasters/_rels/slideMaster1.xml.rels", makeXmlSlideMasterRel());

		// Create all Rels (images, media, chart data)
		gObjPptx.slides.forEach(function(slide,idx){
			slide.rels.forEach(function(rel,idy){
				if ( rel.type == 'chart' ) {
					arrChartPromises.push(new Promise(function(resolve,reject){
						var zipExcel = new JSZip();

						zipExcel.folder("_rels");
						zipExcel.folder("docProps");
						zipExcel.folder("xl/_rels");
						zipExcel.folder("xl/tables");
						zipExcel.folder("xl/theme");
						zipExcel.folder("xl/worksheets");
						zipExcel.folder("xl/worksheets/_rels");

						{
							zipExcel.file("[Content_Types].xml",
								'<?xml version="1.0" encoding="UTF-8" standalone="yes"?><Types xmlns="http://schemas.openxmlformats.org/package/2006/content-types">'
								+ '  <Default Extension="rels" ContentType="application/vnd.openxmlformats-package.relationships+xml"/>'
								+ '  <Default Extension="xml" ContentType="application/xml"/>'
								//+ '  <Default Extension="jpeg" ContentType="image/jpg"/><Default Extension="png" ContentType="image/png"/>'
								//+ '  <Default Extension="bmp" ContentType="image/bmp"/><Default Extension="gif" ContentType="image/gif"/><Default Extension="tif" ContentType="image/tif"/><Default Extension="pdf" ContentType="application/pdf"/><Default Extension="mov" ContentType="application/movie"/><Default Extension="vml" ContentType="application/vnd.openxmlformats-officedocument.vmlDrawing"/>'
								//+ '  <Default Extension="xlsx" ContentType="application/vnd.openxmlformats-officedocument.spreadsheetml.sheet"/>'
								+ '  <Override PartName="/xl/workbook.xml" ContentType="application/vnd.openxmlformats-officedocument.spreadsheetml.sheet.main+xml"/>'
								+ '  <Override PartName="/xl/worksheets/sheet1.xml" ContentType="application/vnd.openxmlformats-officedocument.spreadsheetml.worksheet+xml"/>'
								+ '  <Override PartName="/xl/theme/theme1.xml" ContentType="application/vnd.openxmlformats-officedocument.theme+xml"/>'
								+ '  <Override PartName="/xl/styles.xml" ContentType="application/vnd.openxmlformats-officedocument.spreadsheetml.styles+xml"/>'
								+ '  <Override PartName="/xl/sharedStrings.xml" ContentType="application/vnd.openxmlformats-officedocument.spreadsheetml.sharedStrings+xml"/>'
								+ '  <Override PartName="/xl/tables/table1.xml" ContentType="application/vnd.openxmlformats-officedocument.spreadsheetml.table+xml"/>'
								+ '  <Override PartName="/docProps/core.xml" ContentType="application/vnd.openxmlformats-package.core-properties+xml"/>'
								+ '  <Override PartName="/docProps/app.xml" ContentType="application/vnd.openxmlformats-officedocument.extended-properties+xml"/>'
								+ '</Types>\n'
							);
							zipExcel.file("_rels/.rels", '<?xml version="1.0" encoding="UTF-8" standalone="yes"?><Relationships xmlns="http://schemas.openxmlformats.org/package/2006/relationships">'
								+ '<Relationship Id="rId1" Type="http://schemas.openxmlformats.org/package/2006/relationships/metadata/core-properties" Target="docProps/core.xml"/>'
								+ '<Relationship Id="rId2" Type="http://schemas.openxmlformats.org/officeDocument/2006/relationships/extended-properties" Target="docProps/app.xml"/>'
								+ '<Relationship Id="rId3" Type="http://schemas.openxmlformats.org/officeDocument/2006/relationships/officeDocument" Target="xl/workbook.xml"/>'
								+ '</Relationships>\n');
							zipExcel.file("docProps/app.xml",
								'<?xml version="1.0" encoding="UTF-8" standalone="yes"?><Properties xmlns="http://schemas.openxmlformats.org/officeDocument/2006/extended-properties" xmlns:vt="http://schemas.openxmlformats.org/officeDocument/2006/docPropsVTypes">'
								+ '<Application>Microsoft Excel</Application>'
								+ '<DocSecurity>0</DocSecurity>'
								+ '<HeadingPairs><vt:vector size="2" baseType="variant"><vt:variant><vt:lpstr>Worksheets</vt:lpstr></vt:variant><vt:variant><vt:i4>1</vt:i4></vt:variant></vt:vector></HeadingPairs><TitlesOfParts><vt:vector size="1" baseType="lpstr"><vt:lpstr>Sheet1</vt:lpstr></vt:vector></TitlesOfParts>'
								+ '</Properties>\n'
							);
							zipExcel.file("docProps/core.xml",
								'<?xml version="1.0" encoding="UTF-8"?><cp:coreProperties xmlns:cp="http://schemas.openxmlformats.org/package/2006/metadata/core-properties" xmlns:dc="http://purl.org/dc/elements/1.1/" xmlns:dcterms="http://purl.org/dc/terms/" xmlns:dcmitype="http://purl.org/dc/dcmitype/" xmlns:xsi="http://www.w3.org/2001/XMLSchema-instance">'
								+ '<dc:creator>PptxGenJS</dc:creator>'
								+ '<cp:lastModifiedBy>Ely, Brent</cp:lastModifiedBy>'
								+ '<dcterms:created xsi:type="dcterms:W3CDTF">'+ new Date().toISOString() +'</dcterms:created>'
								+ '<dcterms:modified xsi:type="dcterms:W3CDTF">'+ new Date().toISOString() +'</dcterms:modified>'
								+ '</cp:coreProperties>\n');
							zipExcel.file("xl/_rels/workbook.xml.rels",
								'<?xml version="1.0" encoding="UTF-8" standalone="yes"?>'
								+ '<Relationships xmlns="http://schemas.openxmlformats.org/package/2006/relationships">'
								+ '<Relationship Id="rId3" Type="http://schemas.openxmlformats.org/officeDocument/2006/relationships/styles" Target="styles.xml"/>'
								+ '<Relationship Id="rId2" Type="http://schemas.openxmlformats.org/officeDocument/2006/relationships/theme" Target="theme/theme1.xml"/>'
								+ '<Relationship Id="rId1" Type="http://schemas.openxmlformats.org/officeDocument/2006/relationships/worksheet" Target="worksheets/sheet1.xml"/>'
								+ '<Relationship Id="rId4" Type="http://schemas.openxmlformats.org/officeDocument/2006/relationships/sharedStrings" Target="sharedStrings.xml"/>'
								+ '</Relationships>\n'
							);
							zipExcel.file("xl/styles.xml",
								'<?xml version="1.0" encoding="UTF-8" standalone="yes"?><styleSheet xmlns="http://schemas.openxmlformats.org/spreadsheetml/2006/main"><numFmts count="1"><numFmt numFmtId="0" formatCode="General"/></numFmts><fonts count="4"><font><sz val="9"/><color indexed="8"/><name val="Geneva"/></font><font><sz val="9"/><color indexed="8"/><name val="Geneva"/></font><font><sz val="10"/><color indexed="8"/><name val="Geneva"/></font><font><sz val="18"/><color indexed="8"/>'
								+ '<name val="Arial"/></font></fonts><fills count="2"><fill><patternFill patternType="none"/></fill><fill><patternFill patternType="gray125"/></fill></fills><borders count="1"><border><left/><right/><top/><bottom/><diagonal/></border></borders><dxfs count="0"/><tableStyles count="0"/><colors><indexedColors><rgbColor rgb="ff000000"/><rgbColor rgb="ffffffff"/><rgbColor rgb="ffff0000"/><rgbColor rgb="ff00ff00"/><rgbColor rgb="ff0000ff"/>'
								+ '<rgbColor rgb="ffffff00"/><rgbColor rgb="ffff00ff"/><rgbColor rgb="ff00ffff"/><rgbColor rgb="ff000000"/><rgbColor rgb="ffffffff"/><rgbColor rgb="ff878787"/><rgbColor rgb="fff9f9f9"/></indexedColors></colors></styleSheet>\n'
							);
							zipExcel.file("xl/theme/theme1.xml",
								'<?xml version="1.0" encoding="UTF-8" standalone="yes"?><a:theme xmlns:a="http://schemas.openxmlformats.org/drawingml/2006/main" xmlns:r="http://schemas.openxmlformats.org/officeDocument/2006/relationships" name="Office Theme"><a:themeElements><a:clrScheme name="Office Theme"><a:dk1><a:srgbClr val="000000"/></a:dk1><a:lt1><a:srgbClr val="FFFFFF"/></a:lt1><a:dk2><a:srgbClr val="A7A7A7"/></a:dk2><a:lt2><a:srgbClr val="535353"/></a:lt2><a:accent1><a:srgbClr val="4F81BD"/></a:accent1><a:accent2><a:srgbClr val="C0504D"/></a:accent2><a:accent3><a:srgbClr val="9BBB59"/></a:accent3><a:accent4><a:srgbClr val="8064A2"/></a:accent4><a:accent5><a:srgbClr val="4BACC6"/></a:accent5><a:accent6><a:srgbClr val="F79646"/></a:accent6><a:hlink><a:srgbClr val="0000FF"/></a:hlink><a:folHlink><a:srgbClr val="FF00FF"/></a:folHlink></a:clrScheme><a:fontScheme name="Office Theme"><a:majorFont><a:latin typeface="Helvetica"/><a:ea typeface="Helvetica"/><a:cs typeface="Helvetica"/></a:majorFont><a:minorFont><a:latin typeface="Arial"/><a:ea typeface="Arial"/><a:cs typeface="Arial"/></a:minorFont></a:fontScheme><a:fmtScheme name="Office Theme"><a:fillStyleLst><a:solidFill><a:schemeClr val="phClr"/></a:solidFill><a:gradFill rotWithShape="1"><a:gsLst><a:gs pos="0"><a:schemeClr val="phClr"><a:tint val="50000"/><a:satMod val="300000"/></a:schemeClr></a:gs><a:gs pos="35000"><a:schemeClr val="phClr"><a:tint val="37000"/><a:satMod val="300000"/></a:schemeClr></a:gs><a:gs pos="100000"><a:schemeClr val="phClr"><a:tint val="15000"/><a:satMod val="350000"/></a:schemeClr></a:gs></a:gsLst><a:lin ang="16200000" scaled="1"/></a:gradFill><a:gradFill rotWithShape="1"><a:gsLst><a:gs pos="0"><a:schemeClr val="phClr"><a:tint val="100000"/><a:shade val="100000"/><a:satMod val="129999"/></a:schemeClr></a:gs><a:gs pos="100000"><a:schemeClr val="phClr"><a:tint val="50000"/><a:shade val="100000"/><a:satMod val="350000"/></a:schemeClr></a:gs></a:gsLst><a:lin ang="16200000" scaled="0"/></a:gradFill></a:fillStyleLst><a:lnStyleLst><a:ln w="9525" cap="flat" cmpd="sng" algn="ctr"><a:solidFill><a:schemeClr val="phClr"><a:shade val="95000"/><a:satMod val="104999"/></a:schemeClr></a:solidFill><a:prstDash val="solid"/></a:ln><a:ln w="25400" cap="flat" cmpd="sng" algn="ctr"><a:solidFill><a:schemeClr val="phClr"/></a:solidFill><a:prstDash val="solid"/></a:ln><a:ln w="38100" cap="flat" cmpd="sng" algn="ctr"><a:solidFill><a:schemeClr val="phClr"/></a:solidFill><a:prstDash val="solid"/></a:ln></a:lnStyleLst><a:effectStyleLst><a:effectStyle><a:effectLst><a:outerShdw sx="100000" sy="100000" kx="0" ky="0" algn="b" rotWithShape="0" blurRad="38100" dist="23000" dir="5400000"><a:srgbClr val="000000"><a:alpha val="35000"/></a:srgbClr></a:outerShdw></a:effectLst></a:effectStyle><a:effectStyle><a:effectLst><a:outerShdw sx="100000" sy="100000" kx="0" ky="0" algn="b" rotWithShape="0" blurRad="38100" dist="23000" dir="5400000"><a:srgbClr val="000000"><a:alpha val="35000"/></a:srgbClr></a:outerShdw></a:effectLst></a:effectStyle><a:effectStyle><a:effectLst><a:outerShdw sx="100000" sy="100000" kx="0" ky="0" algn="b" rotWithShape="0" blurRad="38100" dist="20000" dir="5400000"><a:srgbClr val="000000"><a:alpha val="38000"/></a:srgbClr></a:outerShdw></a:effectLst></a:effectStyle></a:effectStyleLst><a:bgFillStyleLst><a:solidFill><a:schemeClr val="phClr"/></a:solidFill><a:gradFill rotWithShape="1"><a:gsLst><a:gs pos="0"><a:schemeClr val="phClr"><a:tint val="40000"/><a:satMod val="350000"/></a:schemeClr></a:gs><a:gs pos="40000"><a:schemeClr val="phClr"><a:tint val="45000"/><a:shade val="99000"/><a:satMod val="350000"/></a:schemeClr></a:gs><a:gs pos="100000"><a:schemeClr val="phClr"><a:shade val="20000"/><a:satMod val="255000"/></a:schemeClr></a:gs></a:gsLst><a:path path="circle"><a:fillToRect l="50000" t="-80000" r="50000" b="180000"/></a:path></a:gradFill><a:gradFill rotWithShape="1"><a:gsLst><a:gs pos="0"><a:schemeClr val="phClr"><a:tint val="80000"/><a:satMod val="300000"/></a:schemeClr></a:gs><a:gs pos="100000"><a:schemeClr val="phClr"><a:shade val="30000"/><a:satMod val="200000"/></a:schemeClr></a:gs></a:gsLst><a:path path="circle"><a:fillToRect l="50000" t="50000" r="50000" b="50000"/></a:path></a:gradFill></a:bgFillStyleLst></a:fmtScheme></a:themeElements><a:objectDefaults><a:spDef><a:spPr><a:solidFill><a:srgbClr val="FFFFFF"/></a:solidFill><a:ln w="25400" cap="flat"><a:solidFill><a:schemeClr val="accent1"/></a:solidFill><a:prstDash val="solid"/><a:round/></a:ln><a:effectLst><a:outerShdw sx="100000" sy="100000" kx="0" ky="0" algn="b" rotWithShape="0" blurRad="38100" dist="23000" dir="5400000"><a:srgbClr val="000000"><a:alpha val="35000"/></a:srgbClr></a:outerShdw></a:effectLst><a:sp3d/></a:spPr><a:bodyPr rot="0" spcFirstLastPara="1" vertOverflow="overflow" horzOverflow="overflow" vert="horz" wrap="square" lIns="45719" tIns="45719" rIns="45719" bIns="45719" numCol="1" spcCol="38100" rtlCol="0" anchor="ctr" upright="0"><a:spAutoFit/></a:bodyPr><a:lstStyle><a:defPPr marL="0" marR="0" indent="0" algn="l" defTabSz="914400" rtl="0" fontAlgn="auto" latinLnBrk="0" hangingPunct="0"><a:lnSpc><a:spcPct val="100000"/></a:lnSpc><a:spcBef><a:spcPts val="0"/></a:spcBef><a:spcAft><a:spcPts val="0"/></a:spcAft><a:buClrTx/><a:buSzTx/><a:buFontTx/><a:buNone/><a:tabLst/><a:defRPr b="0" baseline="0" cap="none" i="0" spc="0" strike="noStrike" sz="1800" u="none" kumimoji="0" normalizeH="0"><a:ln><a:noFill/></a:ln><a:solidFill><a:srgbClr val="000000"/></a:solidFill><a:effectLst/><a:uFillTx/><a:latin typeface="+mn-lt"/><a:ea typeface="+mn-ea"/><a:cs typeface="+mn-cs"/><a:sym typeface="Arial"/></a:defRPr></a:defPPr><a:lvl1pPr marL="0" marR="0" indent="0" algn="l" defTabSz="914400" rtl="0" fontAlgn="auto" latinLnBrk="1" hangingPunct="0"><a:lnSpc><a:spcPct val="100000"/></a:lnSpc><a:spcBef><a:spcPts val="0"/></a:spcBef><a:spcAft><a:spcPts val="0"/></a:spcAft><a:buClrTx/><a:buSzTx/><a:buFontTx/><a:buNone/><a:tabLst/><a:defRPr b="0" baseline="0" cap="none" i="0" spc="0" strike="noStrike" sz="1800" u="none" kumimoji="0" normalizeH="0"><a:ln><a:noFill/></a:ln><a:solidFill><a:srgbClr val="000000"/></a:solidFill><a:effectLst/><a:uFillTx/></a:defRPr></a:lvl1pPr><a:lvl2pPr marL="0" marR="0" indent="0" algn="l" defTabSz="914400" rtl="0" fontAlgn="auto" latinLnBrk="1" hangingPunct="0"><a:lnSpc><a:spcPct val="100000"/></a:lnSpc><a:spcBef><a:spcPts val="0"/></a:spcBef><a:spcAft><a:spcPts val="0"/></a:spcAft><a:buClrTx/><a:buSzTx/><a:buFontTx/><a:buNone/><a:tabLst/><a:defRPr b="0" baseline="0" cap="none" i="0" spc="0" strike="noStrike" sz="1800" u="none" kumimoji="0" normalizeH="0"><a:ln><a:noFill/></a:ln><a:solidFill><a:srgbClr val="000000"/></a:solidFill><a:effectLst/><a:uFillTx/></a:defRPr></a:lvl2pPr><a:lvl3pPr marL="0" marR="0" indent="0" algn="l" defTabSz="914400" rtl="0" fontAlgn="auto" latinLnBrk="1" hangingPunct="0"><a:lnSpc><a:spcPct val="100000"/></a:lnSpc><a:spcBef><a:spcPts val="0"/></a:spcBef><a:spcAft><a:spcPts val="0"/></a:spcAft><a:buClrTx/><a:buSzTx/><a:buFontTx/><a:buNone/><a:tabLst/><a:defRPr b="0" baseline="0" cap="none" i="0" spc="0" strike="noStrike" sz="1800" u="none" kumimoji="0" normalizeH="0"><a:ln><a:noFill/></a:ln><a:solidFill><a:srgbClr val="000000"/></a:solidFill><a:effectLst/><a:uFillTx/></a:defRPr></a:lvl3pPr><a:lvl4pPr marL="0" marR="0" indent="0" algn="l" defTabSz="914400" rtl="0" fontAlgn="auto" latinLnBrk="1" hangingPunct="0"><a:lnSpc><a:spcPct val="100000"/></a:lnSpc><a:spcBef><a:spcPts val="0"/></a:spcBef><a:spcAft><a:spcPts val="0"/></a:spcAft><a:buClrTx/><a:buSzTx/><a:buFontTx/><a:buNone/><a:tabLst/><a:defRPr b="0" baseline="0" cap="none" i="0" spc="0" strike="noStrike" sz="1800" u="none" kumimoji="0" normalizeH="0"><a:ln><a:noFill/></a:ln><a:solidFill><a:srgbClr val="000000"/></a:solidFill><a:effectLst/><a:uFillTx/></a:defRPr></a:lvl4pPr><a:lvl5pPr marL="0" marR="0" indent="0" algn="l" defTabSz="914400" rtl="0" fontAlgn="auto" latinLnBrk="1" hangingPunct="0"><a:lnSpc><a:spcPct val="100000"/></a:lnSpc><a:spcBef><a:spcPts val="0"/></a:spcBef><a:spcAft><a:spcPts val="0"/></a:spcAft><a:buClrTx/><a:buSzTx/><a:buFontTx/><a:buNone/><a:tabLst/><a:defRPr b="0" baseline="0" cap="none" i="0" spc="0" strike="noStrike" sz="1800" u="none" kumimoji="0" normalizeH="0"><a:ln><a:noFill/></a:ln><a:solidFill><a:srgbClr val="000000"/></a:solidFill><a:effectLst/><a:uFillTx/></a:defRPr></a:lvl5pPr><a:lvl6pPr marL="0" marR="0" indent="0" algn="l" defTabSz="914400" rtl="0" fontAlgn="auto" latinLnBrk="1" hangingPunct="0"><a:lnSpc><a:spcPct val="100000"/></a:lnSpc><a:spcBef><a:spcPts val="0"/></a:spcBef><a:spcAft><a:spcPts val="0"/></a:spcAft><a:buClrTx/><a:buSzTx/><a:buFontTx/><a:buNone/><a:tabLst/><a:defRPr b="0" baseline="0" cap="none" i="0" spc="0" strike="noStrike" sz="1800" u="none" kumimoji="0" normalizeH="0"><a:ln><a:noFill/></a:ln><a:solidFill><a:srgbClr val="000000"/></a:solidFill><a:effectLst/><a:uFillTx/></a:defRPr></a:lvl6pPr><a:lvl7pPr marL="0" marR="0" indent="0" algn="l" defTabSz="914400" rtl="0" fontAlgn="auto" latinLnBrk="1" hangingPunct="0"><a:lnSpc><a:spcPct val="100000"/></a:lnSpc><a:spcBef><a:spcPts val="0"/></a:spcBef><a:spcAft><a:spcPts val="0"/></a:spcAft><a:buClrTx/><a:buSzTx/><a:buFontTx/><a:buNone/><a:tabLst/><a:defRPr b="0" baseline="0" cap="none" i="0" spc="0" strike="noStrike" sz="1800" u="none" kumimoji="0" normalizeH="0"><a:ln><a:noFill/></a:ln><a:solidFill><a:srgbClr val="000000"/></a:solidFill><a:effectLst/><a:uFillTx/></a:defRPr></a:lvl7pPr><a:lvl8pPr marL="0" marR="0" indent="0" algn="l" defTabSz="914400" rtl="0" fontAlgn="auto" latinLnBrk="1" hangingPunct="0"><a:lnSpc><a:spcPct val="100000"/></a:lnSpc><a:spcBef><a:spcPts val="0"/></a:spcBef><a:spcAft><a:spcPts val="0"/></a:spcAft><a:buClrTx/><a:buSzTx/><a:buFontTx/><a:buNone/><a:tabLst/><a:defRPr b="0" baseline="0" cap="none" i="0" spc="0" strike="noStrike" sz="1800" u="none" kumimoji="0" normalizeH="0"><a:ln><a:noFill/></a:ln><a:solidFill><a:srgbClr val="000000"/></a:solidFill><a:effectLst/><a:uFillTx/></a:defRPr></a:lvl8pPr><a:lvl9pPr marL="0" marR="0" indent="0" algn="l" defTabSz="914400" rtl="0" fontAlgn="auto" latinLnBrk="1" hangingPunct="0"><a:lnSpc><a:spcPct val="100000"/></a:lnSpc><a:spcBef><a:spcPts val="0"/></a:spcBef><a:spcAft><a:spcPts val="0"/></a:spcAft><a:buClrTx/><a:buSzTx/><a:buFontTx/><a:buNone/><a:tabLst/><a:defRPr b="0" baseline="0" cap="none" i="0" spc="0" strike="noStrike" sz="1800" u="none" kumimoji="0" normalizeH="0"><a:ln><a:noFill/></a:ln><a:solidFill><a:srgbClr val="000000"/></a:solidFill><a:effectLst/><a:uFillTx/></a:defRPr></a:lvl9pPr></a:lstStyle><a:style><a:lnRef idx="0"/><a:fillRef idx="0"/><a:effectRef idx="0"/><a:fontRef idx="none"/></a:style></a:spDef><a:lnDef><a:spPr><a:noFill/><a:ln w="25400" cap="flat"><a:solidFill><a:schemeClr val="accent1"/></a:solidFill><a:prstDash val="solid"/><a:round/></a:ln><a:effectLst><a:outerShdw sx="100000" sy="100000" kx="0" ky="0" algn="b" rotWithShape="0" blurRad="38100" dist="20000" dir="5400000"><a:srgbClr val="000000"><a:alpha val="38000"/></a:srgbClr></a:outerShdw></a:effectLst><a:sp3d/></a:spPr><a:bodyPr rot="0" spcFirstLastPara="1" vertOverflow="overflow" horzOverflow="overflow" vert="horz" wrap="square" lIns="91439" tIns="45719" rIns="91439" bIns="45719" numCol="1" spcCol="38100" rtlCol="0" anchor="t" upright="0"><a:noAutofit/></a:bodyPr><a:lstStyle><a:defPPr marL="0" marR="0" indent="0" algn="l" defTabSz="914400" rtl="0" fontAlgn="auto" latinLnBrk="1" hangingPunct="0"><a:lnSpc><a:spcPct val="100000"/></a:lnSpc><a:spcBef><a:spcPts val="0"/></a:spcBef><a:spcAft><a:spcPts val="0"/></a:spcAft><a:buClrTx/><a:buSzTx/><a:buFontTx/><a:buNone/><a:tabLst/><a:defRPr b="0" baseline="0" cap="none" i="0" spc="0" strike="noStrike" sz="1800" u="none" kumimoji="0" normalizeH="0"><a:ln><a:noFill/></a:ln><a:solidFill><a:srgbClr val="000000"/></a:solidFill><a:effectLst/><a:uFillTx/></a:defRPr></a:defPPr><a:lvl1pPr marL="0" marR="0" indent="0" algn="l" defTabSz="914400" rtl="0" fontAlgn="auto" latinLnBrk="1" hangingPunct="0"><a:lnSpc><a:spcPct val="100000"/></a:lnSpc><a:spcBef><a:spcPts val="0"/></a:spcBef><a:spcAft><a:spcPts val="0"/></a:spcAft><a:buClrTx/><a:buSzTx/><a:buFontTx/><a:buNone/><a:tabLst/><a:defRPr b="0" baseline="0" cap="none" i="0" spc="0" strike="noStrike" sz="1800" u="none" kumimoji="0" normalizeH="0"><a:ln><a:noFill/></a:ln><a:solidFill><a:srgbClr val="000000"/></a:solidFill><a:effectLst/><a:uFillTx/></a:defRPr></a:lvl1pPr><a:lvl2pPr marL="0" marR="0" indent="0" algn="l" defTabSz="914400" rtl="0" fontAlgn="auto" latinLnBrk="1" hangingPunct="0"><a:lnSpc><a:spcPct val="100000"/></a:lnSpc><a:spcBef><a:spcPts val="0"/></a:spcBef><a:spcAft><a:spcPts val="0"/></a:spcAft><a:buClrTx/><a:buSzTx/><a:buFontTx/><a:buNone/><a:tabLst/><a:defRPr b="0" baseline="0" cap="none" i="0" spc="0" strike="noStrike" sz="1800" u="none" kumimoji="0" normalizeH="0"><a:ln><a:noFill/></a:ln><a:solidFill><a:srgbClr val="000000"/></a:solidFill><a:effectLst/><a:uFillTx/></a:defRPr></a:lvl2pPr><a:lvl3pPr marL="0" marR="0" indent="0" algn="l" defTabSz="914400" rtl="0" fontAlgn="auto" latinLnBrk="1" hangingPunct="0"><a:lnSpc><a:spcPct val="100000"/></a:lnSpc><a:spcBef><a:spcPts val="0"/></a:spcBef><a:spcAft><a:spcPts val="0"/></a:spcAft><a:buClrTx/><a:buSzTx/><a:buFontTx/><a:buNone/><a:tabLst/><a:defRPr b="0" baseline="0" cap="none" i="0" spc="0" strike="noStrike" sz="1800" u="none" kumimoji="0" normalizeH="0"><a:ln><a:noFill/></a:ln><a:solidFill><a:srgbClr val="000000"/></a:solidFill><a:effectLst/><a:uFillTx/></a:defRPr></a:lvl3pPr><a:lvl4pPr marL="0" marR="0" indent="0" algn="l" defTabSz="914400" rtl="0" fontAlgn="auto" latinLnBrk="1" hangingPunct="0"><a:lnSpc><a:spcPct val="100000"/></a:lnSpc><a:spcBef><a:spcPts val="0"/></a:spcBef><a:spcAft><a:spcPts val="0"/></a:spcAft><a:buClrTx/><a:buSzTx/><a:buFontTx/><a:buNone/><a:tabLst/><a:defRPr b="0" baseline="0" cap="none" i="0" spc="0" strike="noStrike" sz="1800" u="none" kumimoji="0" normalizeH="0"><a:ln><a:noFill/></a:ln><a:solidFill><a:srgbClr val="000000"/></a:solidFill><a:effectLst/><a:uFillTx/></a:defRPr></a:lvl4pPr><a:lvl5pPr marL="0" marR="0" indent="0" algn="l" defTabSz="914400" rtl="0" fontAlgn="auto" latinLnBrk="1" hangingPunct="0"><a:lnSpc><a:spcPct val="100000"/></a:lnSpc><a:spcBef><a:spcPts val="0"/></a:spcBef><a:spcAft><a:spcPts val="0"/></a:spcAft><a:buClrTx/><a:buSzTx/><a:buFontTx/><a:buNone/><a:tabLst/><a:defRPr b="0" baseline="0" cap="none" i="0" spc="0" strike="noStrike" sz="1800" u="none" kumimoji="0" normalizeH="0"><a:ln><a:noFill/></a:ln><a:solidFill><a:srgbClr val="000000"/></a:solidFill><a:effectLst/><a:uFillTx/></a:defRPr></a:lvl5pPr><a:lvl6pPr marL="0" marR="0" indent="0" algn="l" defTabSz="914400" rtl="0" fontAlgn="auto" latinLnBrk="1" hangingPunct="0"><a:lnSpc><a:spcPct val="100000"/></a:lnSpc><a:spcBef><a:spcPts val="0"/></a:spcBef><a:spcAft><a:spcPts val="0"/></a:spcAft><a:buClrTx/><a:buSzTx/><a:buFontTx/><a:buNone/><a:tabLst/><a:defRPr b="0" baseline="0" cap="none" i="0" spc="0" strike="noStrike" sz="1800" u="none" kumimoji="0" normalizeH="0"><a:ln><a:noFill/></a:ln><a:solidFill><a:srgbClr val="000000"/></a:solidFill><a:effectLst/><a:uFillTx/></a:defRPr></a:lvl6pPr><a:lvl7pPr marL="0" marR="0" indent="0" algn="l" defTabSz="914400" rtl="0" fontAlgn="auto" latinLnBrk="1" hangingPunct="0"><a:lnSpc><a:spcPct val="100000"/></a:lnSpc><a:spcBef><a:spcPts val="0"/></a:spcBef><a:spcAft><a:spcPts val="0"/></a:spcAft><a:buClrTx/><a:buSzTx/><a:buFontTx/><a:buNone/><a:tabLst/><a:defRPr b="0" baseline="0" cap="none" i="0" spc="0" strike="noStrike" sz="1800" u="none" kumimoji="0" normalizeH="0"><a:ln><a:noFill/></a:ln><a:solidFill><a:srgbClr val="000000"/></a:solidFill><a:effectLst/><a:uFillTx/></a:defRPr></a:lvl7pPr><a:lvl8pPr marL="0" marR="0" indent="0" algn="l" defTabSz="914400" rtl="0" fontAlgn="auto" latinLnBrk="1" hangingPunct="0"><a:lnSpc><a:spcPct val="100000"/></a:lnSpc><a:spcBef><a:spcPts val="0"/></a:spcBef><a:spcAft><a:spcPts val="0"/></a:spcAft><a:buClrTx/><a:buSzTx/><a:buFontTx/><a:buNone/><a:tabLst/><a:defRPr b="0" baseline="0" cap="none" i="0" spc="0" strike="noStrike" sz="1800" u="none" kumimoji="0" normalizeH="0"><a:ln><a:noFill/></a:ln><a:solidFill><a:srgbClr val="000000"/></a:solidFill><a:effectLst/><a:uFillTx/></a:defRPr></a:lvl8pPr><a:lvl9pPr marL="0" marR="0" indent="0" algn="l" defTabSz="914400" rtl="0" fontAlgn="auto" latinLnBrk="1" hangingPunct="0"><a:lnSpc><a:spcPct val="100000"/></a:lnSpc><a:spcBef><a:spcPts val="0"/></a:spcBef><a:spcAft><a:spcPts val="0"/></a:spcAft><a:buClrTx/><a:buSzTx/><a:buFontTx/><a:buNone/><a:tabLst/><a:defRPr b="0" baseline="0" cap="none" i="0" spc="0" strike="noStrike" sz="1800" u="none" kumimoji="0" normalizeH="0"><a:ln><a:noFill/></a:ln><a:solidFill><a:srgbClr val="000000"/></a:solidFill><a:effectLst/><a:uFillTx/></a:defRPr></a:lvl9pPr></a:lstStyle><a:style><a:lnRef idx="0"/><a:fillRef idx="0"/><a:effectRef idx="0"/><a:fontRef idx="none"/></a:style></a:lnDef><a:txDef><a:spPr><a:noFill/><a:ln w="12700" cap="flat"><a:noFill/><a:miter lim="400000"/></a:ln><a:effectLst/><a:sp3d/></a:spPr><a:bodyPr rot="0" spcFirstLastPara="1" vertOverflow="overflow" horzOverflow="overflow" vert="horz" wrap="square" lIns="45719" tIns="45719" rIns="45719" bIns="45719" numCol="1" spcCol="38100" rtlCol="0" anchor="t" upright="0"><a:spAutoFit/></a:bodyPr><a:lstStyle><a:defPPr marL="0" marR="0" indent="0" algn="l" defTabSz="914400" rtl="0" fontAlgn="auto" latinLnBrk="0" hangingPunct="0"><a:lnSpc><a:spcPct val="100000"/></a:lnSpc><a:spcBef><a:spcPts val="0"/></a:spcBef><a:spcAft><a:spcPts val="0"/></a:spcAft><a:buClrTx/><a:buSzTx/><a:buFontTx/><a:buNone/><a:tabLst/><a:defRPr b="0" baseline="0" cap="none" i="0" spc="0" strike="noStrike" sz="1800" u="none" kumimoji="0" normalizeH="0"><a:ln><a:noFill/></a:ln><a:solidFill><a:srgbClr val="000000"/></a:solidFill><a:effectLst/><a:uFillTx/><a:latin typeface="+mn-lt"/><a:ea typeface="+mn-ea"/><a:cs typeface="+mn-cs"/><a:sym typeface="Arial"/></a:defRPr></a:defPPr><a:lvl1pPr marL="0" marR="0" indent="0" algn="l" defTabSz="914400" rtl="0" fontAlgn="auto" latinLnBrk="1" hangingPunct="0"><a:lnSpc><a:spcPct val="100000"/></a:lnSpc><a:spcBef><a:spcPts val="0"/></a:spcBef><a:spcAft><a:spcPts val="0"/></a:spcAft><a:buClrTx/><a:buSzTx/><a:buFontTx/><a:buNone/><a:tabLst/><a:defRPr b="0" baseline="0" cap="none" i="0" spc="0" strike="noStrike" sz="1800" u="none" kumimoji="0" normalizeH="0"><a:ln><a:noFill/></a:ln><a:solidFill><a:srgbClr val="000000"/></a:solidFill><a:effectLst/><a:uFillTx/></a:defRPr></a:lvl1pPr><a:lvl2pPr marL="0" marR="0" indent="0" algn="l" defTabSz="914400" rtl="0" fontAlgn="auto" latinLnBrk="1" hangingPunct="0"><a:lnSpc><a:spcPct val="100000"/></a:lnSpc><a:spcBef><a:spcPts val="0"/></a:spcBef><a:spcAft><a:spcPts val="0"/></a:spcAft><a:buClrTx/><a:buSzTx/><a:buFontTx/><a:buNone/><a:tabLst/><a:defRPr b="0" baseline="0" cap="none" i="0" spc="0" strike="noStrike" sz="1800" u="none" kumimoji="0" normalizeH="0"><a:ln><a:noFill/></a:ln><a:solidFill><a:srgbClr val="000000"/></a:solidFill><a:effectLst/><a:uFillTx/></a:defRPr></a:lvl2pPr><a:lvl3pPr marL="0" marR="0" indent="0" algn="l" defTabSz="914400" rtl="0" fontAlgn="auto" latinLnBrk="1" hangingPunct="0"><a:lnSpc><a:spcPct val="100000"/></a:lnSpc><a:spcBef><a:spcPts val="0"/></a:spcBef><a:spcAft><a:spcPts val="0"/></a:spcAft><a:buClrTx/><a:buSzTx/><a:buFontTx/><a:buNone/><a:tabLst/><a:defRPr b="0" baseline="0" cap="none" i="0" spc="0" strike="noStrike" sz="1800" u="none" kumimoji="0" normalizeH="0"><a:ln><a:noFill/></a:ln><a:solidFill><a:srgbClr val="000000"/></a:solidFill><a:effectLst/><a:uFillTx/></a:defRPr></a:lvl3pPr><a:lvl4pPr marL="0" marR="0" indent="0" algn="l" defTabSz="914400" rtl="0" fontAlgn="auto" latinLnBrk="1" hangingPunct="0"><a:lnSpc><a:spcPct val="100000"/></a:lnSpc><a:spcBef><a:spcPts val="0"/></a:spcBef><a:spcAft><a:spcPts val="0"/></a:spcAft><a:buClrTx/><a:buSzTx/><a:buFontTx/><a:buNone/><a:tabLst/><a:defRPr b="0" baseline="0" cap="none" i="0" spc="0" strike="noStrike" sz="1800" u="none" kumimoji="0" normalizeH="0"><a:ln><a:noFill/></a:ln><a:solidFill><a:srgbClr val="000000"/></a:solidFill><a:effectLst/><a:uFillTx/></a:defRPr></a:lvl4pPr><a:lvl5pPr marL="0" marR="0" indent="0" algn="l" defTabSz="914400" rtl="0" fontAlgn="auto" latinLnBrk="1" hangingPunct="0"><a:lnSpc><a:spcPct val="100000"/></a:lnSpc><a:spcBef><a:spcPts val="0"/></a:spcBef><a:spcAft><a:spcPts val="0"/></a:spcAft><a:buClrTx/><a:buSzTx/><a:buFontTx/><a:buNone/><a:tabLst/><a:defRPr b="0" baseline="0" cap="none" i="0" spc="0" strike="noStrike" sz="1800" u="none" kumimoji="0" normalizeH="0"><a:ln><a:noFill/></a:ln><a:solidFill><a:srgbClr val="000000"/></a:solidFill><a:effectLst/><a:uFillTx/></a:defRPr></a:lvl5pPr><a:lvl6pPr marL="0" marR="0" indent="0" algn="l" defTabSz="914400" rtl="0" fontAlgn="auto" latinLnBrk="1" hangingPunct="0"><a:lnSpc><a:spcPct val="100000"/></a:lnSpc><a:spcBef><a:spcPts val="0"/></a:spcBef><a:spcAft><a:spcPts val="0"/></a:spcAft><a:buClrTx/><a:buSzTx/><a:buFontTx/><a:buNone/><a:tabLst/><a:defRPr b="0" baseline="0" cap="none" i="0" spc="0" strike="noStrike" sz="1800" u="none" kumimoji="0" normalizeH="0"><a:ln><a:noFill/></a:ln><a:solidFill><a:srgbClr val="000000"/></a:solidFill><a:effectLst/><a:uFillTx/></a:defRPr></a:lvl6pPr><a:lvl7pPr marL="0" marR="0" indent="0" algn="l" defTabSz="914400" rtl="0" fontAlgn="auto" latinLnBrk="1" hangingPunct="0"><a:lnSpc><a:spcPct val="100000"/></a:lnSpc><a:spcBef><a:spcPts val="0"/></a:spcBef><a:spcAft><a:spcPts val="0"/></a:spcAft><a:buClrTx/><a:buSzTx/><a:buFontTx/><a:buNone/><a:tabLst/><a:defRPr b="0" baseline="0" cap="none" i="0" spc="0" strike="noStrike" sz="1800" u="none" kumimoji="0" normalizeH="0"><a:ln><a:noFill/></a:ln><a:solidFill><a:srgbClr val="000000"/></a:solidFill><a:effectLst/><a:uFillTx/></a:defRPr></a:lvl7pPr><a:lvl8pPr marL="0" marR="0" indent="0" algn="l" defTabSz="914400" rtl="0" fontAlgn="auto" latinLnBrk="1" hangingPunct="0"><a:lnSpc><a:spcPct val="100000"/></a:lnSpc><a:spcBef><a:spcPts val="0"/></a:spcBef><a:spcAft><a:spcPts val="0"/></a:spcAft><a:buClrTx/><a:buSzTx/><a:buFontTx/><a:buNone/><a:tabLst/><a:defRPr b="0" baseline="0" cap="none" i="0" spc="0" strike="noStrike" sz="1800" u="none" kumimoji="0" normalizeH="0"><a:ln><a:noFill/></a:ln><a:solidFill><a:srgbClr val="000000"/></a:solidFill><a:effectLst/><a:uFillTx/></a:defRPr></a:lvl8pPr><a:lvl9pPr marL="0" marR="0" indent="0" algn="l" defTabSz="914400" rtl="0" fontAlgn="auto" latinLnBrk="1" hangingPunct="0"><a:lnSpc><a:spcPct val="100000"/></a:lnSpc><a:spcBef><a:spcPts val="0"/></a:spcBef><a:spcAft><a:spcPts val="0"/></a:spcAft><a:buClrTx/><a:buSzTx/><a:buFontTx/><a:buNone/><a:tabLst/><a:defRPr b="0" baseline="0" cap="none" i="0" spc="0" strike="noStrike" sz="1800" u="none" kumimoji="0" normalizeH="0"><a:ln><a:noFill/></a:ln><a:solidFill><a:srgbClr val="000000"/></a:solidFill><a:effectLst/><a:uFillTx/></a:defRPr></a:lvl9pPr></a:lstStyle><a:style><a:lnRef idx="0"/><a:fillRef idx="0"/><a:effectRef idx="0"/><a:fontRef idx="none"/></a:style></a:txDef></a:objectDefaults></a:theme>\n'
							);
							zipExcel.file("xl/workbook.xml",
								'<?xml version="1.0" encoding="UTF-8"?>'
								+ '<workbook xmlns="http://schemas.openxmlformats.org/spreadsheetml/2006/main" xmlns:r="http://schemas.openxmlformats.org/officeDocument/2006/relationships" xmlns:mc="http://schemas.openxmlformats.org/markup-compatibility/2006" mc:Ignorable="x15" xmlns:x15="http://schemas.microsoft.com/office/spreadsheetml/2010/11/main">'
								+ '<fileVersion appName="xl" lastEdited="6" lowestEdited="6" rupBuild="14420"/>'
								+ '<workbookPr defaultThemeVersion="153222"/>'
								+ '<bookViews><workbookView xWindow="0" yWindow="0" windowWidth="15960" windowHeight="18080"/></bookViews>'
								+ '<sheets><sheet name="Sheet1" sheetId="1" r:id="rId1"/></sheets>'
								+ '<calcPr calcId="0"/><oleSize ref="A1"/>'
								+ '</workbook>\n'
							);
							zipExcel.file("xl/worksheets/_rels/sheet1.xml.rels",
								'<?xml version="1.0" encoding="UTF-8"?>'
								+ '<Relationships xmlns="http://schemas.openxmlformats.org/package/2006/relationships">'
								+ '  <Relationship Id="rId1" Type="http://schemas.openxmlformats.org/officeDocument/2006/relationships/table" Target="../tables/table1.xml"/>'
								+ '</Relationships>\n'
							);
						}

						// `sharedStrings.xml`
						{
							var strSharedStrings = '<?xml version="1.0" encoding="UTF-8" standalone="yes"?>';
							strSharedStrings += '<sst xmlns="http://schemas.openxmlformats.org/spreadsheetml/2006/main" count="'+ (rel.data[0].labels.length + rel.data.length + 1) +'" uniqueCount="'+ (rel.data[0].labels.length + rel.data.length +1) +'">'

							// A: Add Labels
							rel.data[0].labels.forEach(function(label,idx){ strSharedStrings += '<si><t>'+ label +'</t></si>'; });

							// B: Add Series
							rel.data.forEach(function(objData,idx){ strSharedStrings += '<si><t>'+ (objData.name || ' ') +'</t></si>'; });

							// C: Add 'blank' for A1
							strSharedStrings += '<si><t xml:space="preserve"></t></si>';

							strSharedStrings += '</sst>\n';
							zipExcel.file("xl/sharedStrings.xml", strSharedStrings);
						}

						// tables/table1.xml
						{
							var strTableXml = '<?xml version="1.0" encoding="UTF-8" standalone="yes"?>';
							strTableXml += '<table xmlns="http://schemas.openxmlformats.org/spreadsheetml/2006/main" id="1" name="Table1" displayName="Table1" ref="A1:'+ LETTERS[rel.data.length] + (rel.data[0].labels.length+1) +'" totalsRowShown="0">';
							strTableXml += '<tableColumns count="' + (rel.data[0].labels.length+1) +'">';
							strTableXml += '<tableColumn id="1" name=" "/>';
							rel.data[0].labels.forEach(function(label,idx){ strTableXml += '<tableColumn id="'+ (idx+2) +'" name="'+ label +'"/>' });
							strTableXml += '</tableColumns>';
							strTableXml += '<tableStyleInfo showFirstColumn="0" showLastColumn="0" showRowStripes="1" showColumnStripes="0"/>';
							strTableXml += '</table>';
							zipExcel.file("xl/tables/table1.xml", strTableXml);
						}

						// worksheets/sheet1.xml
						var strSheetXml = '<?xml version="1.0" encoding="UTF-8" standalone="yes"?>';
						strSheetXml += '<worksheet xmlns="http://schemas.openxmlformats.org/spreadsheetml/2006/main" xmlns:r="http://schemas.openxmlformats.org/officeDocument/2006/relationships" xmlns:mc="http://schemas.openxmlformats.org/markup-compatibility/2006" mc:Ignorable="x14ac" xmlns:x14ac="http://schemas.microsoft.com/office/spreadsheetml/2009/9/ac">'
						strSheetXml += '<dimension ref="A1:'+ LETTERS[rel.data.length] + (rel.data[0].labels.length+1) +'"/>';
						strSheetXml += '<sheetViews><sheetView tabSelected="1" workbookViewId="0"><selection activeCell="B1" sqref="B1"/></sheetView></sheetViews>';
						strSheetXml += '<sheetFormatPr defaultRowHeight="15"/>';
						strSheetXml += '<cols>';
						strSheetXml += '<col min="10" max="100" width="20" customWidth="1"/>';
						rel.data[0].labels.forEach(function(){ strSheetXml += '<col min="10" max="100" width="10" customWidth="1"/>' });
						strSheetXml += '</cols>';
						strSheetXml += '<sheetData>';

						/* EX: INPUT: `rel.data`
						[
							{ name:'Red', labels:['Jan..May-17'], values:[11,13,14,15,16] },
							{ name:'Amb', labels:['Jan..May-17'], values:[22, 6, 7, 8, 9] },
							{ name:'Grn', labels:['Jan..May-17'], values:[33,32,42,53,63] }
						];
						*/
						/* EX: OUTPUT: lineChart Worksheet:
							-|---A---|--B--|--C--|--D--|
							1|       | Red | Amb | Grn |
							2|Jan-17 |   11|   22|   33|
							3|Feb-17 |   55|   43|   70|
							4|Mar-17 |   56|  143|   99|
							5|Apr-17 |   65|    3|  120|
							6|May-17 |   75|   93|  170|
							-|-------|-----|-----|-----|
						*/

						// A: Create header row first (NOTE: Start at index=1 as headers cols start with 'B')
						strSheetXml += '<row r="1">';
						strSheetXml += '<c r="A1" t="s"><v>'+ (rel.data.length + rel.data[0].labels.length) +'</v></c>';
						for (var idx=1; idx<=rel.data[0].labels.length; idx++) {
							// FIXME: Max cols is 52
							strSheetXml += '<c r="'+ ( idx < 26 ? LETTERS[idx] : 'A'+LETTERS[idx%LETTERS.length] ) +'1" t="s">'; // NOTE: use `t="s"` for label cols!
							strSheetXml += '<v>'+ (idx-1) +'</v>';
							strSheetXml += '</c>';
						}
						strSheetXml += '</row>';

						// B: Add data row(s)
						rel.data.forEach(function(row,idx){
							// Leading col is reserved for the label, so hard-code it, then loop over col values
							strSheetXml += '<row r="'+ (idx+2) +'">';
							strSheetXml += '<c r="A'+ (idx+2) +'" t="s">';
							strSheetXml += '<v>'+ (rel.data[0].values.length + idx + 1) +'</v>';
							strSheetXml += '</c>';
							row.values.forEach(function(val,idy){
								strSheetXml += '<c r="'+ ( (idy+1) < 26 ? LETTERS[(idy+1)] : 'A'+LETTERS[(idy+1)%LETTERS.length] ) +''+ (idx+2) +'">';
								strSheetXml += '<v>'+ val +'</v>';
								strSheetXml += '</c>';
							});
							strSheetXml += '</row>';
						});

						strSheetXml += '</sheetData>';
						strSheetXml += '<pageMargins left="0.7" right="0.7" top="0.75" bottom="0.75" header="0.3" footer="0.3"/>';
						//strSheetXml += '<tableParts count="1"><tablePart r:id="rId1"/></tableParts>'; // Causes unreadable error in O365
						strSheetXml += '</worksheet>\n';
						zipExcel.file("xl/worksheets/sheet1.xml", strSheetXml);

						// C: Add XLSX to PPTX export
						zipExcel.generateAsync({type:'base64'})
						.then(function(content){
							// 1: Create the embedded Excel worksheet with labels and data
							zip.file( "ppt/embeddings/Microsoft_Excel_Worksheet"+ (rel.rId-1) +".xlsx", content, {base64:true} );

							// 2: Create the chart.xml and rels files
							zip.file("ppt/charts/_rels/"+ rel.fileName +".rels",
								'<?xml version="1.0" encoding="UTF-8" standalone="yes"?>'
								+ '<Relationships xmlns="http://schemas.openxmlformats.org/package/2006/relationships">'
								+ '<Relationship Id="rId'+ (rel.rId-1) +'" Type="http://schemas.openxmlformats.org/officeDocument/2006/relationships/package" Target="../embeddings/Microsoft_Excel_Worksheet'+ (rel.rId-1) +'.xlsx"/>'
								+ '</Relationships>'
							);
							zip.file("ppt/charts/"+rel.fileName, makeXmlCharts(rel));

							// 3: Done
							resolve();
						})
						.catch(function(strErr){
							reject(strErr);
						});
					}) );
				}
				else if ( rel.type != 'online' && rel.type != 'hyperlink' ) {
					// A: Loop vars
					var data = rel.data;

					// B: Users will undoubtedly pass various string formats, so modify as needed
					if      ( data.indexOf(',') == -1 && data.indexOf(';') == -1 ) data = 'image/png;base64,' + data;
					else if ( data.indexOf(',') == -1                            ) data = 'image/png;base64,' + data;
					else if ( data.indexOf(';') == -1                            ) data = 'image/png;' + data;

					// C: Add media
					zip.file( rel.Target.replace('..','ppt'), data.split(',').pop(), {base64:true} );
				}
			});
		});

		// STEP 3: Wait for Promises (if any) then push the PPTX file to client-browser
		Promise.all( arrChartPromises )
		.then(function(arrResults){
			var strExportName = ((gObjPptx.fileName.toLowerCase().indexOf('.ppt') > -1) ? gObjPptx.fileName : gObjPptx.fileName+gObjPptx.fileExtn);
			if ( outputType && JSZIP_OUTPUT_TYPES.indexOf(outputType) >= 0) {
				zip.generateAsync({ type:outputType }).then(callback);
			}
			else if ( NODEJS ) {
				if ( callback ) {
					if ( strExportName.indexOf('http') == 0 ) {
						zip.generateAsync({type:'nodebuffer'}).then(function(content){ callback(content); });
					}
					else {
						zip.generateAsync({type:'nodebuffer'}).then(function(content){ fs.writeFile(strExportName, content, callback(strExportName)); });
					}
				}
				else
					zip.generateAsync({type:'nodebuffer'}).then(function(content){ fs.writeFile(strExportName, content); });
			}
			else {
				zip.generateAsync({type:'blob'}).then(function(content){ writeFileToBrowser(strExportName, content, callback); });
			}
		})
		.catch(function(strErr){
			console.error(strErr);
		});
	}

	function writeFileToBrowser(strExportName, content, callback) {
		// STEP 1: Create element
		var a = document.createElement("a");
		document.body.appendChild(a);
		a.style = "display: none";

		// STEP 2: Download file to browser
		// DESIGN: Use `createObjectURL()` (or MS-specific func for IE11) to D/L files in client browsers (FYI: synchronously executed)
		if ( window.navigator.msSaveOrOpenBlob ) {
			// REF: https://docs.microsoft.com/en-us/microsoft-edge/dev-guide/html5/file-api/blob
			blobObject = new Blob([content]);
			$(a).click(function(){
				window.navigator.msSaveOrOpenBlob(blobObject, strExportName);
			});
			a.click();

			// Clean-up
			document.body.removeChild(a);

			// LAST: Callback (if any)
			if ( callback ) callback(strExportName);
		}
		else if ( window.URL.createObjectURL ) {
			var blob = new Blob([content], {type: "octet/stream"});
			var url = window.URL.createObjectURL(blob);
			a.href = url;
			a.download = strExportName;
			a.click();

			// Clean-up (NOTE: Add a slight delay before removing to avoid 'blob:null' error in Firefox Issue#81)
			setTimeout(function(){
				window.URL.revokeObjectURL(url);
				document.body.removeChild(a);
			}, 100);

			// LAST: Callback (if any)
			if ( callback ) callback(strExportName);
		}
	}

	/**
	 * DESC: Convert component value to hex value
	 */
	function componentToHex(c) {
		var hex = c.toString(16);
		return hex.length == 1 ? "0" + hex : hex;
	}

	/**
	 * DESC: Depending on the passed color string, creates either `a:schemeClr` (when scheme color) or `a:srgbClr` (when hexa representation).
	 * color (string): hexa representation (eg. "FFFF00") or a scheme color constant (eg. colors.ACCENT1)
	 * innerElements (optional string): Additional elements that adjust the color and are enclosed by the color element.
	 */
	function createColorElement(colorStr, innerElements) {
		var tagName = RE_HEX_COLOR.test(colorStr) ? 'srgbClr' : 'schemeClr';
		var colorAttr = ' val="' + colorStr + '"';
		return innerElements ? '<a:' + tagName + colorAttr + '>' + innerElements +'</a:' + tagName + '>' : '<a:' + tagName + colorAttr + ' />';
	}

	/**
	 * DESC: Used by `addSlidesForTable()` to convert RGB colors from jQuery selectors to Hex for Presentation colors
	 */
	function rgbToHex(r, g, b) {
		if (! Number.isInteger(r)) { try { console.warn('Integer expected!'); } catch(ex){} }
		return (componentToHex(r) + componentToHex(g) + componentToHex(b)).toUpperCase();
	}

	function inch2Emu(inches) {
		// FIRST: Provide Caller Safety: Numbers may get conv<->conv during flight, so be kind and do some simple checks to ensure inches were passed
		// Any value over 100 damn sure isnt inches, must be EMU already, so just return it
		if (inches > 100) return inches;
		if ( typeof inches == 'string' ) inches = Number( inches.replace(/in*/gi,'') );
		return Math.round(EMU * inches);
	}

	function getSizeFromImage(inImgUrl) {
		if ( NODEJS ) {
			try {
				var dimensions = sizeOf(inImgUrl);
				return { width:dimensions.width, height:dimensions.height };
			}
			catch(ex) {
				console.error('ERROR: Unable to read image: '+inImgUrl);
				return { width:0, height:0 };
			}
		}

		// A: Create
		var image = new Image();

		// B: Set onload event
		image.onload = function(){
			// FIRST: Check for any errors: This is the best method (try/catch wont work, etc.)
			if (this.width + this.height == 0) { return { width:0, height:0 }; }
			var obj = { width:this.width, height:this.height };
			return obj;
		};
		image.onerror = function(){
			try { console.error( '[Error] Unable to load image: ' + inImgUrl ); } catch(ex){}
		};

		// C: Load image
		image.src = inImgUrl;
	}

	function convertImgToDataURLviaCanvas(slideRel){
		// A: Create
		var image = new Image();

		// B: Set onload event
		image.onload = function(){
			// First: Check for any errors: This is the best method (try/catch wont work, etc.)
			if (this.width + this.height == 0) { this.onerror(); return; }
			var canvas = document.createElement('CANVAS');
			var ctx = canvas.getContext('2d');
			canvas.height = this.height;
			canvas.width  = this.width;
			ctx.drawImage(this, 0, 0);
			// Users running on local machine will get the following error:
			// "SecurityError: Failed to execute 'toDataURL' on 'HTMLCanvasElement': Tainted canvases may not be exported."
			// when the canvas.toDataURL call executes below.
			try { callbackImgToDataURLDone( canvas.toDataURL(slideRel.type), slideRel ); }
			catch(ex) {
				this.onerror();
				if ( window.location.href.indexOf('file:') == 0 ) {
					console.warn("WARNING: You are running this in a local web browser, which means you cant read local files! (use '--allow-file-access-from-files' flag with Chrome, etc.)");
				}
				return;
			}
			canvas = null;
		};
		image.onerror = function(){
			try {
				if ( typeof window !== 'undefined' && window.location.href.indexOf('file:') == 0 ) {
					console.warn("WARNING: You are running this in a local web browser, which means you cant read local files! (use '--allow-file-access-from-files' flag with Chrome, etc.)");
				}
				console.error('Unable to load image: "'+ slideRel.path +'"\nPlease check the image URL:\n'+ ( slideRel.path.indexOf('/') == 0 ? slideRel.path : window.location.href.substring(0,window.location.href.lastIndexOf('/')+1) + slideRel.path ) );
			} catch(ex){}
			// Return a predefined "Broken image" graphic so the user will see something on the slide
			callbackImgToDataURLDone(IMG_BROKEN, slideRel);
		};

		// C: Load image
		image.src = slideRel.path;
	}

	function callbackImgToDataURLDone(inStr, slideRel){
		var intEmpty = 0;

		// STEP 1: Set data for this rel, count outstanding
		$.each(gObjPptx.slides, function(i,slide){
			$.each(slide.rels, function(i,rel){
				if ( rel.path == slideRel.path ) rel.data = inStr;
				if ( !rel.data ) intEmpty++;
			});
		});

		// STEP 2: Continue export process if all rels have base64 `data` now
		if ( intEmpty == 0 ) doExportPresentation();
	}

	function getShapeInfo(shapeName) {
		if ( !shapeName ) return gObjPptxShapes.RECTANGLE;

		if ( typeof shapeName == 'object' && shapeName.name && shapeName.displayName && shapeName.avLst ) return shapeName;

		if ( gObjPptxShapes[shapeName] ) return gObjPptxShapes[shapeName];

		var objShape = gObjPptxShapes.filter(function(obj){ return obj.name == shapeName || obj.displayName; })[0];
		if ( typeof objShape !== 'undefined' && objShape != null ) return objShape;

		return gObjPptxShapes.RECTANGLE;
	}

	function getSmartParseNumber(inVal, inDir) {
		// FIRST: Convert string numeric value if reqd
		if ( typeof inVal == 'string' && !isNaN(Number(inVal)) ) inVal = Number(inVal);

		// CASE 1: Number in inches
		// Figure any number less than 100 is inches
		if ( typeof inVal == 'number' && inVal < 100 ) return inch2Emu(inVal);

		// CASE 2: Number is already converted to something other than inches
		// Figure any number greater than 100 is not inches! :)  Just return it (its EMU already i guess??)
		if ( typeof inVal == 'number' && inVal >= 100 ) return inVal;

		// CASE 3: Percentage (ex: '50%')
		if ( typeof inVal == 'string' && inVal.indexOf('%') > -1 ) {
			if ( inDir && inDir == 'X') return Math.round( (parseInt(inVal,10) / 100) * gObjPptx.pptLayout.width  );
			if ( inDir && inDir == 'Y') return Math.round( (parseInt(inVal,10) / 100) * gObjPptx.pptLayout.height );
			// Default: Assume width (x/cx)
			return Math.round( (parseInt(inVal,10) / 100) * gObjPptx.pptLayout.width );
		}

		// LAST: Default value
		return 0;
	}

	/**
	 * DESC: Replace special XML characters with HTML-encoded strings
	 */
	function decodeXmlEntities(inStr) {
		// NOTE: Dont use short-circuit eval here as value c/b "0" (zero) etc.!
		if ( typeof inStr === 'undefined' || inStr == null ) return "";
		return inStr.toString().replace(/&/g,'&amp;').replace(/</g,'&lt;').replace(/>/g,'&gt;').replace(/"/g,'&quot;').replace(/\'/g,'&apos;');
	}

	function createHyperlinkRels(inText, slideRels) {
		var arrTextObjects = [];

		// Only text objects can have hyperlinks, so return if this is plain text/number
		if ( typeof inText === 'string' || typeof inText === 'number' ) return;
		// IMPORTANT: Check for isArray before typeof=object, or we'll exhaust recursion!
		else if ( Array.isArray(inText) ) arrTextObjects = inText;
		else if ( typeof inText === 'object' ) arrTextObjects = [inText];

		arrTextObjects.forEach(function(text,idx){
			// `text` can be an array of other `text` objects (table cell word-level formatting), so use recursion
			if ( Array.isArray(text) ) createHyperlinkRels(text, slideRels);
			else if ( text && typeof text === 'object' && text.options && text.options.hyperlink && !text.options.hyperlink.rId ) {
				if ( typeof text.options.hyperlink !== 'object' ) console.log("ERROR: text `hyperlink` option should be an object. Ex: `hyperlink: {url:'https://github.com'}` ");
				else if ( !text.options.hyperlink.url || typeof text.options.hyperlink.url !== 'string' ) console.log("ERROR: 'hyperlink.url is required and/or should be a string'");
				else {
					var intRels = 1;
					gObjPptx.slides.forEach(function(slide,idx){ intRels += slide.rels.length; });
					var intRelId = intRels+1;

					slideRels.push({
						type: 'hyperlink',
						data: 'dummy',
						rId:  intRelId,
						Target: text.options.hyperlink.url
					});

					text.options.hyperlink.rId = intRelId;
				}
			}
		});
	}

	/**
	* Magic happens here
	*/
	function parseTextToLines(cell, inWidth) {
		var CHAR = 2.2 + (cell.opts && cell.opts.lineWeight ? cell.opts.lineWeight : 0); // Character Constant (An approximation of the Golden Ratio)
		var CPL = (inWidth*EMU / ( (cell.opts.font_size || DEF_FONT_SIZE)/CHAR )); // Chars-Per-Line
		var arrLines = [];
		var strCurrLine = '';

		// Allow a single space/whitespace as cell text
		if ( cell.text && cell.text.trim() == '' ) return [' '];

		// A: Remove leading/trailing space
		var inStr = (cell.text || '').toString().trim();

		// B: Build line array
		$.each(inStr.split('\n'), function(i,line){
			$.each(line.split(' '), function(i,word){
				if ( strCurrLine.length + word.length + 1 < CPL ) {
					strCurrLine += (word + " ");
				}
				else {
					if ( strCurrLine ) arrLines.push( strCurrLine );
					strCurrLine = (word + " ");
				}
			});
			// All words for this line have been exhausted, flush buffer to new line, clear line var
			if ( strCurrLine ) arrLines.push( $.trim(strCurrLine) + CRLF );
			strCurrLine = '';
		});

		// C: Remove trailing linebreak
		arrLines[(arrLines.length-1)] = $.trim(arrLines[(arrLines.length-1)]);

		// D: Return lines
		return arrLines;
	}

	/**
	* Magic happens here
	*/
	function getSlidesForTableRows(inArrRows, opts) {
		var LINEH_MODIFIER = 1.9;
		var opts = opts || {};
		var arrInchMargins = DEF_SLIDE_MARGIN_IN; // (0.5" on all sides)
		var arrObjTabHeadRows = [], arrObjTabBodyRows = [], arrObjTabFootRows = [];
		var arrObjSlides = [], arrRows = [], currRow = [];
		var intTabW = 0, emuTabCurrH = 0;
		var emuSlideTabW = EMU*1, emuSlideTabH = EMU*1;
		var arrObjTabHeadRows = opts.arrObjTabHeadRows || '';
		var numCols = 0;

		if (opts.debug) console.log('------------------------------------');
		if (opts.debug) console.log('opts.w ............. = '+ (opts.w||'').toString());
		if (opts.debug) console.log('opts.colW .......... = '+ (opts.colW||'').toString());
		if (opts.debug) console.log('opts.slideMargin ... = '+ (opts.slideMargin||'').toString());

		// NOTE: Use default size as zero cell margin is causing our tables to be too large and touch bottom of slide!
		if ( !opts.slideMargin && opts.slideMargin != 0 ) opts.slideMargin = DEF_SLIDE_MARGIN_IN[0];

		// STEP 1: Calc margins/usable space
		if ( opts.slideMargin || opts.slideMargin == 0 ) {
			if ( Array.isArray(opts.slideMargin) ) arrInchMargins = opts.slideMargin;
			else if ( !isNaN(opts.slideMargin) ) arrInchMargins = [opts.slideMargin, opts.slideMargin, opts.slideMargin, opts.slideMargin];
		}
		else if ( opts && opts.master && opts.master.margin && gObjPptxMasters) {
			if ( Array.isArray(opts.master.margin) ) arrInchMargins = opts.master.margin;
			else if ( !isNaN(opts.master.margin) ) arrInchMargins = [opts.master.margin, opts.master.margin, opts.master.margin, opts.master.margin];
		}

		// STEP 2: Calc number of columns
		// NOTE: Cells may have a colspan, so merely taking the length of the [0] (or any other) row is not
		// ....: sufficient to determine column count. Therefore, check each cell for a colspan and total cols as reqd
		inArrRows[0].forEach(function(cell,idx){
			if (!cell) cell = {};
			var cellOpts = cell.options || cell.opts || null; // DEPRECATED (`opts`)
			numCols += ( cellOpts && cellOpts.colspan ? cellOpts.colspan : 1 );
		});

		if (opts.debug) console.log('arrInchMargins ..... = '+ arrInchMargins.toString());
		if (opts.debug) console.log('numCols ............ = '+ numCols );

		// Calc opts.w if we can
		if ( !opts.w && opts.colW ) {
			if ( Array.isArray(opts.colW) ) opts.colW.forEach(function(val,idx){ opts.w += val });
			else { opts.w = opts.colW * numCols }
		}

		// STEP 2: Calc usable space/table size now that we have usable space calc'd
		emuSlideTabW = ( opts.w ? inch2Emu(opts.w) : (gObjPptx.pptLayout.width - inch2Emu((opts.x || arrInchMargins[1]) + arrInchMargins[3])) );
		if (opts.debug) console.log('emuSlideTabW (in) ........ = '+ (emuSlideTabW/EMU).toFixed(1) );
		if (opts.debug) console.log('gObjPptx.pptLayout.h ..... = '+ (gObjPptx.pptLayout.height/EMU));

		// STEP 3: Calc column widths if needed so we can subsequently calc lines (we need `emuSlideTabW`!)
		if ( !opts.colW || !Array.isArray(opts.colW) ) {
			if ( opts.colW && !isNaN(Number(opts.colW)) ) {
				var arrColW = [];
				inArrRows[0].forEach(function(cell,idx){ arrColW.push( opts.colW ) });
				opts.colW = [];
				arrColW.forEach(function(val,idx){ opts.colW.push(val) });
			}
			// No column widths provided? Then distribute cols.
			else {
				opts.colW = [];
				for (var iCol=0; iCol<numCols; iCol++) { opts.colW.push( (emuSlideTabW/EMU/numCols) ); }
			}
		}

		// STEP 4: Iterate over each line and perform magic =========================
		// NOTE: inArrRows will be an array of {text:'', opts{}} whether from `addSlidesForTable()` or `.addTable()`
		inArrRows.forEach(function(row,iRow){
			// A: Reset ROW variables
			var arrCellsLines = [], arrCellsLineHeights = [], emuRowH = 0, intMaxLineCnt = 0, intMaxColIdx = 0;

			// B: Calc usable vertical space/table height
			// NOTE: Use margins after the first Slide (dont re-use opt.y - it could've been halfway down the page!) (ISSUE#43,ISSUE#47,ISSUE#48)
			if ( arrObjSlides.length > 0 ) {
				emuSlideTabH = ( gObjPptx.pptLayout.height - inch2Emu( (opts.y/EMU < arrInchMargins[0] ? opts.y/EMU : arrInchMargins[0]) + arrInchMargins[2]) );
				// Use whichever is greater: area between margins or the table H provided (dont shrink usable area - the whole point of over-riding X on paging is to *increarse* usable space)
				if ( emuSlideTabH < opts.h ) emuSlideTabH = opts.h;
			}
			else emuSlideTabH = ( opts.h ? opts.h : (gObjPptx.pptLayout.height - inch2Emu((opts.y/EMU || arrInchMargins[0]) + arrInchMargins[2])) );
			if (opts.debug) console.log('* Slide '+arrObjSlides.length+': emuSlideTabH (in) ........ = '+ (emuSlideTabH/EMU).toFixed(1));

			// C: Parse and store each cell's text into line array (**MAGIC HAPPENS HERE**)
			row.forEach(function(cell,iCell){
				// FIRST: REALITY-CHECK:
				if (!cell) cell = {};

				// DESIGN: Cells are henceforth {objects} with `text` and `opts`
				var lines = [];

				// 1: Cleanse data
				if ( !isNaN(cell) || typeof cell === 'string' ) {
					// Grab table formatting `opts` to use here so text style/format inherits as it should
					cell = { text:cell.toString(), opts:opts };
				}
				else if ( typeof cell === 'object' ) {
					// ARG0: `text`
					if ( typeof cell.text === 'number' ) cell.text = cell.text.toString();
					else if ( typeof cell.text === 'undefined' || cell.text == null ) cell.text = "";

					// ARG1: `options`
					var opt = cell.options || cell.opts || {}; // Legacy support for `opts` (<= v1.2.0)
					cell.opts = opt; // This odd soln is needed until `opts` can be safely discarded (DEPRECATED)
				}
				// Capture some table options for use in other functions
				cell.opts.lineWeight = opts.lineWeight;

				// 2: Create a cell object for each table column
				currRow.push({ text:'', opts:cell.opts });

				// 3: Parse cell contents into lines (**MAGIC HAPPENSS HERE**)
				var lines = parseTextToLines(cell, (opts.colW[iCell]/ONEPT));
				arrCellsLines.push( lines );
				//if (opts.debug) console.log('Cell:'+iCell+' - lines:'+lines.length);

				// 4: Keep track of max line count within all row cells
				if ( lines.length > intMaxLineCnt ) { intMaxLineCnt = lines.length; intMaxColIdx = iCell; }
				var lineHeight = inch2Emu((cell.opts.font_size || opts.font_size || DEF_FONT_SIZE) * LINEH_MODIFIER / 100);
				// NOTE: Exempt cells with `rowspan` from increasing lineHeight (or we could create a new slide when unecessary!)
				if ( cell.opts && cell.opts.rowspan ) lineHeight = 0;

				// 5: Add cell margins to lineHeight (if any)
				if ( cell.opts.margin ) {
					if ( cell.opts.margin[0] ) lineHeight += (cell.opts.margin[0]*ONEPT) / intMaxLineCnt;
					if ( cell.opts.margin[2] ) lineHeight += (cell.opts.margin[2]*ONEPT) / intMaxLineCnt;
				}

				// Add to array
				arrCellsLineHeights.push( Math.round(lineHeight) );
			});

			// D: AUTO-PAGING: Add text one-line-a-time to this row's cells until: lines are exhausted OR table H limit is hit
			for (var idx=0; idx<intMaxLineCnt; idx++) {
				// 1: Add the current line to cell
				for (var col=0; col<arrCellsLines.length; col++) {
					// A: Commit this slide to Presenation if table Height limit is hit
					if ( emuTabCurrH + arrCellsLineHeights[intMaxColIdx] > emuSlideTabH ) {
						if (opts.debug) console.log('--------------- New Slide Created ---------------');
						if (opts.debug) console.log(' (calc) '+ (emuTabCurrH/EMU).toFixed(1) +'+'+ (arrCellsLineHeights[intMaxColIdx]/EMU).toFixed(1) +' > '+ emuSlideTabH/EMU.toFixed(1));
						if (opts.debug) console.log('--------------- New Slide Created ---------------');
						// 1: Add the current row to table
						// NOTE: Edge cases can occur where we create a new slide only to have no more lines
						// ....: and then a blank row sits at the bottom of a table!
						// ....: Hence, we verify all cells have text before adding this final row.
						$.each(currRow, function(i,cell){
							if (cell.text.length > 0 ) {
								// IMPORTANT: use jQuery extend (deep copy) or cell will mutate!!
								arrRows.push( $.extend(true, [], currRow) );
								return false; // break out of .each loop
							}
						});
						// 2: Add new Slide with current array of table rows
						arrObjSlides.push( $.extend(true, [], arrRows) );
						// 3: Empty rows for new Slide
						arrRows.length = 0;
						// 4: Reset current table height for new Slide
						emuTabCurrH = 0; // This row's emuRowH w/b added below
						// 5: Empty current row's text (continue adding lines where we left off below)
						$.each(currRow,function(i,cell){ cell.text = ''; });
						// 6: Auto-Paging Options: addHeaderToEach
						if ( opts.addHeaderToEach && arrObjTabHeadRows ) {
							var headRow = [];
							$.each(arrObjTabHeadRows[0], function(iCell,cell){
								headRow.push({ text:cell.text, opts:cell.opts });
								var lines = parseTextToLines(cell,(opts.colW[iCell]/ONEPT));
								if ( lines.length > intMaxLineCnt ) { intMaxLineCnt = lines.length; intMaxColIdx = iCell; }
							});
							arrRows.push( $.extend(true, [], headRow) );
						}
					}

					// B: Add next line of text to this cell
					if ( arrCellsLines[col][idx] ) currRow[col].text += arrCellsLines[col][idx];
				}

				// 2: Add this new rows H to overall (use cell with the most lines as the determiner for overall row Height)
				emuTabCurrH += arrCellsLineHeights[intMaxColIdx];
			}

			if (opts.debug) console.log('-> '+iRow+ ' row done!');
			if (opts.debug) console.log('-> emuTabCurrH (in) . = '+ (emuTabCurrH/EMU).toFixed(1));

			// E: Flush row buffer - Add the current row to table, then truncate row cell array
			// IMPORTANT: use jQuery extend (deep copy) or cell will mutate!!
			if (currRow.length) arrRows.push( $.extend(true,[],currRow) );
			currRow.length = 0;
		});

		// STEP 4-2: Flush final row buffer to slide
		arrObjSlides.push( $.extend(true,[],arrRows) );

		// LAST:
		if (opts.debug) { console.log('arrObjSlides count = '+arrObjSlides.length); console.log(arrObjSlides); }
		return arrObjSlides;
	}

	/**
	 * NOTE: Used by both: text and lineChart
	 * Creates `a:innerShdw` or `a:outerShdw` depending on pass options `opts`.
	 * @param {Object} opts optional shadow properties
	 * @param {Object} defaults defaults for unspecified properties in `opts`
	 * @see http://officeopenxml.com/drwSp-effects.php
	 */
	function createShadowElement(opts, defaults) {
		var type            = ( opts.type            || defaults.type    ),
			blur            = ( opts.blur            || defaults.blur    ) * ONEPT,
			offset          = ( opts.offset          || defaults.offset  ) * ONEPT,
			angle           = ( opts.angle           || defaults.angle   ) * 60000,
			color           = ( opts.color           || defaults.color   ),
			opacity         = ( opts.opacity         || defaults.opacity ) * 100000,
			rotateWithShape = ( opts.rotateWithShape || defaults.rotateWithShape || 0),
			strXml  = "";

		strXml += '<a:'+ type +'Shdw sx="100000" sy="100000" kx="0" ky="0" ';
		strXml += ' algn="bl" rotWithShape="'+ (+rotateWithShape) +'" blurRad="'+ blur +'" ';
		strXml += ' dist="'+ offset +'" dir="'+ angle +'">';
		strXml += '<a:srgbClr val="'+ color +'">'; // TODO: should accept scheme colors implemented in Issue #135
		strXml += '<a:alpha val="'+ opacity +'"/></a:srgbClr>'
		strXml += '</a:'+ type +'Shdw>';

		return strXml;
	}

	/* =======================================================================================================
	|
	#     #  #     #  #             #####
	 #   #   ##   ##  #            #     #  ######  #    #  ######  #####     ##    #####  #   ####   #    #
	  # #    # # # #  #            #        #       ##   #  #       #    #   #  #     #    #  #    #  ##   #
	   #     #  #  #  #            #  ####  #####   # #  #  #####   #    #  #    #    #    #  #    #  # #  #
	  # #    #     #  #            #     #  #       #  # #  #       #####   ######    #    #  #    #  #  # #
	 #   #   #     #  #            #     #  #       #   ##  #       #   #   #    #    #    #  #    #  #   ##
	#     #  #     #  #######       #####   ######  #    #  ######  #    #  #    #    #    #   ####   #    #
	|
	=========================================================================================================
	*/

	/**
	* @see: http://www.datypic.com/sc/ooxml/s-dml-chart.xsd.html
	*/
	function makeXmlCharts(rel) {
		/**
		 * DESC: Calc and return excel column name (eg: 'A2')
		 */
		function getExcelColName(length) {
			var strName = '';

			if ( length <= 26 ) {
				strName = LETTERS[length];
			}
			else {
				strName += LETTERS[ Math.floor(length/LETTERS.length)-1 ];
				strName += LETTERS[ (length % LETTERS.length) ];
			}

			return strName;
		}

		/**
		 * @param {Object} glOpts {size, color, style}
		 * @param {Object} defaults {size, color, style}
		 * @param {String} type "major"(default) | "minor"
		 */
		function createGridLineElement(glOpts, defaults, type) {
			type = type || 'major';
			var tagName = 'c:'+ type + 'Gridlines';
			strXml =  '<'+ tagName + '>';
			strXml += ' <c:spPr>';
			strXml += '  <a:ln w="' + Math.round((glOpts.size || defaults.size) * ONEPT) +'" cap="flat">';
			strXml += '  <a:solidFill><a:srgbClr val="' + (glOpts.color || defaults.color) + '"/></a:solidFill>'; // should accept scheme colors as implemented in PR 135
			strXml += '   <a:prstDash val="' + (glOpts.style || defaults.style) + '"/><a:round/>';
			strXml += '  </a:ln>';
			strXml += ' </c:spPr>';
			strXml += '</'+ tagName + '>';
			return strXml;
		}

		/* ----------------------------------------------------------------------- */

		// STEP 1: Create chart
		var strXml = '<?xml version="1.0" encoding="UTF-8" standalone="yes"?>';
		// CHARTSPACE: BEGIN vvv
		strXml += '<c:chartSpace xmlns:c="http://schemas.openxmlformats.org/drawingml/2006/chart" xmlns:a="http://schemas.openxmlformats.org/drawingml/2006/main" xmlns:r="http://schemas.openxmlformats.org/officeDocument/2006/relationships">';
		strXml += '<c:chart>';

		// OPTION: Title
		if ( rel.opts.showTitle ) {
<<<<<<< HEAD
			strXml += '<c:title>';
			strXml += ' <c:tx>';
			strXml += '  <c:rich>';
			strXml += '  <a:bodyPr rot="0"/>';
			strXml += '  <a:lstStyle/>';
			strXml += '  <a:p>';
			strXml += '    <a:pPr>';
			strXml += '      <a:defRPr b="0" i="0" strike="noStrike" sz="'+ (rel.opts.titleFontSize || DEF_FONT_SIZE) +'00" u="none">';
			strXml += '        <a:solidFill>'+ createColorElement(rel.opts.titleColor || '000000') +'</a:solidFill>';
			strXml += '        <a:latin typeface="'+ (rel.opts.titleFontFace || 'Arial') +'"/>';
			strXml += '      </a:defRPr>';
			strXml += '    </a:pPr>';
			strXml += '    <a:r>';
			strXml += '      <a:rPr b="0" i="0" strike="noStrike" sz="'+ (rel.opts.titleFontSize || DEF_FONT_SIZE) +'00" u="none">';
			strXml += '        <a:solidFill>'+ createColorElement(rel.opts.titleColor || '000000') +'</a:solidFill>';
			strXml += '        <a:latin typeface="'+ (rel.opts.titleFontFace || 'Arial') +'"/>';
			strXml += '      </a:rPr>';
			strXml += '      <a:t>'+ (decodeXmlEntities(rel.opts.title) || '') +'</a:t>';
			strXml += '    </a:r>';
			strXml += '  </a:p>';
			strXml += '  </c:rich>';
			strXml += ' </c:tx>';
			strXml += ' <c:layout/>';
			strXml += ' <c:overlay val="0"/>';
			strXml += '</c:title>';
=======
			strXml += genXmlTitle({
				title: rel.opts.title || 'Chart Title',
				fontSize: rel.opts.titleFontSize || DEF_FONT_TITLE_SIZE,
				color: rel.opts.titleColor,
				fontFace: rel.opts.titleFontFace,
				rotate: rel.opts.titleRotate
			});
>>>>>>> 5b7c18cb
			strXml += '<c:autoTitleDeleted val="0"/>';
		}

		strXml += '<c:plotArea>';
		// IMPORTANT: Dont specify layout to enable auto-fit: PPT does a great job maximizing space with all 4 TRBL locations
		if ( rel.opts.layout ) {
			strXml += '<c:layout>';
			strXml += ' <c:manualLayout>';
			strXml += '  <c:layoutTarget val="inner" />';
			strXml += '  <c:xMode val="edge" />';
			strXml += '  <c:yMode val="edge" />';
			strXml += '  <c:x val="' + (rel.opts.layout.x || 0) + '" />';
			strXml += '  <c:y val="' + (rel.opts.layout.y || 0) + '" />';
			strXml += '  <c:w val="' + (rel.opts.layout.w || 1) + '" />';
			strXml += '  <c:h val="' + (rel.opts.layout.h || 1) + '" />';
			strXml += ' </c:manualLayout>';
			strXml += '</c:layout>';
		}
		else {
			strXml += '<c:layout/>';
		}

		// A: CHART TYPES -----------------------------------------------------------
		switch ( rel.opts.type ) {
			case 'area':
			case 'bar':
			case 'line':
				strXml += '<c:'+ rel.opts.type +'Chart>';
				if ( rel.opts.type == 'bar' ) strXml += '  <c:barDir val="'+ rel.opts.barDir +'"/>';
				strXml += '  <c:grouping val="'+ rel.opts.barGrouping + '"/>';
				strXml += '  <c:varyColors val="0"/>';

				// A: "Series" block for every data row
				/* EX:
					data: [
				     {
				       name: 'Region 1',
				       labels: ['April', 'May', 'June', 'July'],
				       values: [17, 26, 53, 96]
				     },
				     {
				       name: 'Region 2',
				       labels: ['April', 'May', 'June', 'July'],
				       values: [55, 43, 70, 58]
				     }
				    ]
				*/
				rel.data.forEach(function(obj,idx){
					strXml += '<c:ser>';
					strXml += '  <c:idx val="'+ idx +'"/>';
					strXml += '  <c:order val="'+ idx +'"/>';
					strXml += '  <c:tx>';
					strXml += '    <c:strRef>';
					strXml += '      <c:f>Sheet1!$A$'+ (idx+2) +'</c:f>';
					strXml += '      <c:strCache><c:ptCount val="1"/><c:pt idx="0"><c:v>'+ obj.name +'</c:v></c:pt></c:strCache>';
					strXml += '    </c:strRef>';
					strXml += '  </c:tx>';

					// Fill and Border
					var strSerColor = rel.opts.chartColors[(idx+1 > rel.opts.chartColors.length ? (Math.floor(Math.random() * rel.opts.chartColors.length)) : idx)];
					strXml += '  <c:spPr>';

					if ( rel.opts.chartColorsOpacity ) {
						strXml += '    <a:solidFill>'+ createColorElement(strSerColor, '<a:alpha val="50000"/>') +'</a:solidFill>';
					}
					else {
						strXml += '    <a:solidFill>'+ createColorElement(strSerColor) +'</a:solidFill>';
					}

					if ( rel.opts.type == 'line' ) {
						strXml += '<a:ln w="'+ (rel.opts.lineSize * ONEPT) +'" cap="flat"><a:solidFill>' + createColorElement(strSerColor) +'</a:solidFill>';
						strXml += '<a:prstDash val="' + (rel.opts.line_dash || "solid") + '"/><a:round/></a:ln>';
					}
					else if ( rel.opts.dataBorder ) {
						strXml += '<a:ln w="'+ (rel.opts.dataBorder.pt * ONEPT) +'" cap="flat"><a:solidFill>'+ createColorElement(rel.opts.dataBorder.color) +'"/></a:solidFill><a:prstDash val="solid"/><a:round/></a:ln>';
					}
					if ( rel.opts.lineShadow !== 'none' ) {
						strXml += '<a:effectLst>';
						strXml += createShadowElement(rel.opts.lineShadow || {}, DEF_LINE_SHADOW);
						strXml += '</a:effectLst>';
					}
					strXml += '  </c:spPr>';

					// LINE CHART ONLY: `marker`
					if ( rel.opts.type == 'line' ) {
						strXml += '<c:marker>';
						strXml += '  <c:symbol val="'+ rel.opts.lineDataSymbol +'"/>';
						if ( rel.opts.lineDataSymbolSize ) strXml += '  <c:size val="'+ rel.opts.lineDataSymbolSize +'"/>'; // Defaults to "auto" otherwise (but this is usually too small, so there is a default)
						strXml += '  <c:spPr>';
	  					strXml += '    <a:solidFill>' + createColorElement(rel.opts.chartColors[(idx+1 > rel.opts.chartColors.length ? (Math.floor(Math.random() * rel.opts.chartColors.length)) : idx)]) +'</a:solidFill>';
						strXml += '    <a:ln w="9525" cap="flat"><a:solidFill>'+ createColorElement(strSerColor) +'</a:solidFill><a:prstDash val="solid"/><a:round/></a:ln>';
						strXml += '    <a:effectLst/>';
						strXml += '  </c:spPr>';
						strXml += '</c:marker>';
					}

					// Color bar chart bars various colors
					// Allow users with a single data set to pass their own array of colors (check for this using != ours)
					if (( rel.data.length === 1 || rel.opts.valueBarColors ) && rel.opts.chartColors != BARCHART_COLORS ) {
						// Series Data Point colors
						obj.values.forEach(function (value, index) {
							var invert = rel.opts.invertedColors ? 0 : 1;
							var colors = value < 0 ? rel.opts.invertedColors : rel.opts.chartColors;
							strXml += '  <c:dPt>';
							strXml += '    <c:idx val="'+index+'"/>';
							strXml += '    	<c:invertIfNegative val="'+invert+'"/>';
							strXml += '    	<c:bubble3D val="0"/>';
							strXml += '    	<c:spPr>';
							strXml += '    <a:solidFill>';
							strXml += '    <a:srgbClr val="'+(colors[index % colors.length])+'"/>';
							strXml += '    	</a:solidFill>';
							strXml += '    <a:effectLst>';
							strXml += '    <a:outerShdw blurRad="38100" dist="23000" dir="5400000" algn="tl">';
							strXml += '    	<a:srgbClr val="000000">';
							strXml += '    	<a:alpha val="35000"/>';
							strXml += '    	</a:srgbClr>';
							strXml += '    </a:outerShdw>';
							strXml += '    </a:effectLst>';
							strXml += '    </c:spPr>';
							strXml += '  </c:dPt>';
						});
					}

					// 1: "Data Labels"
					strXml += '  <c:dLbls>';
					strXml += '    <c:numFmt formatCode="'+ rel.opts.dataLabelFormatCode +'" sourceLinked="0"/>';
					strXml += '    <c:txPr>';
					strXml += '      <a:bodyPr/>';
					strXml += '      <a:lstStyle/>';
					strXml += '      <a:p><a:pPr>';
					strXml += '        <a:defRPr b="0" i="0" strike="noStrike" sz="'+ (rel.opts.dataLabelFontSize || DEF_FONT_SIZE) +'00" u="none">';
					strXml += '          <a:solidFill>'+ createColorElement(rel.opts.dataLabelColor || '000000') +'</a:solidFill>';
					strXml += '          <a:latin typeface="'+ (rel.opts.dataLabelFontFace || 'Arial') +'"/>';
					strXml += '        </a:defRPr>';
					strXml += '      </a:pPr></a:p>';
					strXml += '    </c:txPr>';
					if ( rel.opts.type != 'area' ) strXml += '    <c:dLblPos val="'+ (rel.opts.dataLabelPosition || 'outEnd') +'"/>';
					strXml += '    <c:showLegendKey val="0"/>';
					strXml += '    <c:showVal val="'+ (rel.opts.showValue ? '1' : '0') +'"/>';
					strXml += '    <c:showCatName val="0"/>';
					strXml += '    <c:showSerName val="0"/>';
					strXml += '    <c:showPercent val="0"/>';
					strXml += '    <c:showBubbleSize val="0"/>';
					strXml += '    <c:showLeaderLines val="0"/>';
					strXml += '  </c:dLbls>';

					// 2: "Categories"
					strXml += '<c:cat>';
					strXml += '  <c:strRef>';
					strXml += '    <c:f>Sheet1!'+ '$B$1:$'+ getExcelColName(obj.labels.length) +'$1' +'</c:f>';
					strXml += '    <c:strCache>';
					strXml += '	     <c:ptCount val="'+ obj.labels.length +'"/>';
					obj.labels.forEach(function(label,idx){ strXml += '<c:pt idx="'+ idx +'"><c:v>'+ label +'</c:v></c:pt>'; });
					strXml += '    </c:strCache>';
					strXml += '  </c:strRef>';
					strXml += '</c:cat>';

					// 3: "Values"
					strXml += '  <c:val>';
					strXml += '    <c:numRef>';
					strXml += '      <c:f>Sheet1!'+ '$B$'+ (idx+2) +':$'+ getExcelColName(obj.labels.length) +'$'+ (idx+2) +'</c:f>';
					strXml += '      <c:numCache>';
					strXml += '	       <c:ptCount val="'+ obj.labels.length +'"/>';
					obj.values.forEach(function(value,idx){ strXml += '<c:pt idx="'+ idx +'"><c:v>'+ value +'</c:v></c:pt>'; });
					strXml += '      </c:numCache>';
					strXml += '    </c:numRef>';
					strXml += '  </c:val>';

					// LINE CHART ONLY: `smooth`
					if ( rel.opts.type == 'line' ) strXml += '<c:smooth val="'+ (rel.opts.lineSmooth ? "1" : "0" ) +'"/>';

					// 4: Close "SERIES"
					strXml += '</c:ser>';
				});
				//
				if ( rel.opts.type == 'bar' ) {
					strXml += '  <c:gapWidth val="'+ rel.opts.barGapWidthPct +'"/>';
					strXml += '  <c:overlap val="'+ (rel.opts.barGrouping.indexOf('tacked') > -1 ? 100 : 0) +'"/>';
				}
				else if ( rel.opts.type == 'line' ) {
					strXml += '  <c:marker val="1"/>';
				}
				strXml += '  <c:axId val="2094734552"/>';
				strXml += '  <c:axId val="2094734553"/>';
				strXml += '</c:'+ rel.opts.type +'Chart>';

				// B: "Category Axis"
				{
					strXml += '<c:catAx>';
					if (rel.opts.showCatAxisTitle) {
						strXml += genXmlTitle({
							title: rel.opts.catAxisTitle || 'Axis Title',
							fontSize: rel.opts.catAxisTitleFontSize,
							color: rel.opts.catAxisTitleColor,
							fontFace: rel.opts.catAxisTitleFontFace,
							rotate: rel.opts.catAxisTitleRotate
						});
					}
					strXml += '  <c:axId val="2094734552"/>';
					strXml += '  <c:scaling><c:orientation val="'+ (rel.opts.catAxisOrientation || (rel.opts.barDir == 'col' ? 'minMax' : 'minMax')) +'"/></c:scaling>';
					strXml += '  <c:delete val="'+ (rel.opts.catAxisHidden ? 1 : 0) +'"/>';
					strXml += '  <c:axPos val="'+ (rel.opts.barDir == 'col' ? 'b' : 'l') +'"/>';
					if ( rel.opts.catGridLine !== 'none' ) {
						strXml += createGridLineElement(rel.opts.catGridLine, DEF_CHART_GRIDLINE);
					}
					strXml += '  <c:numFmt formatCode="General" sourceLinked="0"/>';
					strXml += '  <c:majorTickMark val="out"/>';
					strXml += '  <c:minorTickMark val="none"/>';
					strXml += '  <c:tickLblPos val="'+ (rel.opts.catAxisLabelPos || rel.opts.barDir == 'col' ? 'low' : 'nextTo') +'"/>';
					strXml += ' <c:spPr>';
					strXml += '   <a:ln w="12700" cap="flat">';
					if ( !!rel.opts.catAxisLineShow || typeof rel.opts.catAxisLineShow === 'undefined' ) {
						strXml += '<a:solidFill>';
						strXml += '  <a:srgbClr val="'+ (rel.opts.axisLineColor ? rel.opts.axisLineColor : DEF_CHART_GRIDLINE.color) +'"/>';
						strXml += '</a:solidFill>';
					}
					else {
						strXml += '<a:noFill/>';
					}
					strXml += '     <a:prstDash val="solid"/>';
					strXml += '     <a:round/>';
					strXml += '   </a:ln>';
					strXml += ' </c:spPr>';
					strXml += '  <c:txPr>';
					strXml += '    <a:bodyPr rot="0"/>';
					strXml += '    <a:lstStyle/>';
					strXml += '    <a:p>';
					strXml += '    <a:pPr>';
					strXml += '<a:defRPr b="0" i="0" strike="noStrike" sz="'+ (rel.opts.catAxisLabelFontSize || DEF_FONT_SIZE) +'00" u="none">';
					strXml += '<a:solidFill>'+ createColorElement(rel.opts.catAxisLabelColor || '000000') +'</a:solidFill>';
					strXml += '<a:latin typeface="'+ (rel.opts.catAxisLabelFontFace || 'Arial') +'"/>';
					strXml += '   </a:defRPr>';
					strXml += '  </a:pPr>';
					strXml += '  </a:p>';
					strXml += ' </c:txPr>';
					strXml += ' <c:crossAx val="2094734553"/>';
					strXml += ' <c:crosses val="autoZero"/>';
					strXml += ' <c:auto val="1"/>';
					strXml += ' <c:lblAlgn val="ctr"/>';
					strXml += ' <c:noMultiLvlLbl val="1"/>';
					strXml += '</c:catAx>';
				}

				// C: "Value Axis"
				{
					strXml += '<c:valAx>';
					if (rel.opts.showValAxisTitle) {
						strXml += genXmlTitle({
							title: rel.opts.valAxisTitle || 'Axis Title',
							fontSize: rel.opts.valAxisTitleFontSize,
							color: rel.opts.valAxisTitleColor,
							fontFace: rel.opts.valAxisTitleFontFace,
							rotate: rel.opts.valAxisTitleRotate
						});
					}
					strXml += '  <c:axId val="2094734553"/>';
					strXml += '  <c:scaling>';
					strXml += '    <c:orientation val="'+ (rel.opts.valAxisOrientation || (rel.opts.barDir == 'col' ? 'minMax' : 'minMax')) +'"/>';
					if (rel.opts.valAxisMaxVal) strXml += '<c:max val="'+ rel.opts.valAxisMaxVal +'"/>';
					if (rel.opts.valAxisMinVal) strXml += '<c:min val="'+ rel.opts.valAxisMinVal +'"/>';
					strXml += '  </c:scaling>';
					strXml += '  <c:delete val="'+ (rel.opts.valAxisHidden ? 1 : 0) +'"/>';
					strXml += '  <c:axPos val="'+ (rel.opts.barDir == 'col' ? 'l' : 'b') +'"/>';
					if (rel.opts.valGridLine != 'none') strXml += createGridLineElement(rel.opts.valGridLine, DEF_CHART_GRIDLINE);
					strXml += ' <c:numFmt formatCode="'+ (rel.opts.valAxisLabelFormatCode ? rel.opts.valAxisLabelFormatCode : 'General') +'" sourceLinked="0"/>';
					strXml += ' <c:majorTickMark val="out"/>';
					strXml += ' <c:minorTickMark val="none"/>';
					strXml += ' <c:tickLblPos val="'+ (rel.opts.barDir == 'col' ? 'nextTo' : 'low') +'"/>';
					strXml += ' <c:spPr>';
					strXml += '   <a:ln w="12700" cap="flat">';
					if ( !!rel.opts.valAxisLineShow || typeof rel.opts.valAxisLineShow === 'undefined' ) {
						strXml += '<a:solidFill>';
						strXml += '  <a:srgbClr val="'+ (rel.opts.axisLineColor ? rel.opts.axisLineColor : DEF_CHART_GRIDLINE.color) +'"/>';
						strXml += '</a:solidFill>';
					}
					else {
						strXml += '<a:noFill/>';
					}
					strXml += '     <a:prstDash val="solid"/>';
					strXml += '     <a:round/>';
					strXml += '   </a:ln>';
					strXml += ' </c:spPr>';
					strXml += ' <c:txPr>';
					strXml += '  <a:bodyPr rot="0"/>';
					strXml += '  <a:lstStyle/>';
					strXml += '  <a:p>';
					strXml += '    <a:pPr>';
					strXml += '      <a:defRPr b="0" i="0" strike="noStrike" sz="'+ (rel.opts.valAxisLabelFontSize || DEF_FONT_SIZE) +'00" u="none">';
					strXml += '        <a:solidFill>'+ createColorElement(rel.opts.valAxisLabelColor || '000000') +'</a:solidFill>';
					strXml += '        <a:latin typeface="'+ (rel.opts.valAxisLabelFontFace || 'Arial') +'"/>';
					strXml += '      </a:defRPr>';
					strXml += '    </a:pPr>';
					strXml += '  </a:p>';
					strXml += ' </c:txPr>';
					strXml += ' <c:crossAx val="2094734552"/>';
					strXml += ' <c:crosses val="autoZero"/>';
					strXml += ' <c:crossBetween val="'+ ( rel.opts.type == 'area' ? 'midCat' : 'between' ) +'"/>';
					if ( rel.opts.valAxisMajorUnit ) strXml += ' <c:majorUnit val="'+ rel.opts.valAxisMajorUnit +'"/>';
					strXml += '</c:valAx>';
				}

				// Done with CHART.BAR/LINE
				break;

			case 'pie':
			case 'doughnut':
				// Use the same var name so code blocks from barChart are interchangeable
				var obj = rel.data[0];

				/* EX:
					data: [
					 {
					   name: 'Project Status',
					   labels: ['Red', 'Amber', 'Green', 'Unknown'],
					   values: [10, 20, 38, 2]
					 }
					]
				*/

				// 1: Start pieChart
				strXml += '<c:'+ rel.opts.type +'Chart>';
				strXml += '  <c:varyColors val="0"/>';
				strXml += '<c:ser>';
				strXml += '  <c:idx val="0"/>';
				strXml += '  <c:order val="0"/>';
				strXml += '  <c:tx>';
				strXml += '    <c:strRef>';
				strXml += '      <c:f>Sheet1!$A$2</c:f>';
				strXml += '      <c:strCache>';
				strXml += '        <c:ptCount val="1"/>';
				strXml += '        <c:pt idx="0"><c:v>'+ decodeXmlEntities(obj.name) +'</c:v></c:pt>';
				strXml += '      </c:strCache>';
				strXml += '    </c:strRef>';
				strXml += '  </c:tx>';
				strXml += '  <c:spPr>';
				strXml += '    <a:solidFill><a:schemeClr val="accent1"/></a:solidFill>';
				strXml += '    <a:ln w="9525" cap="flat"><a:solidFill><a:srgbClr val="F9F9F9"/></a:solidFill><a:prstDash val="solid"/><a:round/></a:ln>';
				strXml += '    <a:effectLst>';
				strXml += '      <a:outerShdw sx="100000" sy="100000" kx="0" ky="0" algn="tl" rotWithShape="1" blurRad="38100" dist="23000" dir="5400000">';
				strXml += '        <a:srgbClr val="000000"><a:alpha val="35000"/></a:srgbClr>';
				strXml += '      </a:outerShdw>';
				strXml += '    </a:effectLst>';
				strXml += '  </c:spPr>';
				strXml += '<c:explosion val="0"/>';

				// 2: "Data Point" block for every data row
				obj.labels.forEach(function(label,idx){
					strXml += '<c:dPt>';
					strXml += '  <c:idx val="'+ idx +'"/>';
					strXml += '  <c:explosion val="0"/>';
					strXml += '  <c:spPr>';
					strXml += '    <a:solidFill>'+ createColorElement(rel.opts.chartColors[(idx+1 > rel.opts.chartColors.length ? (Math.floor(Math.random() * rel.opts.chartColors.length)) : idx)]) +'</a:solidFill>';
					if ( rel.opts.dataBorder ) {
						strXml += '<a:ln w="'+ (rel.opts.dataBorder.pt * ONEPT) +'" cap="flat"><a:solidFill>'+ createColorElement(rel.opts.dataBorder.color) +'</a:solidFill><a:prstDash val="solid"/><a:round/></a:ln>';
					}
					strXml += '    <a:effectLst>';
					strXml += '      <a:outerShdw sx="100000" sy="100000" kx="0" ky="0" algn="tl" rotWithShape="1" blurRad="38100" dist="23000" dir="5400000">';
					strXml += '        <a:srgbClr val="000000"><a:alpha val="35000"/></a:srgbClr>';
					strXml += '      </a:outerShdw>';
					strXml += '    </a:effectLst>';
					strXml += '  </c:spPr>';
					strXml += '</c:dPt>';
				});

				// 3: "Data Label" block for every data Label
				strXml += '<c:dLbls>';
				obj.labels.forEach(function(label,idx){
					strXml += '<c:dLbl>';
					strXml += '  <c:idx val="'+ idx +'"/>';
					strXml += '    <c:numFmt formatCode="'+ rel.opts.dataLabelFormatCode +'" sourceLinked="0"/>';
					strXml += '    <c:txPr>';
					strXml += '      <a:bodyPr/><a:lstStyle/>';
					strXml += '      <a:p><a:pPr>';
					strXml += '        <a:defRPr b="0" i="0" strike="noStrike" sz="'+ (rel.opts.dataLabelFontSize || DEF_FONT_SIZE) +'00" u="none">';
					strXml += '          <a:solidFill>'+ createColorElement(rel.opts.dataLabelColor || '000000') +'</a:solidFill>';
					strXml += '          <a:latin typeface="'+ (rel.opts.dataLabelFontFace || 'Arial') +'"/>';
					strXml += '        </a:defRPr>';
					strXml += '      </a:pPr></a:p>';
					strXml += '    </c:txPr>';
					if (rel.opts.type == 'pie') {
						strXml += '    <c:dLblPos val="'+ (rel.opts.dataLabelPosition || 'inEnd') +'"/>';
					}
					strXml += '    <c:showLegendKey val="0"/>';
					strXml += '    <c:showVal val="'+ (rel.opts.showValue ? "1" : "0") +'"/>';
					strXml += '    <c:showCatName val="'+ (rel.opts.showLabel ? "1" : "0") +'"/>';
					strXml += '    <c:showSerName val="0"/>';
					strXml += '    <c:showPercent val="'+ (rel.opts.showPercent ? "1" : "0") +'"/>';
					strXml += '    <c:showBubbleSize val="0"/>';
					strXml += '  </c:dLbl>';
				});
				strXml += '<c:numFmt formatCode="'+ rel.opts.dataLabelFormatCode +'" sourceLinked="0"/>\
		            <c:txPr>\
		              <a:bodyPr/>\
		              <a:lstStyle/>\
		              <a:p>\
		                <a:pPr>\
		                  <a:defRPr b="0" i="0" strike="noStrike" sz="1800" u="none">\
		                    <a:solidFill><a:srgbClr val="000000"/></a:solidFill><a:latin typeface="Arial"/>\
		                  </a:defRPr>\
		                </a:pPr>\
		              </a:p>\
		            </c:txPr>\
		            ' + (rel.opts.type == 'pie' ? '<c:dLblPos val="ctr"/>' : '') + '\
		            <c:showLegendKey val="0"/>\
		            <c:showVal val="0"/>\
		            <c:showCatName val="1"/>\
		            <c:showSerName val="0"/>\
		            <c:showPercent val="1"/>\
		            <c:showBubbleSize val="0"/>\
		            <c:showLeaderLines val="0"/>';
				strXml += '</c:dLbls>';

				// 2: "Categories"
				strXml += '<c:cat>';
				strXml += '  <c:strRef>';
				strXml += '    <c:f>Sheet1!'+ '$B$1:$'+ getExcelColName(obj.labels.length) +'$1' +'</c:f>';
				strXml += '    <c:strCache>';
				strXml += '	     <c:ptCount val="'+ obj.labels.length +'"/>';
				obj.labels.forEach(function(label,idx){ strXml += '<c:pt idx="'+ idx +'"><c:v>'+ label +'</c:v></c:pt>'; });
				strXml += '    </c:strCache>';
				strXml += '  </c:strRef>';
				strXml += '</c:cat>';

				// 3: Create vals
				strXml += '  <c:val>';
				strXml += '    <c:numRef>';
				strXml += '      <c:f>Sheet1!'+ '$B$2:$'+ getExcelColName(obj.labels.length) +'$'+ 2 +'</c:f>';
				strXml += '      <c:numCache>';
				strXml += '	       <c:ptCount val="'+ obj.labels.length +'"/>';
				obj.values.forEach(function(value,idx){ strXml += '<c:pt idx="'+ idx +'"><c:v>'+ value +'</c:v></c:pt>'; });
				strXml += '      </c:numCache>';
				strXml += '    </c:numRef>';
				strXml += '  </c:val>';

				// 4: Close "SERIES"
				strXml += '  </c:ser>';
				strXml += '  <c:firstSliceAng val="0"/>';
				if ( rel.opts.type == 'doughnut' ) strXml += '  <c:holeSize val="' + (rel.opts.holeSize || 50) + '"/>';
				strXml += '</c:'+ rel.opts.type +'Chart>';

				// Done with CHART.BAR
				break;
		}

		// B: Chart Properties + Options: Fill, Border, Legend
		{
			strXml += '  <c:spPr>';

			// OPTION: Fill
			strXml += ( rel.opts.fill ? genXmlColorSelection(rel.opts.fill) : '<a:noFill/>' );

			// OPTION: Border
			strXml += ( rel.opts.border ? '<a:ln w="'+ (rel.opts.border.pt * ONEPT) +'"'+' cap="flat">'+ genXmlColorSelection( rel.opts.border.color ) +'</a:ln>' : '<a:ln><a:noFill/></a:ln>' );

			// Close shapeProp/plotArea before Legend
			strXml += '    <a:effectLst/>';
			strXml += '  </c:spPr>';
			strXml += '</c:plotArea>';

			// OPTION: Legend
			// IMPORTANT: Dont specify layout to enable auto-fit: PPT does a great job maximizing space with all 4 TRBL locations
			if ( rel.opts.showLegend ) strXml += '<c:legend><c:legendPos val="'+ rel.opts.legendPos +'"/><c:layout/><c:overlay val="0"/></c:legend>';
		}

		strXml += '  <c:plotVisOnly val="1"/>';
		strXml += '  <c:dispBlanksAs val="gap"/>';
		strXml += '</c:chart>';

		// C: CHARTSPACE SHAPE PROPS
		strXml += '<c:spPr>';
		strXml += '  <a:noFill/>';
		strXml += '  <a:ln w="12700" cap="flat"><a:noFill/><a:miter lim="400000"/></a:ln>';
		strXml += '  <a:effectLst/>';
		strXml += '</c:spPr>';

		// D: DATA (Add relID)
		strXml += '<c:externalData r:id="rId'+ (rel.rId-1) +'"><c:autoUpdate val="0"/></c:externalData>';

		// LAST: chartSpace end
		strXml += '</c:chartSpace>';

		return strXml;
	}

	/**
	* DESC: Convert degrees (0..360) to Powerpoint rot value
	*/
	function convertRotationDegrees(d) {
		d = d || 0;
		return (d > 360 ? (d - 360) : d) * 60000;
	}

	/**
	* DESC: Generate the XML for title elements used for the char and axis titles
	*/
	function genXmlTitle(opts) {
		var strXml = '';
		strXml += '<c:title>';
		strXml += ' <c:tx>';
		strXml += '  <c:rich>';
		if (opts.rotate !== undefined) {
			strXml += '  <a:bodyPr rot="' + convertRotationDegrees(opts.rotate) + '"/>';
		}
		else {
			strXml += '  <a:bodyPr/>';  // don't specify rotation to get default (ex. vertical for cat axis)
		}
		strXml += '  <a:lstStyle/>';
		strXml += '  <a:p>';
		strXml += '    <a:pPr>';
		var sizeAttr = '';
		// only set the font size if specified.  Powerpoint will handle the default size
		if (opts.fontSize !== undefined) {
			sizeAttr = ' sz="' + opts.fontSize + '00"';
		}
		strXml += '      <a:defRPr b="0" i="0" strike="noStrike"'+ sizeAttr +' u="none">';
		strXml += '        <a:solidFill><a:srgbClr val="'+ (opts.color || '000000') +'"/></a:solidFill>';
		strXml += '        <a:latin typeface="'+ (opts.fontFace || 'Arial') +'"/>';
		strXml += '      </a:defRPr>';
		strXml += '    </a:pPr>';
		strXml += '    <a:r>';
		strXml += '      <a:rPr b="0" i="0" strike="noStrike"'+ sizeAttr +' u="none">';
		strXml += '        <a:solidFill><a:srgbClr val="'+ (opts.color || '000000') +'"/></a:solidFill>';
		strXml += '        <a:latin typeface="'+ (opts.fontFace || 'Arial') +'"/>';
		strXml += '      </a:rPr>';
		strXml += '      <a:t>'+ (decodeXmlEntities(opts.title) || '') +'</a:t>';
		strXml += '    </a:r>';
		strXml += '  </a:p>';
		strXml += '  </c:rich>';
		strXml += ' </c:tx>';
		strXml += ' <c:layout/>';
		strXml += ' <c:overlay val="0"/>';
		strXml += '</c:title>';
		return strXml;
	}

	/**
	* DESC: Generate the XML for text and its options (bold, bullet, etc) including text runs (word-level formatting)
	* EX:
		<p:txBody>
			<a:bodyPr wrap="none" lIns="50800" tIns="50800" rIns="50800" bIns="50800" anchor="ctr">
			</a:bodyPr>
			<a:lstStyle/>
			<a:p>
			  <a:pPr marL="228600" indent="-228600"><a:buSzPct val="100000"/><a:buChar char="&#x2022;"/></a:pPr>
			  <a:r>
				<a:t>bullet 1 </a:t>
			  </a:r>
			  <a:r>
				<a:rPr>
				  <a:solidFill><a:srgbClr val="7B2CD6"/></a:solidFill>
				</a:rPr>
				<a:t>colored text</a:t>
			  </a:r>
			</a:p>
		  </p:txBody>
	* NOTES:
	* - PPT text lines [lines followed by line-breaks] are createing using <p>-aragraph's
	* - Bullets are a paragprah-level formatting device
	*
	* @param slideObj (object) - slideObj -OR- table `cell` object
	* @returns XML string containing the param object's text and formatting
	*/
	function genXmlTextBody(slideObj) {
		// FIRST: Shapes without text, etc. may be sent here during buidl, but have no text to render so return empty string
		if ( !slideObj.text ) return '';

		// Create options if needed
		if ( !slideObj.options ) slideObj.options = {};

		// Vars
		var arrTextObjects = [];
		var tagStart = ( slideObj.options.isTableCell ? '<a:txBody>'  : '<p:txBody>' );
		var tagClose = ( slideObj.options.isTableCell ? '</a:txBody>' : '</p:txBody>' );
		var strSlideXml = tagStart;
		var strXmlBullet = '', strXmlLnSpc = '';
		var bulletLvl0Margin = 342900;
		var paragraphPropXml = '<a:pPr ';

		// STEP 1: Modify slideObj to be consistent array of `{ text:'', options:{} }`
		/* CASES:
			addText( 'string' )
			addText( 'line1\n line2' )
			addText( ['barry','allen'] )
			addText( [{text'word1'}, {text:'word2'}] )
			addText( [{text'line1\n line2'}, {text:'end word'}] )
		*/
		// A: Handle string/number
		if ( typeof slideObj.text === 'string' || typeof slideObj.text === 'number' ) {
			slideObj.text = [ {text:slideObj.text.toString(), options:(slideObj.options || {})} ];
		}

		// Grab options, format line-breaks, etc.
		if ( Array.isArray(slideObj.text) ) {
			slideObj.text.forEach(function(obj,idx){
				// A: Set options
				obj.options = obj.options || slideObj.options || {};
				if ( idx == 0 && !obj.options.bullet && slideObj.options.bullet ) obj.options.bullet = slideObj.options.bullet;

				// B: Cast to text-object and fix line-breaks (if needed)
				if ( typeof obj.text === 'string' || typeof obj.text === 'number' ) {
					obj.text = obj.text.toString().replace(/\r*\n/g, CRLF);
					// Plain strings like "hello \n world" need to have lineBreaks set to break as intended
					if ( obj.text.indexOf(CRLF) > -1 ) obj.options.breakLine = true;
				}

				// C: If text string has line-breaks, then create a separate text-object for each (much easier than dealing with split inside a loop below)
				if ( obj.text.split(CRLF).length > 0 ) {
					obj.text.toString().split(CRLF).forEach(function(line,idx){
						// Add line-breaks if not bullets/aligned (we add CRLF for those below in STEP 2)
						line += ( obj.options.breakLine && !obj.options.bullet && !obj.options.align ? CRLF : '' );
						arrTextObjects.push( {text:line, options:obj.options} );
					});
				}
				else {
					// NOTE: The replace used here is for non-textObjects (plain strings) eg:'hello\nworld'
					arrTextObjects.push( obj );
				}
			});
		}

		// STEP 2: Loop over each text object and create paragraph props, text run, etc.
		arrTextObjects.forEach(function(textObj,idx){
			// Clear/Increment loop vars
			paragraphPropXml = '<a:pPr '+ (textObj.options.rtlMode ? ' rtl="1" ' : '');
			strXmlBullet = '';
			textObj.options.lineIdx = idx;

			// A: Build paragraphProperties
			{
				// OPTION: align
				if ( textObj.options.align ) {
					switch ( textObj.options.align ) {
						case 'r':
						case 'right':
							paragraphPropXml += 'algn="r"';
							break;
						case 'c':
						case 'ctr':
						case 'center':
							paragraphPropXml += 'algn="ctr"';
							break;
						case 'justify':
							paragraphPropXml += 'algn="just"';
							break;
					}
				}

				if ( textObj.options.lineSpacing ) {
					strXmlLnSpc = '<a:lnSpc><a:spcPts val="' + textObj.options.lineSpacing + '00"/></a:lnSpc>';
				}

				// OPTION: indent
				if ( textObj.options.indentLevel && !isNaN(Number(textObj.options.indentLevel)) && textObj.options.indentLevel > 0 ) {
					paragraphPropXml += ' lvl="' + textObj.options.indentLevel + '"';
				}

				// Set core XML for use below
				paraPropXmlCore = paragraphPropXml;

				// OPTION: bullet
				// NOTE: OOXML uses the unicode character set for Bullets
				// EX: Unicode Character 'BULLET' (U+2022) ==> '<a:buChar char="&#x2022;"/>'
				if ( typeof textObj.options.bullet === 'object' ) {
					if ( textObj.options.bullet.type ) {
						if ( textObj.options.bullet.type.toString().toLowerCase() == "number" ) {
							paragraphPropXml += ' marL="'+ (textObj.options.indentLevel && textObj.options.indentLevel > 0 ? bulletLvl0Margin+(bulletLvl0Margin*textObj.options.indentLevel) : bulletLvl0Margin) +'" indent="-'+bulletLvl0Margin+'"';
							strXmlBullet = '<a:buSzPct val="100000"/><a:buFont typeface="+mj-lt"/><a:buAutoNum type="arabicPeriod"/>';
						}
					}
					else if ( textObj.options.bullet.code ) {
						var bulletCode = '&#x'+ textObj.options.bullet.code +';';

						// Check value for hex-ness (s/b 4 char hex)
						if ( /^[0-9A-Fa-f]{4}$/.test(textObj.options.bullet.code) == false ) {
							console.warn('Warning: `bullet.code should be a 4-digit hex code (ex: 22AB)`!');
							bulletCode = BULLET_TYPES['DEFAULT'];
						}

						paragraphPropXml += ' marL="'+ (textObj.options.indentLevel && textObj.options.indentLevel > 0 ? bulletLvl0Margin+(bulletLvl0Margin*textObj.options.indentLevel) : bulletLvl0Margin) +'" indent="-'+bulletLvl0Margin+'"';
						strXmlBullet = '<a:buSzPct val="100000"/><a:buChar char="'+ bulletCode +'"/>';
					}
				}
				// DEPRECATED: old bool value (FIXME:Drop in 2.0)
				else if ( textObj.options.bullet == true ) {
					paragraphPropXml += ' marL="'+ (textObj.options.indentLevel && textObj.options.indentLevel > 0 ? bulletLvl0Margin+(bulletLvl0Margin*textObj.options.indentLevel) : bulletLvl0Margin) +'" indent="-'+bulletLvl0Margin+'"';
					strXmlBullet = '<a:buSzPct val="100000"/><a:buChar char="'+ BULLET_TYPES['DEFAULT'] +'"/>';
				}

				// Close Paragraph-Properties --------------------
				// IMPORTANT: strXmlLnSpc must precede strXmlBullet for bullet lineSpacing to work (PPT-Online)
				paragraphPropXml += '>'+ strXmlLnSpc + strXmlBullet +'</a:pPr>';
			}

			// B: Start paragraph if this is the first text obj, or if current textObj is about to be bulleted or aligned
			if ( idx == 0 ) {
				// TODO: FIXME: WIP: ISSUE#79
				/*
				// DESIGN: `addText()` can take an array of text objects, but has options like valign, and we need to pass those
				textObj.options.bodyProp = ( textObj.options.bodyProp || {} );
				textObj.options.bodyProp.anchor = ( textObj.options.valign || slideObj.options.valign );
				//console.log(textObj.options.bodyProp.anchor);
				*/
				// ISSUE#69: Adding bodyProps more than once inside <p:txBody> causes "corrupt presentation" errors in PPT 2007, PPT 2010.
				strSlideXml += genXmlBodyProperties(textObj.options);
				// NOTE: Shape type 'LINE' has different text align needs (a lstStyle.lvl1pPr between bodyPr and p)
				// FIXME: LINE align doesnt work (code diff is substantial!)
				if ( textObj.options.h == 0 && textObj.options.line && textObj.options.align ) {
					strSlideXml += '<a:lstStyle><a:lvl1pPr algn="l"/></a:lstStyle>';
				}
				else {
					strSlideXml += '<a:lstStyle/>';
				}
				strSlideXml += '<a:p>' + paragraphPropXml;
			}
			else if ( idx > 0 && (typeof textObj.options.bullet !== 'undefined' || typeof textObj.options.align !== 'undefined') ) {
				strSlideXml += '</a:p><a:p>' + paragraphPropXml;
			}

			// C: Inherit any main options (color, font_size, etc.)
			// We only pass the text.options to genXmlTextRun (not the Slide.options),
			// so the run building function cant just fallback to Slide.color, therefore, we need to do that here before passing options below.
			$.each(slideObj.options, function(key,val){
				// NOTE: This loop will pick up unecessary keys (`x`, etc.), but it doesnt hurt anything
				if ( key != 'bullet' && !textObj.options[key] ) textObj.options[key] = val;
			});

			// D: Add formatted textrun
			strSlideXml += genXmlTextRun(textObj.options, textObj.text);
		});

		// STEP 3: Close paragraphProperties and the current open paragraph
		strSlideXml += '</a:p>';

		// STEP 4: Close the textBody
		strSlideXml += tagClose;

		// LAST: Return XML
		return strSlideXml;
	}

	/**
	<a:r>
	  <a:rPr lang="en-US" sz="2800" dirty="0" smtClean="0">
		<a:solidFill>
		  <a:srgbClr val="00FF00">
		  </a:srgbClr>
		</a:solidFill>
		<a:latin typeface="Courier New" pitchFamily="34" charset="0"/>
		<a:cs typeface="Courier New" pitchFamily="34" charset="0"/>
	  </a:rPr>
	  <a:t>Misc font/color, size = 28</a:t>
	</a:r>
	*/
	function genXmlTextRun(opts, text_string) {
		var xmlTextRun = '';
		var paraProp = '';
		var parsedText;

		// BEGIN runProperties
		var startInfo = '<a:rPr lang="en-US" ';
		startInfo += ( opts.bold      ? ' b="1"' : '' );
		startInfo += ( opts.font_size ? ' sz="'+ Math.round(opts.font_size) +'00"' : '' ); // NOTE: Use round so sizes like '7.5' wont cause corrupt pres.
		startInfo += ( opts.italic    ? ' i="1"' : '' );
		startInfo += ( opts.underline || opts.hyperlink ? ' u="sng"' : '' );
		startInfo += ( opts.subscript ? ' baseline="-40000"' : (opts.superscript  ? ' baseline="30000"' : '') );
		// not doc in API yet: startInfo += ( opts.char_spacing ? ' spc="' + (text_info.char_spacing * 100) + '" kern="0"' : '' ); // IMPORTANT: Also disable kerning; otherwise text won't actually expand
		startInfo += ' dirty="0" smtClean="0">';
		// Color and Font are children of <a:rPr>, so add them now before closing the runProperties tag
		if ( opts.color || opts.font_face ) {
			if ( opts.color     ) startInfo += genXmlColorSelection( opts.color );
			if ( opts.font_face ) startInfo += '<a:latin typeface="' + opts.font_face + '" pitchFamily="34" charset="0"/><a:cs typeface="' + opts.font_face + '" pitchFamily="34" charset="0"/>';
		}

		// Hyperlink support
		if ( opts.hyperlink ) {
			if ( typeof opts.hyperlink !== 'object' ) console.log("ERROR: text `hyperlink` option should be an object. Ex: `hyperlink:{url:'https://github.com'}` ");
			else if ( !opts.hyperlink.url || typeof opts.hyperlink.url !== 'string' ) console.log("ERROR: 'hyperlink.url is required and/or should be a string'");
			else if ( opts.hyperlink.url ) {
				// FIXME-20170410: FUTURE-FEATURE: color (link is always blue in Keynote and PPT online, so usual text run above isnt honored for links..?)
				//startInfo += '<a:uFill>'+ genXmlColorSelection('0000FF') +'</a:uFill>'; // Breaks PPT2010! (Issue#74)
				startInfo += '<a:hlinkClick r:id="rId'+ opts.hyperlink.rId +'" invalidUrl="" action="" tgtFrame="" tooltip="'+ (opts.hyperlink.tooltip ? decodeXmlEntities(opts.hyperlink.tooltip) : '') +'" history="1" highlightClick="0" endSnd="0"/>';
			}
		}

		// END runProperties
		startInfo += '</a:rPr>';

		// LINE-BREAKS/MULTI-LINE: Split text into multi-p:
		parsedText = text_string.split(CRLF);
		if ( parsedText.length > 1 ) {
			var outTextData = '';
			for ( var i = 0, total_size_i = parsedText.length; i < total_size_i; i++ ) {
				outTextData += '<a:r>' + startInfo+ '<a:t>' + decodeXmlEntities(parsedText[i]);
				// Stop/Start <p>aragraph as long as there is more lines ahead (otherwise its closed at the end of this function)
				if ( (i + 1) < total_size_i ) outTextData += (opts.breakLine ? CRLF : '') + '</a:t></a:r>';
			}
			xmlTextRun = outTextData;
		}
		else {
			// Handle cases where addText `text` was an array of objects - if a text object doesnt contain a '\n' it still need alignment!
			// The first pPr-align is done in makeXml - use line countr to ensure we only add subsequently as needed
			xmlTextRun = ( (opts.align && opts.lineIdx > 0) ? paraProp : '') + '<a:r>' + startInfo+ '<a:t>' + decodeXmlEntities(text_string);
		}

		// Return paragraph with text run
		return xmlTextRun + '</a:t></a:r>';
	}

	/**
	* DESC: Builds <a:bodyPr></a:bodyPr> tag
	*/
	function genXmlBodyProperties(objOptions) {
		var bodyProperties = '<a:bodyPr';

		if ( objOptions && objOptions.bodyProp ) {
			// A: Enable or disable textwrapping none or square:
			( objOptions.bodyProp.wrap ) ? bodyProperties += ' wrap="' + objOptions.bodyProp.wrap + '" rtlCol="0"' : bodyProperties += ' wrap="square" rtlCol="0"';

			// B: Set anchorPoints ('t','ctr',b'):
			if ( objOptions.bodyProp.anchor ) bodyProperties += ' anchor="' + objOptions.bodyProp.anchor + '"';
			//if ( objOptions.bodyProp.anchorCtr ) bodyProperties += ' anchorCtr="' + objOptions.bodyProp.anchorCtr + '"';

			// C: Textbox margins [padding]:
			if ( objOptions.bodyProp.bIns || objOptions.bodyProp.bIns == 0 ) bodyProperties += ' bIns="' + objOptions.bodyProp.bIns + '"';
			if ( objOptions.bodyProp.lIns || objOptions.bodyProp.lIns == 0 ) bodyProperties += ' lIns="' + objOptions.bodyProp.lIns + '"';
			if ( objOptions.bodyProp.rIns || objOptions.bodyProp.rIns == 0 ) bodyProperties += ' rIns="' + objOptions.bodyProp.rIns + '"';
			if ( objOptions.bodyProp.tIns || objOptions.bodyProp.tIns == 0 ) bodyProperties += ' tIns="' + objOptions.bodyProp.tIns + '"';

			// D: Close <a:bodyPr element
			bodyProperties += '>';

			// E: NEW: Add autofit type tags
			if ( objOptions.shrinkText ) bodyProperties += '<a:normAutofit fontScale="85000" lnSpcReduction="20000" />'; // MS-PPT > Format Shape > Text Options: "Shrink text on overflow"
			// MS-PPT > Format Shape > Text Options: "Resize shape to fit text" [spAutoFit]
			// NOTE: Use of '<a:noAutofit/>' in lieu of '' below causes issues in PPT-2013
			bodyProperties += ( objOptions.bodyProp.autoFit !== false ? '<a:spAutoFit/>' : '' );

			// LAST: Close bodyProp
			bodyProperties += '</a:bodyPr>';
		}
		else {
			// DEFAULT:
			bodyProperties += ' wrap="square" rtlCol="0">';
			bodyProperties += '</a:bodyPr>';
		}

		// LAST: Return Close bodyProp
		return ( objOptions.isTableCell ? '<a:bodyPr/>' : bodyProperties );
	}

	function genXmlColorSelection(color_info, back_info) {
		var colorVal;
		var fillType = 'solid';
		var internalElements = '';
		var outText = '';

		if ( back_info && typeof back_info === 'string' ) {
			outText += '<p:bg><p:bgPr>';
			outText += genXmlColorSelection( back_info.replace('#',''), false );
			outText += '<a:effectLst/>';
			outText += '</p:bgPr></p:bg>';
		}

		if ( color_info ) {
			if ( typeof color_info == 'string' ) colorVal = color_info;
			else {
				if ( color_info.type  ) fillType = color_info.type;
				if ( color_info.color ) colorVal = color_info.color;
				if ( color_info.alpha ) internalElements += '<a:alpha val="' + (100 - color_info.alpha) + '000"/>';
			}

			switch ( fillType ) {
				case 'solid':
					outText += '<a:solidFill>'+ createColorElement(colorVal, internalElements) + '</a:solidFill>';
					break;
			}
		}

		return outText;
	}

	// XML-GEN: First 6 functions create the base /ppt files

	function makeXmlContTypes() {
		var strXml = '<?xml version="1.0" encoding="UTF-8" standalone="yes"?>'+CRLF;
		strXml += '<Types xmlns="http://schemas.openxmlformats.org/package/2006/content-types">';
		strXml += ' <Default Extension="xml" ContentType="application/xml"/>';
		strXml += ' <Default Extension="rels" ContentType="application/vnd.openxmlformats-package.relationships+xml"/>';
		strXml += ' <Default Extension="jpeg" ContentType="image/jpeg"/>';
		strXml += ' <Default Extension="png" ContentType="image/png"/>';
		strXml += ' <Default Extension="gif" ContentType="image/gif"/>';
		strXml += ' <Default Extension="m4v" ContentType="video/mp4"/>'; // hard-coded as extn!=type
		strXml += ' <Default Extension="mp4" ContentType="video/mp4"/>'; // same here, we have to add as it wont be added in loop below
		gObjPptx.slides.forEach(function(slide,idx){
			slide.rels.forEach(function(rel,idy){
				if ( rel.type != 'image' && rel.type != 'online' && rel.type != 'chart' && rel.extn != 'm4v' && strXml.indexOf(rel.type) == -1 )
					strXml += ' <Default Extension="'+ rel.extn +'" ContentType="'+ rel.type +'"/>';
			});
		});
		strXml += ' <Default Extension="vml" ContentType="application/vnd.openxmlformats-officedocument.vmlDrawing"/>';
		strXml += ' <Default Extension="xlsx" ContentType="application/vnd.openxmlformats-officedocument.spreadsheetml.sheet"/>';

		strXml += ' <Override PartName="/docProps/core.xml" ContentType="application/vnd.openxmlformats-package.core-properties+xml"/>';
		strXml += ' <Override PartName="/docProps/app.xml" ContentType="application/vnd.openxmlformats-officedocument.extended-properties+xml"/>';
		strXml += ' <Override PartName="/ppt/presentation.xml" ContentType="application/vnd.openxmlformats-officedocument.presentationml.presentation.main+xml"/>';
		strXml += ' <Override PartName="/ppt/presProps.xml" ContentType="application/vnd.openxmlformats-officedocument.presentationml.presProps+xml"/>';
		strXml += ' <Override PartName="/ppt/tableStyles.xml" ContentType="application/vnd.openxmlformats-officedocument.presentationml.tableStyles+xml"/>';
		strXml += ' <Override PartName="/ppt/theme/theme1.xml" ContentType="application/vnd.openxmlformats-officedocument.theme+xml"/>';
		strXml += ' <Override PartName="/ppt/viewProps.xml" ContentType="application/vnd.openxmlformats-officedocument.presentationml.viewProps+xml"/>';
		gObjPptx.slides.forEach(function(slide,idx){
			strXml += '<Override PartName="/ppt/slideMasters/slideMaster'+ (idx+1) +'.xml" ContentType="application/vnd.openxmlformats-officedocument.presentationml.slideMaster+xml"/>';
			strXml += '<Override PartName="/ppt/slideLayouts/slideLayout'+ (idx+1) +'.xml" ContentType="application/vnd.openxmlformats-officedocument.presentationml.slideLayout+xml"/>';
			strXml += '<Override PartName="/ppt/slides/slide'            + (idx+1) +'.xml" ContentType="application/vnd.openxmlformats-officedocument.presentationml.slide+xml"/>';
		});

		// Add charts (if any)
		gObjPptx.slides.forEach(function(slide,idx){
			slide.rels.forEach(function(rel,idy){
				if ( rel.type == 'chart' ) {
					strXml += ' <Override PartName="'+ rel.Target +'" ContentType="application/vnd.openxmlformats-officedocument.drawingml.chart+xml"/>';
				}
			});
		});

		strXml += '</Types>';

		return strXml;
	}

	function makeXmlRootRels() {
		var strXml = '<?xml version="1.0" encoding="UTF-8" standalone="yes"?>'+CRLF
					+ '<Relationships xmlns="http://schemas.openxmlformats.org/package/2006/relationships">'
					+ '  <Relationship Id="rId1" Type="http://schemas.openxmlformats.org/officeDocument/2006/relationships/extended-properties" Target="docProps/app.xml"/>'
					+ '  <Relationship Id="rId2" Type="http://schemas.openxmlformats.org/package/2006/relationships/metadata/core-properties" Target="docProps/core.xml"/>'
					+ '  <Relationship Id="rId3" Type="http://schemas.openxmlformats.org/officeDocument/2006/relationships/officeDocument" Target="ppt/presentation.xml"/>'
					+ '</Relationships>';
		return strXml;
	}

	function makeXmlApp() {
		var strXml = '<?xml version="1.0" encoding="UTF-8" standalone="yes"?>'+CRLF;
		strXml += '<Properties xmlns="http://schemas.openxmlformats.org/officeDocument/2006/extended-properties" xmlns:vt="http://schemas.openxmlformats.org/officeDocument/2006/docPropsVTypes">';
		strXml += '<TotalTime>0</TotalTime>';
		strXml += '<Words>0</Words>';
		strXml += '<Application>Microsoft Office PowerPoint</Application>';
		strXml += '<PresentationFormat>On-screen Show</PresentationFormat>';
		strXml += '<Paragraphs>0</Paragraphs>';
		strXml += '<Slides>'+ gObjPptx.slides.length +'</Slides>';
		strXml += '<Notes>0</Notes>';
		strXml += '<HiddenSlides>0</HiddenSlides>';
		strXml += '<MMClips>0</MMClips>';
		strXml += '<ScaleCrop>false</ScaleCrop>';
		strXml += '<HeadingPairs>';
		strXml += '  <vt:vector size="4" baseType="variant">';
		strXml += '    <vt:variant><vt:lpstr>Theme</vt:lpstr></vt:variant>';
		strXml += '    <vt:variant><vt:i4>1</vt:i4></vt:variant>';
		strXml += '    <vt:variant><vt:lpstr>Slide Titles</vt:lpstr></vt:variant>';
		strXml += '    <vt:variant><vt:i4>'+ gObjPptx.slides.length +'</vt:i4></vt:variant>';
		strXml += '  </vt:vector>';
		strXml += '</HeadingPairs>';
		strXml += '<TitlesOfParts>';
		strXml += '<vt:vector size="'+ (gObjPptx.slides.length+1) +'" baseType="lpstr">';
		strXml += '<vt:lpstr>Office Theme</vt:lpstr>';
		$.each(gObjPptx.slides, function(idx,slideObj){ strXml += '<vt:lpstr>Slide '+ (idx+1) +'</vt:lpstr>'; });
		strXml += '</vt:vector>';
		strXml += '</TitlesOfParts>';
		strXml += '<Company>'+gObjPptx.company+'</Company>';
		strXml += '<LinksUpToDate>false</LinksUpToDate>';
		strXml += '<SharedDoc>false</SharedDoc>';
		strXml += '<HyperlinksChanged>false</HyperlinksChanged>';
		strXml += '<AppVersion>15.0000</AppVersion>';
		strXml += '</Properties>';

		return strXml;
	}

	function makeXmlCore() {
		var strXml = '<?xml version="1.0" encoding="UTF-8" standalone="yes"?>'+CRLF;
		strXml += '<cp:coreProperties xmlns:cp="http://schemas.openxmlformats.org/package/2006/metadata/core-properties" xmlns:dc="http://purl.org/dc/elements/1.1/" xmlns:dcterms="http://purl.org/dc/terms/" xmlns:dcmitype="http://purl.org/dc/dcmitype/" xmlns:xsi="http://www.w3.org/2001/XMLSchema-instance">';
		strXml += '<dc:title>'+ decodeXmlEntities(gObjPptx.title) +'</dc:title>';
		strXml += '<dc:subject>'+ decodeXmlEntities(gObjPptx.subject) +'</dc:subject>';
		strXml += '<dc:creator>'+ decodeXmlEntities(gObjPptx.author) +'</dc:creator>';
		strXml += '<cp:lastModifiedBy>'+ decodeXmlEntities(gObjPptx.author) +'</cp:lastModifiedBy>';
		strXml += '<cp:revision>'+ gObjPptx.revision +'</cp:revision>';
		strXml += '<dcterms:created xsi:type="dcterms:W3CDTF">'+ new Date().toISOString() +'</dcterms:created>';
		strXml += '<dcterms:modified xsi:type="dcterms:W3CDTF">'+ new Date().toISOString() +'</dcterms:modified>';
		strXml += '</cp:coreProperties>';
		return strXml;
	}

	function makeXmlPresentationRels() {
		var intRelNum = 0;
		var strXml = '<?xml version="1.0" encoding="UTF-8" standalone="yes"?>'+CRLF;
		strXml += '<Relationships xmlns="http://schemas.openxmlformats.org/package/2006/relationships">';
		strXml += '  <Relationship Id="rId1" Target="slideMasters/slideMaster1.xml" Type="http://schemas.openxmlformats.org/officeDocument/2006/relationships/slideMaster"/>';
		intRelNum++;
		for ( var idx=1; idx<=gObjPptx.slides.length; idx++ ) {
			intRelNum++;
			strXml += '  <Relationship Id="rId'+ intRelNum +'" Target="slides/slide'+ idx +'.xml" Type="http://schemas.openxmlformats.org/officeDocument/2006/relationships/slide"/>';
		}
		intRelNum++;
		strXml += '  <Relationship Id="rId'+  intRelNum    +'" Type="http://schemas.openxmlformats.org/officeDocument/2006/relationships/presProps" Target="presProps.xml"/>'
				+ '  <Relationship Id="rId'+ (intRelNum+1) +'" Type="http://schemas.openxmlformats.org/officeDocument/2006/relationships/viewProps" Target="viewProps.xml"/>'
				+ '  <Relationship Id="rId'+ (intRelNum+2) +'" Type="http://schemas.openxmlformats.org/officeDocument/2006/relationships/theme" Target="theme/theme1.xml"/>'
				+ '  <Relationship Id="rId'+ (intRelNum+3) +'" Type="http://schemas.openxmlformats.org/officeDocument/2006/relationships/tableStyles" Target="tableStyles.xml"/>'
				+ '</Relationships>';

		return strXml;
	}

	function makeXmlSlideLayout() {
		var strXml = '<?xml version="1.0" encoding="UTF-8" standalone="yes"?>'+CRLF;
		strXml += '<p:sldLayout xmlns:a="http://schemas.openxmlformats.org/drawingml/2006/main" xmlns:r="http://schemas.openxmlformats.org/officeDocument/2006/relationships" xmlns:p="http://schemas.openxmlformats.org/presentationml/2006/main" type="title" preserve="1">'+CRLF
				+ '<p:cSld name="Title Slide">'
				+ '<p:spTree><p:nvGrpSpPr><p:cNvPr id="1" name=""/><p:cNvGrpSpPr/><p:nvPr/></p:nvGrpSpPr><p:grpSpPr><a:xfrm><a:off x="0" y="0"/><a:ext cx="0" cy="0"/><a:chOff x="0" y="0"/><a:chExt cx="0" cy="0"/></a:xfrm></p:grpSpPr>'
				+ '<p:sp><p:nvSpPr><p:cNvPr id="2" name="Title 1"/><p:cNvSpPr><a:spLocks noGrp="1"/></p:cNvSpPr><p:nvPr><p:ph type="ctrTitle"/></p:nvPr></p:nvSpPr><p:spPr><a:xfrm><a:off x="685800" y="2130425"/><a:ext cx="7772400" cy="1470025"/></a:xfrm></p:spPr><p:txBody><a:bodyPr/><a:lstStyle/><a:p><a:r><a:rPr lang="en-US" smtClean="0"/><a:t>Click to edit Master title style</a:t></a:r><a:endParaRPr lang="en-US"/></a:p></p:txBody></p:sp>'
				+ '<p:sp><p:nvSpPr><p:cNvPr id="3" name="Subtitle 2"/><p:cNvSpPr><a:spLocks noGrp="1"/></p:cNvSpPr><p:nvPr><p:ph type="subTitle" idx="1"/></p:nvPr></p:nvSpPr><p:spPr><a:xfrm><a:off x="1371600" y="3886200"/><a:ext cx="6400800" cy="1752600"/></a:xfrm></p:spPr><p:txBody><a:bodyPr/><a:lstStyle>'
				+ '  <a:lvl1pPr marL="0"       indent="0" algn="ctr"><a:buNone/><a:defRPr><a:solidFill><a:schemeClr val="tx1"><a:tint val="75000"/></a:schemeClr></a:solidFill></a:defRPr></a:lvl1pPr>'
				+ '  <a:lvl2pPr marL="457200"  indent="0" algn="ctr"><a:buNone/><a:defRPr><a:solidFill><a:schemeClr val="tx1"><a:tint val="75000"/></a:schemeClr></a:solidFill></a:defRPr></a:lvl2pPr>'
				+ '  <a:lvl3pPr marL="914400"  indent="0" algn="ctr"><a:buNone/><a:defRPr><a:solidFill><a:schemeClr val="tx1"><a:tint val="75000"/></a:schemeClr></a:solidFill></a:defRPr></a:lvl3pPr>'
				+ '  <a:lvl4pPr marL="1371600" indent="0" algn="ctr"><a:buNone/><a:defRPr><a:solidFill><a:schemeClr val="tx1"><a:tint val="75000"/></a:schemeClr></a:solidFill></a:defRPr></a:lvl4pPr>'
				+ '  <a:lvl5pPr marL="1828800" indent="0" algn="ctr"><a:buNone/><a:defRPr><a:solidFill><a:schemeClr val="tx1"><a:tint val="75000"/></a:schemeClr></a:solidFill></a:defRPr></a:lvl5pPr>'
				+ '  <a:lvl6pPr marL="2286000" indent="0" algn="ctr"><a:buNone/><a:defRPr><a:solidFill><a:schemeClr val="tx1"><a:tint val="75000"/></a:schemeClr></a:solidFill></a:defRPr></a:lvl6pPr>'
				+ '  <a:lvl7pPr marL="2743200" indent="0" algn="ctr"><a:buNone/><a:defRPr><a:solidFill><a:schemeClr val="tx1"><a:tint val="75000"/></a:schemeClr></a:solidFill></a:defRPr></a:lvl7pPr>'
				+ '  <a:lvl8pPr marL="3200400" indent="0" algn="ctr"><a:buNone/><a:defRPr><a:solidFill><a:schemeClr val="tx1"><a:tint val="75000"/></a:schemeClr></a:solidFill></a:defRPr></a:lvl8pPr>'
				+ '  <a:lvl9pPr marL="3657600" indent="0" algn="ctr"><a:buNone/><a:defRPr><a:solidFill><a:schemeClr val="tx1"><a:tint val="75000"/></a:schemeClr></a:solidFill></a:defRPr></a:lvl9pPr></a:lstStyle><a:p><a:r><a:rPr lang="en-US" smtClean="0"/><a:t>Click to edit Master subtitle style</a:t></a:r><a:endParaRPr lang="en-US"/></a:p></p:txBody></p:sp><p:sp><p:nvSpPr>'
				+ '<p:cNvPr id="4" name="Date Placeholder 3"/><p:cNvSpPr><a:spLocks noGrp="1"/></p:cNvSpPr><p:nvPr><p:ph type="dt" sz="half" idx="10"/></p:nvPr></p:nvSpPr><p:spPr/><p:txBody><a:bodyPr/><a:lstStyle/><a:p><a:fld id="{F8166F1F-CE9B-4651-A6AA-CD717754106B}" type="datetimeFigureOut"><a:rPr lang="en-US" smtClean="0"/><a:t>01/01/2016</a:t></a:fld><a:endParaRPr lang="en-US"/></a:p></p:txBody></p:sp><p:sp><p:nvSpPr>'
				+ '<p:cNvPr id="5" name="Footer Placeholder 4"/><p:cNvSpPr><a:spLocks noGrp="1"/></p:cNvSpPr><p:nvPr><p:ph type="ftr" sz="quarter" idx="11"/></p:nvPr></p:nvSpPr><p:spPr/><p:txBody><a:bodyPr/><a:lstStyle/><a:p><a:endParaRPr lang="en-US"/></a:p></p:txBody></p:sp><p:sp><p:nvSpPr>'
				+ '<p:cNvPr id="6" name="Slide Number Placeholder 5"/><p:cNvSpPr><a:spLocks noGrp="1"/></p:cNvSpPr><p:nvPr><p:ph type="sldNum" sz="quarter" idx="12"/></p:nvPr></p:nvSpPr><p:spPr/><p:txBody><a:bodyPr/><a:lstStyle/><a:p><a:fld id="'+SLDNUMFLDID+'" type="slidenum"><a:rPr lang="en-US" smtClean="0"/><a:t></a:t></a:fld><a:endParaRPr lang="en-US"/></a:p></p:txBody></p:sp></p:spTree></p:cSld>'
				+ '<p:clrMapOvr><a:masterClrMapping/></p:clrMapOvr></p:sldLayout>';
		//
		return strXml;
	}

	// XML-GEN: Next 5 functions run 1-N times (once for each Slide)

	/**
	 * Generates the XML slide resource from a Slide object
	 * @param {Object} inSlide - The slide object to transform into XML
	 * @return {string} strSlideXml - Slide OOXML
	*/
	function makeXmlSlide(inSlide) {
		var intTableNum = 1;

		// STEP 1: Start slide XML
		var strSlideXml = '<?xml version="1.0" encoding="UTF-8" standalone="yes"?>'+CRLF;
		strSlideXml += '<p:sld xmlns:a="http://schemas.openxmlformats.org/drawingml/2006/main" xmlns:r="http://schemas.openxmlformats.org/officeDocument/2006/relationships" xmlns:p="http://schemas.openxmlformats.org/presentationml/2006/main">';
		strSlideXml += '<p:cSld name="'+ inSlide.name +'">';

		// STEP 2: Add background color or background image (if any)
		// A: Background color
		if ( inSlide.slide.back ) strSlideXml += genXmlColorSelection(false, inSlide.slide.back);
		// B: Add background image (using Strech) (if any)
		if ( inSlide.slide.bkgdImgRid ) {
			// FIXME: We should be doing this in the slideLayout...
			strSlideXml += '<p:bg>'
						+ '<p:bgPr><a:blipFill dpi="0" rotWithShape="1">'
						+ '<a:blip r:embed="rId'+ inSlide.slide.bkgdImgRid +'"><a:lum/></a:blip>'
						+ '<a:srcRect/><a:stretch><a:fillRect/></a:stretch></a:blipFill>'
						+ '<a:effectLst/></p:bgPr>'
						+ '</p:bg>';
		}

		// STEP 3: Continue slide by starting spTree node
		strSlideXml += '<p:spTree>';
		strSlideXml += '<p:nvGrpSpPr><p:cNvPr id="1" name=""/><p:cNvGrpSpPr/><p:nvPr/></p:nvGrpSpPr>';
		strSlideXml += '<p:grpSpPr><a:xfrm><a:off x="0" y="0"/><a:ext cx="0" cy="0"/>';
		strSlideXml += '<a:chOff x="0" y="0"/><a:chExt cx="0" cy="0"/></a:xfrm></p:grpSpPr>';

		// STEP 4: Loop over all Slide.data objects and add them to this slide ===============================
		$.each(inSlide.data, function(idx,slideObj){
			var x = 0, y = 0, cx = getSmartParseNumber('75%','X'), cy = 0;
			var locationAttr = "", shapeType = null;

			// A: Set option vars
			slideObj.options = slideObj.options || {};

			if ( slideObj.options.w  || slideObj.options.w  == 0 ) slideObj.options.cx = slideObj.options.w;
			if ( slideObj.options.h  || slideObj.options.h  == 0 ) slideObj.options.cy = slideObj.options.h;
			//
			if ( slideObj.options.x  || slideObj.options.x  == 0 )  x = getSmartParseNumber( slideObj.options.x , 'X' );
			if ( slideObj.options.y  || slideObj.options.y  == 0 )  y = getSmartParseNumber( slideObj.options.y , 'Y' );
			if ( slideObj.options.cx || slideObj.options.cx == 0 ) cx = getSmartParseNumber( slideObj.options.cx, 'X' );
			if ( slideObj.options.cy || slideObj.options.cy == 0 ) cy = getSmartParseNumber( slideObj.options.cy, 'Y' );
			//
			if ( slideObj.options.shape  ) shapeType = getShapeInfo( slideObj.options.shape );
			//
			if ( slideObj.options.flipH  ) locationAttr += ' flipH="1"';
			if ( slideObj.options.flipV  ) locationAttr += ' flipV="1"';
			if ( slideObj.options.rotate ) locationAttr += ' rot="' + convertRotationDegrees(slideObj.options.rotate)+ '"';

			// B: Add OBJECT to current Slide ----------------------------
			switch ( slideObj.type ) {
				case 'table':
					// FIRST: Ensure we have rows - otherwise, bail!
					if ( !slideObj.arrTabRows || (Array.isArray(slideObj.arrTabRows) && slideObj.arrTabRows.length == 0) ) break;

					// Set table vars
					var objTableGrid = {};
					var arrTabRows = slideObj.arrTabRows;
					var objTabOpts = slideObj.options;
					var intColCnt = 0, intColW = 0;

					// Calc number of columns
					// NOTE: Cells may have a colspan, so merely taking the length of the [0] (or any other) row is not
					// ....: sufficient to determine column count. Therefore, check each cell for a colspan and total cols as reqd
					arrTabRows[0].forEach(function(cell,idx){
						var cellOpts = cell.options || cell.opts || null; // DEPRECATED (`opts`)
						intColCnt += ( cellOpts && cellOpts.colspan ? cellOpts.colspan : 1 );
					});

					// STEP 1: Start Table XML =============================
					// NOTE: Non-numeric cNvPr id values will trigger "presentation needs repair" type warning in MS-PPT-2013
					var strXml = '<p:graphicFrame>'
							+ '  <p:nvGraphicFramePr>'
							+ '    <p:cNvPr id="'+ (intTableNum*inSlide.numb + 1) +'" name="Table '+ (intTableNum*inSlide.numb) +'"/>'
							+ '    <p:cNvGraphicFramePr><a:graphicFrameLocks noGrp="1"/></p:cNvGraphicFramePr>'
							+ '    <p:nvPr><p:extLst><p:ext uri="{D42A27DB-BD31-4B8C-83A1-F6EECF244321}"><p14:modId xmlns:p14="http://schemas.microsoft.com/office/powerpoint/2010/main" val="1579011935"/></p:ext></p:extLst></p:nvPr>'
							+ '  </p:nvGraphicFramePr>'
							+ '  <p:xfrm>'
							+ '    <a:off  x="'+ (x  || EMU) +'"  y="'+ (y  || EMU) +'"/>'
							+ '    <a:ext cx="'+ (cx || EMU) +'" cy="'+ (cy || EMU) +'"/>'
							+ '  </p:xfrm>'
							+ '  <a:graphic>'
							+ '    <a:graphicData uri="http://schemas.openxmlformats.org/drawingml/2006/table">'
							+ '      <a:tbl>'
							+ '        <a:tblPr/>';
							// + '        <a:tblPr bandRow="1"/>';

					// FIXME: Support banded rows, first/last row, etc.
					// NOTE: Banding, etc. only shows when using a table style! (or set alt row color if banding)
					// <a:tblPr firstCol="0" firstRow="0" lastCol="0" lastRow="0" bandCol="0" bandRow="1">

					// STEP 2: Set column widths
					// Evenly distribute cols/rows across size provided when applicable (calc them if only overall dimensions were provided)
					// A: Col widths provided?
					if ( Array.isArray(objTabOpts.colW) ) {
						strXml += '<a:tblGrid>';
						for ( var col=0; col<intColCnt; col++ ) {
							strXml += '  <a:gridCol w="'+ Math.round(inch2Emu(objTabOpts.colW[col]) || (slideObj.options.cx/intColCnt)) +'"/>';
						}
						strXml += '</a:tblGrid>';
					}
					// B: Table Width provided without colW? Then distribute cols
					else {
						intColW = ( objTabOpts.colW ? objTabOpts.colW : EMU );
						if ( slideObj.options.cx && !objTabOpts.colW ) intColW = Math.round( slideObj.options.cx / intColCnt ); // FIX: Issue#12
						strXml += '<a:tblGrid>';
						for ( var col=0; col<intColCnt; col++ ) { strXml += '<a:gridCol w="'+ intColW +'"/>'; }
						strXml += '</a:tblGrid>';
					}

					// STEP 3: Build our row arrays into an actual grid to match the XML we will be building next (ISSUE #36)
					// Note row arrays can arrive "lopsided" as in row1:[1,2,3] row2:[3] when first two cols rowspan!,
					// so a simple loop below in XML building wont suffice to build table right.
					// We have to build an actual grid now
					/*
						EX: (A0:rowspan=3, B1:rowspan=2, C1:colspan=2)

						/------|------|------|------\
						|  A0  |  B0  |  C0  |  D0  |
						|      |  B1  |  C1  |      |
						|      |      |  C2  |  D2  |
						\------|------|------|------/
					*/
 					$.each(arrTabRows, function(rIdx,row){
						// A: Create row if needed (recall one may be created in loop below for rowspans, so dont assume we need to create one each iteration)
						if ( !objTableGrid[rIdx] ) objTableGrid[rIdx] = {};

						// B: Loop over all cells
						$(row).each(function(cIdx,cell){
							// DESIGN: NOTE: Row cell arrays can be "uneven" (diff cell count in each) due to rowspan/colspan
							// Therefore, for each cell we run 0->colCount to determien the correct slot for it to reside
							// as the uneven/mixed nature of the data means we cannot use the cIdx value alone.
							// E.g.: the 2nd element in the row array may actually go into the 5th table grid row cell b/c of colspans!
							for (var idx=0; (cIdx+idx)<intColCnt; idx++) {
								var currColIdx = (cIdx + idx);

								if ( !objTableGrid[rIdx][currColIdx] ) {
									// A: Set this cell
									objTableGrid[rIdx][currColIdx] = cell;

									// B: Handle `colspan` or `rowspan` (a {cell} cant have both! FIXME: FUTURE: ROWSPAN & COLSPAN in same cell)
									if ( cell && cell.opts && cell.opts.colspan && !isNaN(Number(cell.opts.colspan)) ) {
										for (var idy=1; idy<Number(cell.opts.colspan); idy++) {
											objTableGrid[rIdx][currColIdx+idy] = {"hmerge":true, text:"hmerge"};
										}
									}
									else if ( cell && cell.opts && cell.opts.rowspan && !isNaN(Number(cell.opts.rowspan)) ) {
										for (var idz=1; idz<Number(cell.opts.rowspan); idz++) {
											if ( !objTableGrid[rIdx+idz] ) objTableGrid[rIdx+idz] = {};
											objTableGrid[rIdx+idz][currColIdx] = {"vmerge":true, text:"vmerge"};
										}
									}

									// C: Break out of colCnt loop now that slot has been filled
									break;
								}
							}
						});
					});
					/* Only useful for rowspan/colspan testing
					if ( objTabOpts.debug ) {
						console.table(objTableGrid);
						var arrText = [];
						$.each(objTableGrid, function(i,row){ var arrRow = []; $.each(row,function(i,cell){ arrRow.push(cell.text); }); arrText.push(arrRow); });
						console.table( arrText );
					}
					*/

					// STEP 4: Build table rows/cells ============================
					$.each(objTableGrid, function(rIdx,rowObj){
						// A: Table Height provided without rowH? Then distribute rows
						var intRowH = 0; // IMPORTANT: Default must be zero for auto-sizing to work
						if ( Array.isArray(objTabOpts.rowH) && objTabOpts.rowH[rIdx] ) intRowH = inch2Emu(Number(objTabOpts.rowH[rIdx]));
						else if ( objTabOpts.rowH && !isNaN(Number(objTabOpts.rowH)) ) intRowH = inch2Emu(Number(objTabOpts.rowH));
						else if ( slideObj.options.cy || slideObj.options.h ) intRowH = ( slideObj.options.h ? inch2Emu(slideObj.options.h) : slideObj.options.cy) / arrTabRows.length;

						// B: Start row
						strXml += '<a:tr h="'+ intRowH +'">';

						// C: Loop over each CELL
						$.each(rowObj, function(cIdx,cell){
							// FIRST: Create cell if needed (handle [null] and other manner of junk values)
							// IMPORTANT: MS-PPTX PROBLEM: using '' will cause PPT to use its own default font/size! (Arial/18 in US)
							// SOLN: Pass a space instead to cement formatting options (Issue #20)
							if ( typeof cell === 'undefined' || cell == null ) cell = { text:' ', options:{} };

							// 1: "hmerge" cells are just place-holders in the table grid - skip those and go to next cell
							if ( cell.hmerge ) return;

							// 2: OPTIONS: Build/set cell options (blocked for code folding) ===========================
							{
								var cellOpts = cell.options || cell.opts || {};
								if ( typeof cell === 'number' || typeof cell === 'string' ) cell = { text:cell.toString() };
								cellOpts.isTableCell = true; // Used to create textBody XML
								cell.options = cellOpts;

								// B: Apply default values (tabOpts being used when cellOpts dont exist):
								// SEE: http://officeopenxml.com/drwTableCellProperties-alignment.php
								['align','bold','border','color','fill','font_face','font_size','margin','marginPt','underline','valign']
								.forEach(function(name,idx){
									if ( objTabOpts[name] && !cellOpts[name] && cellOpts[name] != 0 ) cellOpts[name] = objTabOpts[name];
								});

								var cellValign  = (cellOpts.valign)     ? ' anchor="'+ cellOpts.valign.replace(/^c$/i,'ctr').replace(/^m$/i,'ctr').replace('center','ctr').replace('middle','ctr').replace('top','t').replace('btm','b').replace('bottom','b') +'"' : '';
								var cellColspan = (cellOpts.colspan)    ? ' gridSpan="'+ cellOpts.colspan +'"' : '';
								var cellRowspan = (cellOpts.rowspan)    ? ' rowSpan="'+ cellOpts.rowspan +'"' : '';
								var cellFill    = ((cell.optImp && cell.optImp.fill)  || cellOpts.fill ) ? ' <a:solidFill>'+ createColorElement((cell.optImp && cell.optImp.fill) || cellOpts.fill.replace('#','')) +'</a:solidFill>' : '';
								var cellMargin  = ( cellOpts.margin == 0 || cellOpts.margin ? cellOpts.margin : (cellOpts.marginPt || DEF_CELL_MARGIN_PT) );
								if ( !Array.isArray(cellMargin) && typeof cellMargin === 'number' ) cellMargin = [cellMargin,cellMargin,cellMargin,cellMargin];
								cellMargin = ' marL="'+ cellMargin[3]*ONEPT +'" marR="'+ cellMargin[1]*ONEPT +'" marT="'+ cellMargin[0]*ONEPT +'" marB="'+ cellMargin[2]*ONEPT +'"';
							}

							// FIXME: Cell NOWRAP property (text wrap: add to a:tcPr (horzOverflow="overflow" or whatev opts exist)

							// 3: ROWSPAN: Add dummy cells for any active rowspan
							if ( cell.vmerge ) {
								strXml += '<a:tc vMerge="1"><a:tcPr/></a:tc>';
								return;
							}

							// 4: Set CELL content and properties ==================================
							strXml += '<a:tc'+ cellColspan + cellRowspan +'>' + genXmlTextBody(cell) + '<a:tcPr'+ cellMargin + cellValign +'>';

							// 5: Borders: Add any borders
							if ( cellOpts.border && typeof cellOpts.border === 'string' ) {
								strXml += '  <a:lnL w="'+ ONEPT +'" cap="flat" cmpd="sng" algn="ctr"><a:solidFill>'+ createColorElement(cellOpts.border) +'</a:solidFill></a:lnL>';
								strXml += '  <a:lnR w="'+ ONEPT +'" cap="flat" cmpd="sng" algn="ctr"><a:solidFill>'+ createColorElement(cellOpts.border) +'</a:solidFill></a:lnR>';
								strXml += '  <a:lnT w="'+ ONEPT +'" cap="flat" cmpd="sng" algn="ctr"><a:solidFill>'+ createColorElement(cellOpts.border) +'</a:solidFill></a:lnT>';
								strXml += '  <a:lnB w="'+ ONEPT +'" cap="flat" cmpd="sng" algn="ctr"><a:solidFill>'+ createColorElement(cellOpts.border) +'</a:solidFill></a:lnB>';
							}
							else if ( cellOpts.border && Array.isArray(cellOpts.border) ) {
								$.each([ {idx:3,name:'lnL'}, {idx:1,name:'lnR'}, {idx:0,name:'lnT'}, {idx:2,name:'lnB'} ], function(i,obj){
									if ( cellOpts.border[obj.idx] ) {
										var strC = '<a:solidFill>'+ createColorElement((cellOpts.border[obj.idx].color) ? cellOpts.border[obj.idx].color : '666666') +'</a:solidFill>';
										var intW = (cellOpts.border[obj.idx] && (cellOpts.border[obj.idx].pt || cellOpts.border[obj.idx].pt == 0)) ? (ONEPT * Number(cellOpts.border[obj.idx].pt)) : ONEPT;
										strXml += '<a:'+ obj.name +' w="'+ intW +'" cap="flat" cmpd="sng" algn="ctr">'+ strC +'</a:'+ obj.name +'>';
									}
									else strXml += '<a:'+ obj.name +' w="0"><a:miter lim="400000" /></a:'+ obj.name +'>';
								});
							}
							else if ( cellOpts.border && typeof cellOpts.border === 'object' ) {
								var intW = (cellOpts.border && (cellOpts.border.pt || cellOpts.border.pt == 0) ) ? (ONEPT * Number(cellOpts.border.pt)) : ONEPT;
								var strClr = '<a:solidFill>'+ createColorElement((cellOpts.border.color) ? cellOpts.border.color.replace('#','') : '666666') +'</a:solidFill>';
								var strAttr = '<a:prstDash val="';
								strAttr += ((cellOpts.border.type && cellOpts.border.type.toLowerCase().indexOf('dash') > -1) ? "sysDash" : "solid" );
								strAttr += '"/><a:round/><a:headEnd type="none" w="med" len="med"/><a:tailEnd type="none" w="med" len="med"/>';
								// *** IMPORTANT! *** LRTB order matters! (Reorder a line below to watch the borders go wonky in MS-PPT-2013!!)
								strXml += '<a:lnL w="'+ intW +'" cap="flat" cmpd="sng" algn="ctr">'+ strClr + strAttr +'</a:lnL>';
								strXml += '<a:lnR w="'+ intW +'" cap="flat" cmpd="sng" algn="ctr">'+ strClr + strAttr +'</a:lnR>';
								strXml += '<a:lnT w="'+ intW +'" cap="flat" cmpd="sng" algn="ctr">'+ strClr + strAttr +'</a:lnT>';
								strXml += '<a:lnB w="'+ intW +'" cap="flat" cmpd="sng" algn="ctr">'+ strClr + strAttr +'</a:lnB>';
								// *** IMPORTANT! *** LRTB order matters!
							}

							// 6: Close cell Properties & Cell
							strXml += cellFill;
							strXml += '  </a:tcPr>';
							strXml += ' </a:tc>';

							// LAST: COLSPAN: Add a 'merged' col for each column being merged (SEE: http://officeopenxml.com/drwTableGrid.php)
							if ( cellOpts.colspan ) {
								for (var tmp=1; tmp<Number(cellOpts.colspan); tmp++) { strXml += '<a:tc hMerge="1"><a:tcPr/></a:tc>'; }
							}
						});

						// D: Complete row
						strXml += '</a:tr>';
					});

					// STEP 5: Complete table
					strXml += '      </a:tbl>';
					strXml += '    </a:graphicData>';
					strXml += '  </a:graphic>';
					strXml += '</p:graphicFrame>';

					// STEP 6: Set table XML
					strSlideXml += strXml;

					// LAST: Increment counter
					intTableNum++;
					break;

				case 'text':
					// Lines can have zero cy, but text should not
					if ( !slideObj.options.line && cy == 0 ) cy = (EMU * 0.3);

					// Margin/Padding/Inset for textboxes
					if ( slideObj.options.margin && Array.isArray(slideObj.options.margin) ) {
						slideObj.options.bodyProp.lIns = (slideObj.options.margin[0] * ONEPT || 0);
						slideObj.options.bodyProp.rIns = (slideObj.options.margin[1] * ONEPT || 0);
						slideObj.options.bodyProp.bIns = (slideObj.options.margin[2] * ONEPT || 0);
						slideObj.options.bodyProp.tIns = (slideObj.options.margin[3] * ONEPT || 0);
					}
					else if ( (slideObj.options.margin || slideObj.options.margin == 0) && Number.isInteger(slideObj.options.margin) ) {
						slideObj.options.bodyProp.lIns = (slideObj.options.margin * ONEPT);
						slideObj.options.bodyProp.rIns = (slideObj.options.margin * ONEPT);
						slideObj.options.bodyProp.bIns = (slideObj.options.margin * ONEPT);
						slideObj.options.bodyProp.tIns = (slideObj.options.margin * ONEPT);
					}

					var effectsList = '';
					if ( shapeType == null ) shapeType = getShapeInfo(null);

					// A: Start SHAPE =======================================================
					strSlideXml += '<p:sp>';

					// B: The addition of the "txBox" attribute is the sole determiner of if an object is a Shape or Textbox
					strSlideXml += '<p:nvSpPr><p:cNvPr id="'+ (idx+2) +'" name="Object '+ (idx+1) +'"/>';
					strSlideXml += '<p:cNvSpPr' + ((slideObj.options && slideObj.options.isTextBox) ? ' txBox="1"/><p:nvPr/>' : '/><p:nvPr/>');
					strSlideXml += '</p:nvSpPr>';
					strSlideXml += '<p:spPr><a:xfrm' + locationAttr + '>';
					strSlideXml += '<a:off x="'  + x  + '" y="'  + y  + '"/>';
					strSlideXml += '<a:ext cx="' + cx + '" cy="' + cy + '"/></a:xfrm>';
					strSlideXml += '<a:prstGeom prst="' + shapeType.name + '"><a:avLst>'
						+ (slideObj.options.rectRadius ? '<a:gd name="adj" fmla="val '+ Math.round(slideObj.options.rectRadius * EMU * 100000 / Math.min(cx, cy)) +'" />' : '')
						+ '</a:avLst></a:prstGeom>';

					// Option: FILL
					strSlideXml += ( slideObj.options.fill ? genXmlColorSelection(slideObj.options.fill) : '<a:noFill/>' );

					// Shape Type: LINE: line color
					if ( slideObj.options.line ) {
						strSlideXml += '<a:ln'+ ( slideObj.options.line_size ? ' w="'+ (slideObj.options.line_size*ONEPT) +'"' : '') +'>';
						strSlideXml += genXmlColorSelection( slideObj.options.line );
						if ( slideObj.options.line_dash ) strSlideXml += '<a:prstDash val="' + slideObj.options.line_dash + '"/>';
						if ( slideObj.options.line_head ) strSlideXml += '<a:headEnd type="' + slideObj.options.line_head + '"/>';
						if ( slideObj.options.line_tail ) strSlideXml += '<a:tailEnd type="' + slideObj.options.line_tail + '"/>';
						strSlideXml += '</a:ln>';
					}

					// EFFECTS > SHADOW: REF: @see http://officeopenxml.com/drwSp-effects.php
					if ( slideObj.options.shadow ) {
						strSlideXml += '<a:effectLst>';
<<<<<<< HEAD
						strSlideXml += '<a:'+ slideObj.options.shadow.type +'Shdw sx="100000" sy="100000" kx="0" ky="0" ';
						strSlideXml += ' algn="bl" rotWithShape="0" blurRad="'+ slideObj.options.shadow.blur +'" ';
						strSlideXml += ' dist="'+ slideObj.options.shadow.offset +'" dir="'+ slideObj.options.shadow.angle +'">';
						strSlideXml += createColorElement(slideObj.options.shadow.color, '<a:alpha val="'+ slideObj.options.shadow.opacity +'"/>');
						strSlideXml += '</a:outerShdw>';
=======
						strSlideXml += createShadowElement(slideObj.options.shadow, DEF_TEXT_SHADOW);
>>>>>>> 5b7c18cb
						strSlideXml += '</a:effectLst>';
					}

					/* FIXME: FUTURE: Text wrapping (copied from MS-PPTX export)
					// Commented out b/c i'm not even sure this works - current code produces text that wraps in shapes and textboxes, so...
					if ( slideObj.options.textWrap ) {
						strSlideXml += '<a:extLst>'
									+ '<a:ext uri="{C572A759-6A51-4108-AA02-DFA0A04FC94B}">'
									+ '<ma14:wrappingTextBoxFlag xmlns:ma14="http://schemas.microsoft.com/office/mac/drawingml/2011/main" val="1" />'
									+ '</a:ext>'
									+ '</a:extLst>';
					}
					*/

					// B: Close Shape Properties
					strSlideXml += '</p:spPr>';

					// Add formatted text
					strSlideXml += genXmlTextBody(slideObj);

					// LAST: Close SHAPE =======================================================
					strSlideXml += '</p:sp>';
					break;

				case 'image':
			        strSlideXml += '<p:pic>';
					strSlideXml += '  <p:nvPicPr>'
					strSlideXml += '    <p:cNvPr id="'+ (idx + 2) +'" name="Object '+ (idx + 1) +'" descr="'+ slideObj.image +'">';
					if ( slideObj.hyperlink ) strSlideXml += '<a:hlinkClick r:id="rId'+ slideObj.hyperlink.rId +'" tooltip="'+ (slideObj.hyperlink.tooltip ? decodeXmlEntities(slideObj.hyperlink.tooltip) : '') +'"/>';
					strSlideXml += '    </p:cNvPr>';
			        strSlideXml += '    <p:cNvPicPr><a:picLocks noChangeAspect="1"/></p:cNvPicPr><p:nvPr/>';
					strSlideXml += '  </p:nvPicPr>';
					strSlideXml += '<p:blipFill><a:blip r:embed="rId' + slideObj.imageRid + '" cstate="print"/><a:stretch><a:fillRect/></a:stretch></p:blipFill>';
					strSlideXml += '<p:spPr>'
					strSlideXml += ' <a:xfrm' + locationAttr + '>'
					strSlideXml += '  <a:off  x="' + x  + '"  y="' + y  + '"/>'
					strSlideXml += '  <a:ext cx="' + cx + '" cy="' + cy + '"/>'
					strSlideXml += ' </a:xfrm>'
					strSlideXml += ' <a:prstGeom prst="rect"><a:avLst/></a:prstGeom>'
					strSlideXml += '</p:spPr>';
					strSlideXml += '</p:pic>';
					break;

				case 'media':
					if ( slideObj.mtype == 'online' ) {
						strSlideXml += '<p:pic>';
						strSlideXml += ' <p:nvPicPr>';
						// IMPORTANT: <p:cNvPr id="" value is critical - if not the same number as preiew image rId, PowerPoint throws error!
						strSlideXml += ' <p:cNvPr id="'+ (slideObj.mediaRid+2) +'" name="Picture'+ (idx + 1) +'"/>';
						strSlideXml += ' <p:cNvPicPr/>';
						strSlideXml += ' <p:nvPr>';
						strSlideXml += '  <a:videoFile r:link="rId'+ slideObj.mediaRid +'"/>';
						strSlideXml += ' </p:nvPr>';
						strSlideXml += ' </p:nvPicPr>';
						strSlideXml += ' <p:blipFill><a:blip r:embed="rId'+ (slideObj.mediaRid+2) +'"/><a:stretch><a:fillRect/></a:stretch></p:blipFill>'; // NOTE: Preview image is required!
						strSlideXml += ' <p:spPr>';
						strSlideXml += '  <a:xfrm' + locationAttr + '>';
						strSlideXml += '   <a:off x="'  + x  + '" y="'  + y  + '"/>';
						strSlideXml += '   <a:ext cx="' + cx + '" cy="' + cy + '"/>';
						strSlideXml += '  </a:xfrm>';
						strSlideXml += '  <a:prstGeom prst="rect"><a:avLst/></a:prstGeom>';
						strSlideXml += ' </p:spPr>';
						strSlideXml += '</p:pic>';
					}
					else {
						strSlideXml += '<p:pic>';
						strSlideXml += ' <p:nvPicPr>';
						// IMPORTANT: <p:cNvPr id="" value is critical - if not the same number as preiew image rId, PowerPoint throws error!
						strSlideXml += ' <p:cNvPr id="'+ (slideObj.mediaRid+2) +'" name="'+ slideObj.media.split('/').pop().split('.').shift() +'"><a:hlinkClick r:id="" action="ppaction://media"/></p:cNvPr>';
						strSlideXml += ' <p:cNvPicPr><a:picLocks noChangeAspect="1"/></p:cNvPicPr>';
						strSlideXml += ' <p:nvPr>';
						strSlideXml += '  <a:videoFile r:link="rId'+ slideObj.mediaRid +'"/>';
						strSlideXml += '  <p:extLst>';
						strSlideXml += '   <p:ext uri="{DAA4B4D4-6D71-4841-9C94-3DE7FCFB9230}">';
						strSlideXml += '    <p14:media xmlns:p14="http://schemas.microsoft.com/office/powerpoint/2010/main" r:embed="rId' + (slideObj.mediaRid+1) + '"/>';
						strSlideXml += '   </p:ext>';
						strSlideXml += '  </p:extLst>';
						strSlideXml += ' </p:nvPr>';
						strSlideXml += ' </p:nvPicPr>';
						strSlideXml += ' <p:blipFill><a:blip r:embed="rId'+ (slideObj.mediaRid+2) +'"/><a:stretch><a:fillRect/></a:stretch></p:blipFill>'; // NOTE: Preview image is required!
						strSlideXml += ' <p:spPr>';
						strSlideXml += '  <a:xfrm' + locationAttr + '>';
						strSlideXml += '   <a:off x="'  + x  + '" y="'  + y  + '"/>';
						strSlideXml += '   <a:ext cx="' + cx + '" cy="' + cy + '"/>';
						strSlideXml += '  </a:xfrm>';
						strSlideXml += '  <a:prstGeom prst="rect"><a:avLst/></a:prstGeom>';
						strSlideXml += ' </p:spPr>';
						strSlideXml += '</p:pic>';
					}
					break;

				case 'chart':
					strSlideXml += '<p:graphicFrame>';
					strSlideXml += ' <p:nvGraphicFramePr>';
					strSlideXml += '   <p:cNvPr id="'+ (idx + 2) +'" name="Chart '+ (idx + 1) +'"/>';
					strSlideXml += '   <p:cNvGraphicFramePr/>';
					strSlideXml += '   <p:nvPr/>';
					strSlideXml += ' </p:nvGraphicFramePr>';
					strSlideXml += ' <p:xfrm>'
					strSlideXml += '  <a:off  x="' + x  + '"  y="' + y  + '"/>'
					strSlideXml += '  <a:ext cx="' + cx + '" cy="' + cy + '"/>'
					strSlideXml += ' </p:xfrm>'
					strSlideXml += ' <a:graphic xmlns:a="http://schemas.openxmlformats.org/drawingml/2006/main">';
					strSlideXml += '  <a:graphicData uri="http://schemas.openxmlformats.org/drawingml/2006/chart">';
					strSlideXml += '   <c:chart r:id="rId'+ (slideObj.chartRid) +'" xmlns:c="http://schemas.openxmlformats.org/drawingml/2006/chart"/>';
					strSlideXml += '  </a:graphicData>';
					strSlideXml += ' </a:graphic>';
					strSlideXml += '</p:graphicFrame>';
					break;
			}
		});

		// STEP 5: Add slide numbers last (if any)
		if ( inSlide.slideNumberObj || inSlide.hasSlideNumber ) {
			if ( !inSlide.slideNumberObj ) inSlide.slideNumberObj = { x:0.3, y:'90%' }

			strSlideXml += '<p:sp>'
				+ '  <p:nvSpPr>'
				+ '  <p:cNvPr id="25" name="Shape 25"/><p:cNvSpPr/><p:nvPr><p:ph type="sldNum" sz="quarter" idx="4294967295"/></p:nvPr></p:nvSpPr>'
				+ '  <p:spPr>'
				+ '    <a:xfrm><a:off x="'+ getSmartParseNumber(inSlide.slideNumberObj.x, 'X') +'" y="'+ getSmartParseNumber(inSlide.slideNumberObj.y, 'Y') +'"/><a:ext cx="800000" cy="300000"/></a:xfrm>'
				+ '    <a:prstGeom prst="rect"><a:avLst/></a:prstGeom>'
				+ '    <a:extLst>'
				+ '      <a:ext uri="{C572A759-6A51-4108-AA02-DFA0A04FC94B}"><ma14:wrappingTextBoxFlag val="0" xmlns:ma14="http://schemas.microsoft.com/office/mac/drawingml/2011/main"/></a:ext>'
				+ '    </a:extLst>'
				+ '  </p:spPr>';
			// ISSUE #68: "Page number styling"
			strSlideXml += '<p:txBody>';
			strSlideXml += '  <a:bodyPr/>';
			strSlideXml += '  <a:lstStyle><a:lvl1pPr>';
			if ( inSlide.slideNumberObj.fontFace || inSlide.slideNumberObj.fontSize || inSlide.slideNumberObj.color ) {
				strSlideXml += '<a:defRPr sz="'+ (inSlide.slideNumberObj.fontSize || '12') +'00">';
				if ( inSlide.slideNumberObj.color ) strSlideXml += genXmlColorSelection(inSlide.slideNumberObj.color);
				if ( inSlide.slideNumberObj.fontFace ) strSlideXml += '<a:latin typeface="'+ inSlide.slideNumberObj.fontFace +'"/><a:cs typeface="'+ inSlide.slideNumberObj.fontFace +'"/>';
				strSlideXml += '</a:defRPr>';
			}
			strSlideXml += '</a:lvl1pPr></a:lstStyle>';
			strSlideXml += '<a:p><a:pPr/><a:fld id="'+SLDNUMFLDID+'" type="slidenum"/></a:p></p:txBody>'
			strSlideXml += '</p:sp>';
		}

		// STEP 6: Close spTree and finalize slide XML
		strSlideXml += '</p:spTree>';
		/* FIXME: Remove this in 2.0.0 (commented for 1.6.0)
		strSlideXml += '<p:extLst>';
		strSlideXml += ' <p:ext uri="{BB962C8B-B14F-4D97-AF65-F5344CB8AC3E}">';
		strSlideXml += '  <p14:creationId xmlns:p14="http://schemas.microsoft.com/office/powerpoint/2010/main" val="1544976994"/>';
		strSlideXml += ' </p:ext>';
		strSlideXml += '</p:extLst>';
		*/
		strSlideXml += '</p:cSld>';
		strSlideXml += '<p:clrMapOvr><a:masterClrMapping/></p:clrMapOvr>';
		strSlideXml += '</p:sld>';

		// LAST: Return
		return strSlideXml;
	}

	function makeXmlSlideLayoutRel(inSlideNum) {
		var strXml = '<?xml version="1.0" encoding="UTF-8" standalone="yes"?>'+CRLF;
			strXml += '<Relationships xmlns="http://schemas.openxmlformats.org/package/2006/relationships">';
			//?strXml += '  <Relationship Id="rId'+ inSlideNum +'" Target="../slideMasters/slideMaster'+ inSlideNum +'.xml" Type="http://schemas.openxmlformats.org/officeDocument/2006/relationships/slideMaster"/>';
			//strXml += '  <Relationship Id="rId1" Target="../slideMasters/slideMaster'+ inSlideNum +'.xml" Type="http://schemas.openxmlformats.org/officeDocument/2006/relationships/slideMaster"/>';
			strXml += '  <Relationship Id="rId1" Target="../slideMasters/slideMaster1.xml" Type="http://schemas.openxmlformats.org/officeDocument/2006/relationships/slideMaster"/>';
			strXml += '</Relationships>';
		//
		return strXml;
	}

	function makeXmlSlideRel(inSlideNum) {
		var strXml = '<?xml version="1.0" encoding="UTF-8" standalone="yes"?>'+CRLF
			+ '<Relationships xmlns="http://schemas.openxmlformats.org/package/2006/relationships">'
			+ ' <Relationship Id="rId1" Target="../slideLayouts/slideLayout'+ inSlideNum +'.xml" Type="http://schemas.openxmlformats.org/officeDocument/2006/relationships/slideLayout"/>';

		// Add any rels for this Slide (image/audio/video/youtube/chart)
		gObjPptx.slides[inSlideNum-1].rels.forEach(function(rel,idx){
			if      ( rel.type.toLowerCase().indexOf('image')  > -1 ) {
				strXml += '<Relationship Id="rId'+ rel.rId +'" Target="'+ rel.Target +'" Type="http://schemas.openxmlformats.org/officeDocument/2006/relationships/image"/>';
			}
			else if ( rel.type.toLowerCase().indexOf('chart')  > -1 ) {
				strXml += '<Relationship Id="rId'+ rel.rId +'" Target="'+ rel.Target +'" Type="http://schemas.openxmlformats.org/officeDocument/2006/relationships/chart"/>';
			}
			else if ( rel.type.toLowerCase().indexOf('audio')  > -1 ) {
				// As media has *TWO* rel entries per item, check for first one, if found add second rel with alt style
				if ( strXml.indexOf(' Target="'+ rel.Target +'"') > -1 )
					strXml += '<Relationship Id="rId'+ rel.rId +'" Target="'+ rel.Target +'" Type="http://schemas.microsoft.com/office/2007/relationships/media"/>';
				else
					strXml += '<Relationship Id="rId'+ rel.rId +'" Target="'+ rel.Target +'" Type="http://schemas.openxmlformats.org/officeDocument/2006/relationships/audio"/>';
			}
			else if ( rel.type.toLowerCase().indexOf('video')  > -1 ) {
				// As media has *TWO* rel entries per item, check for first one, if found add second rel with alt style
				if ( strXml.indexOf(' Target="'+ rel.Target +'"') > -1 )
					strXml += '<Relationship Id="rId'+ rel.rId +'" Target="'+ rel.Target +'" Type="http://schemas.microsoft.com/office/2007/relationships/media"/>';
				else
					strXml += '<Relationship Id="rId'+ rel.rId +'" Target="'+ rel.Target +'" Type="http://schemas.openxmlformats.org/officeDocument/2006/relationships/video"/>';
			}
			else if ( rel.type.toLowerCase().indexOf('online') > -1 ) {
				// As media has *TWO* rel entries per item, check for first one, if found add second rel with alt style
				if ( strXml.indexOf(' Target="'+ rel.Target +'"') > -1 )
					strXml += '<Relationship Id="rId'+ rel.rId +'" Target="'+ rel.Target +'" Type="http://schemas.microsoft.com/office/2007/relationships/image"/>';
				else
					strXml += '<Relationship Id="rId'+ rel.rId +'" Target="'+ rel.Target +'" TargetMode="External" Type="http://schemas.openxmlformats.org/officeDocument/2006/relationships/video"/>';
			}
			else if ( rel.type.toLowerCase().indexOf('hyperlink') > -1 ) {
				strXml += '<Relationship Id="rId'+ rel.rId +'" Target="'+ rel.Target +'" TargetMode="External" Type="http://schemas.openxmlformats.org/officeDocument/2006/relationships/hyperlink"/>';
			}
		});

		strXml += '</Relationships>';
		//
		return strXml;
	}

	function makeXmlSlideMaster() {
		var intSlideLayoutId = 2147483649;
		var strXml = '<?xml version="1.0" encoding="UTF-8" standalone="yes"?>'+CRLF
					+ '<p:sldMaster xmlns:a="http://schemas.openxmlformats.org/drawingml/2006/main" xmlns:r="http://schemas.openxmlformats.org/officeDocument/2006/relationships" xmlns:p="http://schemas.openxmlformats.org/presentationml/2006/main">'
					+ '  <p:cSld><p:bg><p:bgRef idx="1001"><a:schemeClr val="bg1"/></p:bgRef></p:bg><p:spTree><p:nvGrpSpPr><p:cNvPr id="1" name=""/><p:cNvGrpSpPr/><p:nvPr/></p:nvGrpSpPr><p:grpSpPr><a:xfrm><a:off x="0" y="0"/><a:ext cx="0" cy="0"/><a:chOff x="0" y="0"/><a:chExt cx="0" cy="0"/></a:xfrm></p:grpSpPr><p:sp><p:nvSpPr>'
					+ '<p:cNvPr id="2" name="Title Placeholder 1"/><p:cNvSpPr><a:spLocks noGrp="1"/></p:cNvSpPr><p:nvPr><p:ph type="title"/></p:nvPr></p:nvSpPr><p:spPr><a:xfrm><a:off x="457200" y="274638"/><a:ext cx="8229600" cy="1143000"/></a:xfrm><a:prstGeom prst="rect"><a:avLst/></a:prstGeom></p:spPr><p:txBody><a:bodyPr vert="horz" lIns="91440" tIns="45720" rIns="91440" bIns="45720" rtlCol="0" anchor="ctr"><a:normAutofit/></a:bodyPr><a:lstStyle/><a:p><a:r><a:rPr lang="en-US" smtClean="0"/><a:t>Click to edit Master title style</a:t></a:r><a:endParaRPr lang="en-US"/></a:p></p:txBody></p:sp><p:sp><p:nvSpPr>'
					+ '<p:cNvPr id="3" name="Text Placeholder 2"/><p:cNvSpPr><a:spLocks noGrp="1"/></p:cNvSpPr><p:nvPr><p:ph type="body" idx="1"/></p:nvPr></p:nvSpPr><p:spPr><a:xfrm><a:off x="457200" y="1600200"/><a:ext cx="8229600" cy="4525963"/></a:xfrm><a:prstGeom prst="rect"><a:avLst/></a:prstGeom></p:spPr><p:txBody><a:bodyPr vert="horz" lIns="91440" tIns="45720" rIns="91440" bIns="45720" rtlCol="0"><a:normAutofit/></a:bodyPr><a:lstStyle/><a:p><a:pPr lvl="0"/><a:r><a:rPr lang="en-US" smtClean="0"/><a:t>Click to edit Master text styles</a:t></a:r></a:p><a:p><a:pPr lvl="1"/><a:r><a:rPr lang="en-US" smtClean="0"/><a:t>Second level</a:t></a:r></a:p><a:p><a:pPr lvl="2"/><a:r><a:rPr lang="en-US" smtClean="0"/><a:t>Third level</a:t></a:r></a:p><a:p><a:pPr lvl="3"/><a:r><a:rPr lang="en-US" smtClean="0"/><a:t>Fourth level</a:t></a:r></a:p><a:p><a:pPr lvl="4"/><a:r><a:rPr lang="en-US" smtClean="0"/><a:t>Fifth level</a:t></a:r><a:endParaRPr lang="en-US"/></a:p></p:txBody></p:sp><p:sp><p:nvSpPr>'
					+ '<p:cNvPr id="4" name="Date Placeholder 3"/><p:cNvSpPr><a:spLocks noGrp="1"/></p:cNvSpPr><p:nvPr><p:ph type="dt" sz="half" idx="2"/></p:nvPr></p:nvSpPr><p:spPr><a:xfrm><a:off x="457200" y="6356350"/><a:ext cx="2133600" cy="365125"/></a:xfrm><a:prstGeom prst="rect"><a:avLst/></a:prstGeom></p:spPr><p:txBody><a:bodyPr vert="horz" lIns="91440" tIns="45720" rIns="91440" bIns="45720" rtlCol="0" anchor="ctr"/><a:lstStyle><a:lvl1pPr algn="l"><a:defRPr sz="1200"><a:solidFill><a:schemeClr val="tx1"><a:tint val="75000"/></a:schemeClr></a:solidFill></a:defRPr></a:lvl1pPr></a:lstStyle><a:p><a:fld id="{F8166F1F-CE9B-4651-A6AA-CD717754106B}" type="datetimeFigureOut"><a:rPr lang="en-US" smtClean="0"/><a:t>12/25/2015</a:t></a:fld><a:endParaRPr lang="en-US"/></a:p></p:txBody></p:sp><p:sp><p:nvSpPr>'
					+ '<p:cNvPr id="5" name="Footer Placeholder 4"/><p:cNvSpPr><a:spLocks noGrp="1"/></p:cNvSpPr><p:nvPr><p:ph type="ftr" sz="quarter" idx="3"/></p:nvPr></p:nvSpPr><p:spPr><a:xfrm><a:off x="3124200" y="6356350"/><a:ext cx="2895600" cy="365125"/></a:xfrm><a:prstGeom prst="rect"><a:avLst/></a:prstGeom></p:spPr><p:txBody><a:bodyPr vert="horz" lIns="91440" tIns="45720" rIns="91440" bIns="45720" rtlCol="0" anchor="ctr"/><a:lstStyle><a:lvl1pPr algn="ctr"><a:defRPr sz="1200"><a:solidFill><a:schemeClr val="tx1"><a:tint val="75000"/></a:schemeClr></a:solidFill></a:defRPr></a:lvl1pPr></a:lstStyle><a:p><a:endParaRPr lang="en-US"/></a:p></p:txBody></p:sp><p:sp><p:nvSpPr>'
					+ '<p:cNvPr id="6" name="Slide Number Placeholder 5"/><p:cNvSpPr><a:spLocks noGrp="1"/></p:cNvSpPr><p:nvPr><p:ph type="sldNum" sz="quarter" idx="4"/></p:nvPr></p:nvSpPr><p:spPr><a:xfrm><a:off x="6553200" y="6356350"/><a:ext cx="2133600" cy="365125"/></a:xfrm><a:prstGeom prst="rect"><a:avLst/></a:prstGeom></p:spPr><p:txBody><a:bodyPr vert="horz" lIns="91440" tIns="45720" rIns="91440" bIns="45720" rtlCol="0" anchor="ctr"/><a:lstStyle><a:lvl1pPr algn="r"><a:defRPr sz="1200"><a:solidFill><a:schemeClr val="tx1"><a:tint val="75000"/></a:schemeClr></a:solidFill></a:defRPr></a:lvl1pPr></a:lstStyle><a:p><a:fld id="'+SLDNUMFLDID+'" type="slidenum"><a:rPr lang="en-US" smtClean="0"/><a:t></a:t></a:fld><a:endParaRPr lang="en-US"/></a:p></p:txBody></p:sp></p:spTree></p:cSld><p:clrMap bg1="lt1" tx1="dk1" bg2="lt2" tx2="dk2" accent1="accent1" accent2="accent2" accent3="accent3" accent4="accent4" accent5="accent5" accent6="accent6" hlink="hlink" folHlink="folHlink"/>'
					+ '<p:sldLayoutIdLst>';
		// Create a sldLayout for each SLIDE
		for ( var idx=1; idx<=gObjPptx.slides.length; idx++ ) {
			strXml += ' <p:sldLayoutId id="'+ intSlideLayoutId +'" r:id="rId'+ idx +'"/>';
			intSlideLayoutId++;
		}
		strXml += '</p:sldLayoutIdLst>'
					+ '<p:txStyles>'
					+ ' <p:titleStyle>'
					+ '  <a:lvl1pPr algn="ctr" defTabSz="914400" rtl="0" eaLnBrk="1" latinLnBrk="0" hangingPunct="1"><a:spcBef><a:spcPct val="0"/></a:spcBef><a:buNone/><a:defRPr sz="4400" kern="1200"><a:solidFill><a:schemeClr val="tx1"/></a:solidFill><a:latin typeface="+mj-lt"/><a:ea typeface="+mj-ea"/><a:cs typeface="+mj-cs"/></a:defRPr></a:lvl1pPr>'
					+ ' </p:titleStyle>'
					+ ' <p:bodyStyle>'
					+ '  <a:lvl1pPr marL="342900" indent="-342900" algn="l" defTabSz="914400" rtl="0" eaLnBrk="1" latinLnBrk="0" hangingPunct="1"><a:spcBef><a:spcPct val="20000"/></a:spcBef><a:buFont typeface="Arial" pitchFamily="34" charset="0"/><a:buChar char="?"/><a:defRPr sz="3200" kern="1200"><a:solidFill><a:schemeClr val="tx1"/></a:solidFill><a:latin typeface="+mn-lt"/><a:ea typeface="+mn-ea"/><a:cs typeface="+mn-cs"/></a:defRPr></a:lvl1pPr>'
					+ '  <a:lvl2pPr marL="742950" indent="-285750" algn="l" defTabSz="914400" rtl="0" eaLnBrk="1" latinLnBrk="0" hangingPunct="1"><a:spcBef><a:spcPct val="20000"/></a:spcBef><a:buFont typeface="Arial" pitchFamily="34" charset="0"/><a:buChar char="?"/><a:defRPr sz="2800" kern="1200"><a:solidFill><a:schemeClr val="tx1"/></a:solidFill><a:latin typeface="+mn-lt"/><a:ea typeface="+mn-ea"/><a:cs typeface="+mn-cs"/></a:defRPr></a:lvl2pPr>'
					+ '  <a:lvl3pPr marL="1143000" indent="-228600" algn="l" defTabSz="914400" rtl="0" eaLnBrk="1" latinLnBrk="0" hangingPunct="1"><a:spcBef><a:spcPct val="20000"/></a:spcBef><a:buFont typeface="Arial" pitchFamily="34" charset="0"/><a:buChar char="?"/><a:defRPr sz="2400" kern="1200"><a:solidFill><a:schemeClr val="tx1"/></a:solidFill><a:latin typeface="+mn-lt"/><a:ea typeface="+mn-ea"/><a:cs typeface="+mn-cs"/></a:defRPr></a:lvl3pPr>'
					+ '  <a:lvl4pPr marL="1600200" indent="-228600" algn="l" defTabSz="914400" rtl="0" eaLnBrk="1" latinLnBrk="0" hangingPunct="1"><a:spcBef><a:spcPct val="20000"/></a:spcBef><a:buFont typeface="Arial" pitchFamily="34" charset="0"/><a:buChar char="?"/><a:defRPr sz="2000" kern="1200"><a:solidFill><a:schemeClr val="tx1"/></a:solidFill><a:latin typeface="+mn-lt"/><a:ea typeface="+mn-ea"/><a:cs typeface="+mn-cs"/></a:defRPr></a:lvl4pPr>'
					+ '  <a:lvl5pPr marL="2057400" indent="-228600" algn="l" defTabSz="914400" rtl="0" eaLnBrk="1" latinLnBrk="0" hangingPunct="1"><a:spcBef><a:spcPct val="20000"/></a:spcBef><a:buFont typeface="Arial" pitchFamily="34" charset="0"/><a:buChar char="?"/><a:defRPr sz="2000" kern="1200"><a:solidFill><a:schemeClr val="tx1"/></a:solidFill><a:latin typeface="+mn-lt"/><a:ea typeface="+mn-ea"/><a:cs typeface="+mn-cs"/></a:defRPr></a:lvl5pPr>'
					+ '  <a:lvl6pPr marL="2514600" indent="-228600" algn="l" defTabSz="914400" rtl="0" eaLnBrk="1" latinLnBrk="0" hangingPunct="1"><a:spcBef><a:spcPct val="20000"/></a:spcBef><a:buFont typeface="Arial" pitchFamily="34" charset="0"/><a:buChar char="?"/><a:defRPr sz="2000" kern="1200"><a:solidFill><a:schemeClr val="tx1"/></a:solidFill><a:latin typeface="+mn-lt"/><a:ea typeface="+mn-ea"/><a:cs typeface="+mn-cs"/></a:defRPr></a:lvl6pPr>'
					+ '  <a:lvl7pPr marL="2971800" indent="-228600" algn="l" defTabSz="914400" rtl="0" eaLnBrk="1" latinLnBrk="0" hangingPunct="1"><a:spcBef><a:spcPct val="20000"/></a:spcBef><a:buFont typeface="Arial" pitchFamily="34" charset="0"/><a:buChar char="?"/><a:defRPr sz="2000" kern="1200"><a:solidFill><a:schemeClr val="tx1"/></a:solidFill><a:latin typeface="+mn-lt"/><a:ea typeface="+mn-ea"/><a:cs typeface="+mn-cs"/></a:defRPr></a:lvl7pPr>'
					+ '  <a:lvl8pPr marL="3429000" indent="-228600" algn="l" defTabSz="914400" rtl="0" eaLnBrk="1" latinLnBrk="0" hangingPunct="1"><a:spcBef><a:spcPct val="20000"/></a:spcBef><a:buFont typeface="Arial" pitchFamily="34" charset="0"/><a:buChar char="?"/><a:defRPr sz="2000" kern="1200"><a:solidFill><a:schemeClr val="tx1"/></a:solidFill><a:latin typeface="+mn-lt"/><a:ea typeface="+mn-ea"/><a:cs typeface="+mn-cs"/></a:defRPr></a:lvl8pPr>'
					+ '  <a:lvl9pPr marL="3886200" indent="-228600" algn="l" defTabSz="914400" rtl="0" eaLnBrk="1" latinLnBrk="0" hangingPunct="1"><a:spcBef><a:spcPct val="20000"/></a:spcBef><a:buFont typeface="Arial" pitchFamily="34" charset="0"/><a:buChar char="?"/><a:defRPr sz="2000" kern="1200"><a:solidFill><a:schemeClr val="tx1"/></a:solidFill><a:latin typeface="+mn-lt"/><a:ea typeface="+mn-ea"/><a:cs typeface="+mn-cs"/></a:defRPr></a:lvl9pPr>'
					+ ' </p:bodyStyle>'
					+ ' <p:otherStyle>'
					+ '  <a:defPPr><a:defRPr lang="en-US"/></a:defPPr>'
					+ '  <a:lvl1pPr marL="0" algn="l" defTabSz="914400" rtl="0" eaLnBrk="1" latinLnBrk="0" hangingPunct="1"><a:defRPr sz="1800" kern="1200"><a:solidFill><a:schemeClr val="tx1"/></a:solidFill><a:latin typeface="+mn-lt"/><a:ea typeface="+mn-ea"/><a:cs typeface="+mn-cs"/></a:defRPr></a:lvl1pPr>'
					+ '  <a:lvl2pPr marL="457200" algn="l" defTabSz="914400" rtl="0" eaLnBrk="1" latinLnBrk="0" hangingPunct="1"><a:defRPr sz="1800" kern="1200"><a:solidFill><a:schemeClr val="tx1"/></a:solidFill><a:latin typeface="+mn-lt"/><a:ea typeface="+mn-ea"/><a:cs typeface="+mn-cs"/></a:defRPr></a:lvl2pPr>'
					+ '  <a:lvl3pPr marL="914400" algn="l" defTabSz="914400" rtl="0" eaLnBrk="1" latinLnBrk="0" hangingPunct="1"><a:defRPr sz="1800" kern="1200"><a:solidFill><a:schemeClr val="tx1"/></a:solidFill><a:latin typeface="+mn-lt"/><a:ea typeface="+mn-ea"/><a:cs typeface="+mn-cs"/></a:defRPr></a:lvl3pPr>'
					+ '  <a:lvl4pPr marL="1371600" algn="l" defTabSz="914400" rtl="0" eaLnBrk="1" latinLnBrk="0" hangingPunct="1"><a:defRPr sz="1800" kern="1200"><a:solidFill><a:schemeClr val="tx1"/></a:solidFill><a:latin typeface="+mn-lt"/><a:ea typeface="+mn-ea"/><a:cs typeface="+mn-cs"/></a:defRPr></a:lvl4pPr>'
					+ '  <a:lvl5pPr marL="1828800" algn="l" defTabSz="914400" rtl="0" eaLnBrk="1" latinLnBrk="0" hangingPunct="1"><a:defRPr sz="1800" kern="1200"><a:solidFill><a:schemeClr val="tx1"/></a:solidFill><a:latin typeface="+mn-lt"/><a:ea typeface="+mn-ea"/><a:cs typeface="+mn-cs"/></a:defRPr></a:lvl5pPr>'
					+ '  <a:lvl6pPr marL="2286000" algn="l" defTabSz="914400" rtl="0" eaLnBrk="1" latinLnBrk="0" hangingPunct="1"><a:defRPr sz="1800" kern="1200"><a:solidFill><a:schemeClr val="tx1"/></a:solidFill><a:latin typeface="+mn-lt"/><a:ea typeface="+mn-ea"/><a:cs typeface="+mn-cs"/></a:defRPr></a:lvl6pPr>'
					+ '  <a:lvl7pPr marL="2743200" algn="l" defTabSz="914400" rtl="0" eaLnBrk="1" latinLnBrk="0" hangingPunct="1"><a:defRPr sz="1800" kern="1200"><a:solidFill><a:schemeClr val="tx1"/></a:solidFill><a:latin typeface="+mn-lt"/><a:ea typeface="+mn-ea"/><a:cs typeface="+mn-cs"/></a:defRPr></a:lvl7pPr>'
					+ '  <a:lvl8pPr marL="3200400" algn="l" defTabSz="914400" rtl="0" eaLnBrk="1" latinLnBrk="0" hangingPunct="1"><a:defRPr sz="1800" kern="1200"><a:solidFill><a:schemeClr val="tx1"/></a:solidFill><a:latin typeface="+mn-lt"/><a:ea typeface="+mn-ea"/><a:cs typeface="+mn-cs"/></a:defRPr></a:lvl8pPr>'
					+ '  <a:lvl9pPr marL="3657600" algn="l" defTabSz="914400" rtl="0" eaLnBrk="1" latinLnBrk="0" hangingPunct="1"><a:defRPr sz="1800" kern="1200"><a:solidFill><a:schemeClr val="tx1"/></a:solidFill><a:latin typeface="+mn-lt"/><a:ea typeface="+mn-ea"/><a:cs typeface="+mn-cs"/></a:defRPr></a:lvl9pPr>'
					+ ' </p:otherStyle>'
					+ '</p:txStyles>'
					+ '</p:sldMaster>';
		//
		return strXml;
	}

	function makeXmlSlideMasterRel() {
		// FIXME: create a slideLayout for each SLDIE
		var strXml = '<?xml version="1.0" encoding="UTF-8" standalone="yes"?>'+CRLF
					+ '<Relationships xmlns="http://schemas.openxmlformats.org/package/2006/relationships">';
		for ( var idx=1; idx<=gObjPptx.slides.length; idx++ ) {
			strXml += '  <Relationship Id="rId'+ idx +'" Target="../slideLayouts/slideLayout'+ idx +'.xml" Type="http://schemas.openxmlformats.org/officeDocument/2006/relationships/slideLayout"/>';
		}
		strXml += '  <Relationship Id="rId'+ (gObjPptx.slides.length+1) +'" Target="../theme/theme1.xml" Type="http://schemas.openxmlformats.org/officeDocument/2006/relationships/theme"/>';
		strXml += '</Relationships>';
		//
		return strXml;
	}

	// XML-GEN: Last 5 functions create root /ppt files

	function makeXmlTheme() {
		var strXml = '<?xml version="1.0" encoding="UTF-8" standalone="yes"?>'+CRLF;
		strXml += '<a:theme xmlns:a="http://schemas.openxmlformats.org/drawingml/2006/main" xmlns:r="http://schemas.openxmlformats.org/officeDocument/2006/relationships" name="Office Theme">\
						<a:themeElements>\
						  <a:clrScheme name="Office"><a:dk1><a:sysClr val="windowText" lastClr="000000"/></a:dk1><a:lt1><a:sysClr val="window" lastClr="FFFFFF"/></a:lt1>\
						  <a:dk2><a:srgbClr val="A7A7A7"/></a:dk2>\
						  <a:lt2><a:srgbClr val="535353"/></a:lt2><a:accent1><a:srgbClr val="4F81BD"/></a:accent1><a:accent2><a:srgbClr val="C0504D"/></a:accent2><a:accent3>\
						  <a:srgbClr val="9BBB59"/></a:accent3><a:accent4><a:srgbClr val="8064A2"/></a:accent4><a:accent5><a:srgbClr val="4BACC6"/></a:accent5>\
						  <a:accent6><a:srgbClr val="F79646"/></a:accent6><a:hlink><a:srgbClr val="0000FF"/></a:hlink><a:folHlink><a:srgbClr val="800080"/></a:folHlink></a:clrScheme><a:fontScheme name="Office"><a:majorFont><a:latin typeface="Arial"/><a:ea typeface="Arial"/><a:cs typeface="Arial"/><a:font script="Jpan" typeface="MS P????"/><a:font script="Hang" typeface="?? ??"/><a:font script="Hans" typeface="??"/><a:font script="Hant" typeface="????"/><a:font script="Arab" typeface="Times New Roman"/><a:font script="Hebr" typeface="Times New Roman"/><a:font script="Thai" typeface="Angsana New"/><a:font script="Ethi" typeface="Nyala"/><a:font script="Beng" typeface="Vrinda"/><a:font script="Gujr" typeface="Shruti"/><a:font script="Khmr" typeface="MoolBoran"/><a:font script="Knda" typeface="Tunga"/><a:font script="Guru" typeface="Raavi"/><a:font script="Cans" typeface="Euphemia"/><a:font script="Cher" typeface="Plantagenet Cherokee"/><a:font script="Yiii" typeface="Microsoft Yi Baiti"/><a:font script="Tibt" typeface="Microsoft Himalaya"/><a:font script="Thaa" typeface="MV Boli"/><a:font script="Deva" typeface="Mangal"/><a:font script="Telu" typeface="Gautami"/><a:font script="Taml" typeface="Latha"/><a:font script="Syrc" typeface="Estrangelo Edessa"/><a:font script="Orya" typeface="Kalinga"/><a:font script="Mlym" typeface="Kartika"/><a:font script="Laoo" typeface="DokChampa"/><a:font script="Sinh" typeface="Iskoola Pota"/><a:font script="Mong" typeface="Mongolian Baiti"/><a:font script="Viet" typeface="Times New Roman"/><a:font script="Uigh" typeface="Microsoft Uighur"/></a:majorFont><a:minorFont><a:latin typeface="Arial"/><a:ea typeface="Arial"/><a:cs typeface="Arial"/><a:font script="Jpan" typeface="MS P????"/><a:font script="Hang" typeface="?? ??"/><a:font script="Hans" typeface="??"/><a:font script="Hant" typeface="????"/><a:font script="Arab" typeface="Arial"/><a:font script="Hebr" typeface="Arial"/><a:font script="Thai" typeface="Cordia New"/><a:font script="Ethi" typeface="Nyala"/><a:font script="Beng" typeface="Vrinda"/><a:font script="Gujr" typeface="Shruti"/><a:font script="Khmr" typeface="DaunPenh"/><a:font script="Knda" typeface="Tunga"/><a:font script="Guru" typeface="Raavi"/><a:font script="Cans" typeface="Euphemia"/><a:font script="Cher" typeface="Plantagenet Cherokee"/><a:font script="Yiii" typeface="Microsoft Yi Baiti"/><a:font script="Tibt" typeface="Microsoft Himalaya"/><a:font script="Thaa" typeface="MV Boli"/><a:font script="Deva" typeface="Mangal"/><a:font script="Telu" typeface="Gautami"/><a:font script="Taml" typeface="Latha"/><a:font script="Syrc" typeface="Estrangelo Edessa"/><a:font script="Orya" typeface="Kalinga"/><a:font script="Mlym" typeface="Kartika"/><a:font script="Laoo" typeface="DokChampa"/><a:font script="Sinh" typeface="Iskoola Pota"/><a:font script="Mong" typeface="Mongolian Baiti"/><a:font script="Viet" typeface="Arial"/><a:font script="Uigh" typeface="Microsoft Uighur"/>\
						  </a:minorFont></a:fontScheme><a:fmtScheme name="Office"><a:fillStyleLst><a:solidFill><a:schemeClr val="phClr"/></a:solidFill><a:gradFill rotWithShape="1"><a:gsLst><a:gs pos="0"><a:schemeClr val="phClr"><a:tint val="50000"/><a:satMod val="300000"/></a:schemeClr></a:gs><a:gs pos="35000"><a:schemeClr val="phClr"><a:tint val="37000"/><a:satMod val="300000"/></a:schemeClr></a:gs><a:gs pos="100000"><a:schemeClr val="phClr"><a:tint val="15000"/><a:satMod val="350000"/></a:schemeClr></a:gs></a:gsLst><a:lin ang="16200000" scaled="1"/></a:gradFill><a:gradFill rotWithShape="1"><a:gsLst><a:gs pos="0"><a:schemeClr val="phClr"><a:shade val="51000"/><a:satMod val="130000"/></a:schemeClr></a:gs><a:gs pos="80000"><a:schemeClr val="phClr"><a:shade val="93000"/><a:satMod val="130000"/></a:schemeClr></a:gs><a:gs pos="100000"><a:schemeClr val="phClr"><a:shade val="94000"/><a:satMod val="135000"/></a:schemeClr></a:gs></a:gsLst><a:lin ang="16200000" scaled="0"/></a:gradFill></a:fillStyleLst><a:lnStyleLst><a:ln w="9525" cap="flat" cmpd="sng" algn="ctr"><a:solidFill><a:schemeClr val="phClr"><a:shade val="95000"/><a:satMod val="105000"/></a:schemeClr></a:solidFill><a:prstDash val="solid"/></a:ln><a:ln w="25400" cap="flat" cmpd="sng" algn="ctr"><a:solidFill><a:schemeClr val="phClr"/></a:solidFill><a:prstDash val="solid"/></a:ln><a:ln w="38100" cap="flat" cmpd="sng" algn="ctr"><a:solidFill><a:schemeClr val="phClr"/></a:solidFill><a:prstDash val="solid"/></a:ln></a:lnStyleLst><a:effectStyleLst><a:effectStyle><a:effectLst><a:outerShdw blurRad="40000" dist="20000" dir="5400000" rotWithShape="0"><a:srgbClr val="000000"><a:alpha val="38000"/></a:srgbClr></a:outerShdw></a:effectLst></a:effectStyle><a:effectStyle><a:effectLst><a:outerShdw blurRad="40000" dist="23000" dir="5400000" rotWithShape="0"><a:srgbClr val="000000"><a:alpha val="35000"/></a:srgbClr></a:outerShdw></a:effectLst></a:effectStyle><a:effectStyle><a:effectLst><a:outerShdw blurRad="40000" dist="23000" dir="5400000" rotWithShape="0"><a:srgbClr val="000000"><a:alpha val="35000"/></a:srgbClr></a:outerShdw></a:effectLst><a:scene3d><a:camera prst="orthographicFront"><a:rot lat="0" lon="0" rev="0"/></a:camera><a:lightRig rig="threePt" dir="t"><a:rot lat="0" lon="0" rev="1200000"/></a:lightRig></a:scene3d><a:sp3d><a:bevelT w="63500" h="25400"/></a:sp3d></a:effectStyle></a:effectStyleLst><a:bgFillStyleLst><a:solidFill><a:schemeClr val="phClr"/></a:solidFill><a:gradFill rotWithShape="1"><a:gsLst><a:gs pos="0"><a:schemeClr val="phClr"><a:tint val="40000"/><a:satMod val="350000"/></a:schemeClr></a:gs><a:gs pos="40000"><a:schemeClr val="phClr"><a:tint val="45000"/><a:shade val="99000"/><a:satMod val="350000"/></a:schemeClr></a:gs><a:gs pos="100000"><a:schemeClr val="phClr"><a:shade val="20000"/><a:satMod val="255000"/></a:schemeClr></a:gs></a:gsLst><a:path path="circle"><a:fillToRect l="50000" t="-80000" r="50000" b="180000"/></a:path></a:gradFill><a:gradFill rotWithShape="1"><a:gsLst><a:gs pos="0"><a:schemeClr val="phClr"><a:tint val="80000"/><a:satMod val="300000"/></a:schemeClr></a:gs><a:gs pos="100000"><a:schemeClr val="phClr"><a:shade val="30000"/><a:satMod val="200000"/></a:schemeClr></a:gs></a:gsLst><a:path path="circle"><a:fillToRect l="50000" t="50000" r="50000" b="50000"/></a:path></a:gradFill></a:bgFillStyleLst></a:fmtScheme></a:themeElements><a:objectDefaults/><a:extraClrSchemeLst/>\
						</a:theme>';
		return strXml;
	}

	function makeXmlPresentation() {
		var intCurPos = 0;
		// REF: http://www.datypic.com/sc/ooxml/t-p_CT_Presentation.html
		var strXml = '<?xml version="1.0" encoding="UTF-8" standalone="yes"?>'+CRLF
			+ '<p:presentation xmlns:a="http://schemas.openxmlformats.org/drawingml/2006/main" '
			+ 'xmlns:r="http://schemas.openxmlformats.org/officeDocument/2006/relationships" '
			+ 'xmlns:p="http://schemas.openxmlformats.org/presentationml/2006/main" '+ (gObjPptx.rtlMode ? 'rtl="1"' : '') +' saveSubsetFonts="1">';

		// STEP 1: Build SLIDE master list
		strXml += '<p:sldMasterIdLst><p:sldMasterId id="2147483648" r:id="rId1"/></p:sldMasterIdLst>';
		strXml += '<p:sldIdLst>';
		for ( var idx=0; idx<gObjPptx.slides.length; idx++ ) {
			strXml += '<p:sldId id="' + (idx + 256) + '" r:id="rId' + (idx + 2) + '"/>';
		}
		strXml += '</p:sldIdLst>';

		// STEP 2: Build SLIDE text styles
		strXml += '<p:sldSz cx="'+ gObjPptx.pptLayout.width +'" cy="'+ gObjPptx.pptLayout.height +'" type="'+ gObjPptx.pptLayout.name +'"/>'
				+ '<p:notesSz cx="'+ gObjPptx.pptLayout.height +'" cy="' + gObjPptx.pptLayout.width + '"/>'
				+ '<p:defaultTextStyle>';
				+ '  <a:defPPr><a:defRPr lang="en-US"/></a:defPPr>';
		for ( var idx=1; idx<10; idx++ ) {
			strXml += '  <a:lvl' + idx + 'pPr marL="' + intCurPos + '" algn="l" defTabSz="914400" rtl="0" eaLnBrk="1" latinLnBrk="0" hangingPunct="1">'
					+ '    <a:defRPr sz="1800" kern="1200">'
					+ '      <a:solidFill><a:schemeClr val="tx1"/></a:solidFill>'
					+ '      <a:latin typeface="+mn-lt"/><a:ea typeface="+mn-ea"/><a:cs typeface="+mn-cs"/>'
					+ '    </a:defRPr>'
					+ '  </a:lvl' + idx + 'pPr>';
			intCurPos += 457200;
		}
		strXml += '</p:defaultTextStyle>';

		strXml += '<p:extLst><p:ext uri="{EFAFB233-063F-42B5-8137-9DF3F51BA10A}"><p15:sldGuideLst xmlns:p15="http://schemas.microsoft.com/office/powerpoint/2012/main"/></p:ext></p:extLst>'
				+ '</p:presentation>';

		return strXml;
	}

	function makeXmlPresProps() {
		var strXml = '<?xml version="1.0" encoding="UTF-8" standalone="yes"?>'+CRLF
					+ '<p:presentationPr xmlns:a="http://schemas.openxmlformats.org/drawingml/2006/main" xmlns:r="http://schemas.openxmlformats.org/officeDocument/2006/relationships" xmlns:p="http://schemas.openxmlformats.org/presentationml/2006/main">'
					+ '  <p:extLst>'
					+ '    <p:ext uri="{E76CE94A-603C-4142-B9EB-6D1370010A27}"><p14:discardImageEditData xmlns:p14="http://schemas.microsoft.com/office/powerpoint/2010/main" val="0"/></p:ext>'
					+ '    <p:ext uri="{D31A062A-798A-4329-ABDD-BBA856620510}"><p14:defaultImageDpi xmlns:p14="http://schemas.microsoft.com/office/powerpoint/2010/main" val="220"/></p:ext>'
					+ '    <p:ext uri="{FD5EFAAD-0ECE-453E-9831-46B23BE46B34}"><p15:chartTrackingRefBased xmlns:p15="http://schemas.microsoft.com/office/powerpoint/2012/main" val="1"/></p:ext>'
					+ '  </p:extLst>'
					+ '</p:presentationPr>';
		return strXml;
	}

	function makeXmlTableStyles() {
		// SEE: http://openxmldeveloper.org/discussions/formats/f/13/p/2398/8107.aspx
		var strXml = '<?xml version="1.0" encoding="UTF-8" standalone="yes"?>'+CRLF
					+ '<a:tblStyleLst xmlns:a="http://schemas.openxmlformats.org/drawingml/2006/main" def="{5C22544A-7EE6-4342-B048-85BDC9FD1C3A}"/>';
		return strXml;
	}

	function makeXmlViewProps() {
		var strXml = '<?xml version="1.0" encoding="UTF-8" standalone="yes"?>'+CRLF
					+ '<p:viewPr xmlns:a="http://schemas.openxmlformats.org/drawingml/2006/main" xmlns:r="http://schemas.openxmlformats.org/officeDocument/2006/relationships" xmlns:p="http://schemas.openxmlformats.org/presentationml/2006/main">'
					+ '<p:normalViewPr><p:restoredLeft sz="15620"/><p:restoredTop sz="94660"/></p:normalViewPr>'
					+ '<p:slideViewPr>'
					+ '  <p:cSldViewPr>'
					+ '    <p:cViewPr varScale="1"><p:scale><a:sx n="64" d="100"/><a:sy n="64" d="100"/></p:scale><p:origin x="-1392" y="-96"/></p:cViewPr>'
					+ '    <p:guideLst><p:guide orient="horz" pos="2160"/><p:guide pos="2880"/></p:guideLst>'
					+ '  </p:cSldViewPr>'
					+ '</p:slideViewPr>'
					+ '<p:notesTextViewPr>'
					+ '  <p:cViewPr><p:scale><a:sx n="100" d="100"/><a:sy n="100" d="100"/></p:scale><p:origin x="0" y="0"/></p:cViewPr>'
					+ '</p:notesTextViewPr>'
					+ '<p:gridSpacing cx="78028800" cy="78028800"/>'
					+ '</p:viewPr>';
		return strXml;
	}

	/* ===============================================================================================
	|
	######                                             #     ######   ###
	#     #  #    #  #####   #       #   ####         # #    #     #   #
	#     #  #    #  #    #  #       #  #    #       #   #   #     #   #
	######   #    #  #####   #       #  #           #     #  ######    #
	#        #    #  #    #  #       #  #           #######  #         #
	#        #    #  #    #  #       #  #    #      #     #  #         #
	#         ####   #####   ######  #   ####       #     #  #        ###
	|
	==================================================================================================
	*/

	/**
	 * Expose a couple private helper functions from above
	 */
	this.inch2Emu = inch2Emu;
	this.rgbToHex = rgbToHex;

	/**
	 * Gets the version of this library
	 */
	this.getVersion = function getVersion() {
		return APP_VER;
	};

	/**
	 * Gets the Presentation's Slide Layout {object} from `LAYOUTS`
	 */
	this.getLayout = function getLayout() {
		return gObjPptx.pptLayout;
	};

	/**
	 * Set Right-to-Left (RTL) mode for users whose language requires this setting
	 */
	this.setRTL = function setRTL(inBool) {
		if ( typeof inBool !== 'boolean' ) return;
		else {
			gObjPptx.rtlMode = inBool;
		}
	}

	/**
	 * Sets the Presentation's Slide Layout {object}: [screen4x3, screen16x9, widescreen]
	 * @see https://support.office.com/en-us/article/Change-the-size-of-your-slides-040a811c-be43-40b9-8d04-0de5ed79987e
	 * @param {string} inLayout - a const name from LAYOUTS variable
	 * @param {object} inLayout - an object with user-defined w/h
	 */
	this.setLayout = function setLayout(inLayout) {
		// Allow custom slide size (inches) [ISSUE #29]
		if ( typeof inLayout === 'object' && inLayout.width && inLayout.height ) {
			LAYOUTS['LAYOUT_USER'].width  = Math.round(Number(inLayout.width ) * EMU);
			LAYOUTS['LAYOUT_USER'].height = Math.round(Number(inLayout.height) * EMU);

			gObjPptx.pptLayout = LAYOUTS['LAYOUT_USER'];
		}
		else if ( $.inArray(inLayout, Object.keys(LAYOUTS)) > -1 ) {
			gObjPptx.pptLayout = LAYOUTS[inLayout];
		}
		else {
			try { console.warn('UNKNOWN LAYOUT! Valid values = ' + Object.keys(LAYOUTS)); } catch(ex){}
		}
	}

	/**
	 * Sets the Presentation's Title
	 */
	this.setTitle = function setTitle(inStrTitle) {
		gObjPptx.title = inStrTitle || 'PptxGenJS Presentation';
	};

	/**
	 * Sets the Presentation's Author
	 */
	this.setAuthor = function setAuthor(inStrAuthor) {
		gObjPptx.author = inStrAuthor || 'PptxGenJS';
	};

	/**
	 * DESC: Sets the Presentation's Revision
	 * NOTE: PowerPoint requires `revision` be: number only (without "." or ",") otherwise, PPT will throw errors upon opening Presentation.
	 */
	this.setRevision = function setRevision(inStrRevision) {
		gObjPptx.revision = inStrRevision || '1';
		gObjPptx.revision = gObjPptx.revision.replace(/[\.\,\-]+/gi,'');
		if ( isNaN(gObjPptx.revision) ) gObjPptx.revision = '1';
	};

	/**
	 * Sets the Presentation's Subject
	 */
	this.setSubject = function setSubject(inStrSubject) {
		gObjPptx.subject = inStrSubject || 'PptxGenJS Presentation';
	};

	/**
	 * Sets the Presentation's Company
	 */
	this.setCompany = function setCompany(inStrCompany) {
		gObjPptx.company = inStrCompany || 'PptxGenJS';
	};

	/**
	 * Export the Presentation to an .pptx file
	 * @param {string} [inStrExportName] - Filename to use for the export
	 */
	this.save = function save(inStrExportName, callback, outputType) {
		var intRels = 0, arrRelsDone = [];

		// STEP 1: Set export title (if any)
		if ( inStrExportName ) gObjPptx.fileName = inStrExportName;

		// STEP 2: Read/Encode Images
		// B: Total all physical rels across the Presentation
		// PERF: Only send unique paths for encoding (encoding func will find and fill *ALL* matching paths across the Presentation)
		gObjPptx.slides.forEach(function(slide,idx){
			slide.rels.forEach(function(rel,idy){
				// Read and Encode each image into base64 for use in export
				if ( rel.type != 'online' && rel.type != 'chart' && !rel.data && $.inArray(rel.path, arrRelsDone) == -1 ) {
					// Node encoding is syncronous, so we can load all images here, then call export with a callback (if any)
					if ( NODEJS ) {
						try {
							var bitmap = fs.readFileSync(rel.path);
							rel.data = new Buffer(bitmap).toString('base64');
						}
						catch(ex) {
							console.error('ERROR: Unable to read media: '+rel.path);
							rel.data = IMG_BROKEN;
						}
					}
					else {
						intRels++;
						convertImgToDataURLviaCanvas(rel);
						arrRelsDone.push(rel.path);
					}
				}
			});
		});

		// STEP 3: Export now if there's no images to encode (otherwise, last async imgConvert call above will call exportFile)
		if ( intRels == 0 ) doExportPresentation(callback, outputType);
	};

	/**
	 * Add a new Slide to the Presentation
	 * @returns {Object[]} slideObj - The new Slide object
	 */
	this.addNewSlide = function addNewSlide(inMaster, inMasterOpts) {
		var inMasterOpts = ( inMasterOpts && typeof inMasterOpts === 'object' ? inMasterOpts : {} );
		var slideObj = {};
		var slideNum = gObjPptx.slides.length;
		var slideObjNum = 0;
		var pageNum  = (slideNum + 1);

		/**
		 * Checks shadow options passed by user and performs corrections if needed.
		 * @param {Object} shadowOpts
		 */
		function correctShadowOptions(shadowOpts) {
			if ( !shadowOpts || shadowOpts === 'none' ) return;

			// OPT: `type`
			if ( shadowOpts.type != 'outer' && shadowOpts.type != 'inner' ) {
				console.warn('Warning: shadow.type options are `outer` or `inner`.');
				shadowOpts.type = 'outer';
			}

			// OPT: `angle`
			if ( shadowOpts.angle ) {
				// A: REALITY-CHECK
				if ( isNaN(Number(shadowOpts.angle)) || shadowOpts.angle < 0 || shadowOpts.angle > 359 ) {
					console.warn('Warning: shadow.angle can only be 0-359');
					shadowOpts.angle = 270;
				}

				// B: ROBUST: Cast any type of valid arg to int: '12', 12.3, etc. -> 12
				shadowOpts.angle = Math.round(Number(shadowOpts.angle));
			}

			// OPT: `opacity`
			if ( shadowOpts.opacity ) {
				// A: REALITY-CHECK
				if ( isNaN(Number(shadowOpts.opacity)) || shadowOpts.opacity < 0 || shadowOpts.opacity > 1 ) {
					console.warn('Warning: shadow.opacity can only be 0-1');
					shadowOpts.opacity = 0.75;
				}

				// B: ROBUST: Cast any type of valid arg to int: '12', 12.3, etc. -> 12
				shadowOpts.opacity = Number(shadowOpts.opacity)
			}
		}

		// A: Add this SLIDE to PRESENTATION, Add default values as well
		gObjPptx.slides[slideNum] = {};
		gObjPptx.slides[slideNum].slide = slideObj;
		gObjPptx.slides[slideNum].name = 'Slide ' + pageNum;
		gObjPptx.slides[slideNum].numb = pageNum;
		gObjPptx.slides[slideNum].data = [];
		gObjPptx.slides[slideNum].rels = [];
		gObjPptx.slides[slideNum].slideNumberObj = null;
		gObjPptx.slides[slideNum].hasSlideNumber = false; // DEPRECATED

		// ==========================================================================
		// PUBLIC METHODS:
		// ==========================================================================

		slideObj.getPageNumber = function() {
			return pageNum;
		};

		// WARN: DEPRECATED: (leaves in 1.5 or 2.0 at latest)
		slideObj.hasSlideNumber = function( inBool ) {
			if ( inBool ) gObjPptx.slides[slideNum].hasSlideNumber = inBool;
			else return gObjPptx.slides[slideNum].hasSlideNumber;
		};
		slideObj.slideNumber = function( inObj ) {
			if ( inObj && typeof inObj === 'object' ) gObjPptx.slides[slideNum].slideNumberObj = inObj;
			else return gObjPptx.slides[slideNum].slideNumberObj;
		};

		/**
		 * Generate the chart based on input data.
		 *
		 * OOXML Chart Spec: ISO/IEC 29500-1:2016(E)
		 *
		 * @param {object} renderType should belong to: 'column', 'pie'
		 * @param {object} data a JSON object with follow the following format
		 * {
		 *   title: 'eSurvey chart',
		 *   data: [
		 *   	{
		 *			name: 'Income',
		 *			labels: ['2005', '2006', '2007', '2008', '2009'],
		 *			values: [23.5, 26.2, 30.1, 29.5, 24.6]
		 *		},
		 *		{
		 *			name: 'Expense',
		 *			labels: ['2005', '2006', '2007', '2008', '2009'],
		 *			values: [18.1, 22.8, 23.9, 25.1, 25]
		 *		}
		 *	 ]
		 * 	}
		 */
		slideObj.addChart = function ( inType, inData, inOpt ) {
			var intRels = 1;
			var options = ( inOpt && typeof inOpt === 'object' ? inOpt : {} );

			function correctGridLineOptions(glOpts) {
				if ( !glOpts || glOpts === 'none' ) return;
				if ( glOpts.size !== undefined && (isNaN(Number(glOpts.size)) || glOpts.size <= 0) ) {
					console.warn('Warning: chart.gridLine.size must be greater than 0.');
					delete glOpts.size; // delete prop to used defaults
				}
				if ( glOpts.style && ['solid', 'dash', 'dot'].indexOf(glOpts.style) < 0 ) {
					console.warn('Warning: chart.gridLine.style options: `solid`, `dash`, `dot`.');
					delete glOpts.style;
				}
			}

			// STEP 1: TODO: check for reqd fields, correct type, etc
			// inType in CHART_TYPES
			// Array.isArray(inData)
			/*
			if ( Array.isArray(rel.data) && rel.data.length > 0 && typeof rel.data[0] === 'object'
				&& rel.data[0].labels && Array.isArray(rel.data[0].labels)
				&& rel.data[0].values && Array.isArray(rel.data[0].values) ) {
				obj = rel.data[0];
			}
			else {
				console.warn("USAGE: addChart( 'pie', [ {name:'Sales', labels:['Jan','Feb'], values:[10,20]} ], {x:1, y:1} )");
				return;
			}
			*/

			// STEP 2: Set vars for this Slide
			var slideObjNum = gObjPptx.slides[slideNum].data.length;
			var slideObjRels = gObjPptx.slides[slideNum].rels;

			// STEP 3: Set default options/decode user options
			// A: Core
			options.type = inType.name;
			options.x = (typeof options.x !== 'undefined' && options.x != null && !isNaN(options.x) ? options.x : 1);
			options.y = (typeof options.y !== 'undefined' && options.y != null && !isNaN(options.y) ? options.y : 1);
			options.w = (options.w || '50%');
			options.h = (options.h || '50%');

			// B: Options: misc
			if ( ['bar','col'].indexOf(options.barDir || '') < 0 ) options.barDir = 'col';
			// IMPORTANT: 'bestFit' will cause issues with PPT-Online in some cases, so defualt to 'ctr'!
			if ( ['bestFit','b','ctr','inBase','inEnd','l','outEnd','r','t'].indexOf(options.dataLabelPosition || '') < 0 ) options.dataLabelPosition = (options.type == 'pie' || options.type == 'doughnut' ? 'bestFit' : 'ctr');
			if ( ['b','l','r','t','tr'].indexOf(options.legendPos || '') < 0 ) options.legendPos = 'r';
			// barGrouping: "21.2.3.17 ST_Grouping (Grouping)"
			if ( ['clustered','standard','stacked','percentStacked'].indexOf(options.barGrouping || '') < 0 ) options.barGrouping = 'standard';
			if ( options.barGrouping.indexOf('tacked') > -1 ) {
				options.dataLabelPosition = 'ctr'; // IMPORTANT: PPT-Online will not open Presentation when 'outEnd' etc is used on stacked!
				if (!options.barGapWidthPct) options.barGapWidthPct = 50;
			}
			// lineDataSymbol: http://www.datypic.com/sc/ooxml/a-val-32.html
			// Spec has [plus,star,x] however neither PPT2013 nor PPT-Online support them
			if ( ['circle','dash','diamond','dot','none','square','triangle'].indexOf(options.lineDataSymbol || '') < 0 ) options.lineDataSymbol = 'circle';
			options.lineDataSymbolSize = ( options.lineDataSymbolSize && !isNaN(options.lineDataSymbolSize ) ? options.lineDataSymbolSize : 6 );
			// `layout` allows the override of PPT defaults to maximize space
			if ( options.layout ) {
				['x', 'y', 'w', 'h'].forEach(function(key) {
					var val = options.layout[key];
					if (isNaN(Number(val)) || val < 0 || val > 1) {
						console.warn('Warning: chart.layout.' + key + ' can only be 0-1');
						delete options.layout[key]; // remove invalid value so that default will be used
					}
				});
			}

      		// use default lines only for y-axis if nothing specified
			options.valGridLine = options.valGridLine || {};
			options.catGridLine = options.catGridLine || 'none';
			correctGridLineOptions(options.catGridLine);
			correctGridLineOptions(options.valGridLine);

			if ( options.type === 'line' ) {
				correctShadowOptions(options.lineShadow);
			}

			// C: Options: plotArea
			options.showLabel   = (options.showLabel   == true || options.showLabel   == false ? options.showLabel   : false);
			options.showLegend  = (options.showLegend  == true || options.showLegend  == false ? options.showLegend  : false);
			options.showPercent = (options.showPercent == true || options.showPercent == false ? options.showPercent : true );
			options.showTitle   = (options.showTitle   == true || options.showTitle   == false ? options.showTitle   : false);
			options.showValue   = (options.showValue   == true || options.showValue   == false ? options.showValue   : false);

			// D: Options: chart
			options.barGapWidthPct = (!isNaN(options.barGapWidthPct) && options.barGapWidthPct >= 0 && options.barGapWidthPct <= 1000 ? options.barGapWidthPct : 150);
			options.chartColors = ( Array.isArray(options.chartColors) ? options.chartColors : (options.type == 'pie' || options.type == 'doughnut' ? PIECHART_COLORS : BARCHART_COLORS) );
			options.chartColorsOpacity = ( options.chartColorsOpacity && !isNaN(options.chartColorsOpacity) ? options.chartColorsOpacity : null );
			//
			options.border = ( options.border && typeof options.border === 'object' ? options.border : null );
			if ( options.border && (!options.border.pt || isNaN(options.border.pt)) ) options.border.pt = 1;
			if ( options.border && (!options.border.color || typeof options.border.color !== 'string' || options.border.color.length != 6) ) options.border.color = '363636';
			//
			options.dataBorder = ( options.dataBorder && typeof options.dataBorder === 'object' ? options.dataBorder : null );
			if ( options.dataBorder && (!options.dataBorder.pt || isNaN(options.dataBorder.pt)) ) options.dataBorder.pt = 0.75;
			if ( options.dataBorder && (!options.dataBorder.color || typeof options.dataBorder.color !== 'string' || options.dataBorder.color.length != 6) ) options.dataBorder.color = 'F9F9F9';
			//
			options.dataLabelFormatCode = ( options.dataLabelFormatCode && typeof options.dataLabelFormatCode === 'string' ? options.dataLabelFormatCode : (options.type == 'pie' || options.type == 'doughnut' ? '0%' : '#,##0') );
			//
			options.lineSize = ( typeof options.lineSize === 'number' ? options.lineSize : 2 );
			options.valAxisMajorUnit = ( typeof options.valAxisMajorUnit === 'number' ? options.valAxisMajorUnit : null );

			// STEP 4: Set props
			gObjPptx.slides[slideNum].data[slideObjNum] = {};
			gObjPptx.slides[slideNum].data[slideObjNum].type    = 'chart';
			gObjPptx.slides[slideNum].data[slideObjNum].options = options;

			// STEP 5: Add this chart to this Slide Rels (rId/rels count spans all slides! Count all images to get next rId)
			// NOTE: rId starts at 2 (hence the intRels+1 below) as slideLayout.xml is rId=1!
			gObjPptx.slides.forEach(function(slide,idx){ intRels += slide.rels.length; });
			slideObjRels.push({
				rId:     (intRels+1),
				data:    inData,
				opts:    options,
				type:    'chart',
				fileName:'chart'+ intRels +'.xml',
				Target:  '/ppt/charts/chart'+ intRels +'.xml'
			});
			gObjPptx.slides[slideNum].data[slideObjNum].chartRid = slideObjRels[slideObjRels.length-1].rId;

			// LAST: Return
			return this;
		}

		// WARN: DEPRECATED: Will soon take a single {object} as argument (per current docs 20161120)
		// FUTURE: slideObj.addImage = function(opt){
		// NOTE: Remote images (eg: "http://whatev.com/blah"/from web and/or remote server arent supported yet - we'd need to create an <img>, load it, then send to canvas: https://stackoverflow.com/questions/164181/how-to-fetch-a-remote-image-to-display-in-a-canvas)
		slideObj.addImage = function( strImagePath, intPosX, intPosY, intSizeX, intSizeY, strImageData ) {
			var intRels = 1;

			// FIRST: Set vars for this image (object param replaces positional args in 1.1.0)
			// FIXME: FUTURE: DEPRECATED: Only allow object param in 1.5 or 2.0
			if ( typeof strImagePath === 'object' ) {
				intPosX = (strImagePath.x || 0);
				intPosY = (strImagePath.y || 0);
				intSizeX = (strImagePath.cx || strImagePath.w || 0);
				intSizeY = (strImagePath.cy || strImagePath.h || 0);
				objHyperlink = (strImagePath.hyperlink || '');
				strImageData = (strImagePath.data || '');
				strImagePath = (strImagePath.path || ''); // IMPORTANT: This line must be last as were about to ovewrite ourself!
			}

			// REALITY-CHECK:
			if ( !strImagePath && !strImageData ) {
				console.error("ERROR: `addImage()` requires either 'data' or 'path' parameter!");
				return null;
			}
			else if ( strImageData && strImageData.toLowerCase().indexOf('base64,') == -1 ) {
				console.error("ERROR: Image `data` value lacks a base64 header! Ex: 'image/png;base64,NMP[...]')");
				return null;
			}

			// STEP 2: Set vars for this Slide
			var slideObjNum = gObjPptx.slides[slideNum].data.length;
			var slideObjRels = gObjPptx.slides[slideNum].rels;
			// Every image encoded via canvas>base64 is png (as of early 2017 no browser will produce other mime types)
			var strImgExtn = 'png';
			// However, pre-encoded images can be whatever mime-type they want (and good for them!)
			if ( strImageData && /image\/(\w+)\;/.exec(strImageData) && /image\/(\w+)\;/.exec(strImageData).length > 0 ) {
				strImgExtn = /image\/(\w+)\;/.exec(strImageData)[1];
			}
			// Node.js can read/base64-encode any image, so take at face value
			if ( NODEJS && strImagePath.indexOf('.') > -1 ) strImgExtn = strImagePath.split('.').pop();

			gObjPptx.slides[slideNum].data[slideObjNum]       = {};
			gObjPptx.slides[slideNum].data[slideObjNum].type  = 'image';
			gObjPptx.slides[slideNum].data[slideObjNum].image = (strImagePath || 'preencoded.png');

			// STEP 3: Set image properties & options
			// FIXME: Measure actual image when no intSizeX/intSizeY params passed
			// ....: This is an async process: we need to make getSizeFromImage use callback, then set H/W...
			// if ( !intSizeX || !intSizeY ) { var imgObj = getSizeFromImage(strImagePath);
			var imgObj = { width:1, height:1 };
			gObjPptx.slides[slideNum].data[slideObjNum].options    = {};
			gObjPptx.slides[slideNum].data[slideObjNum].options.x  = (intPosX  || 0);
			gObjPptx.slides[slideNum].data[slideObjNum].options.y  = (intPosY  || 0);
			gObjPptx.slides[slideNum].data[slideObjNum].options.cx = (intSizeX || imgObj.width );
			gObjPptx.slides[slideNum].data[slideObjNum].options.cy = (intSizeY || imgObj.height);

			// STEP 4: Add this image to this Slide Rels (rId/rels count spans all slides! Count all images to get next rId)
			// NOTE: rId starts at 2 (hence the intRels+1 below) as slideLayout.xml is rId=1!
			$.each(gObjPptx.slides, function(i,slide){ intRels += slide.rels.length; });
			slideObjRels.push({
				path: (strImagePath || 'preencoded'+strImgExtn),
				type: 'image/'+strImgExtn,
				extn: strImgExtn,
				data: (strImageData || ''),
				rId:  (intRels+1),
				Target: '../media/image'+ intRels +'.'+ strImgExtn
			});
			gObjPptx.slides[slideNum].data[slideObjNum].imageRid = slideObjRels[slideObjRels.length-1].rId;

			// STEP 5: (Issue#77) Hyperlink support
			if ( typeof objHyperlink === 'object' ) {
				if ( !objHyperlink.url || typeof objHyperlink.url !== 'string' ) console.log("ERROR: 'hyperlink.url is required and/or should be a string'");
				else {
					var intRelId = intRels+2;

					slideObjRels.push({
						type: 'hyperlink',
						data: 'dummy',
						rId:  intRelId,
						Target: objHyperlink.url
					});

					objHyperlink.rId = intRelId;
					gObjPptx.slides[slideNum].data[slideObjNum].hyperlink = objHyperlink;
				}
			}

			// LAST: Return this Slide
			return this;
		};

		slideObj.addMedia = function( opt ) {
			var intRels  = 1;
			var intPosX  = (opt.x || 0);
			var intPosY  = (opt.y || 0);
			var intSizeX = (opt.w || 2);
			var intSizeY = (opt.h || 2);
			var strData  = (opt.data || '');
			var strLink  = (opt.link || '');
			var strPath  = (opt.path || '');
			var strType  = (opt.type || "audio");
			var strExtn  = "mp3";

			// STEP 1: REALITY-CHECK
			if ( !strPath && !strData && strType != 'online' ) {
				console.error("ERROR: `addMedia()` requires either 'data' or 'path' values!");
				return null;
			}
			else if ( strData && strData.toLowerCase().indexOf('base64,') == -1 ) {
				console.error("ERROR: Media `data` value lacks a base64 header! Ex: 'video/mpeg;base64,NMP[...]')");
				return null;
			}
			// Online Video: requires `link`
			if ( strType == 'online' && !strLink ) {
				console.error('ERROR: online videos require `link` value')
				return null;
			}
			// Client-Browser: Cant base64 anything except png basically!
			if ( typeof window !== 'undefined' && window.location.href.indexOf('file:') == 0 && !strData && strType != 'online' ) {
				console.error('ERROR: Client browsers cannot encode media - use pre-encoded base64 `data` or use Node.js')
				return null;
			}

			// STEP 2: Set vars for this Slide
			var slideObjNum = gObjPptx.slides[slideNum].data.length;
			var slideObjRels = gObjPptx.slides[slideNum].rels;

			strType = ( strData ? strData.split(';')[0].split('/')[0] : strType );
			strExtn = ( strData ? strData.split(';')[0].split('/')[1] : strPath.split('.').pop() );

			gObjPptx.slides[slideNum].data[slideObjNum]       = {};
			gObjPptx.slides[slideNum].data[slideObjNum].type  = 'media';
			gObjPptx.slides[slideNum].data[slideObjNum].mtype = strType;
			gObjPptx.slides[slideNum].data[slideObjNum].media = (strPath || 'preencoded.mov');

			// STEP 3: Set media properties & options
			gObjPptx.slides[slideNum].data[slideObjNum].options    = {};
			gObjPptx.slides[slideNum].data[slideObjNum].options.x  = intPosX;
			gObjPptx.slides[slideNum].data[slideObjNum].options.y  = intPosY;
			gObjPptx.slides[slideNum].data[slideObjNum].options.cx = intSizeX;
			gObjPptx.slides[slideNum].data[slideObjNum].options.cy = intSizeY;

			// STEP 4: Add this media to this Slide Rels (rId/rels count spans all slides! Count all media to get next rId)
			// NOTE: rId starts at 2 (hence the intRels+1 below) as slideLayout.xml is rId=1!
			$.each(gObjPptx.slides, function(i,slide){ intRels += slide.rels.length; });

			if ( strType == 'online' ) {
				slideObjRels.push({
					path: (strPath || 'preencoded'+strExtn),
					type: 'online',
					extn: strExtn,
					data: 'dummy',
					rId:  (intRels+1),
					Target: strLink
				});
				gObjPptx.slides[slideNum].data[slideObjNum].mediaRid = slideObjRels[slideObjRels.length-1].rId;
				// Add preview/overlay image
				slideObjRels.push({
					data: IMG_PLAYBTN,
					path: 'preencoded.png',
					type: 'image/png',
					extn: 'png',
					rId:  (intRels+2),
					Target: '../media/image' + intRels + '.png'
				});
			}
			else {
				// Audio/Video files consume *TWO* rId's:
				// <Relationship Id="rId2" Target="../media/media1.mov" Type="http://schemas.openxmlformats.org/officeDocument/2006/relationships/video"/>
			    // <Relationship Id="rId3" Target="../media/media1.mov" Type="http://schemas.microsoft.com/office/2007/relationships/media"/>
				slideObjRels.push({
					path: (strPath || 'preencoded'+strExtn),
					type: strType+'/'+strExtn,
					extn: strExtn,
					data: (strData || ''),
					rId:  (intRels+1),
					Target: '../media/media' + intRels + '.' + strExtn
				});
				gObjPptx.slides[slideNum].data[slideObjNum].mediaRid = slideObjRels[slideObjRels.length-1].rId;
				slideObjRels.push({
					path: (strPath || 'preencoded'+strExtn),
					type: strType+'/'+strExtn,
					extn: strExtn,
					data: (strData || ''),
					rId:  (intRels+2),
					Target: '../media/media' + intRels + '.' + strExtn
				});
				// Add preview/overlay image
				slideObjRels.push({
					data: IMG_PLAYBTN,
					path: 'preencoded.png',
					type: 'image/png',
					extn: 'png',
					rId:  (intRels+3),
					Target: '../media/image' + intRels + '.png'
				});
			}

			// LAST: Return this Slide
			return this;
		}

		slideObj.addShape = function( shape, opt ) {
			var options = ( typeof opt === 'object' ? opt : {} );

			if ( !shape || typeof shape !== 'object' ) {
				console.log("ERROR: Missing/Invalid shape parameter! Example: `addShape(pptx.shapes.LINE, {x:1, y:1, w:1, h:1});` ");
				return;
			}

			// STEP 1: Grab Slide object count
			slideObjNum = gObjPptx.slides[slideNum].data.length;

			// STEP 2: Set props
			gObjPptx.slides[slideNum].data[slideObjNum] = {};
			gObjPptx.slides[slideNum].data[slideObjNum].type = 'text';
			gObjPptx.slides[slideNum].data[slideObjNum].options = options;

			// STEP 3: Set option defaults
			options.shape     = shape;
			options.x         = ( options.x || (options.x == 0 ? 0 : 1) );
			options.y         = ( options.y || (options.y == 0 ? 0 : 1) );
			options.w         = ( options.w || 1.0 );
			options.h         = ( options.h || (shape.name == 'line' ? 0 : 1.0) );
			options.line      = ( options.line || (shape.name == 'line' ? '333333' : null) );
			options.line_size = ( options.line_size || (shape.name == 'line' ? 1 : null) );
			if ( ['dash','dashDot','lgDash','lgDashDot','lgDashDotDot','solid','sysDash','sysDot'].indexOf(options.line_dash || '') < 0 ) options.line_dash = 'solid';

			// LAST: Return
			return this;
		};

		// RECURSIVE: (sometimes)
		// WARN: DEPRECATED: Will soon combine 2nd and 3rd arguments into single {object} (20161216-v1.1.2) (1.5 or 2.0 at the latest)
		// FUTURE: slideObj.addTable = function(arrTabRows, inOpt){
		slideObj.addTable = function( arrTabRows, inOpt, tabOpt ) {
			var opt = ( inOpt && typeof inOpt === 'object' ? inOpt : {} );
			for (var attr in tabOpt) { opt[attr] = tabOpt[attr]; } // FIXME: DEPRECATED: merge opts for now for non-breaking fix (20161216)

			// STEP 1: REALITY-CHECK
			if ( arrTabRows == null || arrTabRows.length == 0 || !Array.isArray(arrTabRows) ) {
				try { console.warn('[warn] addTable: Array expected! USAGE: slide.addTable( [rows], {options} );'); } catch(ex){}
				return null;
			}

			// STEP 2: Row setup: Handle case where user passed in a simple 1-row array. EX: `["cell 1", "cell 2"]`
			//var arrRows = $.extend(true,[],arrTabRows);
			//if ( !Array.isArray(arrRows[0]) ) arrRows = [ $.extend(true,[],arrTabRows) ];
			var arrRows = arrTabRows;
			if ( !Array.isArray(arrRows[0]) ) arrRows = [ arrTabRows ];

			// STEP 3: Set options
			opt.x          = getSmartParseNumber( (opt.x || (EMU/2)), 'X' );
			opt.y          = getSmartParseNumber( (opt.y || EMU), 'Y' );
			opt.cy         = opt.h || opt.cy; // NOTE: Dont set default `cy` - leaving it null triggers auto-rowH in `makeXMLSlide()`
			if ( opt.cy ) opt.cy = getSmartParseNumber( opt.cy, 'Y' );
			opt.h          = opt.cy;
			opt.autoPage   = ( opt.autoPage == false ? false : true );
			opt.font_size  = opt.font_size || DEF_FONT_SIZE;
			opt.lineWeight = ( typeof opt.lineWeight !== 'undefined' && !isNaN(Number(opt.lineWeight)) ? Number(opt.lineWeight) : 0 );
			opt.margin     = (opt.marginPt || opt.margin); // (Legacy Support/DEPRECATED)
			opt.margin     = (opt.margin == 0 || opt.margin ? opt.margin : DEF_CELL_MARGIN_PT);
			if ( !isNaN(opt.margin) ) opt.margin = [Number(opt.margin), Number(opt.margin), Number(opt.margin), Number(opt.margin)]
			if ( opt.lineWeight > 1 ) opt.lineWeight = 1;
			else if ( opt.lineWeight < -1 ) opt.lineWeight = -1;
			// Set default color if needed (table option > inherit from Slide > default to black)
			if ( !opt.color ) opt.color = opt.color || this.color || '000000';

			// Set/Calc table width
			// Get slide margins - start with default values, then adjust if master or slide margins exist
			var arrTableMargin = DEF_SLIDE_MARGIN_IN;
			// Case 1: Master margins
			if ( inMaster && typeof inMaster.margin !== 'undefined' ) {
				if ( Array.isArray(inMaster.margin) ) arrTableMargin = inMaster.margin;
				else if ( !isNaN(Number(inMaster.margin)) ) arrTableMargin = [Number(inMaster.margin), Number(inMaster.margin), Number(inMaster.margin), Number(inMaster.margin)];
			}
			// Case 2: Table margins
			/* FIXME: add `margin` option to slide options
				else if ( slideObj.margin ) {
					if ( Array.isArray(slideObj.margin) ) arrTableMargin = slideObj.margin;
					else if ( !isNaN(Number(slideObj.margin)) ) arrTableMargin = [Number(slideObj.margin), Number(slideObj.margin), Number(slideObj.margin), Number(slideObj.margin)];
				}
			*/

			// Calc table width depending upon what data we have - several scenarios exist (including bad data, eg: colW doesnt match col count)
			if ( opt.w || opt.cx ) {
				opt.cx = getSmartParseNumber( (opt.w || opt.cx), 'X' );
				opt.w = opt.cx;
			}
			else if ( opt.colW ) {
				if ( typeof opt.colW === 'string' || typeof opt.colW === 'number' ) {
					opt.cx = Math.floor(Number(opt.colW) * arrRows[0].length);
					opt.w = opt.cx;
				}
				else if ( opt.colW && Array.isArray(opt.colW) && opt.colW.length != arrRows[0].length ) {
					console.warn('addTable: colW.length != data.length! Defaulting to evenly distributed col widths.');

					var numColWidth = Math.floor( ( (gObjPptx.pptLayout.width/EMU) - arrTableMargin[1] - arrTableMargin[3] ) / arrRows[0].length );
					opt.colW = [];
					for (var idx=0; idx<arrRows[0].length; idx++) { opt.colW.push( numColWidth ); }
					opt.cx = Math.floor(numColWidth * arrRows[0].length);
					opt.w = opt.cx;
				}
			}
			else {
				var numTabWidth = ( (gObjPptx.pptLayout.width/EMU) - arrTableMargin[1] - arrTableMargin[3] );
				opt.cx = Math.floor(numTabWidth);
				opt.w = opt.cx;
			}

			// STEP 4: Convert units to EMU now (we use different logic in makeSlide->table - smartCalc is not used)
			if ( opt.x            < 20 ) opt.x  = inch2Emu(opt.x);
			if ( opt.y            < 20 ) opt.y  = inch2Emu(opt.y);
			if ( opt.cx           < 20 ) opt.cx = inch2Emu(opt.cx);
			if ( opt.cy && opt.cy < 20 ) opt.cy = inch2Emu(opt.cy);

			// STEP 5: Check for fine-grained formatting, disable auto-page when found
			// Since genXmlTextBody already checks for text array ( text:[{},..{}] ) we're done!
			// Text in individual cells will be formatted as they are added by calls to genXmlTextBody within table builder
			arrRows.forEach(function(row,rIdx){
				row.forEach(function(cell,cIdx){
					if ( cell && cell.text && Array.isArray(cell.text) ) opt.autoPage = false;
				});
			});

			// STEP 6: Create hyperlink rels
			createHyperlinkRels(arrRows, gObjPptx.slides[slideNum].rels);

			// STEP 7: Auto-Paging: (via {options} and used internally)
			// (used internally by `addSlidesForTable()` to not engage recursion - we've already paged the table data, just add this one)
			if ( opt && opt.autoPage == false ) {
				// Add data (NOTE: Use `extend` to avoid mutation)
				gObjPptx.slides[slideNum].data[gObjPptx.slides[slideNum].data.length] = {
					type:       'table',
					arrTabRows: arrRows,
					options:    $.extend(true,{},opt)
				};
			}
			else {
				// Loop over rows and create 1-N tables as needed (ISSUE#21)
				getSlidesForTableRows(arrRows,opt).forEach(function(arrRows,idx){
					// A: Create new Slide when needed, otherwise, use existing (NOTE: More than 1 table can be on a Slide, so we will go up AND down the Slide chain)
					var currSlide = ( !gObjPptx.slides[slideNum+idx] ? addNewSlide(inMaster, inMasterOpts) : gObjPptx.slides[slideNum+idx].slide );

					// B: Reset opt.y to `option`/`margin` after first Slide (ISSUE#43, ISSUE#47, ISSUE#48)
					if ( idx > 0 ) opt.y = inch2Emu( opt.newPageStartY || arrTableMargin[0] );

					// C: Add this table to new Slide
					opt.autoPage = false;
					currSlide.addTable(arrRows, $.extend(true,{},opt));
				});
			}

			// LAST: Return this Slide
			return this;
		};

		slideObj.addText = function( inText, options ) {
			var opt = ( options && typeof options === 'object' ? options : {} );
			var text = ( inText || '' );
			if ( Array.isArray(text) && text.length == 0 ) text = '';

			// STEP 1: Grab Slide object count
			slideObjNum = gObjPptx.slides[slideNum].data.length;

			// STEP 2: Set some options
			// Set color (options > inherit from Slide > default to black)
			opt.color = ( opt.color || this.color || '000000' );

			// ROBUST: Convert attr values that will likely be passed by users to valid OOXML values
			if ( opt.valign ) opt.valign = opt.valign.toLowerCase().replace(/^c.*/i,'ctr').replace(/^m.*/i,'ctr').replace(/^t.*/i,'t').replace(/^b.*/i,'b');
			if ( opt.align  ) opt.align  = opt.align.toLowerCase().replace(/^c.*/i,'center').replace(/^m.*/i,'center').replace(/^l.*/i,'left').replace(/^r.*/i,'right');

			// ROBUST: Set rational values for some shadow props if needed
			correctShadowOptions(opt.shadow);

			// STEP 3: Set props
			gObjPptx.slides[slideNum].data[slideObjNum] = {};
			gObjPptx.slides[slideNum].data[slideObjNum].type = 'text';
			gObjPptx.slides[slideNum].data[slideObjNum].text = text;

			// STEP 4: Set options
			gObjPptx.slides[slideNum].data[slideObjNum].options = opt;
			if ( opt.shape && opt.shape.name == 'line' ) {
				opt.line      = (opt.line      || '333333' );
				opt.line_size = (opt.line_size || 1 );
			}
			gObjPptx.slides[slideNum].data[slideObjNum].options.bodyProp = {};
			gObjPptx.slides[slideNum].data[slideObjNum].options.bodyProp.autoFit = (opt.autoFit || false); // If true, shape will collapse to text size (Fit To Shape)
			gObjPptx.slides[slideNum].data[slideObjNum].options.bodyProp.anchor = (opt.valign || 'ctr'); // VALS: [t,ctr,b]
			gObjPptx.slides[slideNum].data[slideObjNum].options.lineSpacing = (opt.lineSpacing && !isNaN(opt.lineSpacing) ? opt.lineSpacing : null);

			if ( (opt.inset && !isNaN(Number(opt.inset))) || opt.inset == 0 ) {
				gObjPptx.slides[slideNum].data[slideObjNum].options.bodyProp.lIns = inch2Emu(opt.inset);
				gObjPptx.slides[slideNum].data[slideObjNum].options.bodyProp.rIns = inch2Emu(opt.inset);
				gObjPptx.slides[slideNum].data[slideObjNum].options.bodyProp.tIns = inch2Emu(opt.inset);
				gObjPptx.slides[slideNum].data[slideObjNum].options.bodyProp.bIns = inch2Emu(opt.inset);
			}

			// STEP 5: Create hyperlink rels
			createHyperlinkRels(text, gObjPptx.slides[slideNum].rels);

			// LAST: Return
			return this;
		};

		// ==========================================================================
		// POST-METHODS:
		// ==========================================================================

		// Add Master-Slide objects (if any)
		if ( inMaster && typeof inMaster === 'object' ) {
			// Add Slide Master objects in order
			$.each(inMaster, function(key,val){
				// ISSUE#7: Allow bkgd image/color override on Slide-level
				if ( key == 'bkgd' && inMasterOpts.bkgd ) val = inMasterOpts.bkgd;

				// Background color/image
				// DEPRECATED `src` is replaced by `path` in v1.5.0
				if ( key == 'bkgd' && typeof val === 'object' && (val.src || val.path || val.data) ) {
					// Allow the use of only the data key (no src reqd)
					val.src = val.src || val.path || null;
					if (!val.src) val.src = 'preencoded.png';
					var slideObjRels = gObjPptx.slides[slideNum].rels;
					var strImgExtn = val.src.substring( val.src.indexOf('.')+1 ).toLowerCase();
					if ( strImgExtn == 'jpg' ) strImgExtn = 'jpeg';
					if ( strImgExtn == 'gif' ) strImgExtn = 'png'; // MS-PPT: canvas.toDataURL for gif comes out image/png, and PPT will show "needs repair" unless we do this
					// FIXME: The next few lines are copies from .addImage above. A bad idea thats already bit me once! So of course it's makred as future :)
					var intRels = 1;
					for ( var idx=0; idx<gObjPptx.slides.length; idx++ ) { intRels += gObjPptx.slides[idx].rels.length; }
					slideObjRels.push({
						path: val.src,
						type: 'image/'+strImgExtn,
						extn: strImgExtn,
						data: (val.data || ''),
						rId: (intRels+1),
						Target: '../media/image' + intRels + '.' + strImgExtn
					});
					slideObj.bkgdImgRid = slideObjRels[slideObjRels.length-1].rId;
				}
				else if ( key == 'bkgd' && val && typeof val === 'string' ) {
					slideObj.back = val;
				}

				// Images **DEPRECATED** (v1.5.0)
				if ( key == "images" && Array.isArray(val) && val.length > 0 ) {
					$.each(val, function(i,image){
						slideObj.addImage({
							data: (image.data || ''),
							path: (image.path || image.src || ''),
							x: inch2Emu(image.x),
							y: inch2Emu(image.y),
							w: inch2Emu(image.w || image.cx),
							h: inch2Emu(image.h || image.cy)
						});
					});
				}

				// Shapes **DEPRECATED** (v1.5.0)
				if ( key == "shapes" && Array.isArray(val) && val.length > 0 ) {
					$.each(val, function(i,shape){
						// 1: Grab all options (x, y, color, etc.)
						var objOpts = {};
						$.each(Object.keys(shape), function(i,key){ if ( shape[key] != 'type' ) objOpts[key] = shape[key]; });
						// 2: Create object using 'type'
						if      ( shape.type == 'text'      ) slideObj.addText(shape.text, objOpts);
						else if ( shape.type == 'line'      ) slideObj.addShape(gObjPptxShapes.LINE, objOpts);
						else if ( shape.type == 'rectangle' ) slideObj.addShape(gObjPptxShapes.RECTANGLE, objOpts);
					});
				}

				// Add all Slide Master objects in the order they were given (Issue#53)
				if ( key == "objects" && Array.isArray(val) && val.length > 0 ) {
					val.forEach(function(object,idx){
						var key = Object.keys(object)[0];
						if      ( MASTER_OBJECTS[key] && key == 'chart' ) slideObj.addChart( CHART_TYPES[(object.chart.type||'').toUpperCase()], object.chart.data, object.chart.opts );
						else if ( MASTER_OBJECTS[key] && key == 'image' ) slideObj.addImage(object[key]);
						else if ( MASTER_OBJECTS[key] && key == 'line'  ) slideObj.addShape(gObjPptxShapes.LINE, object[key]);
						else if ( MASTER_OBJECTS[key] && key == 'rect'  ) slideObj.addShape(gObjPptxShapes.RECTANGLE, object[key]);
						else if ( MASTER_OBJECTS[key] && key == 'text'  ) slideObj.addText(object[key].text, object[key].options);
					});
				}
			});

			// Add Slide Numbers
			if ( typeof inMaster.isNumbered !== 'undefined' ) slideObj.hasSlideNumber(inMaster.isNumbered); // DEPRECATED
			if ( inMaster.slideNumber && typeof inMaster.slideNumber === 'object' ) slideObj.slideNumber(inMaster.slideNumber);
			else if ( inMasterOpts.slideNumber && typeof inMasterOpts.slideNumber === 'object' ) slideObj.slideNumber(inMasterOpts.slideNumber);
		}

		// LAST: Return this Slide
		return slideObj;
	};

	/**
	 * Reproduces an HTML table as a PowerPoint table - including column widths, style, etc. - creates 1 or more slides as needed
	 * "Auto-Paging is the future!" --Elon Musk
	 * @param {string} tabEleId - The HTML Element ID of the table
	 * @param {array} inOpts - An array of options (e.g.: tabsize)
	 */
	this.addSlidesForTable = function addSlidesForTable(tabEleId, inOpts) {
		var api = this;
		var opts = inOpts || {};
		var arrObjTabHeadRows = [], arrObjTabBodyRows = [], arrObjTabFootRows = [];
		var arrObjSlides = [], arrRows = [], arrColW = [], arrTabColW = [];
		var intTabW = 0, emuTabCurrH = 0;

		// REALITY-CHECK:
		if ( $('#'+tabEleId).length == 0 ) { console.error('Table "'+tabEleId+'" does not exist!'); return; }

		var arrInchMargins = [0.5, 0.5, 0.5, 0.5]; // TRBL-style
		opts.margin = (opts.marginPt || opts.margin); // (Legacy Support/DEPRECATED)
		opts.margin = (opts.margin || opts.margin == 0 ? opts.margin : 0.5);
		if ( opts && opts.master && opts.master.margin && gObjPptxMasters) {
			if ( Array.isArray(opts.master.margin) ) arrInchMargins = opts.master.margin;
			else if ( !isNaN(opts.master.margin) ) arrInchMargins = [opts.master.margin, opts.master.margin, opts.master.margin, opts.master.margin];
			opts.margin = arrInchMargins;
		}
		else if ( opts && opts.margin ) {
			if ( Array.isArray(opts.margin) ) arrInchMargins = opts.margin;
			else if ( !isNaN(opts.margin) ) arrInchMargins = [opts.margin, opts.margin, opts.margin, opts.margin];
		}
		var emuSlideTabW = ( opts.w ? inch2Emu(opts.w) : (gObjPptx.pptLayout.width  - inch2Emu(arrInchMargins[1] + arrInchMargins[3])) );
		var emuSlideTabH = ( opts.h ? inch2Emu(opts.h) : (gObjPptx.pptLayout.height - inch2Emu(arrInchMargins[0] + arrInchMargins[2])) );

		// STEP 1: Grab table col widths
		$.each(['thead','tbody','tfoot'], function(i,val){
			if ( $('#'+tabEleId+' > '+val+' > tr').length > 0 ) {
				$('#'+tabEleId+' > '+val+' > tr:first-child').find('> th, > td').each(function(i,cell){
					// FIXME: This is a hack - guessing at col widths when colspan
					if ( $(this).attr('colspan') ) {
						for (var idx=0; idx<$(this).attr('colspan'); idx++ ) {
							arrTabColW.push( Math.round($(this).outerWidth()/$(this).attr('colspan')) );
						}
					}
					else {
						arrTabColW.push( $(this).outerWidth() );
					}
				});
				return false; // break out of .each loop
			}
		});
		$.each(arrTabColW, function(i,colW){ intTabW += colW; });

		// STEP 2: Calc/Set column widths by using same column width percent from HTML table
		$.each(arrTabColW, function(i,colW){
			( $('#'+tabEleId+' thead tr:first-child th:nth-child('+ (i+1) +')').data('pptx-min-width') )
				? arrColW.push( $('#'+tabEleId+' thead tr:first-child th:nth-child('+ (i+1) +')').data('pptx-min-width') )
				: arrColW.push( Number(((emuSlideTabW * (colW / intTabW * 100) ) / 100 / EMU).toFixed(2)) );
		});

		// STEP 3: Iterate over each table element and create data arrays (text and opts)
		// NOTE: We create 3 arrays instead of one so we can loop over body then show header/footer rows on first and last page
		$.each(['thead','tbody','tfoot'], function(i,val){
			$('#'+tabEleId+' > '+val+' > tr').each(function(i,row){
				var arrObjTabCells = [];
				$(row).find('> th, > td').each(function(i,cell){
					// A: Get RGB text/bkgd colors
					var arrRGB1 = [];
					var arrRGB2 = [];
					arrRGB1 = $(cell).css('color').replace(/\s+/gi,'').replace('rgba(','').replace('rgb(','').replace(')','').split(',');
					arrRGB2 = $(cell).css('background-color').replace(/\s+/gi,'').replace('rgba(','').replace('rgb(','').replace(')','').split(',');
					// ISSUE#57: jQuery default is this rgba value of below giving unstyled tables a black bkgd, so use white instead (FYI: if cell has `background:#000000` jQuery returns 'rgb(0, 0, 0)', so this soln is pretty solid)
					if ( $(cell).css('background-color') == 'rgba(0, 0, 0, 0)' || $(cell).css('background-color') == 'transparent' ) arrRGB2 = [255,255,255];

					// B: Create option object
					var objOpts = {
						font_size: $(cell).css('font-size').replace(/\D/gi,''),
						bold:      (( $(cell).css('font-weight') == "bold" || Number($(cell).css('font-weight')) >= 500 ) ? true : false),
						color:     rgbToHex( Number(arrRGB1[0]), Number(arrRGB1[1]), Number(arrRGB1[2]) ),
						fill:      rgbToHex( Number(arrRGB2[0]), Number(arrRGB2[1]), Number(arrRGB2[2]) )
					};
					if ( $.inArray($(cell).css('text-align'), ['left','center','right','start','end']) > -1 ) objOpts.align = $(cell).css('text-align').replace('start','left').replace('end','right');
					if ( $.inArray($(cell).css('vertical-align'), ['top','middle','bottom']) > -1 ) objOpts.valign = $(cell).css('vertical-align');

					// C: Add padding [margin] (if any)
					// NOTE: Margins translate: px->pt 1:1 (e.g.: a 20px padded cell looks the same in PPTX as 20pt Text Inset/Padding)
					if ( $(cell).css('padding-left') ) {
						objOpts.margin = [];
						$.each(['padding-top', 'padding-right', 'padding-bottom', 'padding-left'],function(i,val){
							objOpts.margin.push( Math.round($(cell).css(val).replace(/\D/gi,'')) );
						});
					}

					// D: Add colspan (if any)
					if ( $(cell).attr('colspan') ) objOpts.colspan = $(cell).attr('colspan');

					// E: Add border (if any)
					if ( $(cell).css('border-top-width') || $(cell).css('border-right-width') || $(cell).css('border-bottom-width') || $(cell).css('border-left-width') ) {
						objOpts.border = [];
						$.each(['top','right','bottom','left'], function(i,val){
							var intBorderW = Math.round( Number($(cell).css('border-'+val+'-width').replace('px','')) );
							var arrRGB = [];
							arrRGB = $(cell).css('border-'+val+'-color').replace(/\s+/gi,'').replace('rgba(','').replace('rgb(','').replace(')','').split(',');
							var strBorderC = rgbToHex( Number(arrRGB[0]), Number(arrRGB[1]), Number(arrRGB[2]) );
							objOpts.border.push( {pt:intBorderW, color:strBorderC} );
						});
					}

					// F: Massage cell text so we honor linebreak tag as a line break during line parsing
					var $cell2 = $(cell).clone();
					$cell2.html( $(cell).html().replace(/<br[^>]*>/gi,'\n') );

					// LAST: Add cell
					arrObjTabCells.push({
						text: $.trim( $cell2.text() ),
						opts: objOpts
					});
				});
				switch (val) {
					case 'thead': arrObjTabHeadRows.push( arrObjTabCells ); break;
					case 'tbody': arrObjTabBodyRows.push( arrObjTabCells ); break;
					case 'tfoot': arrObjTabFootRows.push( arrObjTabCells ); break;
					default:
				}
			});
		});

		// STEP 4: NOTE: `margin` is "cell margin (pt)" everywhere else tables are used, so explicitly convert to "slide margin" here
		if (opts.margin) {
			opts.slideMargin = opts.margin;
			delete(opts.margin);
		}
		// STEP 5: Break table into Slides as needed
		// Pass head-rows as there is an option to add to each table and the parse func needs this daa to fulfill that option
		opts.arrObjTabHeadRows = arrObjTabHeadRows || '';
		opts.colW = arrColW;

		getSlidesForTableRows( arrObjTabHeadRows.concat(arrObjTabBodyRows).concat(arrObjTabFootRows), opts )
		.forEach(function(arrTabRows,i){
			// A: Create new Slide
			var newSlide = ( opts.master && gObjPptxMasters ? api.addNewSlide(opts.master) : api.addNewSlide() );

			// B: Add table to Slide
			newSlide.addTable(arrTabRows, {x:(opts.x || arrInchMargins[3]), y:(opts.y || arrInchMargins[0]), cx:(emuSlideTabW/EMU), colW:arrColW, autoPage:false});

			// C: Add any additional objects
			if ( opts.addImage ) newSlide.addImage({ path:opts.addImage.url, x:opts.addImage.x, y:opts.addImage.y, w:opts.addImage.w, h:opts.addImage.h });
			if ( opts.addShape ) newSlide.addShape( opts.addShape.shape, (opts.addShape.opts || {}) );
			if ( opts.addTable ) newSlide.addTable( opts.addTable.rows,  (opts.addTable.opts || {}) );
			if ( opts.addText  ) newSlide.addText(  opts.addText.text,   (opts.addText.opts  || {}) );
		});
	}
};

// [Node.js] support
if ( NODEJS ) {
	// A: Load depdendencies
	var fs = require("fs");
	var $ = require("jquery-node");
	var JSZip = require("jszip");
	var sizeOf = require("image-size");

	// B: Export module
	module.exports = new PptxGenJS();
}<|MERGE_RESOLUTION|>--- conflicted
+++ resolved
@@ -1022,33 +1022,6 @@
 
 		// OPTION: Title
 		if ( rel.opts.showTitle ) {
-<<<<<<< HEAD
-			strXml += '<c:title>';
-			strXml += ' <c:tx>';
-			strXml += '  <c:rich>';
-			strXml += '  <a:bodyPr rot="0"/>';
-			strXml += '  <a:lstStyle/>';
-			strXml += '  <a:p>';
-			strXml += '    <a:pPr>';
-			strXml += '      <a:defRPr b="0" i="0" strike="noStrike" sz="'+ (rel.opts.titleFontSize || DEF_FONT_SIZE) +'00" u="none">';
-			strXml += '        <a:solidFill>'+ createColorElement(rel.opts.titleColor || '000000') +'</a:solidFill>';
-			strXml += '        <a:latin typeface="'+ (rel.opts.titleFontFace || 'Arial') +'"/>';
-			strXml += '      </a:defRPr>';
-			strXml += '    </a:pPr>';
-			strXml += '    <a:r>';
-			strXml += '      <a:rPr b="0" i="0" strike="noStrike" sz="'+ (rel.opts.titleFontSize || DEF_FONT_SIZE) +'00" u="none">';
-			strXml += '        <a:solidFill>'+ createColorElement(rel.opts.titleColor || '000000') +'</a:solidFill>';
-			strXml += '        <a:latin typeface="'+ (rel.opts.titleFontFace || 'Arial') +'"/>';
-			strXml += '      </a:rPr>';
-			strXml += '      <a:t>'+ (decodeXmlEntities(rel.opts.title) || '') +'</a:t>';
-			strXml += '    </a:r>';
-			strXml += '  </a:p>';
-			strXml += '  </c:rich>';
-			strXml += ' </c:tx>';
-			strXml += ' <c:layout/>';
-			strXml += ' <c:overlay val="0"/>';
-			strXml += '</c:title>';
-=======
 			strXml += genXmlTitle({
 				title: rel.opts.title || 'Chart Title',
 				fontSize: rel.opts.titleFontSize || DEF_FONT_TITLE_SIZE,
@@ -1056,7 +1029,6 @@
 				fontFace: rel.opts.titleFontFace,
 				rotate: rel.opts.titleRotate
 			});
->>>>>>> 5b7c18cb
 			strXml += '<c:autoTitleDeleted val="0"/>';
 		}
 
@@ -2432,15 +2404,7 @@
 					// EFFECTS > SHADOW: REF: @see http://officeopenxml.com/drwSp-effects.php
 					if ( slideObj.options.shadow ) {
 						strSlideXml += '<a:effectLst>';
-<<<<<<< HEAD
-						strSlideXml += '<a:'+ slideObj.options.shadow.type +'Shdw sx="100000" sy="100000" kx="0" ky="0" ';
-						strSlideXml += ' algn="bl" rotWithShape="0" blurRad="'+ slideObj.options.shadow.blur +'" ';
-						strSlideXml += ' dist="'+ slideObj.options.shadow.offset +'" dir="'+ slideObj.options.shadow.angle +'">';
-						strSlideXml += createColorElement(slideObj.options.shadow.color, '<a:alpha val="'+ slideObj.options.shadow.opacity +'"/>');
-						strSlideXml += '</a:outerShdw>';
-=======
 						strSlideXml += createShadowElement(slideObj.options.shadow, DEF_TEXT_SHADOW);
->>>>>>> 5b7c18cb
 						strSlideXml += '</a:effectLst>';
 					}
 
