/*\
|*|  :: pptxgen.js ::
|*|
|*|  JavaScript framework that creates PowerPoint (pptx) presentations
|*|  https://github.com/gitbrent/PptxGenJS
|*|
|*|  This framework is released under the MIT Public License (MIT)
|*|
|*|  PptxGenJS (C) 2015-2017 Brent Ely -- https://github.com/gitbrent
|*|
|*|  Some code derived from the OfficeGen project:
|*|  github.com/Ziv-Barber/officegen/ (Copyright 2013 Ziv Barber)
|*|
|*|  Permission is hereby granted, free of charge, to any person obtaining a copy
|*|  of this software and associated documentation files (the "Software"), to deal
|*|  in the Software without restriction, including without limitation the rights
|*|  to use, copy, modify, merge, publish, distribute, sublicense, and/or sell
|*|  copies of the Software, and to permit persons to whom the Software is
|*|  furnished to do so, subject to the following conditions:
|*|
|*|  The above copyright notice and this permission notice shall be included in all
|*|  copies or substantial portions of the Software.
|*|
|*|  THE SOFTWARE IS PROVIDED "AS IS", WITHOUT WARRANTY OF ANY KIND, EXPRESS OR
|*|  IMPLIED, INCLUDING BUT NOT LIMITED TO THE WARRANTIES OF MERCHANTABILITY,
|*|  FITNESS FOR A PARTICULAR PURPOSE AND NONINFRINGEMENT. IN NO EVENT SHALL THE
|*|  AUTHORS OR COPYRIGHT HOLDERS BE LIABLE FOR ANY CLAIM, DAMAGES OR OTHER
|*|  LIABILITY, WHETHER IN AN ACTION OF CONTRACT, TORT OR OTHERWISE, ARISING FROM,
|*|  OUT OF OR IN CONNECTION WITH THE SOFTWARE OR THE USE OR OTHER DEALINGS IN THE
|*|  SOFTWARE.
\*/

/*
	PPTX Units are "DXA" (except for font sizing)
	....: There are 1440 DXA per inch. 1 inch is 72 points. 1 DXA is 1/20th's of a point (20 DXA is 1 point).
	....: There is also something called EMU's (914400 EMUs is 1 inch, 12700 EMUs is 1pt).
	SEE: https://startbigthinksmall.wordpress.com/2010/01/04/points-inches-and-emus-measuring-units-in-office-open-xml/
	|
	OBJECT LAYOUTS: 16x9 (10" x 5.625"), 16x10 (10" x 6.25"), 4x3 (10" x 7.5"), Wide (13.33" x 7.5") and Custom (any size)
	|
	REFS:
	* "Structure of a PresentationML document (Open XML SDK)"
	* @see: https://msdn.microsoft.com/en-us/library/office/gg278335.aspx
	* TableStyleId enumeration
	* @see: https://msdn.microsoft.com/en-us/library/office/hh273476(v=office.14).aspx
*/

// Polyfill for IE11 (https://developer.mozilla.org/en-US/docs/Web/JavaScript/Reference/Global_Objects/Number/isInteger)
Number.isInteger = Number.isInteger || function(value) {
	return typeof value === "number" && isFinite(value) && Math.floor(value) === value;
};

// Detect Node.js
var NODEJS = ( typeof module !== 'undefined' && module.exports );

// [Node.js] <script> includes
if ( NODEJS ) {
	var gObjPptxMasters = require('../dist/pptxgen.masters.js');
	var gObjPptxShapes  = require('../dist/pptxgen.shapes.js');
}

var PptxGenJS = function(){
	// CONSTANTS
	var APP_VER = "1.4.0";
	var APP_REL = "20170410";
	//
	var LAYOUTS = {
		'LAYOUT_4x3'  : { name: 'screen4x3',   width:  9144000, height: 6858000 },
		'LAYOUT_16x9' : { name: 'screen16x9',  width:  9144000, height: 5143500 },
		'LAYOUT_16x10': { name: 'screen16x10', width:  9144000, height: 5715000 },
		'LAYOUT_WIDE' : { name: 'custom',      width: 12191996, height: 6858000 },
		'LAYOUT_USER' : { name: 'custom',      width: 12191996, height: 6858000 }
	};
	var BASE_SHAPES = {
		'RECTANGLE': { 'displayName': 'Rectangle', 'name': 'rect', 'avLst': {} },
		'LINE'     : { 'displayName': 'Line',      'name': 'line', 'avLst': {} }
	};
	// NOTE: 20170304: Only default is used so far. I'd like to combine the two peices of code that use these before implementing these as options
	// Since we close <p> within the text object bullets, its slightly more difficult than combining into a func and calling to get the paraProp
	// and i'm not sure if anyone will even use these... so, skipping for now.
	var BULLET_TYPES = {
		'DEFAULT' : "&#x2022;",
		'CHECK'   : "&#x2713;",
		'STAR'    : "&#x2605;",
		'TRIANGLE': "&#x25B6;"
	};
	var CHART_TYPES = {
		'BAR': { 'displayName':'Bar Chart', 'name':'bar' },
		'PIE': { 'displayName':'Pie Chart', 'name':'pie' }
	}
	//
	var SLDNUMFLDID = '{F7021451-1387-4CA6-816F-3879F97B5CBC}';
	{
		var IMG_BROKEN  = 'data:image/png;base64,iVBORw0KGgoAAAANSUhEUgAAAGQAAAB3CAYAAAD1oOVhAAAGAUlEQVR4Xu2dT0xcRRzHf7tAYSsc0EBSIq2xEg8mtTGebVzEqOVIolz0siRE4gGTStqKwdpWsXoyGhMuyAVJOHBgqyvLNgonDkabeCBYW/8kTUr0wsJC+Wfm0bfuvn37Znbem9mR9303mJnf/Pb7ed95M7PDI5JIJPYJV5EC7e3t1N/fT62trdqViQCIu+bVgpIHEo/Hqbe3V/sdYVKHyWSSZmZm8ilVA0oeyNjYmEnaVC2Xvr6+qg5fAOJAz4DU1dURGzFSqZRVqtMpAFIGyMjICC0vL9PExIRWKADiAYTNshYWFrRCARAOEFZcCKWtrY0GBgaUTYkBRACIE4rKZwqACALR5RQAqQCIDqcASIVAVDsFQCSAqHQKgEgCUeUUAPEBRIVTAMQnEBvK5OQkbW9vk991CoAEAMQJxc86BUACAhKUUwAkQCBBOAVAAgbi1ykAogCIH6cAiCIgsk4BEIVAZJwCIIqBVLqiBxANQFgXS0tLND4+zl08AogmIG5OSSQS1gGKwgtANAIRcQqAaAbCe6YASBWA2E6xDyeyDUl7+AKQMkDYYevm5mZHabA/Li4uUiaTsYLau8QA4gLE/hU7wajyYtv1hReDAiAOxQcHBymbzark4BkbQKom/X8dp9Npmpqasn4BIAYAYSnYp+4BBEAMUcCwNOCQsAKZnp62NtQOw8WmwT09PUo+ijaHsOMx7GppaaH6+nolH0Z10K2tLVpdXbW6UfV3mNqBdHd3U1NTk2rtlMRfW1uj2dlZAFGirkRQAJEQTWUTAFGprkRsAJEQTWUTAFGprkRsAJEQTWUTAFGprkRsAJEQTWUTAFGprkRsAJEQTWUTAFGprkRsAJEQTWUTAGHqrm8caPzQ0WC1logbeiC7X3xJm0PvUmRzh45cuki1588FAmVn9BO6P3yF9utrqGH0MtW82S8UN9RA9v/4k7InjhcJFTs/TLVXLwmJV67S7vD7tHF5pKi46fYdosdOcOOGG8j1OcqefbFEJD9Q3GCwDhqT31HklS4A8VRgfYM2Op6k3bt/BQJl58J7lPvwg5JYNccepaMry0LPqFA7hCm39+NNyp2J0172b19QysGINj5CsRtpij57musOViH0QPJQXn6J9u7dlYJSFkbrMYolrwvDAJAC+WWdEpQz7FTgECeUCpzi6YxvvqXoM6eEhqnCSgDikEzUKUE7Aw7xuHctKB5OYU3dZlNR9syQdAaAcAYTC0pXF+39c09o2Ik+3EqxVKqiB7hbYAxZkk4pbBaEM+AQofv+wTrFwylBOQNABIGwavdfe4O2pg5elO+86l99nY58/VUF0byrYsjiSFluNlXYrOHcBar7+EogUADEQ0YRGHbzoKAASBkg2+9cpM1rV0tK2QOcXW7bLEFAARAXIF4w2DrDWoeUWaf4hQIgDiA8GPZ2iNfi0Q8UACkAIgrDbrJ385eDxaPLLrEsFAB5oG6lMPJQPLZZZKAACBGVhcG2Q+bmuLu2nk55e4jqPv1IeEoceiBeX7s2zCa5MAqdstl91vfXwaEGsv/rb5TtOFk6tWXOuJGh6KmnhO9sayrMninPx103JBtXblHkice58cINZP4Hyr5wpkgkdiChEmc4FWazLzenNKa/p0jncwDiqcD6BuWePk07t1asatZGoYQzSqA4nFJ7soNiP/+EUyfc25GI2GG53dHPrKo1g/1Cw4pIXLrzO+1c+/wg7tBbFDle/EbQcjFCPWQJCau5EoBoFpzXHYDwFNJcDiCaBed1ByA8hTSXA4hmwXndAQhPIc3lAKJZcF53AMJTSHM5gGgWnNcdgPAU0lwOIJoF53UHIDyFNJcfSiCdnZ0Ui8U0SxlMd7lcjubn561gh+Y1scFIU/0o/3sgeLO12E2k7UXKYumgFoAYdg8ACIAYpoBh6cAhAGKYAoalA4cAiGEKGJYOHAIghilgWDpwCIAYpoBh6cAhAGKYAoalA4cAiGEKGJYOHAIghilgWDpwCIAYpoBh6ZQ4JB6PKzviYthnNy4d9h+1M5mMlVckkUjsG5dhiBMCEMPg/wuOfrZZ/RSywQAAAABJRU5ErkJggg==';
		var IMG_PLAYBTN = 'data:image/png;base64,iVBORw0KGgoAAAANSUhEUgAAAyAAAAHCCAYAAAAXY63IAAAACXBIWXMAAAsTAAALEwEAmpwYAAAKT2lDQ1BQaG90b3Nob3AgSUNDIHByb2ZpbGUAAHjanVNnVFPpFj333vRCS4iAlEtvUhUIIFJCi4AUkSYqIQkQSoghodkVUcERRUUEG8igiAOOjoCMFVEsDIoK2AfkIaKOg6OIisr74Xuja9a89+bN/rXXPues852zzwfACAyWSDNRNYAMqUIeEeCDx8TG4eQuQIEKJHAAEAizZCFz/SMBAPh+PDwrIsAHvgABeNMLCADATZvAMByH/w/qQplcAYCEAcB0kThLCIAUAEB6jkKmAEBGAYCdmCZTAKAEAGDLY2LjAFAtAGAnf+bTAICd+Jl7AQBblCEVAaCRACATZYhEAGg7AKzPVopFAFgwABRmS8Q5ANgtADBJV2ZIALC3AMDOEAuyAAgMADBRiIUpAAR7AGDIIyN4AISZABRG8lc88SuuEOcqAAB4mbI8uSQ5RYFbCC1xB1dXLh4ozkkXKxQ2YQJhmkAuwnmZGTKBNA/g88wAAKCRFRHgg/P9eM4Ors7ONo62Dl8t6r8G/yJiYuP+5c+rcEAAAOF0ftH+LC+zGoA7BoBt/qIl7gRoXgugdfeLZrIPQLUAoOnaV/Nw+H48PEWhkLnZ2eXk5NhKxEJbYcpXff5nwl/AV/1s+X48/Pf14L7iJIEyXYFHBPjgwsz0TKUcz5IJhGLc5o9H/LcL//wd0yLESWK5WCoU41EScY5EmozzMqUiiUKSKcUl0v9k4t8s+wM+3zUAsGo+AXuRLahdYwP2SycQWHTA4vcAAPK7b8HUKAgDgGiD4c93/+8//UegJQCAZkmScQAAXkQkLlTKsz/HCAAARKCBKrBBG/TBGCzABhzBBdzBC/xgNoRCJMTCQhBCCmSAHHJgKayCQiiGzbAdKmAv1EAdNMBRaIaTcA4uwlW4Dj1wD/phCJ7BKLyBCQRByAgTYSHaiAFiilgjjggXmYX4IcFIBBKLJCDJiBRRIkuRNUgxUopUIFVIHfI9cgI5h1xGupE7yAAygvyGvEcxlIGyUT3UDLVDuag3GoRGogvQZHQxmo8WoJvQcrQaPYw2oefQq2gP2o8+Q8cwwOgYBzPEbDAuxsNCsTgsCZNjy7EirAyrxhqwVqwDu4n1Y8+xdwQSgUXACTYEd0IgYR5BSFhMWE7YSKggHCQ0EdoJNwkDhFHCJyKTqEu0JroR+cQYYjIxh1hILCPWEo8TLxB7iEPENyQSiUMyJ7mQAkmxpFTSEtJG0m5SI+ksqZs0SBojk8naZGuyBzmULCAryIXkneTD5DPkG+Qh8lsKnWJAcaT4U+IoUspqShnlEOU05QZlmDJBVaOaUt2ooVQRNY9aQq2htlKvUYeoEzR1mjnNgxZJS6WtopXTGmgXaPdpr+h0uhHdlR5Ol9BX0svpR+iX6AP0dwwNhhWDx4hnKBmbGAcYZxl3GK+YTKYZ04sZx1QwNzHrmOeZD5lvVVgqtip8FZHKCpVKlSaVGyovVKmqpqreqgtV81XLVI+pXlN9rkZVM1PjqQnUlqtVqp1Q61MbU2epO6iHqmeob1Q/pH5Z/YkGWcNMw09DpFGgsV/jvMYgC2MZs3gsIWsNq4Z1gTXEJrHN2Xx2KruY/R27iz2qqaE5QzNKM1ezUvOUZj8H45hx+Jx0TgnnKKeX836K3hTvKeIpG6Y0TLkxZVxrqpaXllirSKtRq0frvTau7aedpr1Fu1n7gQ5Bx0onXCdHZ4/OBZ3nU9lT3acKpxZNPTr1ri6qa6UbobtEd79up+6Ynr5egJ5Mb6feeb3n+hx9L/1U/W36p/VHDFgGswwkBtsMzhg8xTVxbzwdL8fb8VFDXcNAQ6VhlWGX4YSRudE8o9VGjUYPjGnGXOMk423GbcajJgYmISZLTepN7ppSTbmmKaY7TDtMx83MzaLN1pk1mz0x1zLnm+eb15vft2BaeFostqi2uGVJsuRaplnutrxuhVo5WaVYVVpds0atna0l1rutu6cRp7lOk06rntZnw7Dxtsm2qbcZsOXYBtuutm22fWFnYhdnt8Wuw+6TvZN9un2N/T0HDYfZDqsdWh1+c7RyFDpWOt6azpzuP33F9JbpL2dYzxDP2DPjthPLKcRpnVOb00dnF2e5c4PziIuJS4LLLpc+Lpsbxt3IveRKdPVxXeF60vWdm7Obwu2o26/uNu5p7ofcn8w0nymeWTNz0MPIQ+BR5dE/C5+VMGvfrH5PQ0+BZ7XnIy9jL5FXrdewt6V3qvdh7xc+9j5yn+M+4zw33jLeWV/MN8C3yLfLT8Nvnl+F30N/I/9k/3r/0QCngCUBZwOJgUGBWwL7+Hp8Ib+OPzrbZfay2e1BjKC5QRVBj4KtguXBrSFoyOyQrSH355jOkc5pDoVQfujW0Adh5mGLw34MJ4WHhVeGP45wiFga0TGXNXfR3ENz30T6RJZE3ptnMU85ry1KNSo+qi5qPNo3ujS6P8YuZlnM1VidWElsSxw5LiquNm5svt/87fOH4p3iC+N7F5gvyF1weaHOwvSFpxapLhIsOpZATIhOOJTwQRAqqBaMJfITdyWOCnnCHcJnIi/RNtGI2ENcKh5O8kgqTXqS7JG8NXkkxTOlLOW5hCepkLxMDUzdmzqeFpp2IG0yPTq9MYOSkZBxQqohTZO2Z+pn5mZ2y6xlhbL+xW6Lty8elQfJa7OQrAVZLQq2QqboVFoo1yoHsmdlV2a/zYnKOZarnivN7cyzytuQN5zvn//tEsIS4ZK2pYZLVy0dWOa9rGo5sjxxedsK4xUFK4ZWBqw8uIq2Km3VT6vtV5eufr0mek1rgV7ByoLBtQFr6wtVCuWFfevc1+1dT1gvWd+1YfqGnRs+FYmKrhTbF5cVf9go3HjlG4dvyr+Z3JS0qavEuWTPZtJm6ebeLZ5bDpaql+aXDm4N2dq0Dd9WtO319kXbL5fNKNu7g7ZDuaO/PLi8ZafJzs07P1SkVPRU+lQ27tLdtWHX+G7R7ht7vPY07NXbW7z3/T7JvttVAVVN1WbVZftJ+7P3P66Jqun4lvttXa1ObXHtxwPSA/0HIw6217nU1R3SPVRSj9Yr60cOxx++/p3vdy0NNg1VjZzG4iNwRHnk6fcJ3/ceDTradox7rOEH0x92HWcdL2pCmvKaRptTmvtbYlu6T8w+0dbq3nr8R9sfD5w0PFl5SvNUyWna6YLTk2fyz4ydlZ19fi753GDborZ752PO32oPb++6EHTh0kX/i+c7vDvOXPK4dPKy2+UTV7hXmq86X23qdOo8/pPTT8e7nLuarrlca7nuer21e2b36RueN87d9L158Rb/1tWeOT3dvfN6b/fF9/XfFt1+cif9zsu72Xcn7q28T7xf9EDtQdlD3YfVP1v+3Njv3H9qwHeg89HcR/cGhYPP/pH1jw9DBY+Zj8uGDYbrnjg+OTniP3L96fynQ89kzyaeF/6i/suuFxYvfvjV69fO0ZjRoZfyl5O/bXyl/erA6xmv28bCxh6+yXgzMV70VvvtwXfcdx3vo98PT+R8IH8o/2j5sfVT0Kf7kxmTk/8EA5jz/GMzLdsAAAAgY0hSTQAAeiUAAICDAAD5/wAAgOkAAHUwAADqYAAAOpgAABdvkl/FRgAAFRdJREFUeNrs3WFz2lbagOEnkiVLxsYQsP//z9uZZmMswJIlS3k/tPb23U3TOAUM6Lpm8qkzbXM4A7p1dI4+/etf//oWAAAAB3ARETGdTo0EAACwV1VVRWIYAACAQxEgAACAAAEAAAQIAACAAAEAAAQIAACAAAEAAAQIAAAgQAAAAAQIAAAgQAAAAAQIAAAgQAAAAAECAAAgQAAAAAECAAAgQAAAAAECAAAIEAAAAAECAAAIEAAAAAECAAAIEAAAQIAAAAAIEAAAQIAAAAAIEAAAQIAAAAACBAAAQIAAAAACBAAAQIAAAAACBAAAQIAAAAACBAAAECAAAAACBAAAECAAAAACBAAAECAAAIAAAQAAECAAAIAAAQAAECAAAIAAAQAABAgAAIAAAQAABAgAAIAAAQAABAgAACBAAAAABAgAACBAAAAABAgAACBAAAAAAQIAACBAAAAAAQIAACBAAAAAAQIAACBAAAAAAQIAAAgQAAAAAQIAAAgQAAAAAQIAAAgQAABAgAAAAAgQAABAgAAAAAgQAABAgAAAAAIEAABAgAAAAAIEAABAgAAAAAIEAAAQIAAAAAIEAAAQIAAAAAIEAAAQIAAAgAABAAAQIAAAgAABAAAQIAAAgAABAAAQIAAAgAABAAAECAAAgAABAAAECAAAgAABAAAECAAAIEAAAAAECAAAIEAAAAAECAAAIEAAAAABAgAAIEAAAAABAgAAIEAAAAABAgAACBAAAAABAgAACBAAAAABAgAACBAAAECAAAAACBAAAECAAAAACBAAAECAAAAAAgQAAECAAAAAAgQAAECAAAAAAgQAAECAAAAAAgQAABAgAAAAAgQAABAgAAAAAgQAABAgAACAAAEAABAgAACAAAEAABAgAACAAAEAAAQIAACAAAEAAAQIAACAAAEAAAQIAAAgQAAAAPbnwhAA8CuGYYiXl5fv/7hcXESSuMcFgAAB4G90XRffvn2L5+fniIho2zYiIvq+j77vf+nfmaZppGkaERF5nkdExOXlZXz69CmyLDPoAAIEgDFo2zaen5/j5eUl+r6Pruv28t/5c7y8Bs1ms3n751mWRZqmcXFxEZeXl2+RAoAAAeBEDcMQbdu+/dlXbPyKruve/n9ewyTLssjz/O2PR7oABAgAR67v+2iaJpqmeVt5OBWvUbLdbiPi90e3iqKIoijeHucCQIAAcATRsd1uo2maX96zcYxeV26qqoo0TaMoiphMJmIEQIAAcGjDMERd11HX9VE9WrXvyNput5FlWZRlGWVZekwLQIAAsE+vjyjVdT3qMei6LqqqirIsYzKZOFkLQIAAsEt1XcfT09PJ7es4xLjUdR15nsfV1VWUZWlQAAQIAP/kAnu9Xp/V3o59eN0vsl6v4+bmRogACBAAhMf+9X0fq9VKiAAIEAB+RtM0UVWV8NhhiEyn0yiKwqAACBAAXr1uqrbHY/ch8vDwEHmex3Q6tVkdQIAAjNswDLHZbN5evsd+tG0bX758iclkEtfX147vBRAgAOPTNE08Pj7GMAwG40BejzC+vb31WBaAAAEYh9f9CR63+hjDMLw9ljWfz62GAOyZb1mAD9Q0TXz58kV8HIG2beO3336LpmkMBsAeWQEB+ADDMERVVaN+g/mxfi4PDw9RlmVMp1OrIQACBOD0dV0XDw8PjtY9YnVdR9u2MZ/PnZQFsGNu7QAc+ML269ev4uME9H0fX79+tUoFsGNWQAAOZLVauZg9McMwxGq1iufn55jNZgYEQIAAnMZF7MPDg43mJ6yu6+j73ilZADvgWxRgj7qui69fv4qPM9C2rcfnAAQIwPHHR9d1BuOMPtMvX774TAEECMBxxoe3mp+fYRiEJYAAATgeryddiY/zjxAvLQQQIAAfHh+r1Up8jCRCHh4enGwGIEAAPkbTNLFarQzEyKxWKyshAAIE4LC6rovHx0cDMVKPj4/2hAAIEIDDxYc9H+NmYzqAAAEQH4gQAAECcF4XnI+Pj+IDcwJAgADs38PDg7vd/I+u6+Lh4cFAAAgQgN1ZrVbRtq2B4LvatnUiGoAAAdiNuq69+wHzBECAAOxf13VRVZWB4KdUVeUxPQABAvBrXt98bYMx5gyAAAHYu6qqou97A8G79H1v1QxAgAC8T9M0nufnl9V1HU3TGAgAAQLw9/q+j8fHx5P6f86yLMqy9OEdEe8HARAgAD9ltVqd3IXjp0+fYjabxWKxiDzPfYhH4HU/CIAAAeAvNU1z0u/7yPM8FotFzGazSBJf+R+tbVuPYgECxBAAfN8wDCf36NVfKcsy7u7u4vr62gf7wTyKBQgQAL5rs9mc1YVikiRxc3MT9/f3URSFD/gDw3az2RgIQIAA8B9d18V2uz3Lv1uapjGfz2OxWESWZT7sD7Ddbr2gEBAgAPzHGN7bkOd5LJfLmE6n9oeYYwACBOCjnPrG8/eaTCZxd3cXk8nEh39ANqQDAgSAiBjnnekkSWI6ncb9/b1je801AAECcCh1XUff96P9+6dpGovFIhaLRaRpakLsWd/3Ude1gQAECMBYrddrgxC/7w+5v7+P6+tr+0PMOQABArAPY1/9+J6bm5u4u7uLsiwNxp5YBQEECMBIuRP9Fz8USRKz2SyWy6X9IeYegAAB2AWrH38vy7JYLBYxn8/tD9kxqyCAAAEYmaenJ4Pwk4qiiOVyaX+IOQggQAB+Rdd1o3rvx05+PJIkbm5uYrlc2h+yI23bejs6IEAAxmC73RqEX5Smacxms1gsFpFlmQExFwEECMCPDMPg2fsdyPM8lstlzGYzj2X9A3VdxzAMBgIQIADnfMHH7pRlGXd3d3F9fW0wzEkAAQLgYu8APyx/7A+5v7+PoigMiDkJIEAAIn4/+tSm3/1J0zTm83ksFgvH9r5D13WOhAYECMA5suH3MPI8j/v7+5hOp/aHmJsAAgQYr6ZpDMIBTSaTuLu7i8lkYjDMTUCAAIxL3/cec/mIH50kiel0Gvf395HnuQExPwEBAjAO7jB/rDRNY7FYxHw+tz/EHAUECICLOw6jKIq4v7+P6+tr+0PMUUCAAJynYRiibVsDcURubm7i7u4uyrI0GH9o29ZLCQEBAnAuF3Yc4Q9SksRsNovlcml/iLkKCBAAF3UcRpZlsVgsYjabjX5/iLkKnKMLQwC4qOMYlWUZl5eXsd1u4+npaZSPI5mrwDmyAgKMjrefn9CPVJLEzc1NLJfLUe4PMVcBAQJw4txRPk1pmsZsNovFYhFZlpmzAAIE4DQ8Pz8bhBOW53ksl8uYzWajObbXnAXOjT0gwKi8vLwYhDPw5/0hm83GnAU4IVZAgFHp+94gnMsP2B/7Q+7v78/62F5zFhAgACfMpt7zk6ZpLBaLWCwWZ3lsrzkLCBAAF3IcoTzP4/7+PqbT6dntDzF3AQECcIK+fftmEEZgMpnE3d1dTCYTcxdAgAB8HKcJjejHLUliOp3Gcrk8i/0h5i4gQADgBGRZFovFIubz+VnuDwE4RY7hBUbDC93GqyiKKIoi1ut1PD09xTAM5i7AB7ECAsBo3NzcxN3dXZRlaTAABAjAfnmfAhG/7w+ZzWaxWCxOZn+IuQsIEAABwonL8zwWi0XMZrOj3x9i7gLnxB4QAEatLMu4vLyM7XZ7kvtDAE6NFRAA/BgmSdzc3MRyuYyiKAwIgAAB+Gfc1eZnpGka8/k8FotFZFlmDgMIEIBf8/LyYhD4aXmex3K5jNlsFkmSmMMAO2QPCAD8hT/vD9lsNgYEYAesgADAj34o/9gfcn9/fzLH9gIIEAAAgPAIFgD80DAMsdlsYrvdGgwAAQIA+/O698MJVAACBOB9X3YXvu74eW3bRlVV0XWdOQwgQADe71iOUuW49X0fVVVF0zTmMIAAAYD9GIbBUbsAAgQA9q+u61iv19H3vcEAECAAu5OmqYtM3rRtG+v1Otq2PYm5CyBAAAQIJ6jv+1iv11HX9UnNXQABAgAnZr1ex9PTk2N1AQQIwP7leX4Sj9uwe03TRFVVJ7sClue5DxEQIABw7Lqui6qqhCeAAAE4vMvLS8esjsQwDLHZbGK73Z7N3AUQIAAn5tOnTwZhBF7f53FO+zzMXUCAAJygLMsMwhlr2zZWq9VZnnRm7gICBOCEL+S6rjMQZ6Tv+1itVme7z0N8AAIE4ISlaSpAzsQwDG+PW537nAUQIACn+qV34WvvHNR1HVVVjeJ9HuYsIEAATpiTsE5b27ZRVdWoVrGcgAUIEIBT/tJzN/kk9X0fVVVF0zSj+7t7CSEgQABOWJIkNqKfkNd9Hk9PT6N43Oq/2YAOCBCAM5DnuQA5AXVdx3q9Pstjdd8zVwEECMAZXNSdyxuyz1HXdVFV1dkeqytAAAEC4KKOIzAMQ1RVFXVdGwxzFRAgAOcjSZLI89wd9iOyXq9Hu8/jR/GRJImBAAQIwDkoikKAHIGmaaKqqlHv8/jRHAUQIABndHFXVZWB+CB938dqtRKBAgQQIADjkKZppGnqzvuBDcMQm83GIQA/OT8BBAjAGSmKwoXwAW2329hsNvZ5/OTcBBAgAGdmMpkIkANo2zZWq5XVpnfOTQABAnBm0jT1VvQ96vs+qqqKpmkMxjtkWebxK0CAAJyrsiwFyI4Nw/D2uBW/NicBBAjAGV/sOQ1rd+q6jqqq7PMQIAACBOB7kiSJsiy9ffsfats2qqqymrSD+PDyQUCAAJy5q6srAfKL+r6P9Xpt/HY4FwEECMCZy/M88jz3Urx3eN3n8fT05HGrHc9DAAECMAJXV1cC5CfVdR3r9dqxunuYgwACBGAkyrJ0Uf03uq6LqqqE2h6kaWrzOSBAAMbm5uYmVquVgfgvwzBEVVX2eex57gEIEICRsQryv9brtX0ee2b1AxAgACNmFeR3bdvGarUSYweacwACBGCkxr4K0vd9rFYr+zwOxOoHIEAAGOUqyDAMsdlsYrvdmgAHnmsAAgRg5MqyjKenp9GsAmy329hsNvZ5HFie51Y/gFFKDAHA/xrDnem2bePLly9RVZX4MMcADsYKCMB3vN6dPsejZ/u+j6qqomkaH/QHKcvSW88BAQLA/zedTuP5+flsVgeGYXh73IqPkyRJTKdTAwGM93vQEAD89YXi7e3tWfxd6rqO3377TXwcgdvb20gSP7/AeFkBAfiBoigiz/OT3ZDetm2s12vH6h6JPM+jKAoDAYyaWzAAf2M2m53cHetv377FarWKf//73+LjWH5wkyRms5mBAHwfGgKAH0vT9OQexeq67iw30J+y29vbSNPUQAACxBAA/L2iKDw6g/kDIEAADscdbH7FKa6gAQgQgGP4wkySmM/nBoJ3mc/nTr0CECAAvybLMhuJ+Wmz2SyyLDMQAAIE4NeVZRllWRoIzBMAAQJwGO5s8yNWygAECMDOff78WYTw3fj4/PmzgQAQIAA7/gJNkri9vbXBGHMCQIAAHMbr3W4XnCRJYlUMQIAAiBDEB4AAATjDCJlOpwZipKbTqfgAECAAh1WWpZOPRmg2mzluF+AdLgwBwG4jJCKiqqoYhsGAnLEkSWI6nYoPgPd+fxoCgN1HiD0h5x8fnz9/Fh8AAgTgONiYfv7xYc8HgAABOMoIcaHqMwVAgAC4YOVd8jz3WQIIEIAT+KJNklgul/YLnLCyLGOxWHikDkCAAJyO2WzmmF6fG8DoOYYX4IDKsoyLi4t4eHiIvu8NyBFL0zTm87lHrgB2zAoIwIFlWRbL5TKKojAYR6ooilgul+IDYA+sgAB8gCRJYj6fR9M08fj46KWFR/S53N7eikMAAQJwnoqiiCzLYrVaRdu2BuQD5Xkes9ks0jQ1GAACBOB8pWkai8XCasgHseoBIEAARqkoisjzPKqqirquDcgBlGUZ0+nU8boAAgRgnJIkidlsFldXV7Ferz2WtSd5nsd0OrXJHECAAPB6gbxYLKKu61iv147s3ZE0TWM6nXrcCkCAAPA9ZVlGWZZCZAfhcXNz4230AAIEACEiPAAECABHHyJPT0/2iPyFPM/j6upKeAAIEAB2GSJt28bT05NTs/40LpPJxOZyAAECwD7kef52olNd11HXdXRdN6oxyLLsLcgcpwsgQAA4gCRJYjKZxGQyib7vY7vdRtM0Z7tXJE3TKIoiJpOJN5cDCBAAPvrifDqdxnQ6jb7vo2maaJrm5PeL5HkeRVFEURSiA0CAAHCsMfK6MjIMQ7Rt+/bn2B/VyrLs7RGzPM89XgUgQAA4JUmSvK0gvGrbNp6fn+Pl5SX6vv+wKMmyLNI0jYuLi7i8vIw8z31gAAIEgHPzurrwZ13Xxbdv3+L5+fktUiIi+r7/5T0laZq+PTb1+t+7vLyMT58+ObEKQIAAMGavQfB3qxDDMMTLy8v3f1wuLjwyBYAAAWB3kiTxqBQA7//9MAQAAIAAAQAABAgAAIAAAQAABAgAAIAAAQAABAgAACBAAAAABAgAACBAAAAABAgAACBAAAAAAQIAACBAAAAAAQIAACBAAAAAAQIAAAgQAAAAAQIAAAgQAAAAAQIAAAgQAABAgAAAAAgQAABAgAAAAAgQAABAgAAAAAIEAABAgAAAAAIEAABAgAAAAAIEAABAgAAAAAIEAAAQIAAAAAIEAAAQIAAAAAIEAAAQIAAAgAABAAAQIAAAgAABAAAQIAAAgAABAAAECAAAgAABAAAECAAAgAABAAAECAAAIEAAAAAECAAAIEAAAAAECAAAIEAAAAABAgAAIEAAAAABAgAAIEAAAAABAgAAIEAAAAABAgAACBAAAAABAgAACBAAAAABAgAACBAAAECAAAAACBAAAECAAAAACBAAAECAAAAAAgQAAECAAAAAAgQAAECAAAAAAgQAABAgAAAAAgQAABAgAAAAAgQAABAgAACAAAEAABAgAACAAAEAABAgAACAAAEAAASIIQAAAAQIAAAgQAAAAAQIAAAgQAAAAAQIAAAgQAAAAAECAAAgQAAAAAECAAAgQAAAAAECAAAIEAAAAAECAAAIEAAAAAECAAAIEAAAQIAAAAAIEAAAQIAAAAAIEAAAQIAAAAACBAAAQIAAAAACBAAAQIAAAAACBAAAECAAAAACBAAAECAAAAACBAAAECAAAAACBAAAECAAAIAAAQAAECAAAIAAAQAAECAAAIAAAQAABAgAAIAAAQAABAgAAIAAAQAABAgAACBAAAAAdu0iIqKqKiMBAADs3f8NAFFjCf5mB+leAAAAAElFTkSuQmCC';
	}
	//
	var LETTERS = 'ABCDEFGHIJKLMNOPQRSTUVWXYZ'.split('');
	var CRLF = '\r\n'; // AKA: Chr(13) & Chr(10)
	var EMU = 914400;  // One (1) Inch - OfficeXML measures in EMU (English Metric Units)
	var ONEPT = 12700; // One (1) point (pt)
	//
	var DEF_CELL_MARGIN_PT = [3, 3, 3, 3]; // TRBL-style
	var DEF_FONT_SIZE = 12;
	var DEF_SLIDE_MARGIN_IN = [0.5, 0.5, 0.5, 0.5]; // TRBL-style

	// A: Create internal pptx object
	var gObjPptx = {};

	// B: Set Presentation Property Defaults
	gObjPptx.author = 'PptxGenJS';
	gObjPptx.company = 'PptxGenJS';
	gObjPptx.revision = '1';
	gObjPptx.subject = 'PptxGenJS Presentation';
	gObjPptx.title = 'PptxGenJS Presentation';
	gObjPptx.fileName = 'Presentation';
	gObjPptx.fileExtn = '.pptx';
	gObjPptx.pptLayout = LAYOUTS['LAYOUT_16x9'];
	gObjPptx.slides = [];

	// C: Expose shape library to clients
	this.masters = ( typeof gObjPptxMasters !== 'undefined' ? gObjPptxMasters : {} );
	this.shapes  = ( typeof gObjPptxShapes  !== 'undefined' ? gObjPptxShapes  : BASE_SHAPES );
	this.charts  = CHART_TYPES;

	// D: Fall back to base shapes if shapes file was not linked
	if ( typeof gObjPptxShapes === 'undefined' ) gObjPptxShapes = BASE_SHAPES;

	/* ===============================================================================================
	|
	#     #
	#     #  ######  #       #####   ######  #####    ####
	#     #  #       #       #    #  #       #    #  #
	#######  #####   #       #    #  #####   #    #   ####
	#     #  #       #       #####   #       #####        #
	#     #  #       #       #       #       #   #   #    #
	#     #  ######  ######  #       ######  #    #   ####
	|
	==================================================================================================
	*/

	/**
	 * DESC: Export the .pptx file
	 */
	function doExportPresentation(callback) {
		var arrChartPromises = [];
		var intSlideNum = 0, intRels = 0, intCharts = 0;

		// STEP 1: Create new JSZip file
		var zip = new JSZip();

		// STEP 2: Add all required folders and files
		zip.folder("_rels");
		zip.folder("docProps");
		zip.folder("ppt").folder("_rels");
		zip.folder("ppt/charts").folder("_rels");
		zip.folder("ppt/embeddings");
		zip.folder("ppt/media");
		zip.folder("ppt/slideLayouts").folder("_rels");
		zip.folder("ppt/slideMasters").folder("_rels");
		zip.folder("ppt/slides").folder("_rels");
		zip.folder("ppt/theme");
		//
		zip.file("[Content_Types].xml", makeXmlContTypes());
		zip.file("_rels/.rels", makeXmlRootRels());
		zip.file("docProps/app.xml", makeXmlApp());
		zip.file("docProps/core.xml", makeXmlCore());
		zip.file("ppt/_rels/presentation.xml.rels", makeXmlPresentationRels());
		//
		zip.file("ppt/theme/theme1.xml", makeXmlTheme());
		zip.file("ppt/presentation.xml", makeXmlPresentation());
		zip.file("ppt/presProps.xml",    makeXmlPresProps());
		zip.file("ppt/tableStyles.xml",  makeXmlTableStyles());
		zip.file("ppt/viewProps.xml",    makeXmlViewProps());

		// Create a Layout/Master/Rel/Slide file for each SLIDE
		for ( var idx=0; idx<gObjPptx.slides.length; idx++ ) {
			intSlideNum++;
			zip.file("ppt/slideLayouts/slideLayout"+ intSlideNum +".xml", makeXmlSlideLayout( intSlideNum ));
			zip.file("ppt/slideLayouts/_rels/slideLayout"+ intSlideNum +".xml.rels", makeXmlSlideLayoutRel( intSlideNum ));
			zip.file("ppt/slides/slide"+ intSlideNum +".xml", makeXmlSlide(gObjPptx.slides[idx]));
			zip.file("ppt/slides/_rels/slide"+ intSlideNum +".xml.rels", makeXmlSlideRel( intSlideNum ));
		}
		zip.file("ppt/slideMasters/slideMaster1.xml", makeXmlSlideMaster());
		zip.file("ppt/slideMasters/_rels/slideMaster1.xml.rels", makeXmlSlideMasterRel());

		// Create all Rels (images, media, chart data)
		gObjPptx.slides.forEach(function(slide,idx){
			slide.rels.forEach(function(rel,idy){
				if ( rel.type == 'chart' ) {
					arrChartPromises.push(new Promise(function(resolve,reject){
						var zipExcel = new JSZip();
						//
						zipExcel.folder("_rels");
						zipExcel.folder("docProps");
						zipExcel.folder("xl/_rels");
						zipExcel.folder("xl/theme");
						zipExcel.folder("xl/worksheets");
						//
						zipExcel.file("[Content_Types].xml",
							'<?xml version="1.0" encoding="UTF-8" standalone="yes"?><Types xmlns="http://schemas.openxmlformats.org/package/2006/content-types"><Default Extension="xml" ContentType="application/xml"/><Default Extension="rels" ContentType="application/vnd.openxmlformats-package.relationships+xml"/><Default Extension="jpeg" ContentType="image/jpg"/><Default Extension="png" ContentType="image/png"/>'
							+ '<Default Extension="bmp" ContentType="image/bmp"/><Default Extension="gif" ContentType="image/gif"/><Default Extension="tif" ContentType="image/tif"/><Default Extension="pdf" ContentType="application/pdf"/><Default Extension="mov" ContentType="application/movie"/><Default Extension="vml" ContentType="application/vnd.openxmlformats-officedocument.vmlDrawing"/>'
							+ '<Default Extension="xlsx" ContentType="application/vnd.openxmlformats-officedocument.spreadsheetml.sheet"/>'
							+ '<Override PartName="/docProps/core.xml" ContentType="application/vnd.openxmlformats-package.core-properties+xml"/><Override PartName="/docProps/app.xml" ContentType="application/vnd.openxmlformats-officedocument.extended-properties+xml"/><Override PartName="/xl/workbook.xml" ContentType="application/vnd.openxmlformats-officedocument.spreadsheetml.sheet.main+xml"/>'
							+ '<Override PartName="/xl/sharedStrings.xml" ContentType="application/vnd.openxmlformats-officedocument.spreadsheetml.sharedStrings+xml"/><Override PartName="/xl/styles.xml" ContentType="application/vnd.openxmlformats-officedocument.spreadsheetml.styles+xml"/><Override PartName="/xl/theme/theme1.xml" ContentType="application/vnd.openxmlformats-officedocument.theme+xml"/>'
							+ '<Override PartName="/xl/worksheets/sheet1.xml" ContentType="application/vnd.openxmlformats-officedocument.spreadsheetml.worksheet+xml"/></Types>\n'
						);
						zipExcel.file("_rels/.rels", '<?xml version="1.0" encoding="UTF-8" standalone="yes"?><Relationships xmlns="http://schemas.openxmlformats.org/package/2006/relationships">'
							+ '<Relationship Id="rId1" Type="http://schemas.openxmlformats.org/package/2006/relationships/metadata/core-properties" Target="docProps/core.xml"/>'
							+ '<Relationship Id="rId2" Type="http://schemas.openxmlformats.org/officeDocument/2006/relationships/extended-properties" Target="docProps/app.xml"/>'
							+ '<Relationship Id="rId3" Type="http://schemas.openxmlformats.org/officeDocument/2006/relationships/officeDocument" Target="xl/workbook.xml"/>'
							+ '</Relationships>\n');
						zipExcel.file("docProps/app.xml", '<?xml version="1.0" encoding="UTF-8" standalone="yes"?><Properties xmlns="http://schemas.openxmlformats.org/officeDocument/2006/extended-properties" xmlns:vt="http://schemas.openxmlformats.org/officeDocument/2006/docPropsVTypes"/>\n');
						zipExcel.file("docProps/core.xml", '<?xml version="1.0" encoding="UTF-8" standalone="yes"?><cp:coreProperties xmlns:cp="http://schemas.openxmlformats.org/package/2006/metadata/core-properties" xmlns:dc="http://purl.org/dc/elements/1.1/" xmlns:dcterms="http://purl.org/dc/terms/" xmlns:xsi="http://www.w3.org/2001/XMLSchema-instance"/>\n');
						zipExcel.file("xl/_rels/workbook.xml.rels",
							'<?xml version="1.0" encoding="UTF-8" standalone="yes"?>'
							+ '<Relationships xmlns="http://schemas.openxmlformats.org/package/2006/relationships">'
							+ '<Relationship Id="rId1" Type="http://schemas.openxmlformats.org/officeDocument/2006/relationships/sharedStrings" Target="sharedStrings.xml"/>'
							+ '<Relationship Id="rId2" Type="http://schemas.openxmlformats.org/officeDocument/2006/relationships/styles" Target="styles.xml"/>'
							+ '<Relationship Id="rId3" Type="http://schemas.openxmlformats.org/officeDocument/2006/relationships/theme" Target="theme/theme1.xml"/>'
							+ '<Relationship Id="rId4" Type="http://schemas.openxmlformats.org/officeDocument/2006/relationships/worksheet" Target="worksheets/sheet1.xml"/>'
							+ '</Relationships>\n'
						);
						zipExcel.file("xl/styles.xml",
							'<?xml version="1.0" encoding="UTF-8" standalone="yes"?><styleSheet xmlns="http://schemas.openxmlformats.org/spreadsheetml/2006/main"><numFmts count="1"><numFmt numFmtId="0" formatCode="General"/></numFmts><fonts count="4"><font><sz val="9"/><color indexed="8"/><name val="Geneva"/></font><font><sz val="9"/><color indexed="8"/><name val="Geneva"/></font><font><sz val="10"/><color indexed="8"/><name val="Geneva"/></font><font><sz val="18"/><color indexed="8"/>'
							+ '<name val="Arial"/></font></fonts><fills count="2"><fill><patternFill patternType="none"/></fill><fill><patternFill patternType="gray125"/></fill></fills><borders count="1"><border><left/><right/><top/><bottom/><diagonal/></border></borders><dxfs count="0"/><tableStyles count="0"/><colors><indexedColors><rgbColor rgb="ff000000"/><rgbColor rgb="ffffffff"/><rgbColor rgb="ffff0000"/><rgbColor rgb="ff00ff00"/><rgbColor rgb="ff0000ff"/>'
							+ '<rgbColor rgb="ffffff00"/><rgbColor rgb="ffff00ff"/><rgbColor rgb="ff00ffff"/><rgbColor rgb="ff000000"/><rgbColor rgb="ffffffff"/><rgbColor rgb="ff878787"/><rgbColor rgb="fff9f9f9"/></indexedColors></colors></styleSheet>\n'
						);
						zipExcel.file("xl/theme/theme1.xml",
							'<?xml version="1.0" encoding="UTF-8" standalone="yes"?><a:theme xmlns:a="http://schemas.openxmlformats.org/drawingml/2006/main" xmlns:r="http://schemas.openxmlformats.org/officeDocument/2006/relationships" name="Office Theme"><a:themeElements><a:clrScheme name="Office Theme"><a:dk1><a:srgbClr val="000000"/></a:dk1><a:lt1><a:srgbClr val="FFFFFF"/></a:lt1><a:dk2><a:srgbClr val="A7A7A7"/></a:dk2><a:lt2><a:srgbClr val="535353"/></a:lt2><a:accent1><a:srgbClr val="4F81BD"/></a:accent1><a:accent2><a:srgbClr val="C0504D"/></a:accent2><a:accent3><a:srgbClr val="9BBB59"/></a:accent3><a:accent4><a:srgbClr val="8064A2"/></a:accent4><a:accent5><a:srgbClr val="4BACC6"/></a:accent5><a:accent6><a:srgbClr val="F79646"/></a:accent6><a:hlink><a:srgbClr val="0000FF"/></a:hlink><a:folHlink><a:srgbClr val="FF00FF"/></a:folHlink></a:clrScheme><a:fontScheme name="Office Theme"><a:majorFont><a:latin typeface="Helvetica"/><a:ea typeface="Helvetica"/><a:cs typeface="Helvetica"/></a:majorFont><a:minorFont><a:latin typeface="Arial"/><a:ea typeface="Arial"/><a:cs typeface="Arial"/></a:minorFont></a:fontScheme><a:fmtScheme name="Office Theme"><a:fillStyleLst><a:solidFill><a:schemeClr val="phClr"/></a:solidFill><a:gradFill rotWithShape="1"><a:gsLst><a:gs pos="0"><a:schemeClr val="phClr"><a:tint val="50000"/><a:satMod val="300000"/></a:schemeClr></a:gs><a:gs pos="35000"><a:schemeClr val="phClr"><a:tint val="37000"/><a:satMod val="300000"/></a:schemeClr></a:gs><a:gs pos="100000"><a:schemeClr val="phClr"><a:tint val="15000"/><a:satMod val="350000"/></a:schemeClr></a:gs></a:gsLst><a:lin ang="16200000" scaled="1"/></a:gradFill><a:gradFill rotWithShape="1"><a:gsLst><a:gs pos="0"><a:schemeClr val="phClr"><a:tint val="100000"/><a:shade val="100000"/><a:satMod val="129999"/></a:schemeClr></a:gs><a:gs pos="100000"><a:schemeClr val="phClr"><a:tint val="50000"/><a:shade val="100000"/><a:satMod val="350000"/></a:schemeClr></a:gs></a:gsLst><a:lin ang="16200000" scaled="0"/></a:gradFill></a:fillStyleLst><a:lnStyleLst><a:ln w="9525" cap="flat" cmpd="sng" algn="ctr"><a:solidFill><a:schemeClr val="phClr"><a:shade val="95000"/><a:satMod val="104999"/></a:schemeClr></a:solidFill><a:prstDash val="solid"/></a:ln><a:ln w="25400" cap="flat" cmpd="sng" algn="ctr"><a:solidFill><a:schemeClr val="phClr"/></a:solidFill><a:prstDash val="solid"/></a:ln><a:ln w="38100" cap="flat" cmpd="sng" algn="ctr"><a:solidFill><a:schemeClr val="phClr"/></a:solidFill><a:prstDash val="solid"/></a:ln></a:lnStyleLst><a:effectStyleLst><a:effectStyle><a:effectLst><a:outerShdw sx="100000" sy="100000" kx="0" ky="0" algn="b" rotWithShape="0" blurRad="38100" dist="23000" dir="5400000"><a:srgbClr val="000000"><a:alpha val="35000"/></a:srgbClr></a:outerShdw></a:effectLst></a:effectStyle><a:effectStyle><a:effectLst><a:outerShdw sx="100000" sy="100000" kx="0" ky="0" algn="b" rotWithShape="0" blurRad="38100" dist="23000" dir="5400000"><a:srgbClr val="000000"><a:alpha val="35000"/></a:srgbClr></a:outerShdw></a:effectLst></a:effectStyle><a:effectStyle><a:effectLst><a:outerShdw sx="100000" sy="100000" kx="0" ky="0" algn="b" rotWithShape="0" blurRad="38100" dist="20000" dir="5400000"><a:srgbClr val="000000"><a:alpha val="38000"/></a:srgbClr></a:outerShdw></a:effectLst></a:effectStyle></a:effectStyleLst><a:bgFillStyleLst><a:solidFill><a:schemeClr val="phClr"/></a:solidFill><a:gradFill rotWithShape="1"><a:gsLst><a:gs pos="0"><a:schemeClr val="phClr"><a:tint val="40000"/><a:satMod val="350000"/></a:schemeClr></a:gs><a:gs pos="40000"><a:schemeClr val="phClr"><a:tint val="45000"/><a:shade val="99000"/><a:satMod val="350000"/></a:schemeClr></a:gs><a:gs pos="100000"><a:schemeClr val="phClr"><a:shade val="20000"/><a:satMod val="255000"/></a:schemeClr></a:gs></a:gsLst><a:path path="circle"><a:fillToRect l="50000" t="-80000" r="50000" b="180000"/></a:path></a:gradFill><a:gradFill rotWithShape="1"><a:gsLst><a:gs pos="0"><a:schemeClr val="phClr"><a:tint val="80000"/><a:satMod val="300000"/></a:schemeClr></a:gs><a:gs pos="100000"><a:schemeClr val="phClr"><a:shade val="30000"/><a:satMod val="200000"/></a:schemeClr></a:gs></a:gsLst><a:path path="circle"><a:fillToRect l="50000" t="50000" r="50000" b="50000"/></a:path></a:gradFill></a:bgFillStyleLst></a:fmtScheme></a:themeElements><a:objectDefaults><a:spDef><a:spPr><a:solidFill><a:srgbClr val="FFFFFF"/></a:solidFill><a:ln w="25400" cap="flat"><a:solidFill><a:schemeClr val="accent1"/></a:solidFill><a:prstDash val="solid"/><a:round/></a:ln><a:effectLst><a:outerShdw sx="100000" sy="100000" kx="0" ky="0" algn="b" rotWithShape="0" blurRad="38100" dist="23000" dir="5400000"><a:srgbClr val="000000"><a:alpha val="35000"/></a:srgbClr></a:outerShdw></a:effectLst><a:sp3d/></a:spPr><a:bodyPr rot="0" spcFirstLastPara="1" vertOverflow="overflow" horzOverflow="overflow" vert="horz" wrap="square" lIns="45719" tIns="45719" rIns="45719" bIns="45719" numCol="1" spcCol="38100" rtlCol="0" anchor="ctr" upright="0"><a:spAutoFit/></a:bodyPr><a:lstStyle><a:defPPr marL="0" marR="0" indent="0" algn="l" defTabSz="914400" rtl="0" fontAlgn="auto" latinLnBrk="0" hangingPunct="0"><a:lnSpc><a:spcPct val="100000"/></a:lnSpc><a:spcBef><a:spcPts val="0"/></a:spcBef><a:spcAft><a:spcPts val="0"/></a:spcAft><a:buClrTx/><a:buSzTx/><a:buFontTx/><a:buNone/><a:tabLst/><a:defRPr b="0" baseline="0" cap="none" i="0" spc="0" strike="noStrike" sz="1800" u="none" kumimoji="0" normalizeH="0"><a:ln><a:noFill/></a:ln><a:solidFill><a:srgbClr val="000000"/></a:solidFill><a:effectLst/><a:uFillTx/><a:latin typeface="+mn-lt"/><a:ea typeface="+mn-ea"/><a:cs typeface="+mn-cs"/><a:sym typeface="Arial"/></a:defRPr></a:defPPr><a:lvl1pPr marL="0" marR="0" indent="0" algn="l" defTabSz="914400" rtl="0" fontAlgn="auto" latinLnBrk="1" hangingPunct="0"><a:lnSpc><a:spcPct val="100000"/></a:lnSpc><a:spcBef><a:spcPts val="0"/></a:spcBef><a:spcAft><a:spcPts val="0"/></a:spcAft><a:buClrTx/><a:buSzTx/><a:buFontTx/><a:buNone/><a:tabLst/><a:defRPr b="0" baseline="0" cap="none" i="0" spc="0" strike="noStrike" sz="1800" u="none" kumimoji="0" normalizeH="0"><a:ln><a:noFill/></a:ln><a:solidFill><a:srgbClr val="000000"/></a:solidFill><a:effectLst/><a:uFillTx/></a:defRPr></a:lvl1pPr><a:lvl2pPr marL="0" marR="0" indent="0" algn="l" defTabSz="914400" rtl="0" fontAlgn="auto" latinLnBrk="1" hangingPunct="0"><a:lnSpc><a:spcPct val="100000"/></a:lnSpc><a:spcBef><a:spcPts val="0"/></a:spcBef><a:spcAft><a:spcPts val="0"/></a:spcAft><a:buClrTx/><a:buSzTx/><a:buFontTx/><a:buNone/><a:tabLst/><a:defRPr b="0" baseline="0" cap="none" i="0" spc="0" strike="noStrike" sz="1800" u="none" kumimoji="0" normalizeH="0"><a:ln><a:noFill/></a:ln><a:solidFill><a:srgbClr val="000000"/></a:solidFill><a:effectLst/><a:uFillTx/></a:defRPr></a:lvl2pPr><a:lvl3pPr marL="0" marR="0" indent="0" algn="l" defTabSz="914400" rtl="0" fontAlgn="auto" latinLnBrk="1" hangingPunct="0"><a:lnSpc><a:spcPct val="100000"/></a:lnSpc><a:spcBef><a:spcPts val="0"/></a:spcBef><a:spcAft><a:spcPts val="0"/></a:spcAft><a:buClrTx/><a:buSzTx/><a:buFontTx/><a:buNone/><a:tabLst/><a:defRPr b="0" baseline="0" cap="none" i="0" spc="0" strike="noStrike" sz="1800" u="none" kumimoji="0" normalizeH="0"><a:ln><a:noFill/></a:ln><a:solidFill><a:srgbClr val="000000"/></a:solidFill><a:effectLst/><a:uFillTx/></a:defRPr></a:lvl3pPr><a:lvl4pPr marL="0" marR="0" indent="0" algn="l" defTabSz="914400" rtl="0" fontAlgn="auto" latinLnBrk="1" hangingPunct="0"><a:lnSpc><a:spcPct val="100000"/></a:lnSpc><a:spcBef><a:spcPts val="0"/></a:spcBef><a:spcAft><a:spcPts val="0"/></a:spcAft><a:buClrTx/><a:buSzTx/><a:buFontTx/><a:buNone/><a:tabLst/><a:defRPr b="0" baseline="0" cap="none" i="0" spc="0" strike="noStrike" sz="1800" u="none" kumimoji="0" normalizeH="0"><a:ln><a:noFill/></a:ln><a:solidFill><a:srgbClr val="000000"/></a:solidFill><a:effectLst/><a:uFillTx/></a:defRPr></a:lvl4pPr><a:lvl5pPr marL="0" marR="0" indent="0" algn="l" defTabSz="914400" rtl="0" fontAlgn="auto" latinLnBrk="1" hangingPunct="0"><a:lnSpc><a:spcPct val="100000"/></a:lnSpc><a:spcBef><a:spcPts val="0"/></a:spcBef><a:spcAft><a:spcPts val="0"/></a:spcAft><a:buClrTx/><a:buSzTx/><a:buFontTx/><a:buNone/><a:tabLst/><a:defRPr b="0" baseline="0" cap="none" i="0" spc="0" strike="noStrike" sz="1800" u="none" kumimoji="0" normalizeH="0"><a:ln><a:noFill/></a:ln><a:solidFill><a:srgbClr val="000000"/></a:solidFill><a:effectLst/><a:uFillTx/></a:defRPr></a:lvl5pPr><a:lvl6pPr marL="0" marR="0" indent="0" algn="l" defTabSz="914400" rtl="0" fontAlgn="auto" latinLnBrk="1" hangingPunct="0"><a:lnSpc><a:spcPct val="100000"/></a:lnSpc><a:spcBef><a:spcPts val="0"/></a:spcBef><a:spcAft><a:spcPts val="0"/></a:spcAft><a:buClrTx/><a:buSzTx/><a:buFontTx/><a:buNone/><a:tabLst/><a:defRPr b="0" baseline="0" cap="none" i="0" spc="0" strike="noStrike" sz="1800" u="none" kumimoji="0" normalizeH="0"><a:ln><a:noFill/></a:ln><a:solidFill><a:srgbClr val="000000"/></a:solidFill><a:effectLst/><a:uFillTx/></a:defRPr></a:lvl6pPr><a:lvl7pPr marL="0" marR="0" indent="0" algn="l" defTabSz="914400" rtl="0" fontAlgn="auto" latinLnBrk="1" hangingPunct="0"><a:lnSpc><a:spcPct val="100000"/></a:lnSpc><a:spcBef><a:spcPts val="0"/></a:spcBef><a:spcAft><a:spcPts val="0"/></a:spcAft><a:buClrTx/><a:buSzTx/><a:buFontTx/><a:buNone/><a:tabLst/><a:defRPr b="0" baseline="0" cap="none" i="0" spc="0" strike="noStrike" sz="1800" u="none" kumimoji="0" normalizeH="0"><a:ln><a:noFill/></a:ln><a:solidFill><a:srgbClr val="000000"/></a:solidFill><a:effectLst/><a:uFillTx/></a:defRPr></a:lvl7pPr><a:lvl8pPr marL="0" marR="0" indent="0" algn="l" defTabSz="914400" rtl="0" fontAlgn="auto" latinLnBrk="1" hangingPunct="0"><a:lnSpc><a:spcPct val="100000"/></a:lnSpc><a:spcBef><a:spcPts val="0"/></a:spcBef><a:spcAft><a:spcPts val="0"/></a:spcAft><a:buClrTx/><a:buSzTx/><a:buFontTx/><a:buNone/><a:tabLst/><a:defRPr b="0" baseline="0" cap="none" i="0" spc="0" strike="noStrike" sz="1800" u="none" kumimoji="0" normalizeH="0"><a:ln><a:noFill/></a:ln><a:solidFill><a:srgbClr val="000000"/></a:solidFill><a:effectLst/><a:uFillTx/></a:defRPr></a:lvl8pPr><a:lvl9pPr marL="0" marR="0" indent="0" algn="l" defTabSz="914400" rtl="0" fontAlgn="auto" latinLnBrk="1" hangingPunct="0"><a:lnSpc><a:spcPct val="100000"/></a:lnSpc><a:spcBef><a:spcPts val="0"/></a:spcBef><a:spcAft><a:spcPts val="0"/></a:spcAft><a:buClrTx/><a:buSzTx/><a:buFontTx/><a:buNone/><a:tabLst/><a:defRPr b="0" baseline="0" cap="none" i="0" spc="0" strike="noStrike" sz="1800" u="none" kumimoji="0" normalizeH="0"><a:ln><a:noFill/></a:ln><a:solidFill><a:srgbClr val="000000"/></a:solidFill><a:effectLst/><a:uFillTx/></a:defRPr></a:lvl9pPr></a:lstStyle><a:style><a:lnRef idx="0"/><a:fillRef idx="0"/><a:effectRef idx="0"/><a:fontRef idx="none"/></a:style></a:spDef><a:lnDef><a:spPr><a:noFill/><a:ln w="25400" cap="flat"><a:solidFill><a:schemeClr val="accent1"/></a:solidFill><a:prstDash val="solid"/><a:round/></a:ln><a:effectLst><a:outerShdw sx="100000" sy="100000" kx="0" ky="0" algn="b" rotWithShape="0" blurRad="38100" dist="20000" dir="5400000"><a:srgbClr val="000000"><a:alpha val="38000"/></a:srgbClr></a:outerShdw></a:effectLst><a:sp3d/></a:spPr><a:bodyPr rot="0" spcFirstLastPara="1" vertOverflow="overflow" horzOverflow="overflow" vert="horz" wrap="square" lIns="91439" tIns="45719" rIns="91439" bIns="45719" numCol="1" spcCol="38100" rtlCol="0" anchor="t" upright="0"><a:noAutofit/></a:bodyPr><a:lstStyle><a:defPPr marL="0" marR="0" indent="0" algn="l" defTabSz="914400" rtl="0" fontAlgn="auto" latinLnBrk="1" hangingPunct="0"><a:lnSpc><a:spcPct val="100000"/></a:lnSpc><a:spcBef><a:spcPts val="0"/></a:spcBef><a:spcAft><a:spcPts val="0"/></a:spcAft><a:buClrTx/><a:buSzTx/><a:buFontTx/><a:buNone/><a:tabLst/><a:defRPr b="0" baseline="0" cap="none" i="0" spc="0" strike="noStrike" sz="1800" u="none" kumimoji="0" normalizeH="0"><a:ln><a:noFill/></a:ln><a:solidFill><a:srgbClr val="000000"/></a:solidFill><a:effectLst/><a:uFillTx/></a:defRPr></a:defPPr><a:lvl1pPr marL="0" marR="0" indent="0" algn="l" defTabSz="914400" rtl="0" fontAlgn="auto" latinLnBrk="1" hangingPunct="0"><a:lnSpc><a:spcPct val="100000"/></a:lnSpc><a:spcBef><a:spcPts val="0"/></a:spcBef><a:spcAft><a:spcPts val="0"/></a:spcAft><a:buClrTx/><a:buSzTx/><a:buFontTx/><a:buNone/><a:tabLst/><a:defRPr b="0" baseline="0" cap="none" i="0" spc="0" strike="noStrike" sz="1800" u="none" kumimoji="0" normalizeH="0"><a:ln><a:noFill/></a:ln><a:solidFill><a:srgbClr val="000000"/></a:solidFill><a:effectLst/><a:uFillTx/></a:defRPr></a:lvl1pPr><a:lvl2pPr marL="0" marR="0" indent="0" algn="l" defTabSz="914400" rtl="0" fontAlgn="auto" latinLnBrk="1" hangingPunct="0"><a:lnSpc><a:spcPct val="100000"/></a:lnSpc><a:spcBef><a:spcPts val="0"/></a:spcBef><a:spcAft><a:spcPts val="0"/></a:spcAft><a:buClrTx/><a:buSzTx/><a:buFontTx/><a:buNone/><a:tabLst/><a:defRPr b="0" baseline="0" cap="none" i="0" spc="0" strike="noStrike" sz="1800" u="none" kumimoji="0" normalizeH="0"><a:ln><a:noFill/></a:ln><a:solidFill><a:srgbClr val="000000"/></a:solidFill><a:effectLst/><a:uFillTx/></a:defRPr></a:lvl2pPr><a:lvl3pPr marL="0" marR="0" indent="0" algn="l" defTabSz="914400" rtl="0" fontAlgn="auto" latinLnBrk="1" hangingPunct="0"><a:lnSpc><a:spcPct val="100000"/></a:lnSpc><a:spcBef><a:spcPts val="0"/></a:spcBef><a:spcAft><a:spcPts val="0"/></a:spcAft><a:buClrTx/><a:buSzTx/><a:buFontTx/><a:buNone/><a:tabLst/><a:defRPr b="0" baseline="0" cap="none" i="0" spc="0" strike="noStrike" sz="1800" u="none" kumimoji="0" normalizeH="0"><a:ln><a:noFill/></a:ln><a:solidFill><a:srgbClr val="000000"/></a:solidFill><a:effectLst/><a:uFillTx/></a:defRPr></a:lvl3pPr><a:lvl4pPr marL="0" marR="0" indent="0" algn="l" defTabSz="914400" rtl="0" fontAlgn="auto" latinLnBrk="1" hangingPunct="0"><a:lnSpc><a:spcPct val="100000"/></a:lnSpc><a:spcBef><a:spcPts val="0"/></a:spcBef><a:spcAft><a:spcPts val="0"/></a:spcAft><a:buClrTx/><a:buSzTx/><a:buFontTx/><a:buNone/><a:tabLst/><a:defRPr b="0" baseline="0" cap="none" i="0" spc="0" strike="noStrike" sz="1800" u="none" kumimoji="0" normalizeH="0"><a:ln><a:noFill/></a:ln><a:solidFill><a:srgbClr val="000000"/></a:solidFill><a:effectLst/><a:uFillTx/></a:defRPr></a:lvl4pPr><a:lvl5pPr marL="0" marR="0" indent="0" algn="l" defTabSz="914400" rtl="0" fontAlgn="auto" latinLnBrk="1" hangingPunct="0"><a:lnSpc><a:spcPct val="100000"/></a:lnSpc><a:spcBef><a:spcPts val="0"/></a:spcBef><a:spcAft><a:spcPts val="0"/></a:spcAft><a:buClrTx/><a:buSzTx/><a:buFontTx/><a:buNone/><a:tabLst/><a:defRPr b="0" baseline="0" cap="none" i="0" spc="0" strike="noStrike" sz="1800" u="none" kumimoji="0" normalizeH="0"><a:ln><a:noFill/></a:ln><a:solidFill><a:srgbClr val="000000"/></a:solidFill><a:effectLst/><a:uFillTx/></a:defRPr></a:lvl5pPr><a:lvl6pPr marL="0" marR="0" indent="0" algn="l" defTabSz="914400" rtl="0" fontAlgn="auto" latinLnBrk="1" hangingPunct="0"><a:lnSpc><a:spcPct val="100000"/></a:lnSpc><a:spcBef><a:spcPts val="0"/></a:spcBef><a:spcAft><a:spcPts val="0"/></a:spcAft><a:buClrTx/><a:buSzTx/><a:buFontTx/><a:buNone/><a:tabLst/><a:defRPr b="0" baseline="0" cap="none" i="0" spc="0" strike="noStrike" sz="1800" u="none" kumimoji="0" normalizeH="0"><a:ln><a:noFill/></a:ln><a:solidFill><a:srgbClr val="000000"/></a:solidFill><a:effectLst/><a:uFillTx/></a:defRPr></a:lvl6pPr><a:lvl7pPr marL="0" marR="0" indent="0" algn="l" defTabSz="914400" rtl="0" fontAlgn="auto" latinLnBrk="1" hangingPunct="0"><a:lnSpc><a:spcPct val="100000"/></a:lnSpc><a:spcBef><a:spcPts val="0"/></a:spcBef><a:spcAft><a:spcPts val="0"/></a:spcAft><a:buClrTx/><a:buSzTx/><a:buFontTx/><a:buNone/><a:tabLst/><a:defRPr b="0" baseline="0" cap="none" i="0" spc="0" strike="noStrike" sz="1800" u="none" kumimoji="0" normalizeH="0"><a:ln><a:noFill/></a:ln><a:solidFill><a:srgbClr val="000000"/></a:solidFill><a:effectLst/><a:uFillTx/></a:defRPr></a:lvl7pPr><a:lvl8pPr marL="0" marR="0" indent="0" algn="l" defTabSz="914400" rtl="0" fontAlgn="auto" latinLnBrk="1" hangingPunct="0"><a:lnSpc><a:spcPct val="100000"/></a:lnSpc><a:spcBef><a:spcPts val="0"/></a:spcBef><a:spcAft><a:spcPts val="0"/></a:spcAft><a:buClrTx/><a:buSzTx/><a:buFontTx/><a:buNone/><a:tabLst/><a:defRPr b="0" baseline="0" cap="none" i="0" spc="0" strike="noStrike" sz="1800" u="none" kumimoji="0" normalizeH="0"><a:ln><a:noFill/></a:ln><a:solidFill><a:srgbClr val="000000"/></a:solidFill><a:effectLst/><a:uFillTx/></a:defRPr></a:lvl8pPr><a:lvl9pPr marL="0" marR="0" indent="0" algn="l" defTabSz="914400" rtl="0" fontAlgn="auto" latinLnBrk="1" hangingPunct="0"><a:lnSpc><a:spcPct val="100000"/></a:lnSpc><a:spcBef><a:spcPts val="0"/></a:spcBef><a:spcAft><a:spcPts val="0"/></a:spcAft><a:buClrTx/><a:buSzTx/><a:buFontTx/><a:buNone/><a:tabLst/><a:defRPr b="0" baseline="0" cap="none" i="0" spc="0" strike="noStrike" sz="1800" u="none" kumimoji="0" normalizeH="0"><a:ln><a:noFill/></a:ln><a:solidFill><a:srgbClr val="000000"/></a:solidFill><a:effectLst/><a:uFillTx/></a:defRPr></a:lvl9pPr></a:lstStyle><a:style><a:lnRef idx="0"/><a:fillRef idx="0"/><a:effectRef idx="0"/><a:fontRef idx="none"/></a:style></a:lnDef><a:txDef><a:spPr><a:noFill/><a:ln w="12700" cap="flat"><a:noFill/><a:miter lim="400000"/></a:ln><a:effectLst/><a:sp3d/></a:spPr><a:bodyPr rot="0" spcFirstLastPara="1" vertOverflow="overflow" horzOverflow="overflow" vert="horz" wrap="square" lIns="45719" tIns="45719" rIns="45719" bIns="45719" numCol="1" spcCol="38100" rtlCol="0" anchor="t" upright="0"><a:spAutoFit/></a:bodyPr><a:lstStyle><a:defPPr marL="0" marR="0" indent="0" algn="l" defTabSz="914400" rtl="0" fontAlgn="auto" latinLnBrk="0" hangingPunct="0"><a:lnSpc><a:spcPct val="100000"/></a:lnSpc><a:spcBef><a:spcPts val="0"/></a:spcBef><a:spcAft><a:spcPts val="0"/></a:spcAft><a:buClrTx/><a:buSzTx/><a:buFontTx/><a:buNone/><a:tabLst/><a:defRPr b="0" baseline="0" cap="none" i="0" spc="0" strike="noStrike" sz="1800" u="none" kumimoji="0" normalizeH="0"><a:ln><a:noFill/></a:ln><a:solidFill><a:srgbClr val="000000"/></a:solidFill><a:effectLst/><a:uFillTx/><a:latin typeface="+mn-lt"/><a:ea typeface="+mn-ea"/><a:cs typeface="+mn-cs"/><a:sym typeface="Arial"/></a:defRPr></a:defPPr><a:lvl1pPr marL="0" marR="0" indent="0" algn="l" defTabSz="914400" rtl="0" fontAlgn="auto" latinLnBrk="1" hangingPunct="0"><a:lnSpc><a:spcPct val="100000"/></a:lnSpc><a:spcBef><a:spcPts val="0"/></a:spcBef><a:spcAft><a:spcPts val="0"/></a:spcAft><a:buClrTx/><a:buSzTx/><a:buFontTx/><a:buNone/><a:tabLst/><a:defRPr b="0" baseline="0" cap="none" i="0" spc="0" strike="noStrike" sz="1800" u="none" kumimoji="0" normalizeH="0"><a:ln><a:noFill/></a:ln><a:solidFill><a:srgbClr val="000000"/></a:solidFill><a:effectLst/><a:uFillTx/></a:defRPr></a:lvl1pPr><a:lvl2pPr marL="0" marR="0" indent="0" algn="l" defTabSz="914400" rtl="0" fontAlgn="auto" latinLnBrk="1" hangingPunct="0"><a:lnSpc><a:spcPct val="100000"/></a:lnSpc><a:spcBef><a:spcPts val="0"/></a:spcBef><a:spcAft><a:spcPts val="0"/></a:spcAft><a:buClrTx/><a:buSzTx/><a:buFontTx/><a:buNone/><a:tabLst/><a:defRPr b="0" baseline="0" cap="none" i="0" spc="0" strike="noStrike" sz="1800" u="none" kumimoji="0" normalizeH="0"><a:ln><a:noFill/></a:ln><a:solidFill><a:srgbClr val="000000"/></a:solidFill><a:effectLst/><a:uFillTx/></a:defRPr></a:lvl2pPr><a:lvl3pPr marL="0" marR="0" indent="0" algn="l" defTabSz="914400" rtl="0" fontAlgn="auto" latinLnBrk="1" hangingPunct="0"><a:lnSpc><a:spcPct val="100000"/></a:lnSpc><a:spcBef><a:spcPts val="0"/></a:spcBef><a:spcAft><a:spcPts val="0"/></a:spcAft><a:buClrTx/><a:buSzTx/><a:buFontTx/><a:buNone/><a:tabLst/><a:defRPr b="0" baseline="0" cap="none" i="0" spc="0" strike="noStrike" sz="1800" u="none" kumimoji="0" normalizeH="0"><a:ln><a:noFill/></a:ln><a:solidFill><a:srgbClr val="000000"/></a:solidFill><a:effectLst/><a:uFillTx/></a:defRPr></a:lvl3pPr><a:lvl4pPr marL="0" marR="0" indent="0" algn="l" defTabSz="914400" rtl="0" fontAlgn="auto" latinLnBrk="1" hangingPunct="0"><a:lnSpc><a:spcPct val="100000"/></a:lnSpc><a:spcBef><a:spcPts val="0"/></a:spcBef><a:spcAft><a:spcPts val="0"/></a:spcAft><a:buClrTx/><a:buSzTx/><a:buFontTx/><a:buNone/><a:tabLst/><a:defRPr b="0" baseline="0" cap="none" i="0" spc="0" strike="noStrike" sz="1800" u="none" kumimoji="0" normalizeH="0"><a:ln><a:noFill/></a:ln><a:solidFill><a:srgbClr val="000000"/></a:solidFill><a:effectLst/><a:uFillTx/></a:defRPr></a:lvl4pPr><a:lvl5pPr marL="0" marR="0" indent="0" algn="l" defTabSz="914400" rtl="0" fontAlgn="auto" latinLnBrk="1" hangingPunct="0"><a:lnSpc><a:spcPct val="100000"/></a:lnSpc><a:spcBef><a:spcPts val="0"/></a:spcBef><a:spcAft><a:spcPts val="0"/></a:spcAft><a:buClrTx/><a:buSzTx/><a:buFontTx/><a:buNone/><a:tabLst/><a:defRPr b="0" baseline="0" cap="none" i="0" spc="0" strike="noStrike" sz="1800" u="none" kumimoji="0" normalizeH="0"><a:ln><a:noFill/></a:ln><a:solidFill><a:srgbClr val="000000"/></a:solidFill><a:effectLst/><a:uFillTx/></a:defRPr></a:lvl5pPr><a:lvl6pPr marL="0" marR="0" indent="0" algn="l" defTabSz="914400" rtl="0" fontAlgn="auto" latinLnBrk="1" hangingPunct="0"><a:lnSpc><a:spcPct val="100000"/></a:lnSpc><a:spcBef><a:spcPts val="0"/></a:spcBef><a:spcAft><a:spcPts val="0"/></a:spcAft><a:buClrTx/><a:buSzTx/><a:buFontTx/><a:buNone/><a:tabLst/><a:defRPr b="0" baseline="0" cap="none" i="0" spc="0" strike="noStrike" sz="1800" u="none" kumimoji="0" normalizeH="0"><a:ln><a:noFill/></a:ln><a:solidFill><a:srgbClr val="000000"/></a:solidFill><a:effectLst/><a:uFillTx/></a:defRPr></a:lvl6pPr><a:lvl7pPr marL="0" marR="0" indent="0" algn="l" defTabSz="914400" rtl="0" fontAlgn="auto" latinLnBrk="1" hangingPunct="0"><a:lnSpc><a:spcPct val="100000"/></a:lnSpc><a:spcBef><a:spcPts val="0"/></a:spcBef><a:spcAft><a:spcPts val="0"/></a:spcAft><a:buClrTx/><a:buSzTx/><a:buFontTx/><a:buNone/><a:tabLst/><a:defRPr b="0" baseline="0" cap="none" i="0" spc="0" strike="noStrike" sz="1800" u="none" kumimoji="0" normalizeH="0"><a:ln><a:noFill/></a:ln><a:solidFill><a:srgbClr val="000000"/></a:solidFill><a:effectLst/><a:uFillTx/></a:defRPr></a:lvl7pPr><a:lvl8pPr marL="0" marR="0" indent="0" algn="l" defTabSz="914400" rtl="0" fontAlgn="auto" latinLnBrk="1" hangingPunct="0"><a:lnSpc><a:spcPct val="100000"/></a:lnSpc><a:spcBef><a:spcPts val="0"/></a:spcBef><a:spcAft><a:spcPts val="0"/></a:spcAft><a:buClrTx/><a:buSzTx/><a:buFontTx/><a:buNone/><a:tabLst/><a:defRPr b="0" baseline="0" cap="none" i="0" spc="0" strike="noStrike" sz="1800" u="none" kumimoji="0" normalizeH="0"><a:ln><a:noFill/></a:ln><a:solidFill><a:srgbClr val="000000"/></a:solidFill><a:effectLst/><a:uFillTx/></a:defRPr></a:lvl8pPr><a:lvl9pPr marL="0" marR="0" indent="0" algn="l" defTabSz="914400" rtl="0" fontAlgn="auto" latinLnBrk="1" hangingPunct="0"><a:lnSpc><a:spcPct val="100000"/></a:lnSpc><a:spcBef><a:spcPts val="0"/></a:spcBef><a:spcAft><a:spcPts val="0"/></a:spcAft><a:buClrTx/><a:buSzTx/><a:buFontTx/><a:buNone/><a:tabLst/><a:defRPr b="0" baseline="0" cap="none" i="0" spc="0" strike="noStrike" sz="1800" u="none" kumimoji="0" normalizeH="0"><a:ln><a:noFill/></a:ln><a:solidFill><a:srgbClr val="000000"/></a:solidFill><a:effectLst/><a:uFillTx/></a:defRPr></a:lvl9pPr></a:lstStyle><a:style><a:lnRef idx="0"/><a:fillRef idx="0"/><a:effectRef idx="0"/><a:fontRef idx="none"/></a:style></a:txDef></a:objectDefaults></a:theme>\n'
						);
						zipExcel.file("xl/workbook.xml", '<?xml version="1.0" encoding="UTF-8" standalone="yes"?><workbook xmlns:r="http://schemas.openxmlformats.org/officeDocument/2006/relationships" xmlns="http://schemas.openxmlformats.org/spreadsheetml/2006/main"><workbookPr date1904="1"/><bookViews><workbookView xWindow="0" yWindow="40" windowWidth="15960" windowHeight="18080"/></bookViews><sheets><sheet name="Sheet1" sheetId="1" r:id="rId4"/></sheets></workbook>\n');

						// `sharedStrings.xml`
						var strSharedStrings = '<?xml version="1.0" encoding="UTF-8" standalone="yes"?>';
						strSharedStrings += '<sst uniqueCount="'+ (rel.data[0].labels.length + rel.data.length) +'" xmlns="http://schemas.openxmlformats.org/spreadsheetml/2006/main"><si/>';
						{
							// A: Pie name comes before labels
							if ( rel.opts.type == 'pie' ) {
								strSharedStrings += '<si><t>'+ (rel.data[0].name || ' ') +'</t></si>';
							}

							// B: Lables
							rel.data[0].labels.forEach(function(label,idx){ strSharedStrings += '<si><t>'+ label +'</t></si>'; });

<<<<<<< HEAD
							// C: Bar series names come after labels
							if ( rel.opts.type == 'bar' ) {
								rel.data.forEach(function(objData,idx){ strSharedStrings += '<si><t>'+ (objData.name || ' ') +'</t></si>'; });
							}
						}
						strSharedStrings += '</sst>\n';
						zipExcel.file("xl/sharedStrings.xml", strSharedStrings);

						var strSheetXml = '<?xml version="1.0" encoding="UTF-8" standalone="yes"?>';
						strSheetXml += '<worksheet xmlns:r="http://schemas.openxmlformats.org/officeDocument/2006/relationships" xmlns="http://schemas.openxmlformats.org/spreadsheetml/2006/main">';
						strSheetXml += '<sheetViews><sheetView workbookViewId="0" defaultGridColor="1"/></sheetViews>';
						strSheetXml += '<sheetFormatPr defaultColWidth="8" defaultRowHeight="12.75" customHeight="1" outlineLevelRow="0" outlineLevelCol="0"/>';
						strSheetXml += '<sheetData>';

						if ( rel.opts.type == 'bar' ) {
							/* EX: INPUT: `rel.data`
								[
									{
										name: 'Income',
										labels: ['2005', '2006', '2007', '2008', '2009'],
										values: [23.5, 26.2, 30.1, 29.5, 24.6]
									},
									{
										name: 'Expense',
										labels: ['2005', '2006', '2007', '2008', '2009'],
										values: [18.1, 22.8, 23.9, 25.1, 25]
									}
								]
							*/
							/* EX: OUTPUT: barChart Worksheet:
								-|---A---|--B--|--C--|--D--|--E--|
								1|       |April|  May| June| July|
								2|Income |   17|   26|   53|   96|
								3|Expense|   55|   43|   70|   58|
								-|-------|-----|-----|-----|-----|
							*/

							// A: Create header row first
							strSheetXml += '<row r="1">';
							for (var i=1; i<=rel.data[0].values.length; i++) {
								// if (i>26) ...
								// TODO: deal with AB1, etc. (when there's more than A-Z rows)
								strSheetXml += '<c r="'+ LETTERS[i] +'1" t="s">';
								strSheetXml += '<v>'+ i +'</v>';
								strSheetXml += '</c>';
							}
							strSheetXml += '</row>';

							// B: Add data row(s)
							rel.data.forEach(function(row,idx){
								// Leading col is reserved for the label, so hard-code it, then loop over col values
								strSheetXml += '<row r="'+ (idx+2) +'">';
								strSheetXml += '<c r="A'+ (idx+2) +'" t="s">';
								strSheetXml += '<v>'+ (rel.data[0].values.length + idx + 1) +'</v>';
								strSheetXml += '</c>';
								row.values.forEach(function(val,idy){
									strSheetXml += '<c r="'+ LETTERS[(idy+1)] +''+ (idx+2) +'">';
									strSheetXml += '<v>'+ val +'</v>';
									strSheetXml += '</c>';
								});
								strSheetXml += '</row>';
							});
						}
						else if ( rel.opts.type == 'pie' ) {
							/* EX: INPUT: `rel.data`
								[
									{
										name: 'Project Status',
										labels: ['Red', 'Amber', 'Green', 'Unknown'],
										values: [10, 20, 38, 2]
									}
								]
							*/
							/* EX: OUTPUT: pieChart Worksheet:
								-|---A---|---B---|
								1|       | Status|
								2|Red    |     10|
								3|Amber  |     20|
								4|Green  |     38|
								5|Unknown|      2|
								-|-------|-------|
							*/

							// A: Create header row first
							strSheetXml += '<row r="1"><c r="B1" t="s"><v>1</v></c></row>';

							// B: Add data row(s)
							for (var idx=0; idx<rel.data[0].labels.length; idx++) {
								strSheetXml += '<row r="'+ (idx+2) +'">';
								strSheetXml += '  <c r="A'+ (idx+2) +'" t="s">';
								strSheetXml += '    <v>'+ (idx+2) +'</v>';
								strSheetXml += '  </c>';
								strSheetXml += '  <c r="B'+ (idx+2) +'">';
								strSheetXml += '    <v>'+ rel.data[0].values[idx] +'</v>';
								strSheetXml += '  </c>';
								strSheetXml += '</row>';
							}
						}

						strSheetXml += '</sheetData>';
						strSheetXml += '</worksheet>\n';
						zipExcel.file("xl/worksheets/sheet1.xml", strSheetXml);

						// C: Add XLSX to PPTX export
						zipExcel.generateAsync({type:'base64'})
						.then(function(content){
							intCharts++;

							// 1: Create the embedded Excel worksheet with labels and data
							zip.file( "ppt/embeddings/Microsoft_Excel_Sheet"+ intCharts +".xlsx", content, {base64:true} );

							// 2: Create the chart.xml and rels files
							zip.file("ppt/charts/_rels/chart"+ intCharts +".xml.rels",
								'<?xml version="1.0" encoding="UTF-8" standalone="yes"?>'
								+ '<Relationships xmlns="http://schemas.openxmlformats.org/package/2006/relationships">'
								+ '<Relationship Id="rId'+ intCharts +'" Type="http://schemas.openxmlformats.org/officeDocument/2006/relationships/package" Target="../embeddings/Microsoft_Excel_Sheet'+ intCharts +'.xlsx"/>'
								+ '</Relationships>\n'
							);
							zip.file("ppt/charts/chart"+ intCharts +".xml", makeXmlCharts(rel));

							// 3: We're done
							resolve();
						})
						.catch(function(strErr){
							reject(strErr);
						});
					}) );
				}
				else if ( rel.type != 'online' ) {
					// A: Loop vars
					var data = rel.data;

					// B: Users will undoubtedly pass in string in various formats, so modify as needed
					if      ( data.indexOf(',') == -1 && data.indexOf(';') == -1 ) data = 'image/png;base64,' + data;
					else if ( data.indexOf(',') == -1                            ) data = 'image/png;base64,' + data;
					else if ( data.indexOf(';') == -1                            ) data = 'image/png;' + data;

					// C: Add media
					zip.file( rel.Target.replace('..','ppt'), data.split(',').pop(), {base64:true} );
				}
			});
		});

		// STEP 3: Wait for Promises (if any) then push the PPTX file to client-browser
		Promise.all( arrChartPromises )
		.then(function(arrResults){
			var strExportName = ((gObjPptx.fileName.toLowerCase().indexOf('.ppt') > -1) ? gObjPptx.fileName : gObjPptx.fileName+gObjPptx.fileExtn);
			if ( NODEJS ) {
				zip.generateAsync({type:'nodebuffer'}).then(function(content){ fs.writeFile(strExportName, content, callback(strExportName)); });
			}
			else {
				zip.generateAsync({type:'blob'}).then(function(content){ writeFileToBrowser(strExportName, content, callback); });
			}
		})
		.catch(function(strErr){
			console.error(strErr);
		});
=======
				// B: Add media
				if ( rel.type != 'online' && rel.type != 'hyperlink' ) zip.file( rel.Target.replace('..','ppt'), data.split(',').pop(), {base64:true} );
			});
		});

		zip.file("ppt/theme/theme1.xml", makeXmlTheme());
		zip.file("ppt/presentation.xml", makeXmlPresentation());
		zip.file("ppt/presProps.xml",    makeXmlPresProps());
		zip.file("ppt/tableStyles.xml",  makeXmlTableStyles());
		zip.file("ppt/viewProps.xml",    makeXmlViewProps());

		// STEP 3: Push the PPTX file to browser
		var strExportName = ((gObjPptx.fileName.toLowerCase().indexOf('.ppt') > -1) ? gObjPptx.fileName : gObjPptx.fileName+gObjPptx.fileExtn);
		if ( NODEJS ) {
			if ( callback )
				zip.generateAsync({type:'nodebuffer'}).then(function(content){ fs.writeFile(strExportName, content, callback(strExportName)); });
			else
				zip.generateAsync({type:'nodebuffer'}).then(function(content){ fs.writeFile(strExportName, content); });
		}
		else {
			zip.generateAsync({type:'blob'}).then(function(content){ writeFileToBrowser(strExportName, content, callback); });
		}
>>>>>>> eaba55cc
	}

	function writeFileToBrowser(strExportName, content, callback) {
		// STEP 1: Create element
		var a = document.createElement("a");
		document.body.appendChild(a);
		a.style = "display: none";

		// STEP 2: Download file to browser
		// DESIGN: Use `createObjectURL()` (or MS-specific func for IE11) to D/L files in client browsers (FYI: synchronously executed)
		if ( window.navigator.msSaveOrOpenBlob ) {
			// REF: https://docs.microsoft.com/en-us/microsoft-edge/dev-guide/html5/file-api/blob
			blobObject = new Blob([content]);
			$(a).click(function(){
				window.navigator.msSaveOrOpenBlob(blobObject, strExportName);
			});
			a.click();

			// Clean-up
			document.body.removeChild(a);

			// LAST: Callback (if any)
			if ( callback ) callback(strExportName);
		}
		else if ( window.URL.createObjectURL ) {
			var blob = new Blob([content], {type: "octet/stream"});
			var url = window.URL.createObjectURL(blob);
			a.href = url;
			a.download = strExportName;
			a.click();

			// Clean-up
			window.URL.revokeObjectURL(url);
			document.body.removeChild(a);

			// LAST: Callback (if any)
			if ( callback ) callback(strExportName);
		}
	}

	/**
	 * DESC: Convert component value to hex value
	 */
	function componentToHex(c) {
		var hex = c.toString(16);
		return hex.length == 1 ? "0" + hex : hex;
	}

	/**
	 * DESC: Used by `addSlidesForTable()` to convert RGB colors from jQuery selectors to Hex for Presentation colors
	 */
	function rgbToHex(r, g, b) {
		if (! Number.isInteger(r)) { try { console.warn('Integer expected!'); } catch(ex){} }
		return (componentToHex(r) + componentToHex(g) + componentToHex(b)).toUpperCase();
	}

	function inch2Emu(inches) {
		// FIRST: Provide Caller Safety: Numbers may get conv<->conv during flight, so be kind and do some simple checks to ensure inches were passed
		// Any value over 100 damn sure isnt inches, must be EMU already, so just return it
		if (inches > 100) return inches;
		if ( typeof inches == 'string' ) inches = Number( inches.replace(/in*/gi,'') );
		return Math.round(EMU * inches);
	}

	function getShapeInfo(shapeName) {
		if ( !shapeName ) return gObjPptxShapes.RECTANGLE;

		if ( typeof shapeName == 'object' && shapeName.name && shapeName.displayName && shapeName.avLst ) return shapeName;

		if ( gObjPptxShapes[shapeName] ) return gObjPptxShapes[shapeName];

		var objShape = gObjPptxShapes.filter(function(obj){ return obj.name == shapeName || obj.displayName; })[0];
		if ( typeof objShape !== 'undefined' && objShape != null ) return objShape;

		return gObjPptxShapes.RECTANGLE;
	}

	function getSmartParseNumber(inVal, inDir) {
		// FIRST: Convert string numeric value if reqd
		if ( typeof inVal == 'string' && !isNaN(Number(inVal)) ) inVal = Number(inVal);

		// CASE 1: Number in inches
		// Figure any number less than 100 is inches
		if ( typeof inVal == 'number' && inVal < 100 ) return inch2Emu(inVal);

		// CASE 2: Number is already converted to something other than inches
		// Figure any number greater than 100 is not inches! :)  Just return it (its EMU already i guess??)
		if ( typeof inVal == 'number' && inVal >= 100 ) return inVal;

		// CASE 3: Percentage (ex: '50%')
		if ( typeof inVal == 'string' && inVal.indexOf('%') > -1 ) {
			if ( inDir && inDir == 'X') return Math.round( (parseInt(inVal,10) / 100) * gObjPptx.pptLayout.width  );
			if ( inDir && inDir == 'Y') return Math.round( (parseInt(inVal,10) / 100) * gObjPptx.pptLayout.height );
			// Default: Assume width (x/cx)
			return Math.round( (parseInt(inVal,10) / 100) * gObjPptx.pptLayout.width );
		}

		// LAST: Default value
		return 0;
	}

	/**
	 * DESC: Replace special XML characters with HTML-encoded strings
	 */
	function decodeXmlEntities(inStr) {
		// NOTE: Dont use short-circuit eval here as value c/b "0" (zero) etc.!
		if ( typeof inStr === 'undefined' || inStr == null ) return "";
		return inStr.toString().replace(/&/g,'&amp;').replace(/</g,'&lt;').replace(/>/g,'&gt;').replace(/"/g,'&quot;').replace(/\'/g,'&apos;');
	}

	function getSizeFromImage(inImgUrl) {
		if ( NODEJS ) {
			try {
				var dimensions = sizeOf(inImgUrl);
				return { width:dimensions.width, height:dimensions.height };
			}
			catch(ex) {
				console.error('ERROR: Unable to read image: '+inImgUrl);
				return { width:0, height:0 };
			}
		}

		// A: Create
		var image = new Image();

		// B: Set onload event
		image.onload = function(){
			// FIRST: Check for any errors: This is the best method (try/catch wont work, etc.)
			if (this.width + this.height == 0) { return { width:0, height:0 }; }
			var obj = { width:this.width, height:this.height };
			return obj;
		};
		image.onerror = function(){
			try { console.error( '[Error] Unable to load image: ' + inImgUrl ); } catch(ex){}
		};

		// C: Load image
		image.src = inImgUrl;
	}

	function convertImgToDataURLviaCanvas(slideRel){
		// A: Create
		var image = new Image();

		// B: Set onload event
		image.onload = function(){
			// First: Check for any errors: This is the best method (try/catch wont work, etc.)
			if (this.width + this.height == 0) { this.onerror(); return; }
			var canvas = document.createElement('CANVAS');
			var ctx = canvas.getContext('2d');
			canvas.height = this.height;
			canvas.width  = this.width;
			ctx.drawImage(this, 0, 0);
			// Users running on local machine will get the following error:
			// "SecurityError: Failed to execute 'toDataURL' on 'HTMLCanvasElement': Tainted canvases may not be exported."
			// when the canvas.toDataURL call executes below.
			try { callbackImgToDataURLDone( canvas.toDataURL(slideRel.type), slideRel ); }
			catch(ex) {
				this.onerror();
				if ( window.location.href.indexOf('file:') == 0 ) {
					console.warn("WARNING: You are running this in a local web browser, which means you cant read local files! (use '--allow-file-access-from-files' flag with Chrome, etc.)");
				}
				return;
			}
			canvas = null;
		};
		image.onerror = function(){
			try {
				if ( typeof window !== 'undefined' && window.location.href.indexOf('file:') == 0 ) {
					console.warn("WARNING: You are running this in a local web browser, which means you cant read local files! (use '--allow-file-access-from-files' flag with Chrome, etc.)");
				}
				console.error('Unable to load image: "'+ slideRel.path +'"\nPlease check the image URL:\n'+ ( slideRel.path.indexOf('/') == 0 ? slideRel.path : window.location.href.substring(0,window.location.href.lastIndexOf('/')+1) + slideRel.path ) );
			} catch(ex){}
			// Return a predefined "Broken image" graphic so the user will see something on the slide
			callbackImgToDataURLDone(IMG_BROKEN, slideRel);
		};

		// C: Load image
		image.src = slideRel.path;
	}

	function callbackImgToDataURLDone(inStr, slideRel){
		var intEmpty = 0;

		// STEP 1: Set data for this rel, count outstanding
		$.each(gObjPptx.slides, function(i,slide){
			$.each(slide.rels, function(i,rel){
				if ( rel.path == slideRel.path ) rel.data = inStr;
				if ( !rel.data ) intEmpty++;
			});
		});

		// STEP 2: Continue export process if all rels have base64 `data` now
		if ( intEmpty == 0 ) doExportPresentation();
	}

<<<<<<< HEAD
=======
	function getShapeInfo(shapeName) {
		if ( !shapeName ) return gObjPptxShapes.RECTANGLE;

		if ( typeof shapeName == 'object' && shapeName.name && shapeName.displayName && shapeName.avLst ) return shapeName;

		if ( gObjPptxShapes[shapeName] ) return gObjPptxShapes[shapeName];

		var objShape = gObjPptxShapes.filter(function(obj){ return obj.name == shapeName || obj.displayName; })[0];
		if ( typeof objShape !== 'undefined' && objShape != null ) return objShape;

		return gObjPptxShapes.RECTANGLE;
	}

	function getSmartParseNumber(inVal, inDir) {
		// FIRST: Convert string numeric value if reqd
		if ( typeof inVal == 'string' && !isNaN(Number(inVal)) ) inVal = Number(inVal);

		// CASE 1: Number in inches
		// Figure any number less than 100 is inches
		if ( typeof inVal == 'number' && inVal < 100 ) return inch2Emu(inVal);

		// CASE 2: Number is already converted to something other than inches
		// Figure any number greater than 100 is not inches! :)  Just return it (its EMU already i guess??)
		if ( typeof inVal == 'number' && inVal >= 100 ) return inVal;

		// CASE 3: Percentage (ex: '50%')
		if ( typeof inVal == 'string' && inVal.indexOf('%') > -1 ) {
			if ( inDir && inDir == 'X') return Math.round( (parseInt(inVal,10) / 100) * gObjPptx.pptLayout.width  );
			if ( inDir && inDir == 'Y') return Math.round( (parseInt(inVal,10) / 100) * gObjPptx.pptLayout.height );
			// Default: Assume width (x/cx)
			return Math.round( (parseInt(inVal,10) / 100) * gObjPptx.pptLayout.width );
		}

		// LAST: Default value
		return 0;
	}

	/**
	 * DESC: Replace special XML characters with HTML-encoded strings
	 */
	function decodeXmlEntities(inStr) {
		// NOTE: Dont use short-circuit eval here as value c/b "0" (zero) etc.!
		if ( typeof inStr === 'undefined' || inStr == null ) return "";
		return inStr.toString().replace(/&/g,'&amp;').replace(/</g,'&lt;').replace(/>/g,'&gt;').replace(/"/g,'&quot;').replace(/\'/g,'&apos;');
	}

	function createHyperlinkRels(inText, slideRels) {
		var arrTextObjects = [];

		if ( typeof inText === 'string' || typeof inText === 'number' ) return;
		// IMPORTANT: Check for isArray before typeof=object, or we'll exhaust recursion!
		else if ( Array.isArray(inText) ) arrTextObjects = inText;
		else if ( typeof inText === 'object' ) arrTextObjects = [inText];

		arrTextObjects.forEach(function(text,idx){
			// `text` can be an array of other `text` objects (table cell word-level formatting), so use recursion
			if ( Array.isArray(text) ) createHyperlinkRels(text, slideRels);
			else if ( typeof text === 'object' && text.options && text.options.hyperlink && !text.options.hyperlink.rId ) {
				if ( typeof text.options.hyperlink !== 'object' ) console.log("ERROR: text `hyperlink` option should be an object. Ex: `hyperlink: {url:'https://github.com'}` ");
				else if ( !text.options.hyperlink.url || typeof text.options.hyperlink.url !== 'string' ) console.log("ERROR: 'hyperlink.url is required and/or should be a string'");
				else {
					var intRels = 1;
					gObjPptx.slides.forEach(function(slide,idx){ intRels += slide.rels.length; });
					var intRelId = intRels+1;

					slideRels.push({
						type: 'hyperlink',
						data: 'dummy',
						rId:  intRelId,
						Target: text.options.hyperlink.url
					});

					text.options.hyperlink.rId = intRelId;
				}
			}
		});
	}

>>>>>>> eaba55cc
	/**
	* Magic happens here
	*/
	function parseTextToLines(cell, inWidth) {
		// Character Constant thingy
		var CHAR = 2.2 + (cell.opts && cell.opts.lineWeight ? cell.opts.lineWeight : 0);
		var CPL = (inWidth*EMU / ( (cell.opts.font_size || DEF_FONT_SIZE)/CHAR ));
		var arrLines = [];
		var strCurrLine = '';

		// A: Remove leading/trailing space
		var inStr = cell.text.trim();

		// B: Build line array
		$.each(inStr.split('\n'), function(i,line){
			$.each(line.split(' '), function(i,word){
				if ( strCurrLine.length + word.length + 1 < CPL ) {
					strCurrLine += (word + " ");
				}
				else {
					if ( strCurrLine ) arrLines.push( strCurrLine );
					strCurrLine = (word + " ");
				}
			});
			// All words for this line have been exhausted, flush buffer to new line, clear line var
			if ( strCurrLine ) arrLines.push( $.trim(strCurrLine) + CRLF );
			strCurrLine = "";
		});

		// C: Remove trailing linebreak
		arrLines[(arrLines.length-1)] = $.trim(arrLines[(arrLines.length-1)]);

		// D: Return lines
		return arrLines;
	}

	/**
	* Magic happens here
	*/
	function getSlidesForTableRows(inArrRows, opts) {
		var LINEH_MODIFIER = 1.9;
		var opts = opts || {};
		var arrInchMargins = DEF_SLIDE_MARGIN_IN; // (0.5" on all sides)
		var arrObjTabHeadRows = [], arrObjTabBodyRows = [], arrObjTabFootRows = [];
		var arrObjSlides = [], arrRows = [], currRow = [];
		var intTabW = 0, emuTabCurrH = 0;
		var emuSlideTabW = EMU*1, emuSlideTabH = EMU*1;
		var arrObjTabHeadRows = opts.arrObjTabHeadRows || '';
		var numCols = 0;

		if (opts.debug) console.log('------------------------------------');
		if (opts.debug) console.log('opts.w ............. = '+ (opts.w||'').toString());
		if (opts.debug) console.log('opts.colW .......... = '+ (opts.colW||'').toString());
		if (opts.debug) console.log('opts.slideMargin ... = '+ (opts.slideMargin||'').toString());

		// NOTE: Use default size as zero cell margin is causing our tables to be too large and touch bottom of slide!
		if ( !opts.slideMargin && opts.slideMargin != 0 ) opts.slideMargin = DEF_SLIDE_MARGIN_IN[0];

		// STEP 1: Calc margins/usable space
		if ( opts.slideMargin || opts.slideMargin == 0 ) {
			if ( Array.isArray(opts.slideMargin) ) arrInchMargins = opts.slideMargin;
			else if ( !isNaN(opts.slideMargin) ) arrInchMargins = [opts.slideMargin, opts.slideMargin, opts.slideMargin, opts.slideMargin];
		}
		else if ( opts && opts.master && opts.master.margin && gObjPptxMasters) {
			if ( Array.isArray(opts.master.margin) ) arrInchMargins = opts.master.margin;
			else if ( !isNaN(opts.master.margin) ) arrInchMargins = [opts.master.margin, opts.master.margin, opts.master.margin, opts.master.margin];
		}

		// STEP 2: Calc number of columns
		// NOTE: Cells may have a colspan, so merely taking the length of the [0] (or any other) row is not
		// ....: sufficient to determine column count. Therefore, check each cell for a colspan and total cols as reqd
		inArrRows[0].forEach(function(cell,idx){
			var cellOpts = cell.options || cell.opts || null; // DEPRECATED (`opts`)
			numCols += ( cellOpts && cellOpts.colspan ? cellOpts.colspan : 1 );
		});

		if (opts.debug) console.log('arrInchMargins ..... = '+ arrInchMargins.toString());
		if (opts.debug) console.log('numCols ............ = '+ numCols );

		// Calc opts.w if we can
		if ( !opts.w && opts.colW ) {
			if ( Array.isArray(opts.colW) ) opts.colW.forEach(function(val,idx){ opts.w += val });
			else { opts.w = opts.colW * numCols }
		}

		// STEP 2: Calc usable space/table size now that we have usable space calc'd
		emuSlideTabW = ( opts.w ? inch2Emu(opts.w) : (gObjPptx.pptLayout.width - inch2Emu((opts.x || arrInchMargins[1]) + arrInchMargins[3])) );
		if (opts.debug) console.log('emuSlideTabW (in) ........ = '+ (emuSlideTabW/EMU).toFixed(1) );
		if (opts.debug) console.log('gObjPptx.pptLayout.h ..... = '+ (gObjPptx.pptLayout.height/EMU));

		// STEP 3: Calc column widths if needed so we can subsequently calc lines (we need `emuSlideTabW`!)
		if ( !opts.colW || !Array.isArray(opts.colW) ) {
			if ( opts.colW && !isNaN(Number(opts.colW)) ) {
				var arrColW = [];
				inArrRows[0].forEach(function(cell,idx){ arrColW.push( opts.colW ) });
				opts.colW = [];
				arrColW.forEach(function(val,idx){ opts.colW.push(val) });
			}
			// No column widths provided? Then distribute cols.
			else {
				opts.colW = [];
				for (var iCol=0; iCol<numCols; iCol++) { opts.colW.push( (emuSlideTabW/EMU/numCols) ); }
			}
		}

		// STEP 4: Iterate over each line and perform magic =========================
		// NOTE: inArrRows will be an array of {text:'', opts{}} whether from `addSlidesForTable()` or `.addTable()`
		inArrRows.forEach(function(row,iRow){
			// A: Reset ROW variables
			var arrCellsLines = [], arrCellsLineHeights = [], emuRowH = 0, intMaxLineCnt = 0, intMaxColIdx = 0;

			// B: Calc usable vertical space/table height
			// NOTE: Use margins after the first Slide (dont re-use opt.y - it could've been halfway down the page!) (ISSUE#43,ISSUE#47,ISSUE#48)
			if ( arrObjSlides.length > 0 ) {
				emuSlideTabH = ( gObjPptx.pptLayout.height - inch2Emu( (opts.y/EMU < arrInchMargins[0] ? opts.y/EMU : arrInchMargins[0]) + arrInchMargins[2]) );
				// Use whichever is greater: area between margins or the table H provided (dont shrink usable area - the whole point of over-riding X on paging is to *increarse* usable space)
				if ( emuSlideTabH < opts.h ) emuSlideTabH = opts.h;
			}
			else emuSlideTabH = ( opts.h ? opts.h : (gObjPptx.pptLayout.height - inch2Emu((opts.y/EMU || arrInchMargins[0]) + arrInchMargins[2])) );
			if (opts.debug) console.log('* Slide '+arrObjSlides.length+': emuSlideTabH (in) ........ = '+ (emuSlideTabH/EMU).toFixed(1));

			// C: Parse and store each cell's text into line array (**MAGIC HAPPENS HERE**)
			row.forEach(function(cell,iCell){
				// DESIGN: Cells are henceforth {objects} with `text` and `opts`
				var lines = [];

				// 1: Cleanse data
				if ( !isNaN(cell) || typeof cell === 'string' ) {
					// Grab table formatting `opts` to use here so text style/format inherits as it should
					cell = { text:cell.toString(), opts:opts };
				}
				else if ( typeof cell === 'object' ) {
					// ARG0: `text`
					if ( !cell.text ) cell.text = "?";

					// ARG1: `options`
					var opt = cell.options || cell.opts || {}; // Legacy support for `opts` (<= v1.2.0)
					cell.opts = opt; // This odd soln is needed until `opts` can be safely discarded (DEPRECATED)
				}
				// Capture some table options for use in other functions
				cell.opts.lineWeight = opts.lineWeight;

				// 2: Create a cell object for each table column
				currRow.push({ text:'', opts:cell.opts });

				// 3: Parse cell contents into lines (**MAGIC HAPPENSS HERE**)
				var lines = parseTextToLines(cell, (opts.colW[iCell]/ONEPT));
				arrCellsLines.push( lines );
				//if (opts.debug) console.log('Cell:'+iCell+' - lines:'+lines.length);

				// 4: Keep track of max line count within all row cells
				if ( lines.length > intMaxLineCnt ) { intMaxLineCnt = lines.length; intMaxColIdx = iCell; }
				var lineHeight = inch2Emu((cell.opts.font_size || opts.font_size || DEF_FONT_SIZE) * LINEH_MODIFIER / 100);
				// NOTE: Exempt cells with `rowspan` from increasing lineHeight (or we could create a new slide when unecessary!)
				if ( cell.opts && cell.opts.rowspan ) lineHeight = 0;

				// 5: Add cell margins to lineHeight (if any)
				if ( cell.opts.margin ) {
					if ( cell.opts.margin[0] ) lineHeight += (cell.opts.margin[0]*ONEPT) / intMaxLineCnt;
					if ( cell.opts.margin[2] ) lineHeight += (cell.opts.margin[2]*ONEPT) / intMaxLineCnt;
				}

				// Add to array
				arrCellsLineHeights.push( Math.round(lineHeight) );
			});

			// D: AUTO-PAGING: Add text one-line-a-time to this row's cells until: lines are exhausted OR table H limit is hit
			for (var idx=0; idx<intMaxLineCnt; idx++) {
				// 1: Add the current line to cell
				for (var col=0; col<arrCellsLines.length; col++) {
					// A: Commit this slide to Presenation if table Height limit is hit
					if ( emuTabCurrH + arrCellsLineHeights[intMaxColIdx] > emuSlideTabH ) {
						if (opts.debug) console.log('--------------- New Slide Created ---------------');
						if (opts.debug) console.log(' (calc) '+ (emuTabCurrH/EMU).toFixed(1) +'+'+ (arrCellsLineHeights[intMaxColIdx]/EMU).toFixed(1) +' > '+ emuSlideTabH/EMU.toFixed(1));
						if (opts.debug) console.log('--------------- New Slide Created ---------------');
						// 1: Add the current row to table
						// NOTE: Edge cases can occur where we create a new slide only to have no more lines
						// ....: and then a blank row sits at the bottom of a table!
						// ....: Hence, we verify all cells have text before adding this final row.
						$.each(currRow, function(i,cell){
							if (cell.text.length > 0 ) {
								// IMPORTANT: use jQuery extend (deep copy) or cell will mutate!!
								arrRows.push( $.extend(true, [], currRow) );
								return false; // break out of .each loop
							}
						});
						// 2: Add new Slide with current array of table rows
						arrObjSlides.push( $.extend(true, [], arrRows) );
						// 3: Empty rows for new Slide
						arrRows.length = 0;
						// 4: Reset current table height for new Slide
						emuTabCurrH = 0; // This row's emuRowH w/b added below
						// 5: Empty current row's text (continue adding lines where we left off below)
						$.each(currRow,function(i,cell){ cell.text = ''; });
						// 6: Auto-Paging Options: addHeaderToEach
						if ( opts.addHeaderToEach && arrObjTabHeadRows ) {
							var headRow = [];
							$.each(arrObjTabHeadRows[0], function(iCell,cell){
								headRow.push({ text:cell.text, opts:cell.opts });
								var lines = parseTextToLines(cell,(opts.colW[iCell]/ONEPT));
								if ( lines.length > intMaxLineCnt ) { intMaxLineCnt = lines.length; intMaxColIdx = iCell; }
							});
							arrRows.push( $.extend(true, [], headRow) );
						}
					}

					// B: Add next line of text to this cell
					if ( arrCellsLines[col][idx] ) currRow[col].text += arrCellsLines[col][idx];
				}

				// 2: Add this new rows H to overall (use cell with the most lines as the determiner for overall row Height)
				emuTabCurrH += arrCellsLineHeights[intMaxColIdx];
			}

			if (opts.debug) console.log('-> '+iRow+ ' row done!');
			if (opts.debug) console.log('-> emuTabCurrH (in) . = '+ (emuTabCurrH/EMU).toFixed(1));

			// E: Flush row buffer - Add the current row to table, then truncate row cell array
			// IMPORTANT: use jQuery extend (deep copy) or cell will mutate!!
			if (currRow.length) arrRows.push( $.extend(true,[],currRow) );
			currRow.length = 0;
		});

		// STEP 4-2: Flush final row buffer to slide
		arrObjSlides.push( $.extend(true,[],arrRows) );

		// LAST:
		if (opts.debug) { console.log('arrObjSlides count = '+arrObjSlides.length); console.log(arrObjSlides); }
		return arrObjSlides;
	}

	/* =======================================================================================================
	|
	#     #  #     #  #             #####
	 #   #   ##   ##  #            #     #  ######  #    #  ######  #####     ##    #####  #   ####   #    #
	  # #    # # # #  #            #        #       ##   #  #       #    #   #  #     #    #  #    #  ##   #
	   #     #  #  #  #            #  ####  #####   # #  #  #####   #    #  #    #    #    #  #    #  # #  #
	  # #    #     #  #            #     #  #       #  # #  #       #####   ######    #    #  #    #  #  # #
	 #   #   #     #  #            #     #  #       #   ##  #       #   #   #    #    #    #  #    #  #   ##
	#     #  #     #  #######       #####   ######  #    #  ######  #    #  #    #    #    #   ####   #    #
	|
	=========================================================================================================
	*/

	/**
	* @see: http://www.datypic.com/sc/ooxml/s-dml-chart.xsd.html
	*/
	function makeXmlCharts(rel) {
		// STEP 1: Create chart
		// CHARTSPACE: BEGIN vvv
		var strXml = '<?xml version="1.0" encoding="UTF-8" standalone="yes"?>';
		strXml += '<c:chartSpace xmlns:c="http://schemas.openxmlformats.org/drawingml/2006/chart" xmlns:a="http://schemas.openxmlformats.org/drawingml/2006/main" xmlns:r="http://schemas.openxmlformats.org/officeDocument/2006/relationships">';
		strXml += '  <c:chart>';

		// OPTION: Title
		if ( rel.opts.showTitle ) {
			strXml += '<c:title>';
			strXml += ' <c:tx>';
			strXml += '  <c:rich>';
			strXml += '  <a:bodyPr rot="0"/>';
			strXml += '  <a:lstStyle/>';
			strXml += '  <a:p>';
			strXml += '    <a:pPr>';
			strXml += '      <a:defRPr b="0" i="0" strike="noStrike" sz="'+ (rel.opts.titleFontSize || '18') +'00" u="none">';
			strXml += '        <a:solidFill><a:srgbClr val="'+ (rel.opts.titleColor || '000000') +'"/></a:solidFill>';
			strXml += '        <a:latin typeface="'+ (rel.opts.titleFontFace || 'Arial') +'"/>';
			strXml += '      </a:defRPr>';
			strXml += '    </a:pPr>';
			strXml += '    <a:r>';
			strXml += '      <a:rPr b="0" i="0" strike="noStrike" sz="'+ (rel.opts.titleFontSize || '18') +'00" u="none">';
			strXml += '        <a:solidFill><a:srgbClr val="'+ (rel.opts.titleColor || '000000') +'"/></a:solidFill>';
			strXml += '        <a:latin typeface="'+ (rel.opts.titleFontFace || 'Arial') +'"/>';
			strXml += '      </a:rPr>';
			strXml += '      <a:t>'+ (rel.opts.title || '') +'</a:t>';
			strXml += '    </a:r>';
			strXml += '  </a:p>';
			strXml += '  </c:rich>';
			strXml += '    </c:tx>';
//			strXml += '    <c:layout/>';
// TODO: title is left-aligned in PPT online
//  algn="ctr" in <a:pPr> above didnt do anyhting
			strXml += `		<c:layout>\
						        <c:manualLayout>\
						          <c:xMode val="edge"/>\
						          <c:yMode val="edge"/>\
						          <c:x val="0.02"/>\
						          <c:y val="0.02"/>\
						          <c:w val="0.95"/>\
						          <c:h val="0.12"/>\
						        </c:manualLayout>\
						      </c:layout>`;

			strXml += '    <c:overlay val="1"/>';
			strXml += '    <c:spPr><a:noFill/><a:effectLst/></c:spPr>';
			strXml += '  </c:title>';
			strXml += '  <c:autoTitleDeleted val="1"/>';
		}

		strXml += '<c:plotArea>';

		// Use manual layout to ensure adequate space for title/legend
		if ( rel.opts.showTitle || rel.opts.showLegend ) {
			strXml += '<c:layout>';
			strXml += '  <c:manualLayout>';
			strXml += '  <c:layoutTarget val="inner"/>';
			strXml += '    <c:xMode val="edge"/>';
			strXml += '    <c:yMode val="edge"/>';
			strXml += '    <c:x val="0.15"/>';
			strXml += '    <c:y val="0.15"/>';
			strXml += '    <c:w val="0.85"/>';
			strXml += '    <c:h val="0.75"/>';
			strXml += '  </c:manualLayout>';
			strXml += '</c:layout>';
		}
		else {
			strXml += '  <c:layout/>';
		}

		// A: CHART TYPES -----------------------------------------------------------
		switch ( rel.opts.type ) {
			case 'bar':
				strXml += '<c:barChart>';
				strXml += '  <c:barDir val="'+ rel.opts.barDir +'"/>';
				strXml += '  <c:grouping val="'+ rel.opts.barGrouping + '"/>';
				strXml += '  <c:varyColors val="0"/>';

				// A: "Series" block for every data row
				/* EX:
					data: [
				     {
				       name: 'Region 1',
				       labels: ['April', 'May', 'June', 'July'],
				       values: [17, 26, 53, 96]
				     },
				     {
				       name: 'Region 2',
				       labels: ['April', 'May', 'June', 'July'],
				       values: [55, 43, 70, 58]
				     }
				    ]
				*/
				rel.data.forEach(function(obj,idx){
					strXml += '<c:ser>';
					strXml += '  <c:idx val="'+ idx +'"/>';
					strXml += '  <c:order val="'+ idx +'"/>';
					strXml += '  <c:tx>';
					strXml += '    <c:strRef>';
					strXml += '      <c:f>Sheet1!$A$'+ (idx+2) +'</c:f>';
					strXml += '      <c:strCache>';
					strXml += '        <c:ptCount val="1"/>';
					strXml += '        <c:pt idx="0"><c:v>'+ obj.name +'</c:v></c:pt>';
					strXml += '      </c:strCache>';
					strXml += '    </c:strRef>';
					strXml += '  </c:tx>';
					// Omit "<c:spPr></c:spPr>" block with '<a:schemeClr val="accent1"/>' etc and apps will auto-iterate over accents

					// 1: "Data Labels"
					strXml += '  <c:dLbls>';
					strXml += '    <c:numFmt formatCode="#,##0" sourceLinked="0"/>'; // FIXME: add option for numFmt
					strXml += '    <c:txPr>';
					strXml += '      <a:bodyPr/><a:lstStyle/>';
					strXml += '      <a:p><a:pPr>';
					strXml += '        <a:defRPr b="0" i="0" strike="noStrike" sz="'+ (rel.opts.dataLabelFontSize || '18') +'00" u="none">';
					strXml += '          <a:solidFill><a:srgbClr val="'+ (rel.opts.dataLabelColor || '000000') +'"/></a:solidFill>';
					strXml += '          <a:latin typeface="'+ (rel.opts.dataLabelFontFace || 'Arial') +'"/>';
					strXml += '        </a:defRPr>';
					strXml += '      </a:pPr></a:p>';
					strXml += '    </c:txPr>';
					strXml += '    <c:dLblPos val="outEnd"/>';
					strXml += '    <c:showLegendKey   val="0"/>';
					strXml += '    <c:showVal         val="'+ (rel.opts.showValue ? "1" : "0") +'"/>';
					strXml += '    <c:showCatName     val="0"/>';
					strXml += '    <c:showSerName     val="0"/>';
					strXml += '    <c:showPercent     val="0"/>';
					strXml += '    <c:showBubbleSize  val="0"/>';
					strXml += '    <c:showLeaderLines val="0"/>';
					strXml += '  </c:dLbls>';

					// 2: "Categories"
					strXml += '<c:cat>';
					strXml += '  <c:strRef>';
					strXml += '    <c:f>Sheet1!'+ '$B$1:$'+ LETTERS[obj.labels.length] +'$1' +'</c:f>';
					// TODO: ^^^ handle >26 letters issue
					strXml += '    <c:strCache>';
					strXml += '	     <c:ptCount val="'+ obj.labels.length +'"/>';
					obj.labels.forEach(function(label,idx){ strXml += '<c:pt idx="'+ idx +'"><c:v>'+ label +'</c:v></c:pt>'; });
					strXml += '    </c:strCache>';
					strXml += '  </c:strRef>';
					strXml += '</c:cat>';

					// 3: Create vals
					strXml += '  <c:val>';
					strXml += '    <c:numRef>';
					strXml += '      <c:f>Sheet1!'+ '$B$'+ (idx+2) +':$'+ LETTERS[obj.labels.length] +'$'+ (idx+2) +'</c:f>';
					strXml += '      <c:numCache>';
					strXml += '	       <c:ptCount val="'+ obj.labels.length +'"/>';
					obj.values.forEach(function(value,idx){ strXml += '<c:pt idx="'+ idx +'"><c:v>'+ value +'</c:v></c:pt>'; });
					strXml += '      </c:numCache>';
					strXml += '    </c:numRef>';
					strXml += '  </c:val>';

					// 4: Close "SERIES"
					strXml += '</c:ser>';
				});
				//
				strXml += '  <c:gapWidth val="150"/>'; // NOTE: The horizontal gap/whitespace [percent] between col/colGrp // TODO: FIXME: add 'barGapWidth' OPTION
				strXml += '  <c:overlap val="'+ (rel.opts.barGrouping.indexOf('stacked') > 0 ? 100 : 0) +'"/>';
				strXml += '  <c:axId val="2094734552"/>';
				strXml += '  <c:axId val="2094734553"/>';
				strXml += '</c:barChart>';

				// B: "Category Axis"
				{
					strXml += '<c:catAx>';
					strXml += '  <c:axId val="2094734552"/>';
					strXml += '  <c:scaling><c:orientation val="'+ (rel.opts.catAxisOrientation || (rel.opts.barDir == 'col' ? 'minMax' : 'minMax')) +'"/></c:scaling>';
					strXml += '  <c:delete val="0"/>';
					strXml += '  <c:axPos val="'+ (rel.opts.barDir == 'col' ? 'b' : 'l') +'"/>';
					strXml += '  <c:numFmt formatCode="General" sourceLinked="0"/>';
					strXml += '  <c:majorTickMark val="out"/>';
					strXml += '  <c:minorTickMark val="none"/>';
					strXml += '  <c:tickLblPos val="'+ (rel.opts.barDir == 'col' ? 'low' : 'nextTo') +'"/>';
					strXml += `<c:spPr>
					          <a:ln w="12700" cap="flat">
					            <a:solidFill><a:srgbClr val="888888"/></a:solidFill>
					            <a:prstDash val="solid"/>
					            <a:round/>
					          </a:ln>
					        </c:spPr>
					        <c:txPr>
					          <a:bodyPr rot="0"/>
					          <a:lstStyle/>
					          <a:p>
					            <a:pPr>`;
					strXml += '<a:defRPr b="0" i="0" strike="noStrike" sz="'+ (rel.opts.catAxisLabelFontSize || '18') +'00" u="none">';
					strXml += '<a:solidFill><a:srgbClr val="'+ (rel.opts.catAxisLabelColor || '000000') +'"/></a:solidFill>';
					strXml += '<a:latin typeface="'+ (rel.opts.catAxisLabelFontFace || 'Arial') +'"/>';
					strXml += `   </a:defRPr>
					            </a:pPr>
					          </a:p>
					        </c:txPr>
					        <c:crossAx val="2094734553"/>
					        <c:crosses val="autoZero"/>
					        <c:auto val="1"/>
					        <c:lblAlgn val="ctr"/>
					        <c:noMultiLvlLbl val="1"/>
					</c:catAx>`;
				}

				// C: "Value Axis"
				{
					strXml += '<c:valAx>';
					strXml += '  <c:axId val="2094734553"/>';
					strXml += '  <c:scaling>';
					strXml += '    <c:orientation val="'+ (rel.opts.valAxisOrientation || (rel.opts.barDir == 'col' ? 'minMax' : 'minMax')) +'"/>';
					if (rel.opts.barMaxVal) strXml += '    <c:max val="'+ rel.opts.barMaxVal +'"/>';
					strXml += '  </c:scaling>';
					strXml += '  <c:delete val="0"/>';
					strXml += '  <c:axPos val="'+ (rel.opts.barDir == 'col' ? 'l' : 'b') +'"/>';
					strXml += '<c:majorGridlines>\
								<c:spPr>\
									<a:ln w="12700" cap="flat">\
										<a:solidFill><a:srgbClr val="888888"/></a:solidFill>\
										<a:prstDash val="solid"/>\
										<a:round/>\
									</a:ln>\
								</c:spPr>\
								</c:majorGridlines>\
								<c:numFmt formatCode="General" sourceLinked="0"/>\
								<c:majorTickMark val="out"/>\
								<c:minorTickMark val="none"/>';
					strXml += '<c:tickLblPos val="'+ (rel.opts.barDir == 'col' ? 'nextTo' : 'low') +'"/>';
					strXml += '<c:spPr>';
					strXml += '  <a:ln w="12700" cap="flat"><a:solidFill><a:srgbClr val="888888"/></a:solidFill><a:prstDash val="solid"/><a:round/></a:ln>';
					strXml += '</c:spPr>';
					strXml += '<c:txPr>';
					strXml += '  <a:bodyPr rot="0"/>';
					strXml += '  <a:lstStyle/>';
					strXml += '  <a:p>';
					strXml += '    <a:pPr>';
					strXml += '      <a:defRPr b="0" i="0" strike="noStrike" sz="'+ (rel.opts.valAxisLabelFontSize || '18') +'00" u="none">';
					strXml += '        <a:solidFill><a:srgbClr val="'+ (rel.opts.valAxisLabelColor || '000000') +'"/></a:solidFill>';
					strXml += '        <a:latin typeface="'+ (rel.opts.valAxisLabelFontFace || 'Arial') +'"/>';
					strXml += '      </a:defRPr>';
					strXml += '    </a:pPr>';
					strXml += '  </a:p>';
					strXml += '</c:txPr>';
					strXml += '<c:crossAx val="2094734552"/>';
					strXml += '<c:crosses val="autoZero"/>';
					strXml += '<c:crossBetween val="between"/>';
					//strXml += '<c:majorUnit val="25"/>'; // NOTE: Not Required.	// FIXME: OPTION - auto-calc if no option. !!!
					//strXml += '<c:minorUnit val="12.5"/>'; // NOTE: Not Required.	// FIXME: OPTION - auto-calc if no option. !!!
					strXml += '</c:valAx>';
				}

				// Done with CHART.BAR
				break;

			case 'pie':
				// Use the same var name so code blocks from barChart are interchangeable
				var obj = rel.data[0];

				/* EX:
					data: [
					 {
					   name: 'Project Status',
					   labels: ['Red', 'Amber', 'Green', 'Unknown'],
					   values: [10, 20, 38, 2]
					 }
					]
				*/

				// 1: Start pieChart
				strXml += '<c:pieChart>';
				strXml += '  <c:varyColors val="0"/>';
				strXml += '<c:ser>';
				strXml += '  <c:idx val="0"/>';
				strXml += '  <c:order val="0"/>';
				strXml += '  <c:tx>';
				strXml += '    <c:strRef>';
				strXml += '      <c:f>Sheet1!$A$2</c:f>';
				strXml += '      <c:strCache>';
				strXml += '        <c:ptCount val="1"/>';
				strXml += '        <c:pt idx="0"><c:v>'+ obj.name +'</c:v></c:pt>';
				strXml += '      </c:strCache>';
				strXml += '    </c:strRef>';
				strXml += '  </c:tx>';
				strXml += '<c:spPr>';
				strXml += '  <a:solidFill><a:schemeClr val="accent1"/></a:solidFill>';
				strXml += '  <a:ln w="9525" cap="flat"><a:solidFill><a:srgbClr val="F9F9F9"/></a:solidFill><a:prstDash val="solid"/><a:round/></a:ln>';
				strXml += '  <a:effectLst>';
				strXml += '    <a:outerShdw sx="100000" sy="100000" kx="0" ky="0" algn="tl" rotWithShape="1" blurRad="38100" dist="23000" dir="5400000">';
				strXml += '      <a:srgbClr val="000000"><a:alpha val="35000"/></a:srgbClr>';
				strXml += '    </a:outerShdw>';
				strXml += '  </a:effectLst>';
				strXml += '</c:spPr>';
				strXml += '<c:explosion val="0"/>';

				// 2: "Data Point" block for every data row
				obj.labels.forEach(function(label,idx){
					strXml += '<c:dPt>';
					strXml += '  <c:idx val="'+ idx +'"/>';
					strXml += '  <c:explosion val="0"/>';
					strXml += '  <c:spPr>';
					strXml += '    <a:solidFill><a:schemeClr val="accent'+ (idx+1) +'"/></a:solidFill>';
					strXml += '    <a:ln w="9525" cap="flat"><a:solidFill><a:srgbClr val="F9F9F9"/></a:solidFill><a:prstDash val="solid"/><a:round/></a:ln>';
					strXml += '    <a:effectLst>';
					strXml += '      <a:outerShdw sx="100000" sy="100000" kx="0" ky="0" algn="tl" rotWithShape="1" blurRad="38100" dist="23000" dir="5400000">';
					strXml += '        <a:srgbClr val="000000"><a:alpha val="35000"/></a:srgbClr>';
					strXml += '      </a:outerShdw>';
					strXml += '    </a:effectLst>';
					strXml += '  </c:spPr>';
					strXml += '</c:dPt>';
				});

				// 3: "Data Label" block for every data Label
				strXml += '<c:dLbls>';
				obj.labels.forEach(function(label,idx){
					strXml += '<c:dLbl>';
					strXml += '  <c:idx val="'+ idx +'"/>';
					strXml += '    <c:numFmt formatCode="0%" sourceLinked="0"/>'; // FIXME: add option for numFmt
					strXml += '    <c:txPr>';
					strXml += '      <a:bodyPr/><a:lstStyle/>';
					strXml += '      <a:p><a:pPr>';
					strXml += '        <a:defRPr b="0" i="0" strike="noStrike" sz="'+ (rel.opts.dataLabelFontSize || '18') +'00" u="none">';
					strXml += '          <a:solidFill><a:srgbClr val="'+ (rel.opts.dataLabelColor || '000000') +'"/></a:solidFill>';
					strXml += '          <a:latin typeface="'+ (rel.opts.dataLabelFontFace || 'Arial') +'"/>';
					strXml += '        </a:defRPr>';
					strXml += '      </a:pPr></a:p>';
					strXml += '    </c:txPr>';
					strXml += '    <c:dLblPos val="'+ ( rel.opts.dataLabelPosition || 'inEnd' ) +'"/>';
					strXml += '    <c:showLegendKey   val="0"/>';
					strXml += '    <c:showVal         val="'+ (rel.opts.showValue ? "1" : "0") +'"/>';
					strXml += '    <c:showCatName     val="'+ (rel.opts.showLabel ? "1" : "0") +'"/>';
					strXml += '    <c:showSerName     val="0"/>';
					strXml += '    <c:showPercent     val="'+ (rel.opts.showPercent ? "1" : "0") +'"/>';
					strXml += '    <c:showBubbleSize  val="0"/>';
					strXml += '  </c:dLbl>';
				});

				strXml += `<c:numFmt formatCode="0%" sourceLinked="0"/>
		            <c:txPr>
		              <a:bodyPr/>
		              <a:lstStyle/>
		              <a:p>
		                <a:pPr>
		                  <a:defRPr b="0" i="0" strike="noStrike" sz="1800" u="none">
		                    <a:solidFill>
		                      <a:srgbClr val="000000"/>
		                    </a:solidFill>
		                    <a:latin typeface="Arial"/>
		                  </a:defRPr>
		                </a:pPr>
		              </a:p>
		            </c:txPr>
		            <c:dLblPos val="ctr"/>
		            <c:showLegendKey val="0"/>
		            <c:showVal val="0"/>
		            <c:showCatName val="1"/>
		            <c:showSerName val="0"/>
		            <c:showPercent val="1"/>
		            <c:showBubbleSize val="0"/>
		            <c:showLeaderLines val="0"/>`;
				strXml += '</c:dLbls>';

				// 2: "Categories"
				strXml += '<c:cat>';
				strXml += '  <c:strRef>';
				strXml += '    <c:f>Sheet1!'+ '$B$1:$'+ LETTERS[obj.labels.length] +'$1' +'</c:f>';
				// TODO: ^^^ handle >26 letters issue
				strXml += '    <c:strCache>';
				strXml += '	     <c:ptCount val="'+ obj.labels.length +'"/>';
				obj.labels.forEach(function(label,idx){
					strXml += '	     <c:pt idx="'+ idx +'">';
					strXml += '	       <c:v>'+ label +'</c:v>';
					strXml += '	     </c:pt>';
				});
				strXml += '    </c:strCache>';
				strXml += '  </c:strRef>';
				strXml += '</c:cat>';

				// 3: Create vals
				strXml += '  <c:val>';
				strXml += '    <c:numRef>';
				strXml += '      <c:f>Sheet1!'+ '$B$2:$'+ LETTERS[obj.labels.length] +'$'+ 2 +'</c:f>';
				strXml += '      <c:numCache>';
				strXml += '	       <c:ptCount val="'+ obj.labels.length +'"/>';
				obj.values.forEach(function(value,idx){
					strXml += '	       <c:pt idx="'+ idx +'">';
					strXml += '          <c:v>'+ value +'</c:v>';
					strXml += '	       </c:pt>';
				});
				strXml += '      </c:numCache>';
				strXml += '    </c:numRef>';
				strXml += '  </c:val>';

				// 4: Close "SERIES"
				strXml += '  </c:ser>';
				strXml += '  <c:firstSliceAng val="0"/>';
				strXml += '</c:pieChart>';

				// Done with CHART.BAR
				break;
		}

		// B: Chart Properties + Options: Fill, Border, Legend
		{
			strXml += '  <c:spPr>';

			// OPTION: Fill
			strXml += ( rel.opts.fill ? genXmlColorSelection(rel.opts.fill) : '<a:noFill/>' );

			// OPTION: Border
			if ( rel.opts.border && typeof rel.opts.border === 'object' ) {
				strXml += '<a:ln w="'+ ( (rel.opts.border.pt || 1) * ONEPT )+ '"'+' cap="flat">';
				strXml += genXmlColorSelection( rel.opts.border.color || '000000' );
				strXml += '</a:ln>';
			}
			else {
				strXml += '  <a:ln><a:noFill/></a:ln>';
			}

			// Close shapeProp/plotArea before Legend
			strXml += '    <a:effectLst/>';
			strXml += '  </c:spPr>';
			strXml += '</c:plotArea>';

			// OPTION: Legend
			if ( rel.opts.showLegend ) {
				// TODO: Check PPT-2013(PC ver) - this param seems to have no effect!
				strXml += '<c:legend>\
			      <c:legendPos val="'+ rel.opts.legendPos +'"/>\
			      <c:layout>\
			        <c:manualLayout>\
			          <c:xMode val="edge"/>\
			          <c:yMode val="edge"/>\
			          <c:x val="0.05"/>\
			          <c:y val="0.00"/>\
			          <c:w val="0.95"/>\
			          <c:h val="0.12"/>\
			        </c:manualLayout>\
			      </c:layout>\
			      <c:overlay val="1"/>\
			      <c:spPr>\
			        <a:noFill/>\
			        <a:ln w="12700" cap="flat">\
			          <a:noFill/>\
			          <a:miter lim="400000"/>\
			        </a:ln>\
			        <a:effectLst/>\
			      </c:spPr>\
			      <c:txPr>\
			        <a:bodyPr rot="0"/>\
			        <a:lstStyle/>\
			        <a:p>\
			          <a:pPr>\
			            <a:defRPr b="0" i="0" strike="noStrike" sz="1800" u="none">\
			              <a:solidFill><a:srgbClr val="000000"/></a:solidFill>\
			              <a:latin typeface="Arial"/>\
			            </a:defRPr>\
			          </a:pPr>\
			        </a:p>\
			      </c:txPr>\
			    </c:legend>';
			}
		}

		strXml += '  <c:plotVisOnly val="1"/>';
		strXml += '  <c:dispBlanksAs val="gap"/>';
		//strXml += '  <c:showDLblsOverMax val="1"/>';
		strXml += '</c:chart>';

		// C: CHARTPSACE SHAPE PROPS
		strXml += '<c:spPr>';
		strXml += '  <a:noFill/>';
		strXml += '  <a:ln w="12700" cap="flat"><a:noFill/><a:miter lim="400000"/></a:ln>';
		strXml += '  <a:effectLst/>';
		strXml += '</c:spPr>';

		// D: DATA (Add relID)
		strXml += '<c:externalData r:id="rId'+ (rel.rId-1) +'"><c:autoUpdate val="0"/></c:externalData>';

		// LAST: chartSpace end
		strXml += '</c:chartSpace>\n';

		return strXml;
	}

	/**
	* DESC: Generate the XML for text and its options (bold, bullet, etc) including text runs (word-level formatting)
	* EX:
		<p:txBody>
			<a:bodyPr wrap="none" lIns="50800" tIns="50800" rIns="50800" bIns="50800" anchor="ctr">
			</a:bodyPr>
			<a:lstStyle/>
			<a:p>
			  <a:pPr marL="228600" indent="-228600"><a:buSzPct val="100000"/><a:buChar char="&#x2022;"/></a:pPr>
			  <a:r>
				<a:t>bullet 1 </a:t>
			  </a:r>
			  <a:r>
				<a:rPr>
				  <a:solidFill><a:srgbClr val="7B2CD6"/></a:solidFill>
				</a:rPr>
				<a:t>colored text</a:t>
			  </a:r>
			</a:p>
		  </p:txBody>
	* NOTES:
	* - PPT text lines [lines followed by line-breaks] are createing using <p>-aragraph's
	* - Bullets are a paragprah-level formatting device
	*
	* @param slideObj (object) - slideObj -OR- table `cell` object
	* @returns XML string containing the param object's text and formatting
	*/
	function genXmlTextBody(slideObj) {
		// FIRST: Shapes without text, etc. may be sent here during buidl, but have no text to render so return empty string
		if ( !slideObj.text ) return '';

		// Create options if needed
		if ( !slideObj.options ) slideObj.options = {};

		// Vars
		var arrTextObjects = [];
		var tagStart = ( slideObj.options.isTableCell ? '<a:txBody>'  : '<p:txBody>' );
		var tagClose = ( slideObj.options.isTableCell ? '</a:txBody>' : '</p:txBody>' );
		var strSlideXml = tagStart;
		var strXmlBullet = '';
		var paragraphPropXml = '<a:pPr ';

		// STEP 1: Modify slideObj to be consistent array of `{ text:'', options:{} }`
		/* CASES:
			addText( 'string' )
			addText( 'line1\n line2' )
			addText( ['barry','allen'] )
			addText( [{text'word1'}, {text:'word2'}] )
			addText( [{text'line1\n line2'}, {text:'end word'}] )
		*/
		// A: Handle string/number
		if ( typeof slideObj.text === 'string' || typeof slideObj.text === 'number' ) {
			slideObj.text = [ {text:slideObj.text.toString(), options:(slideObj.options || {})} ];
		}

		// Grab options, format line-breaks, etc.
		if ( Array.isArray(slideObj.text) ) {
			slideObj.text.forEach(function(obj,idx){
				// A: Set options
				obj.options = obj.options || slideObj.options || {};
				if ( idx == 0 && !obj.options.bullet && slideObj.options.bullet ) obj.options.bullet = slideObj.options.bullet;

				// B: Cast to text-object and fix line-breaks (if needed)
				if ( typeof obj.text === 'string' || typeof obj.text === 'number' ) {
					obj.text = obj.text.toString().replace(/\r*\n/g, CRLF);
					// Plain strings like "hello \n world" need to have lineBreaks set to break as intended
					if ( obj.text.indexOf(CRLF) > -1 ) obj.options.breakLine = true;
				}

				// C: If text string has line-breaks, then create a separate text-object for each (much easier than dealing with split inside a loop below)
				if ( obj.text.split(CRLF).length > 0 ) {
					obj.text.toString().split(CRLF).forEach(function(line,idx){
						// Add line-breaks if not bullets/aligned (we add CRLF for those below in STEP 2)
						line += ( obj.options.breakLine && !obj.options.bullet && !obj.options.align ? CRLF : '' );
						arrTextObjects.push( {text:line, options:obj.options} );
					});
				}
				else {
					// NOTE: The replace used here is for non-textObjects (plain strings) eg:'hello\nworld'
					arrTextObjects.push( obj );
				}
			});
		}

		// STEP 2: Loop over each text object and create paragraph props, text run, etc.
		arrTextObjects.forEach(function(textObj,idx){
			// Clear/Increment loop vars
			paragraphPropXml = '<a:pPr ';
			strXmlBullet = '';
			textObj.options.lineIdx = idx;

			// A: Build paragraphProperties
			{
				// OPTION: align
				if ( textObj.options.align ) {
					switch ( textObj.options.align ) {
						case 'r':
						case 'right':
							paragraphPropXml += 'algn="r"';
							break;
						case 'c':
						case 'ctr':
						case 'center':
							paragraphPropXml += 'algn="ctr"';
							break;
						case 'justify':
							paragraphPropXml += 'algn="just"';
							break;
					}
				}

				// OPTION: indent
				if ( textObj.options.indentLevel > 0 ) paragraphPropXml += ' lvl="' + textObj.options.indentLevel + '"';
				paraPropXmlCore = paragraphPropXml;

				// OPTION: bullet
				// NOTE: OOXML uses the unicode character set for Bullets
				// EX: Unicode Character 'BULLET' (U+2022) ==> '<a:buChar char="&#x2022;"/>'
				if ( typeof textObj.options.bullet === 'object' ) {
					if ( textObj.options.bullet.type ) {
						if ( textObj.options.bullet.type.toString().toLowerCase() == "number" ) {
							paragraphPropXml += ' marL="342900" indent="-342900"';
							strXmlBullet = '<a:buSzPct val="100000"/><a:buFont typeface="+mj-lt"/><a:buAutoNum type="arabicPeriod"/>';
						}
					}
					else if ( textObj.options.bullet.code ) {
						var bulletCode = '&#x'+ textObj.options.bullet.code +';';

						// Check value for hex-ness (s/b 4 char hex)
						if ( /^[0-9A-Fa-f]{4}$/.test(textObj.options.bullet.code) == false ) {
							console.warn('Warning: `bullet.code should be a 4-digit hex code (ex: 22AB)`!');
							bulletCode = BULLET_TYPES['DEFAULT'];
						}

						paragraphPropXml += ' marL="342900" indent="-342900"';
						strXmlBullet = '<a:buSzPct val="100000"/><a:buChar char="'+ bulletCode +'"/>';
					}
				}
				// DEPRECATED: old bool value (FIXME:Drop in 2.0)
				else if ( textObj.options.bullet == true ) {
					paragraphPropXml += ' marL="228600" indent="-228600"';
					strXmlBullet = '<a:buSzPct val="100000"/><a:buChar char="'+ BULLET_TYPES['DEFAULT'] +'"/>';
				}

				// Close Paragraph-Properties --------------------
				paragraphPropXml += '>'+ strXmlBullet +'</a:pPr>';
			}

			// B: Start paragraph if this is the first text obj, or if current textObj is about to be bulleted or aligned
			if ( idx == 0 ) {
				// ISSUE#69: Adding bodyProps more than once inside <p:txBody> causes "corrupt presentation" errors in PPT 2007, PPT 2010.
				strSlideXml += genXmlBodyProperties(textObj.options) + '<a:lstStyle/>';
				strSlideXml += '<a:p>' + paragraphPropXml;
			}
			else if ( idx > 0 && (typeof textObj.options.bullet !== 'undefined' || typeof textObj.options.align !== 'undefined') ) {
				strSlideXml += '</a:p><a:p>' + paragraphPropXml;
			}

			// C: Inherit any main options (color, font_size, etc.)
			// We only pass the text.options to genXmlTextRun (not the Slide.options),
			// so the run building function cant just fallback to Slide.color, therefore, we need to do that here before passing options below.
			$.each(slideObj.options, function(key,val){
				// NOTE: This loop will pick up unecessary keys (`x`, etc.), but it doesnt hurt anything
				if ( key != 'bullet' && !textObj.options[key] ) textObj.options[key] = val;
			});

			// D: Add formatted textrun
			strSlideXml += genXmlTextRun(textObj.options, textObj.text);
		});

		// STEP 3: Close paragraphProperties and the current open paragraph
		strSlideXml += '</a:p>';

		// STEP 4: Close the textBody
		strSlideXml += tagClose;

		// LAST: Return XML
		return strSlideXml;
	}

	/**
	<a:r>
	  <a:rPr lang="en-US" sz="2800" dirty="0" smtClean="0">
		<a:solidFill>
		  <a:srgbClr val="00FF00">
		  </a:srgbClr>
		</a:solidFill>
		<a:latin typeface="Courier New" pitchFamily="34" charset="0"/>
		<a:cs typeface="Courier New" pitchFamily="34" charset="0"/>
	  </a:rPr>
	  <a:t>Misc font/color, size = 28</a:t>
	</a:r>
	*/
	function genXmlTextRun(opts, text_string) {
		var xmlTextRun = '';
		var paraProp = '';
		var parsedText;

		// BEGIN runProperties
		var startInfo = '<a:rPr lang="en-US" ';
		startInfo += ( opts.bold      ? ' b="1"' : '' );
		startInfo += ( opts.font_size ? ' sz="'+opts.font_size+'00"' : '' );
		startInfo += ( opts.italic    ? ' i="1"' : '' );
		startInfo += ( opts.underline || opts.hyperlink ? ' u="sng"' : '' );
		// not doc in API yet: startInfo += ( opts.char_spacing ? ' spc="' + (text_info.char_spacing * 100) + '" kern="0"' : '' ); // IMPORTANT: Also disable kerning; otherwise text won't actually expand
		startInfo += ' dirty="0" smtClean="0">';
		// Color and Font are children of <a:rPr>, so add them now before closing the runProperties tag
		if ( opts.color || opts.font_face ) {
			if ( opts.color     ) startInfo += genXmlColorSelection( opts.color );
			if ( opts.font_face ) startInfo += '<a:latin typeface="' + opts.font_face + '" pitchFamily="34" charset="0"/><a:cs typeface="' + opts.font_face + '" pitchFamily="34" charset="0"/>';
		}

		// Hyperlink support
		if ( opts.hyperlink ) {
			if ( typeof opts.hyperlink !== 'object' ) console.log("ERROR: text `hyperlink` option should be an object. Ex: `hyperlink:{url:'https://github.com'}` ");
			else if ( !opts.hyperlink.url || typeof opts.hyperlink.url !== 'string' ) console.log("ERROR: 'hyperlink.url is required and/or should be a string'");
			else if ( opts.hyperlink.url ) {
				startInfo += '<a:uFill>'+ genXmlColorSelection('0000FF') +'</a:uFill>';
				startInfo += '<a:hlinkClick r:id="rId'+ opts.hyperlink.rId +'" invalidUrl="" action="" tgtFrame="" tooltip="'+ (opts.hyperlink.tooltip ? opts.hyperlink.tooltip : '') +'" history="1" highlightClick="0" endSnd="0"/>';
				// FIXME: FUTURE-FEATURE: color (link is always blue in Keynote and PPT online, so usual text run above isnt honored for links..? 20170410)
			}
		}

		// END runProperties
		startInfo += '</a:rPr>';

		// LINE-BREAKS/MULTI-LINE: Split text into multi-p:
		parsedText = text_string.split(CRLF);
		if ( parsedText.length > 1 ) {
			var outTextData = '';
			for ( var i = 0, total_size_i = parsedText.length; i < total_size_i; i++ ) {
				outTextData += '<a:r>' + startInfo+ '<a:t>' + decodeXmlEntities(parsedText[i]);
				// Stop/Start <p>aragraph as long as there is more lines ahead (otherwise its closed at the end of this function)
				if ( (i + 1) < total_size_i ) outTextData += (opts.breakLine ? CRLF : '') + '</a:t></a:r>';
			}
			xmlTextRun = outTextData;
		}
		else {
			// Handle cases where addText `text` was an array of objects - if a text object doesnt contain a '\n' it still need alignment!
			// The first pPr-align is done in makeXml - use line countr to ensure we only add subsequently as needed
			xmlTextRun = ( (opts.align && opts.lineIdx > 0) ? paraProp : '') + '<a:r>' + startInfo+ '<a:t>' + decodeXmlEntities(text_string);
		}

		// Return paragraph with text run
		return xmlTextRun + '</a:t></a:r>';
	}

	/**
	* DESC: Builds <a:bodyPr></a:bodyPr> tag
	*/
	function genXmlBodyProperties(objOptions) {
		var bodyProperties = '<a:bodyPr';

		if ( objOptions && objOptions.bodyProp ) {
			// A: Enable or disable textwrapping none or square:
			( objOptions.bodyProp.wrap ) ? bodyProperties += ' wrap="' + objOptions.bodyProp.wrap + '" rtlCol="0"' : bodyProperties += ' wrap="square" rtlCol="0"';

			// B: Set anchorPoints bottom, center or top:
			if ( objOptions.bodyProp.anchor    ) bodyProperties += ' anchor="' + objOptions.bodyProp.anchor + '"';
			if ( objOptions.bodyProp.anchorCtr ) bodyProperties += ' anchorCtr="' + objOptions.bodyProp.anchorCtr + '"';

			// C: Textbox margins [padding]:
			if ( objOptions.bodyProp.bIns || objOptions.bodyProp.bIns == 0 ) bodyProperties += ' bIns="' + objOptions.bodyProp.bIns + '"';
			if ( objOptions.bodyProp.lIns || objOptions.bodyProp.lIns == 0 ) bodyProperties += ' lIns="' + objOptions.bodyProp.lIns + '"';
			if ( objOptions.bodyProp.rIns || objOptions.bodyProp.rIns == 0 ) bodyProperties += ' rIns="' + objOptions.bodyProp.rIns + '"';
			if ( objOptions.bodyProp.tIns || objOptions.bodyProp.tIns == 0 ) bodyProperties += ' tIns="' + objOptions.bodyProp.tIns + '"';

			// D: Close <a:bodyPr element
			bodyProperties += '>';

			// E: NEW: Add auto-fit type tags
			if ( objOptions.shrinkText ) bodyProperties += '<a:normAutofit fontScale="85000" lnSpcReduction="20000" />'; // MS-PPT > Format Shape > Text Options: "Shrink text on overflow"
			else if ( objOptions.bodyProp.autoFit !== false ) bodyProperties += '<a:spAutoFit/>'; // MS-PPT > Format Shape > Text Options: "Resize shape to fit text"

			// LAST: Close bodyProp
			bodyProperties += '</a:bodyPr>';
		}
		else {
			// DEFAULT:
			bodyProperties += ' wrap="square" rtlCol="0"></a:bodyPr>';
		}

		return ( objOptions.isTableCell ? '<a:bodyPr/>' : bodyProperties );
	}

	function genXmlColorSelection(color_info, back_info) {
		var colorVal;
		var fillType = 'solid';
		var internalElements = '';
		var outText = '';

		if ( back_info && typeof back_info === 'string' ) {
			outText += '<p:bg><p:bgPr>';
			outText += genXmlColorSelection( back_info.replace('#',''), false );
			outText += '<a:effectLst/>';
			outText += '</p:bgPr></p:bg>';
		}

		if ( color_info ) {
			if ( typeof color_info == 'string' ) colorVal = color_info;
			else {
				if ( color_info.type  ) fillType = color_info.type;
				if ( color_info.color ) colorVal = color_info.color;
				if ( color_info.alpha ) internalElements += '<a:alpha val="' + (100 - color_info.alpha) + '000"/>';
			}

			switch ( fillType ) {
				case 'solid':
					outText += '<a:solidFill><a:srgbClr val="' + colorVal + '">' + internalElements + '</a:srgbClr></a:solidFill>';
					break;
			}
		}

		return outText;
	}

	// XML-GEN: First 6 functions create the base /ppt files

	function makeXmlContTypes() {
		var strXml = '<?xml version="1.0" encoding="UTF-8" standalone="yes"?>'+CRLF;
		strXml += '<Types xmlns="http://schemas.openxmlformats.org/package/2006/content-types">';
		strXml += ' <Default Extension="xml" ContentType="application/xml"/>';
		strXml += ' <Default Extension="rels" ContentType="application/vnd.openxmlformats-package.relationships+xml"/>';
		strXml += ' <Default Extension="jpeg" ContentType="image/jpeg"/>';
		strXml += ' <Default Extension="png" ContentType="image/png"/>';
		strXml += ' <Default Extension="gif" ContentType="image/gif"/>';
		strXml += ' <Default Extension="m4v" ContentType="video/mp4"/>'; // hard-coded as extn!=type
		strXml += ' <Default Extension="mp4" ContentType="video/mp4"/>'; // same here, we have to add as it wont be added in loop below
		gObjPptx.slides.forEach(function(slide,idx){
			slide.rels.forEach(function(rel,idy){
				if ( rel.type != 'image' && rel.type != 'online' && rel.type != 'chart' && rel.extn != 'm4v' && strXml.indexOf(rel.type) == -1 )
					strXml += ' <Default Extension="'+ rel.extn +'" ContentType="'+ rel.type +'"/>';
			});
		});
		strXml += ' <Default Extension="vml" ContentType="application/vnd.openxmlformats-officedocument.vmlDrawing"/>';
		strXml += ' <Default Extension="xlsx" ContentType="application/vnd.openxmlformats-officedocument.spreadsheetml.sheet"/>';

		strXml += ' <Override PartName="/docProps/core.xml" ContentType="application/vnd.openxmlformats-package.core-properties+xml"/>';
		strXml += ' <Override PartName="/docProps/app.xml" ContentType="application/vnd.openxmlformats-officedocument.extended-properties+xml"/>';
		strXml += ' <Override PartName="/ppt/presentation.xml" ContentType="application/vnd.openxmlformats-officedocument.presentationml.presentation.main+xml"/>';
		strXml += ' <Override PartName="/ppt/presProps.xml" ContentType="application/vnd.openxmlformats-officedocument.presentationml.presProps+xml"/>';
		strXml += ' <Override PartName="/ppt/tableStyles.xml" ContentType="application/vnd.openxmlformats-officedocument.presentationml.tableStyles+xml"/>';
		strXml += ' <Override PartName="/ppt/theme/theme1.xml" ContentType="application/vnd.openxmlformats-officedocument.theme+xml"/>';
		strXml += ' <Override PartName="/ppt/viewProps.xml" ContentType="application/vnd.openxmlformats-officedocument.presentationml.viewProps+xml"/>';
		gObjPptx.slides.forEach(function(slide,idx){
			strXml += '<Override PartName="/ppt/slideMasters/slideMaster'+ (idx+1) +'.xml" ContentType="application/vnd.openxmlformats-officedocument.presentationml.slideMaster+xml"/>';
			strXml += '<Override PartName="/ppt/slideLayouts/slideLayout'+ (idx+1) +'.xml" ContentType="application/vnd.openxmlformats-officedocument.presentationml.slideLayout+xml"/>';
			strXml += '<Override PartName="/ppt/slides/slide'            + (idx+1) +'.xml" ContentType="application/vnd.openxmlformats-officedocument.presentationml.slide+xml"/>';
		});

		// Add charts (if any)
		var intCharts = 0;
		gObjPptx.slides.forEach(function(slide,idx){
			slide.rels.forEach(function(rel,idy){
				if ( rel.type == 'chart' ) {
					intCharts++;
					strXml += ' <Override PartName="/ppt/charts/chart'+ intCharts +'.xml" ContentType="application/vnd.openxmlformats-officedocument.drawingml.chart+xml"/>';
				}
			});
		});

		strXml += '</Types>';

		return strXml;
	}

	function makeXmlRootRels() {
		var strXml = '<?xml version="1.0" encoding="UTF-8" standalone="yes"?>'+CRLF
					+ '<Relationships xmlns="http://schemas.openxmlformats.org/package/2006/relationships">'
					+ '  <Relationship Id="rId1" Type="http://schemas.openxmlformats.org/officeDocument/2006/relationships/extended-properties" Target="docProps/app.xml"/>'
					+ '  <Relationship Id="rId2" Type="http://schemas.openxmlformats.org/package/2006/relationships/metadata/core-properties" Target="docProps/core.xml"/>'
					+ '  <Relationship Id="rId3" Type="http://schemas.openxmlformats.org/officeDocument/2006/relationships/officeDocument" Target="ppt/presentation.xml"/>'
					+ '</Relationships>';
		return strXml;
	}

	function makeXmlApp() {
		var strXml = '<?xml version="1.0" encoding="UTF-8" standalone="yes"?>'+CRLF;
		strXml += '<Properties xmlns="http://schemas.openxmlformats.org/officeDocument/2006/extended-properties" xmlns:vt="http://schemas.openxmlformats.org/officeDocument/2006/docPropsVTypes">';
		strXml += '<TotalTime>0</TotalTime>';
		strXml += '<Words>0</Words>';
		strXml += '<Application>Microsoft Office PowerPoint</Application>';
		strXml += '<PresentationFormat>On-screen Show</PresentationFormat>';
		strXml += '<Paragraphs>0</Paragraphs>';
		strXml += '<Slides>'+ gObjPptx.slides.length +'</Slides>';
		strXml += '<Notes>0</Notes>';
		strXml += '<HiddenSlides>0</HiddenSlides>';
		strXml += '<MMClips>0</MMClips>';
		strXml += '<ScaleCrop>false</ScaleCrop>';
		strXml += '<HeadingPairs>';
		strXml += '  <vt:vector size="4" baseType="variant">';
		strXml += '    <vt:variant><vt:lpstr>Theme</vt:lpstr></vt:variant>';
		strXml += '    <vt:variant><vt:i4>1</vt:i4></vt:variant>';
		strXml += '    <vt:variant><vt:lpstr>Slide Titles</vt:lpstr></vt:variant>';
		strXml += '    <vt:variant><vt:i4>'+ gObjPptx.slides.length +'</vt:i4></vt:variant>';
		strXml += '  </vt:vector>';
		strXml += '</HeadingPairs>';
		strXml += '<TitlesOfParts>';
		strXml += '<vt:vector size="'+ (gObjPptx.slides.length+1) +'" baseType="lpstr">';
		strXml += '<vt:lpstr>Office Theme</vt:lpstr>';
		$.each(gObjPptx.slides, function(idx,slideObj){ strXml += '<vt:lpstr>Slide '+ (idx+1) +'</vt:lpstr>'; });
		strXml += '</vt:vector>';
		strXml += '</TitlesOfParts>';
		strXml += '<Company>'+gObjPptx.company+'</Company>';
		strXml += '<LinksUpToDate>false</LinksUpToDate>';
		strXml += '<SharedDoc>false</SharedDoc>';
		strXml += '<HyperlinksChanged>false</HyperlinksChanged>';
		strXml += '<AppVersion>15.0000</AppVersion>';
		strXml += '</Properties>';

		return strXml;
	}

	function makeXmlCore() {
		var strXml = '<?xml version="1.0" encoding="UTF-8" standalone="yes"?>'+CRLF;
		strXml += '<cp:coreProperties xmlns:cp="http://schemas.openxmlformats.org/package/2006/metadata/core-properties" xmlns:dc="http://purl.org/dc/elements/1.1/" xmlns:dcterms="http://purl.org/dc/terms/" xmlns:dcmitype="http://purl.org/dc/dcmitype/" xmlns:xsi="http://www.w3.org/2001/XMLSchema-instance">';
		strXml += '<dc:title>'+ decodeXmlEntities(gObjPptx.title) +'</dc:title>';
		strXml += '<dc:subject>'+ decodeXmlEntities(gObjPptx.subject) +'</dc:subject>';
		strXml += '<dc:creator>'+ decodeXmlEntities(gObjPptx.author) +'</dc:creator>';
		strXml += '<cp:lastModifiedBy>'+ decodeXmlEntities(gObjPptx.author) +'</cp:lastModifiedBy>';
		strXml += '<cp:revision>'+ gObjPptx.revision +'</cp:revision>';
		strXml += '<dcterms:created xsi:type="dcterms:W3CDTF">'+ new Date().toISOString() +'</dcterms:created>';
		strXml += '<dcterms:modified xsi:type="dcterms:W3CDTF">'+ new Date().toISOString() +'</dcterms:modified>';
		strXml += '</cp:coreProperties>';
		return strXml;
	}

	function makeXmlPresentationRels() {
		var intRelNum = 0;
		var strXml = '<?xml version="1.0" encoding="UTF-8" standalone="yes"?>'+CRLF;
		strXml += '<Relationships xmlns="http://schemas.openxmlformats.org/package/2006/relationships">';
		strXml += '  <Relationship Id="rId1" Target="slideMasters/slideMaster1.xml" Type="http://schemas.openxmlformats.org/officeDocument/2006/relationships/slideMaster"/>';
		intRelNum++;
		for ( var idx=1; idx<=gObjPptx.slides.length; idx++ ) {
			intRelNum++;
			strXml += '  <Relationship Id="rId'+ intRelNum +'" Target="slides/slide'+ idx +'.xml" Type="http://schemas.openxmlformats.org/officeDocument/2006/relationships/slide"/>';
		}
		intRelNum++;
		strXml += '  <Relationship Id="rId'+  intRelNum    +'" Type="http://schemas.openxmlformats.org/officeDocument/2006/relationships/presProps" Target="presProps.xml"/>'
				+ '  <Relationship Id="rId'+ (intRelNum+1) +'" Type="http://schemas.openxmlformats.org/officeDocument/2006/relationships/viewProps" Target="viewProps.xml"/>'
				+ '  <Relationship Id="rId'+ (intRelNum+2) +'" Type="http://schemas.openxmlformats.org/officeDocument/2006/relationships/theme" Target="theme/theme1.xml"/>'
				+ '  <Relationship Id="rId'+ (intRelNum+3) +'" Type="http://schemas.openxmlformats.org/officeDocument/2006/relationships/tableStyles" Target="tableStyles.xml"/>'
				+ '</Relationships>';

		return strXml;
	}

	function makeXmlSlideLayout() {
		var strXml = '<?xml version="1.0" encoding="UTF-8" standalone="yes"?>'+CRLF;
		strXml += '<p:sldLayout xmlns:a="http://schemas.openxmlformats.org/drawingml/2006/main" xmlns:r="http://schemas.openxmlformats.org/officeDocument/2006/relationships" xmlns:p="http://schemas.openxmlformats.org/presentationml/2006/main" type="title" preserve="1">'+CRLF
				+ '<p:cSld name="Title Slide">'
				+ '<p:spTree><p:nvGrpSpPr><p:cNvPr id="1" name=""/><p:cNvGrpSpPr/><p:nvPr/></p:nvGrpSpPr><p:grpSpPr><a:xfrm><a:off x="0" y="0"/><a:ext cx="0" cy="0"/><a:chOff x="0" y="0"/><a:chExt cx="0" cy="0"/></a:xfrm></p:grpSpPr>'
				+ '<p:sp><p:nvSpPr><p:cNvPr id="2" name="Title 1"/><p:cNvSpPr><a:spLocks noGrp="1"/></p:cNvSpPr><p:nvPr><p:ph type="ctrTitle"/></p:nvPr></p:nvSpPr><p:spPr><a:xfrm><a:off x="685800" y="2130425"/><a:ext cx="7772400" cy="1470025"/></a:xfrm></p:spPr><p:txBody><a:bodyPr/><a:lstStyle/><a:p><a:r><a:rPr lang="en-US" smtClean="0"/><a:t>Click to edit Master title style</a:t></a:r><a:endParaRPr lang="en-US"/></a:p></p:txBody></p:sp>'
				+ '<p:sp><p:nvSpPr><p:cNvPr id="3" name="Subtitle 2"/><p:cNvSpPr><a:spLocks noGrp="1"/></p:cNvSpPr><p:nvPr><p:ph type="subTitle" idx="1"/></p:nvPr></p:nvSpPr><p:spPr><a:xfrm><a:off x="1371600" y="3886200"/><a:ext cx="6400800" cy="1752600"/></a:xfrm></p:spPr><p:txBody><a:bodyPr/><a:lstStyle>'
				+ '  <a:lvl1pPr marL="0"       indent="0" algn="ctr"><a:buNone/><a:defRPr><a:solidFill><a:schemeClr val="tx1"><a:tint val="75000"/></a:schemeClr></a:solidFill></a:defRPr></a:lvl1pPr>'
				+ '  <a:lvl2pPr marL="457200"  indent="0" algn="ctr"><a:buNone/><a:defRPr><a:solidFill><a:schemeClr val="tx1"><a:tint val="75000"/></a:schemeClr></a:solidFill></a:defRPr></a:lvl2pPr>'
				+ '  <a:lvl3pPr marL="914400"  indent="0" algn="ctr"><a:buNone/><a:defRPr><a:solidFill><a:schemeClr val="tx1"><a:tint val="75000"/></a:schemeClr></a:solidFill></a:defRPr></a:lvl3pPr>'
				+ '  <a:lvl4pPr marL="1371600" indent="0" algn="ctr"><a:buNone/><a:defRPr><a:solidFill><a:schemeClr val="tx1"><a:tint val="75000"/></a:schemeClr></a:solidFill></a:defRPr></a:lvl4pPr>'
				+ '  <a:lvl5pPr marL="1828800" indent="0" algn="ctr"><a:buNone/><a:defRPr><a:solidFill><a:schemeClr val="tx1"><a:tint val="75000"/></a:schemeClr></a:solidFill></a:defRPr></a:lvl5pPr>'
				+ '  <a:lvl6pPr marL="2286000" indent="0" algn="ctr"><a:buNone/><a:defRPr><a:solidFill><a:schemeClr val="tx1"><a:tint val="75000"/></a:schemeClr></a:solidFill></a:defRPr></a:lvl6pPr>'
				+ '  <a:lvl7pPr marL="2743200" indent="0" algn="ctr"><a:buNone/><a:defRPr><a:solidFill><a:schemeClr val="tx1"><a:tint val="75000"/></a:schemeClr></a:solidFill></a:defRPr></a:lvl7pPr>'
				+ '  <a:lvl8pPr marL="3200400" indent="0" algn="ctr"><a:buNone/><a:defRPr><a:solidFill><a:schemeClr val="tx1"><a:tint val="75000"/></a:schemeClr></a:solidFill></a:defRPr></a:lvl8pPr>'
				+ '  <a:lvl9pPr marL="3657600" indent="0" algn="ctr"><a:buNone/><a:defRPr><a:solidFill><a:schemeClr val="tx1"><a:tint val="75000"/></a:schemeClr></a:solidFill></a:defRPr></a:lvl9pPr></a:lstStyle><a:p><a:r><a:rPr lang="en-US" smtClean="0"/><a:t>Click to edit Master subtitle style</a:t></a:r><a:endParaRPr lang="en-US"/></a:p></p:txBody></p:sp><p:sp><p:nvSpPr>'
				+ '<p:cNvPr id="4" name="Date Placeholder 3"/><p:cNvSpPr><a:spLocks noGrp="1"/></p:cNvSpPr><p:nvPr><p:ph type="dt" sz="half" idx="10"/></p:nvPr></p:nvSpPr><p:spPr/><p:txBody><a:bodyPr/><a:lstStyle/><a:p><a:fld id="{F8166F1F-CE9B-4651-A6AA-CD717754106B}" type="datetimeFigureOut"><a:rPr lang="en-US" smtClean="0"/><a:t>01/01/2016</a:t></a:fld><a:endParaRPr lang="en-US"/></a:p></p:txBody></p:sp><p:sp><p:nvSpPr>'
				+ '<p:cNvPr id="5" name="Footer Placeholder 4"/><p:cNvSpPr><a:spLocks noGrp="1"/></p:cNvSpPr><p:nvPr><p:ph type="ftr" sz="quarter" idx="11"/></p:nvPr></p:nvSpPr><p:spPr/><p:txBody><a:bodyPr/><a:lstStyle/><a:p><a:endParaRPr lang="en-US"/></a:p></p:txBody></p:sp><p:sp><p:nvSpPr>'
				+ '<p:cNvPr id="6" name="Slide Number Placeholder 5"/><p:cNvSpPr><a:spLocks noGrp="1"/></p:cNvSpPr><p:nvPr><p:ph type="sldNum" sz="quarter" idx="12"/></p:nvPr></p:nvSpPr><p:spPr/><p:txBody><a:bodyPr/><a:lstStyle/><a:p><a:fld id="'+SLDNUMFLDID+'" type="slidenum"><a:rPr lang="en-US" smtClean="0"/><a:t></a:t></a:fld><a:endParaRPr lang="en-US"/></a:p></p:txBody></p:sp></p:spTree></p:cSld>'
				+ '<p:clrMapOvr><a:masterClrMapping/></p:clrMapOvr></p:sldLayout>';
		//
		return strXml;
	}

	// XML-GEN: Next 5 functions run 1-N times (once for each Slide)

	/**
	 * Generates the XML slide resource from a Slide object
	 * @param {Object} inSlide - The slide object to transform into XML
	 * @return {string} strSlideXml - Slide OOXML
	*/
	function makeXmlSlide(inSlide) {
		var intTableNum = 1;

		// STEP 1: Start slide XML
		var strSlideXml = '<?xml version="1.0" encoding="UTF-8" standalone="yes"?>'+CRLF;
		strSlideXml += '<p:sld xmlns:a="http://schemas.openxmlformats.org/drawingml/2006/main" xmlns:r="http://schemas.openxmlformats.org/officeDocument/2006/relationships" xmlns:p="http://schemas.openxmlformats.org/presentationml/2006/main">';
		strSlideXml += '<p:cSld name="'+ inSlide.name +'">';

		// STEP 2: Add background color or background image (if any)
		// A: Background color
		if ( inSlide.slide.back ) strSlideXml += genXmlColorSelection(false, inSlide.slide.back);
		// B: Add background image (using Strech) (if any)
		if ( inSlide.slide.bkgdImgRid ) {
			// FIXME: We should be doing this in the slideLayout...
			strSlideXml += '<p:bg>'
						+ '<p:bgPr><a:blipFill dpi="0" rotWithShape="1">'
						+ '<a:blip r:embed="rId'+ inSlide.slide.bkgdImgRid +'"><a:lum/></a:blip>'
						+ '<a:srcRect/><a:stretch><a:fillRect/></a:stretch></a:blipFill>'
						+ '<a:effectLst/></p:bgPr>'
						+ '</p:bg>';
		}

		// STEP 3: Continue slide by starting spTree node
		strSlideXml += '<p:spTree>';
		strSlideXml += '<p:nvGrpSpPr><p:cNvPr id="1" name=""/><p:cNvGrpSpPr/><p:nvPr/></p:nvGrpSpPr>';
		strSlideXml += '<p:grpSpPr><a:xfrm><a:off x="0" y="0"/><a:ext cx="0" cy="0"/>';
		strSlideXml += '<a:chOff x="0" y="0"/><a:chExt cx="0" cy="0"/></a:xfrm></p:grpSpPr>';

		// STEP 4: Add slide numbers if selected
		if ( inSlide.slideNumberObj || inSlide.hasSlideNumber ) {
			var numberX = (EMU * 0.3); // default and/or inSlide.hasSlideNumber value
			var numberY = (0.90 * gObjPptx.pptLayout.height); // default and/or inSlide.hasSlideNumber value

			if ( inSlide.slideNumberObj && inSlide.slideNumberObj.x ) numberX = getSmartParseNumber(inSlide.slideNumberObj.x, 'X');
			if ( inSlide.slideNumberObj && inSlide.slideNumberObj.y ) numberY = getSmartParseNumber(inSlide.slideNumberObj.y, 'Y');

			strSlideXml += '<p:sp>'
				+ '  <p:nvSpPr>'
				+ '  <p:cNvPr id="25" name="Shape 25"/><p:cNvSpPr/><p:nvPr><p:ph type="sldNum" sz="quarter" idx="4294967295"/></p:nvPr></p:nvSpPr>'
				+ '  <p:spPr>'
				+ '    <a:xfrm><a:off x="'+ numberX +'" y="'+ numberY +'"/><a:ext cx="400000" cy="300000"/></a:xfrm>'
				+ '    <a:prstGeom prst="rect"><a:avLst/></a:prstGeom>'
				+ '    <a:extLst>'
				+ '      <a:ext uri="{C572A759-6A51-4108-AA02-DFA0A04FC94B}"><ma14:wrappingTextBoxFlag val="0" xmlns:ma14="http://schemas.microsoft.com/office/mac/drawingml/2011/main"/></a:ext>'
				+ '    </a:extLst>'
				+ '  </p:spPr>';
			// ISSUE #68: "Page number styling"
			strSlideXml += '<p:txBody>';
			strSlideXml += '  <a:bodyPr/>';
			strSlideXml += '  <a:lstStyle><a:lvl1pPr>';
			if ( inSlide.slideNumberObj.fontFace || inSlide.slideNumberObj.fontSize || inSlide.slideNumberObj.color ) {
				strSlideXml += '<a:defRPr sz="'+ (inSlide.slideNumberObj.fontSize || '12') +'00">';
				if ( inSlide.slideNumberObj.color ) strSlideXml += genXmlColorSelection(inSlide.slideNumberObj.color);
				if ( inSlide.slideNumberObj.fontFace ) strSlideXml += '<a:latin typeface="'+ inSlide.slideNumberObj.fontFace +'"/><a:cs typeface="'+ inSlide.slideNumberObj.fontFace +'"/>';
				strSlideXml += '</a:defRPr>';
			}
			strSlideXml += '</a:lvl1pPr></a:lstStyle>';
			strSlideXml += '<a:p><a:pPr/><a:fld id="'+SLDNUMFLDID+'" type="slidenum"/></a:p></p:txBody>'
			strSlideXml += '</p:sp>';
		}

		// STEP 5: Loop over all Slide.data objects and add them to this slide ===============================
		$.each(inSlide.data, function(idx,slideObj){
			var x = 0, y = 0, cx = (EMU*10), cy = 0;
			//var moreStyles = '', moreStylesAttr = '', outStyles = '', styleData = '',
			var locationAttr = '';
			var shapeType = null;

			// A: Set option vars
			if ( slideObj.options ) {
				if ( slideObj.options.w  || slideObj.options.w  == 0 ) slideObj.options.cx = slideObj.options.w;
				if ( slideObj.options.h  || slideObj.options.h  == 0 ) slideObj.options.cy = slideObj.options.h;
				//
				if ( slideObj.options.x  || slideObj.options.x  == 0 )  x = getSmartParseNumber( slideObj.options.x , 'X' );
				if ( slideObj.options.y  || slideObj.options.y  == 0 )  y = getSmartParseNumber( slideObj.options.y , 'Y' );
				if ( slideObj.options.cx || slideObj.options.cx == 0 ) cx = getSmartParseNumber( slideObj.options.cx, 'X' );
				if ( slideObj.options.cy || slideObj.options.cy == 0 ) cy = getSmartParseNumber( slideObj.options.cy, 'Y' );
				//
				if ( slideObj.options.shape  ) shapeType = getShapeInfo( slideObj.options.shape );
				//
				if ( slideObj.options.flipH  ) locationAttr += ' flipH="1"';
				if ( slideObj.options.flipV  ) locationAttr += ' flipV="1"';
				if ( slideObj.options.rotate ) locationAttr += ' rot="' + ( (slideObj.options.rotate > 360 ? (slideObj.options.rotate - 360) : slideObj.options.rotate) * 60000 ) + '"';
			}

			// B: Add TABLE / TEXT / IMAGE / MEDIA to current Slide ----------------------------
			switch ( slideObj.type ) {
				case 'table':
					// FIRST: Ensure we have rows - otherwise, bail!
					if ( !slideObj.arrTabRows || (Array.isArray(slideObj.arrTabRows) && slideObj.arrTabRows.length == 0) ) break;

					// Set table vars
					var objTableGrid = {};
					var arrTabRows = slideObj.arrTabRows;
					var objTabOpts = slideObj.options;
					var intColCnt = 0, intColW = 0;

					// NOTE: Cells may have a colspan, so merely taking the length of the [0] (or any other) row is not
					// ....: sufficient to determine column count. Therefore, check each cell for a colspan and total cols as reqd
					for (var tmp=0; tmp<arrTabRows[0].length; tmp++) {
						intColCnt += ( arrTabRows[0][tmp] && arrTabRows[0][tmp].opts && arrTabRows[0][tmp].opts.colspan ) ? Number(arrTabRows[0][tmp].opts.colspan) : 1;
					}

					// STEP 1: Start Table XML =============================
					// NOTE: Non-numeric cNvPr id values will trigger "presentation needs repair" type warning in MS-PPT-2013
					var strXml = '<p:graphicFrame>'
							+ '  <p:nvGraphicFramePr>'
							+ '    <p:cNvPr id="'+ (intTableNum*inSlide.numb + 1) +'" name="Table '+ (intTableNum*inSlide.numb) +'"/>'
							+ '    <p:cNvGraphicFramePr><a:graphicFrameLocks noGrp="1"/></p:cNvGraphicFramePr>'
							+ '    <p:nvPr><p:extLst><p:ext uri="{D42A27DB-BD31-4B8C-83A1-F6EECF244321}"><p14:modId xmlns:p14="http://schemas.microsoft.com/office/powerpoint/2010/main" val="1579011935"/></p:ext></p:extLst></p:nvPr>'
							+ '  </p:nvGraphicFramePr>'
							+ '  <p:xfrm>'
							+ '    <a:off  x="'+ (x  || EMU) +'"  y="'+ (y  || EMU) +'"/>'
							+ '    <a:ext cx="'+ (cx || EMU) +'" cy="'+ (cy || EMU) +'"/>'
							+ '  </p:xfrm>'
							+ '  <a:graphic>'
							+ '    <a:graphicData uri="http://schemas.openxmlformats.org/drawingml/2006/table">'
							+ '      <a:tbl>'
							+ '        <a:tblPr/>';
							// + '        <a:tblPr bandRow="1"/>';

					// FIXME: Support banded rows, first/last row, etc.
					// NOTE: Banding, etc. only shows when using a table style! (or set alt row color if banding)
					// <a:tblPr firstCol="0" firstRow="0" lastCol="0" lastRow="0" bandCol="0" bandRow="1">

					// STEP 2: Set column widths
					// Evenly distribute cols/rows across size provided when applicable (calc them if only overall dimensions were provided)
					// A: Col widths provided?
					if ( Array.isArray(objTabOpts.colW) ) {
						strXml += '<a:tblGrid>';
						for ( var col=0; col<intColCnt; col++ ) {
							strXml += '  <a:gridCol w="'+ Math.round(inch2Emu(objTabOpts.colW[col]) || (slideObj.options.cx/intColCnt)) +'"/>';
						}
						strXml += '</a:tblGrid>';
					}
					// B: Table Width provided without colW? Then distribute cols
					else {
						intColW = ( objTabOpts.colW ? objTabOpts.colW : EMU );
						if ( slideObj.options.cx && !objTabOpts.colW ) intColW = Math.round( slideObj.options.cx / intColCnt ); // FIX: Issue#12
						strXml += '<a:tblGrid>';
						for ( var col=0; col<intColCnt; col++ ) { strXml += '<a:gridCol w="'+ intColW +'"/>'; }
						strXml += '</a:tblGrid>';
					}

					// STEP 3: Build our row arrays into an actual grid to match the XML we will be building next (ISSUE #36)
					// Note row arrays can arrive "lopsided" as in row1:[1,2,3] row2:[3] when first two cols rowspan!,
					// so a simple loop below in XML building wont suffice to build table right.
					// We have to build an actual grid now
					/*
						EX: (A0:rowspan=3, B1:rowspan=2, C1:colspan=2)

						/------|------|------|------\
						|  A0  |  B0  |  C0  |  D0  |
						|      |  B1  |  C1  |      |
						|      |      |  C2  |  D2  |
						\------|------|------|------/
					*/
 					$.each(arrTabRows, function(rIdx,row){
						// A: Create row if needed (recall one may be created in loop below for rowspans, so dont assume we need to create one each iteration)
						if ( !objTableGrid[rIdx] ) objTableGrid[rIdx] = {};

						// B: Loop over all cells
						$(row).each(function(cIdx,cell){
							// DESIGN: NOTE: Row cell arrays can be "uneven" (diff cell count in each) due to rowspan/colspan
							// Therefore, for each cell we run 0->colCount to determien the correct slot for it to reside
							// as the uneven/mixed nature of the data means we cannot use the cIdx value alone.
							// E.g.: the 2nd element in the row array may actually go into the 5th table grid row cell b/c of colspans!
							for (var idx=0; (cIdx+idx)<intColCnt; idx++) {
								var currColIdx = (cIdx + idx);

								if ( !objTableGrid[rIdx][currColIdx] ) {
									// A: Set this cell
									objTableGrid[rIdx][currColIdx] = cell;

									// B: Handle `colspan` or `rowspan` (a {cell} cant have both! FIXME: FUTURE: ROWSPAN & COLSPAN in same cell)
									if ( cell && cell.opts && cell.opts.colspan && !isNaN(Number(cell.opts.colspan)) ) {
										for (var idy=1; idy<Number(cell.opts.colspan); idy++) {
											objTableGrid[rIdx][currColIdx+idy] = {"hmerge":true, text:"hmerge"};
										}
									}
									else if ( cell && cell.opts && cell.opts.rowspan && !isNaN(Number(cell.opts.rowspan)) ) {
										for (var idz=1; idz<Number(cell.opts.rowspan); idz++) {
											if ( !objTableGrid[rIdx+idz] ) objTableGrid[rIdx+idz] = {};
											objTableGrid[rIdx+idz][currColIdx] = {"vmerge":true, text:"vmerge"};
										}
									}

									// C: Break out of colCnt loop now that slot has been filled
									break;
								}
							}
						});
					});
					/* Only useful for rowspan/colspan testing
					if ( objTabOpts.debug ) {
						console.table(objTableGrid);
						var arrText = [];
						$.each(objTableGrid, function(i,row){ var arrRow = []; $.each(row,function(i,cell){ arrRow.push(cell.text); }); arrText.push(arrRow); });
						console.table( arrText );
					}
					*/

					// STEP 4: Build table rows/cells ============================
					$.each(objTableGrid, function(rIdx,rowObj){
						// A: Table Height provided without rowH? Then distribute rows
						var intRowH = 0; // IMPORTANT: Default must be zero for auto-sizing to work
						if ( Array.isArray(objTabOpts.rowH) && objTabOpts.rowH[rIdx] ) intRowH = inch2Emu(Number(objTabOpts.rowH[rIdx]));
						else if ( objTabOpts.rowH && !isNaN(Number(objTabOpts.rowH)) ) intRowH = inch2Emu(Number(objTabOpts.rowH));
						else if ( slideObj.options.cy || slideObj.options.h ) intRowH = ( slideObj.options.h ? inch2Emu(slideObj.options.h) : slideObj.options.cy) / arrTabRows.length;

						// B: Start row
						strXml += '<a:tr h="'+ intRowH +'">';

						// C: Loop over each CELL
						$.each(rowObj, function(cIdx,cell){
							// FIRST: Create cell if needed (handle [null] and other manner of junk values)
							// IMPORTANT: MS-PPTX PROBLEM: using '' will cause PPT to use its own default font/size! (Arial/18 in US)
							// SOLN: Pass a space instead to cement formatting options (Issue #20)
							if ( typeof cell === 'undefined' || cell == null ) cell = { text:' ', options:{} };

							// 1: "hmerge" cells are just place-holders in the table grid - skip those and go to next cell
							if ( cell.hmerge ) return;

							// 2: OPTIONS: Build/set cell options (blocked for code folding) ===========================
							{
								var cellOpts = cell.options || cell.opts || {};
								if ( typeof cell === 'number' || typeof cell === 'string' ) cell = { text:cell.toString() };
								cellOpts.isTableCell = true; // Used to create textBody XML
								cell.options = cellOpts;

								// B: Do Important/Override Opts
								// Feature: TabOpts Default Values (tabOpts being used when cellOpts dont exist):
								// SEE: http://officeopenxml.com/drwTableCellProperties-alignment.php
								$.each(['align','bold','border','color','fill','font_face','font_size','underline','valign'], function(i,name){
									if ( objTabOpts[name] && !cellOpts[name] ) cellOpts[name] = objTabOpts[name];
								});

								var cellValign  = (cellOpts.valign)     ? ' anchor="'+ cellOpts.valign.replace(/^c$/i,'ctr').replace(/^m$/i,'ctr').replace('center','ctr').replace('middle','ctr').replace('top','t').replace('btm','b').replace('bottom','b') +'"' : '';
								var cellColspan = (cellOpts.colspan)    ? ' gridSpan="'+ cellOpts.colspan +'"' : '';
								var cellRowspan = (cellOpts.rowspan)    ? ' rowSpan="'+ cellOpts.rowspan +'"' : '';
								var cellFill    = ((cell.optImp && cell.optImp.fill)  || cellOpts.fill ) ? ' <a:solidFill><a:srgbClr val="'+ ((cell.optImp && cell.optImp.fill) || cellOpts.fill.replace('#','')) +'"/></a:solidFill>' : '';
								var cellMargin  = (cellOpts.margin || [0,0,0,0]);
								cellMargin = ' marL="'+ cellMargin[3]*ONEPT +'" marR="'+ cellMargin[1]*ONEPT +'" marT="'+ cellMargin[0]*ONEPT +'" marB="'+ cellMargin[2]*ONEPT +'"';
							}

							// FIXME: Cell NOWRAP property (text wrap: add to a:tcPr (horzOverflow="overflow" or whatev opts exist)

							// 3: ROWSPAN: Add dummy cells for any active rowspan
							if ( cell.vmerge ) {
								strXml += '<a:tc vMerge="1"><a:tcPr/></a:tc>';
								return;
							}

							// 4: Set CELL content and properties ==================================
							strXml += '<a:tc'+ cellColspan + cellRowspan +'>' + genXmlTextBody(cell) + '<a:tcPr'+ cellMargin + cellValign +'>';

							// 5: Borders: Add any borders
							if ( cellOpts.border && typeof cellOpts.border === 'string' ) {
								strXml += '  <a:lnL w="'+ ONEPT +'" cap="flat" cmpd="sng" algn="ctr"><a:solidFill><a:srgbClr val="'+ cellOpts.border +'"/></a:solidFill></a:lnL>';
								strXml += '  <a:lnR w="'+ ONEPT +'" cap="flat" cmpd="sng" algn="ctr"><a:solidFill><a:srgbClr val="'+ cellOpts.border +'"/></a:solidFill></a:lnR>';
								strXml += '  <a:lnT w="'+ ONEPT +'" cap="flat" cmpd="sng" algn="ctr"><a:solidFill><a:srgbClr val="'+ cellOpts.border +'"/></a:solidFill></a:lnT>';
								strXml += '  <a:lnB w="'+ ONEPT +'" cap="flat" cmpd="sng" algn="ctr"><a:solidFill><a:srgbClr val="'+ cellOpts.border +'"/></a:solidFill></a:lnB>';
							}
							else if ( cellOpts.border && Array.isArray(cellOpts.border) ) {
								$.each([ {idx:3,name:'lnL'}, {idx:1,name:'lnR'}, {idx:0,name:'lnT'}, {idx:2,name:'lnB'} ], function(i,obj){
									if ( cellOpts.border[obj.idx] ) {
										var strC = '<a:solidFill><a:srgbClr val="'+ ((cellOpts.border[obj.idx].color) ? cellOpts.border[obj.idx].color : '666666') +'"/></a:solidFill>';
										var intW = (cellOpts.border[obj.idx] && (cellOpts.border[obj.idx].pt || cellOpts.border[obj.idx].pt == 0)) ? (ONEPT * Number(cellOpts.border[obj.idx].pt)) : ONEPT;
										strXml += '<a:'+ obj.name +' w="'+ intW +'" cap="flat" cmpd="sng" algn="ctr">'+ strC +'</a:'+ obj.name +'>';
									}
									else strXml += '<a:'+ obj.name +' w="0"><a:miter lim="400000" /></a:'+ obj.name +'>';
								});
							}
							else if ( cellOpts.border && typeof cellOpts.border === 'object' ) {
								var intW = (cellOpts.border && (cellOpts.border.pt || cellOpts.border.pt == 0) ) ? (ONEPT * Number(cellOpts.border.pt)) : ONEPT;
								var strClr = '<a:solidFill><a:srgbClr val="'+ ((cellOpts.border.color) ? cellOpts.border.color.replace('#','') : '666666') +'"/></a:solidFill>';
								var strAttr = '<a:prstDash val="';
								strAttr += ((cellOpts.border.type && cellOpts.border.type.toLowerCase().indexOf('dash') > -1) ? "sysDash" : "solid" );
								strAttr += '"/><a:round/><a:headEnd type="none" w="med" len="med"/><a:tailEnd type="none" w="med" len="med"/>';
								// *** IMPORTANT! *** LRTB order matters! (Reorder a line below to watch the borders go wonky in MS-PPT-2013!!)
								strXml += '<a:lnL w="'+ intW +'" cap="flat" cmpd="sng" algn="ctr">'+ strClr + strAttr +'</a:lnL>';
								strXml += '<a:lnR w="'+ intW +'" cap="flat" cmpd="sng" algn="ctr">'+ strClr + strAttr +'</a:lnR>';
								strXml += '<a:lnT w="'+ intW +'" cap="flat" cmpd="sng" algn="ctr">'+ strClr + strAttr +'</a:lnT>';
								strXml += '<a:lnB w="'+ intW +'" cap="flat" cmpd="sng" algn="ctr">'+ strClr + strAttr +'</a:lnB>';
								// *** IMPORTANT! *** LRTB order matters!
							}

							// 6: Close cell Properties & Cell
							strXml += cellFill;
							strXml += '  </a:tcPr>';
							strXml += ' </a:tc>';

							// LAST: COLSPAN: Add a 'merged' col for each column being merged (SEE: http://officeopenxml.com/drwTableGrid.php)
							if ( cellOpts.colspan ) {
								for (var tmp=1; tmp<Number(cellOpts.colspan); tmp++) { strXml += '<a:tc hMerge="1"><a:tcPr/></a:tc>'; }
							}
						});

						// D: Complete row
						strXml += '</a:tr>';
					});

					// STEP 5: Complete table
					strXml += '      </a:tbl>';
					strXml += '    </a:graphicData>';
					strXml += '  </a:graphic>';
					strXml += '</p:graphicFrame>';

					// STEP 6: Set table XML
					strSlideXml += strXml;

					// LAST: Increment counter
					intTableNum++;
					break;

				case 'text':
					// Lines can have zero cy, but text should not
					if ( !slideObj.options.line && cy == 0 ) cy = (EMU * 0.3);

					// Margin/Padding/Inset for textboxes
					if ( slideObj.options.margin && Array.isArray(slideObj.options.margin) ) {
						slideObj.options.bodyProp.lIns = (slideObj.options.margin[0] * ONEPT || 0);
						slideObj.options.bodyProp.rIns = (slideObj.options.margin[1] * ONEPT || 0);
						slideObj.options.bodyProp.bIns = (slideObj.options.margin[2] * ONEPT || 0);
						slideObj.options.bodyProp.tIns = (slideObj.options.margin[3] * ONEPT || 0);
					}
					else if ( (slideObj.options.margin || slideObj.options.margin == 0) && Number.isInteger(slideObj.options.margin) ) {
						slideObj.options.bodyProp.lIns = (slideObj.options.margin * ONEPT);
						slideObj.options.bodyProp.rIns = (slideObj.options.margin * ONEPT);
						slideObj.options.bodyProp.bIns = (slideObj.options.margin * ONEPT);
						slideObj.options.bodyProp.tIns = (slideObj.options.margin * ONEPT);
					}

					var effectsList = '';
					if ( shapeType == null ) shapeType = getShapeInfo(null);

					// A: Start SHAPE =======================================================
					strSlideXml += '<p:sp>';

					// B: The addition of the "txBox" attribute is the sole determiner of if an object is a Shape or Textbox
					strSlideXml += '<p:nvSpPr><p:cNvPr id="'+ (idx+2) +'" name="Object '+ (idx+1) +'"/>';
					strSlideXml += '<p:cNvSpPr' + ((slideObj.options && slideObj.options.isTextBox) ? ' txBox="1"/><p:nvPr/>' : '/><p:nvPr/>');
					strSlideXml += '</p:nvSpPr>';
					strSlideXml += '<p:spPr><a:xfrm' + locationAttr + '>';
					strSlideXml += '<a:off x="'  + x  + '" y="'  + y  + '"/>';
					strSlideXml += '<a:ext cx="' + cx + '" cy="' + cy + '"/></a:xfrm>';
					strSlideXml += '<a:prstGeom prst="' + shapeType.name + '"><a:avLst/></a:prstGeom>';

					if ( slideObj.options ) {
						( slideObj.options.fill ) ? strSlideXml += genXmlColorSelection(slideObj.options.fill) : strSlideXml += '<a:noFill/>';

						if ( slideObj.options.line ) {
							var lineAttr = '';
							if ( slideObj.options.line_size ) lineAttr += ' w="' + (slideObj.options.line_size * ONEPT) + '"';
							strSlideXml += '<a:ln' + lineAttr + '>';
							strSlideXml += genXmlColorSelection( slideObj.options.line );
							if ( slideObj.options.line_head ) strSlideXml += '<a:headEnd type="' + slideObj.options.line_head + '"/>';
							if ( slideObj.options.line_tail ) strSlideXml += '<a:tailEnd type="' + slideObj.options.line_tail + '"/>';
							strSlideXml += '</a:ln>';
						}
					}
					else {
						strSlideXml += '<a:noFill/>';
					}

					// EFFECTS > SHADOW: REF: @see http://officeopenxml.com/drwSp-effects.php
					if ( slideObj.options.shadow ) {
						slideObj.options.shadow.type    = ( slideObj.options.shadow.type    || 'outer' );
						slideObj.options.shadow.blur    = ( slideObj.options.shadow.blur    || 8 ) * ONEPT;
						slideObj.options.shadow.offset  = ( slideObj.options.shadow.offset  || 4 ) * ONEPT;
						slideObj.options.shadow.angle   = ( slideObj.options.shadow.angle   || 270 ) * 60000;
						slideObj.options.shadow.color   = ( slideObj.options.shadow.color   || '000000' );
						slideObj.options.shadow.opacity = ( slideObj.options.shadow.opacity || 0.75 ) * 100000;

						strSlideXml += '<a:effectLst>';
						strSlideXml += '<a:'+ slideObj.options.shadow.type +'Shdw sx="100000" sy="100000" kx="0" ky="0" ';
						strSlideXml += ' algn="bl" rotWithShape="0" blurRad="'+ slideObj.options.shadow.blur +'" ';
						strSlideXml += ' dist="'+ slideObj.options.shadow.offset +'" dir="'+ slideObj.options.shadow.angle +'">';
						strSlideXml += '<a:srgbClr val="'+ slideObj.options.shadow.color +'">';
						strSlideXml += '<a:alpha val="'+ slideObj.options.shadow.opacity +'"/></a:srgbClr>'
						strSlideXml += '</a:outerShdw>';
						strSlideXml += '</a:effectLst>';
					}

					/* FIXME: FUTURE: Text wrapping (copied from MS-PPTX export)
					// Commented out b/c i'm not even sure this works - current code produces text that wraps in shapes and textboxes, so...
					if ( slideObj.options.textWrap ) {
						strSlideXml += '<a:extLst>'
									+ '<a:ext uri="{C572A759-6A51-4108-AA02-DFA0A04FC94B}">'
									+ '<ma14:wrappingTextBoxFlag xmlns:ma14="http://schemas.microsoft.com/office/mac/drawingml/2011/main" val="1" />'
									+ '</a:ext>'
									+ '</a:extLst>';
					}
					*/

					// B: Close Shape Properties
					strSlideXml += '</p:spPr>';

					// Add formatted text
					strSlideXml += genXmlTextBody(slideObj);

					// LAST: Close SHAPE =======================================================
					strSlideXml += '</p:sp>';
					break;

				case 'image':
			        strSlideXml += '<p:pic>';
					strSlideXml += '  <p:nvPicPr><p:cNvPr id="'+ (idx + 2) +'" name="Object '+ (idx + 1) +'" descr="'+ slideObj.image +'"/>';
			        strSlideXml += '  <p:cNvPicPr><a:picLocks noChangeAspect="1"/></p:cNvPicPr><p:nvPr/></p:nvPicPr>';
					strSlideXml += '<p:blipFill><a:blip r:embed="rId' + slideObj.imageRid + '" cstate="print"/><a:stretch><a:fillRect/></a:stretch></p:blipFill>';
					strSlideXml += '<p:spPr>'
					strSlideXml += ' <a:xfrm' + locationAttr + '>'
					strSlideXml += '  <a:off  x="' + x  + '"  y="' + y  + '"/>'
					strSlideXml += '  <a:ext cx="' + cx + '" cy="' + cy + '"/>'
					strSlideXml += ' </a:xfrm>'
					strSlideXml += ' <a:prstGeom prst="rect"><a:avLst/></a:prstGeom>'
					strSlideXml += '</p:spPr>';
					strSlideXml += '</p:pic>';
					break;

				case 'media':
					if ( slideObj.mtype == 'online' ) {
						strSlideXml += '<p:pic>';
						strSlideXml += ' <p:nvPicPr>';
						// IMPORTANT: <p:cNvPr id="" value is critical - if not the same number as preiew image rId, PowerPoint throws error!
						strSlideXml += ' <p:cNvPr id="'+ (slideObj.mediaRid+2) +'" name="Picture'+ (idx + 1) +'"/>';
						strSlideXml += ' <p:cNvPicPr/>';
						strSlideXml += ' <p:nvPr>';
						strSlideXml += '  <a:videoFile r:link="rId'+ slideObj.mediaRid +'"/>';
						strSlideXml += ' </p:nvPr>';
						strSlideXml += ' </p:nvPicPr>';
						strSlideXml += ' <p:blipFill><a:blip r:embed="rId'+ (slideObj.mediaRid+2) +'"/><a:stretch><a:fillRect/></a:stretch></p:blipFill>'; // NOTE: Preview image is required!
						strSlideXml += ' <p:spPr>';
						strSlideXml += '  <a:xfrm' + locationAttr + '>';
						strSlideXml += '   <a:off x="'  + x  + '" y="'  + y  + '"/>';
						strSlideXml += '   <a:ext cx="' + cx + '" cy="' + cy + '"/>';
						strSlideXml += '  </a:xfrm>';
						strSlideXml += '  <a:prstGeom prst="rect"><a:avLst/></a:prstGeom>';
						strSlideXml += ' </p:spPr>';
						strSlideXml += '</p:pic>';
					}
					else {
						strSlideXml += '<p:pic>';
						strSlideXml += ' <p:nvPicPr>';
						// IMPORTANT: <p:cNvPr id="" value is critical - if not the same number as preiew image rId, PowerPoint throws error!
						strSlideXml += ' <p:cNvPr id="'+ (slideObj.mediaRid+2) +'" name="'+ slideObj.media.split('/').pop().split('.').shift() +'"><a:hlinkClick r:id="" action="ppaction://media"/></p:cNvPr>';
						strSlideXml += ' <p:cNvPicPr><a:picLocks noChangeAspect="1"/></p:cNvPicPr>';
						strSlideXml += ' <p:nvPr>';
						strSlideXml += '  <a:videoFile r:link="rId'+ slideObj.mediaRid +'"/>';
						strSlideXml += '  <p:extLst>';
						strSlideXml += '   <p:ext uri="{DAA4B4D4-6D71-4841-9C94-3DE7FCFB9230}">';
						strSlideXml += '    <p14:media xmlns:p14="http://schemas.microsoft.com/office/powerpoint/2010/main" r:embed="rId' + (slideObj.mediaRid+1) + '"/>';
						strSlideXml += '   </p:ext>';
						strSlideXml += '  </p:extLst>';
						strSlideXml += ' </p:nvPr>';
						strSlideXml += ' </p:nvPicPr>';
						strSlideXml += ' <p:blipFill><a:blip r:embed="rId'+ (slideObj.mediaRid+2) +'"/><a:stretch><a:fillRect/></a:stretch></p:blipFill>'; // NOTE: Preview image is required!
						strSlideXml += ' <p:spPr>';
						strSlideXml += '  <a:xfrm' + locationAttr + '>';
						strSlideXml += '   <a:off x="'  + x  + '" y="'  + y  + '"/>';
						strSlideXml += '   <a:ext cx="' + cx + '" cy="' + cy + '"/>';
						strSlideXml += '  </a:xfrm>';
						strSlideXml += '  <a:prstGeom prst="rect"><a:avLst/></a:prstGeom>';
						strSlideXml += ' </p:spPr>';
						strSlideXml += '</p:pic>';
					}
					break;

				case 'chart':
					strSlideXml += '<p:graphicFrame>';
					strSlideXml += ' <p:nvGraphicFramePr>';
					strSlideXml += '   <p:cNvPr id="'+ (idx + 2) +'" name="Chart '+ (idx + 1) +'"/>';
					strSlideXml += '   <p:cNvGraphicFramePr/>';
					strSlideXml += '   <p:nvPr/>';
					strSlideXml += ' </p:nvGraphicFramePr>';
					strSlideXml += ' <p:xfrm>'
					strSlideXml += '  <a:off  x="' + x  + '"  y="' + y  + '"/>'
					strSlideXml += '  <a:ext cx="' + cx + '" cy="' + cy + '"/>'
					strSlideXml += ' </p:xfrm>'
					strSlideXml += ' <a:graphic xmlns:a="http://schemas.openxmlformats.org/drawingml/2006/main">';
					strSlideXml += '  <a:graphicData uri="http://schemas.openxmlformats.org/drawingml/2006/chart">';
					strSlideXml += '   <c:chart r:id="rId'+ (slideObj.chartRid) +'" xmlns:c="http://schemas.openxmlformats.org/drawingml/2006/chart"/>';
					strSlideXml += '  </a:graphicData>';
					strSlideXml += ' </a:graphic>';
					strSlideXml += '</p:graphicFrame>';
					break;
			}
		});

		// STEP 6: Close spTree and finalize slide XML
		strSlideXml += '</p:spTree>';
		strSlideXml += '<p:extLst>';
		strSlideXml += ' <p:ext uri="{BB962C8B-B14F-4D97-AF65-F5344CB8AC3E}">';
		strSlideXml += '  <p14:creationId xmlns:p14="http://schemas.microsoft.com/office/powerpoint/2010/main" val="1544976994"/>';
		strSlideXml += ' </p:ext>';
		strSlideXml += '</p:extLst>';
		strSlideXml += '</p:cSld>';
		strSlideXml += '<p:clrMapOvr><a:masterClrMapping/></p:clrMapOvr>';
		strSlideXml += '</p:sld>';

		// LAST: Return
		return strSlideXml;
	}

	function makeXmlSlideLayoutRel(inSlideNum) {
		var strXml = '<?xml version="1.0" encoding="UTF-8" standalone="yes"?>'+CRLF;
			strXml += '<Relationships xmlns="http://schemas.openxmlformats.org/package/2006/relationships">';
			//?strXml += '  <Relationship Id="rId'+ inSlideNum +'" Target="../slideMasters/slideMaster'+ inSlideNum +'.xml" Type="http://schemas.openxmlformats.org/officeDocument/2006/relationships/slideMaster"/>';
			//strXml += '  <Relationship Id="rId1" Target="../slideMasters/slideMaster'+ inSlideNum +'.xml" Type="http://schemas.openxmlformats.org/officeDocument/2006/relationships/slideMaster"/>';
			strXml += '  <Relationship Id="rId1" Target="../slideMasters/slideMaster1.xml" Type="http://schemas.openxmlformats.org/officeDocument/2006/relationships/slideMaster"/>';
			strXml += '</Relationships>';
		//
		return strXml;
	}

	function makeXmlSlideRel(inSlideNum) {
		var strXml = '<?xml version="1.0" encoding="UTF-8" standalone="yes"?>'+CRLF
			+ '<Relationships xmlns="http://schemas.openxmlformats.org/package/2006/relationships">'
			+ ' <Relationship Id="rId1" Target="../slideLayouts/slideLayout'+ inSlideNum +'.xml" Type="http://schemas.openxmlformats.org/officeDocument/2006/relationships/slideLayout"/>';

		// Add any rels for this Slide (image/audio/video/youtube/chart)
		gObjPptx.slides[inSlideNum-1].rels.forEach(function(rel,idx){
			if      ( rel.type.toLowerCase().indexOf('image')  > -1 ) {
				strXml += '<Relationship Id="rId'+ rel.rId +'" Target="'+ rel.Target +'" Type="http://schemas.openxmlformats.org/officeDocument/2006/relationships/image"/>';
			}
			else if ( rel.type.toLowerCase().indexOf('chart')  > -1 ) {
				strXml += '<Relationship Id="rId'+ rel.rId +'" Target="'+ rel.Target +'" Type="http://schemas.openxmlformats.org/officeDocument/2006/relationships/chart"/>';
			}
			else if ( rel.type.toLowerCase().indexOf('audio')  > -1 ) {
				// As media has *TWO* rel entries per item, check for first one, if found add second rel with alt style
				if ( strXml.indexOf(' Target="'+ rel.Target +'"') > -1 )
					strXml += '<Relationship Id="rId'+ rel.rId +'" Target="'+ rel.Target +'" Type="http://schemas.microsoft.com/office/2007/relationships/media"/>';
				else
					strXml += '<Relationship Id="rId'+ rel.rId +'" Target="'+ rel.Target +'" Type="http://schemas.openxmlformats.org/officeDocument/2006/relationships/audio"/>';
			}
			else if ( rel.type.toLowerCase().indexOf('video')  > -1 ) {
				// As media has *TWO* rel entries per item, check for first one, if found add second rel with alt style
				if ( strXml.indexOf(' Target="'+ rel.Target +'"') > -1 )
<<<<<<< HEAD
					strXml += '<Relationship Id="rId'+ rel.rId +'" Target="'+ rel.Target +'" Type="http://schemas.microsoft.com/office/2007/relationships/media"/>';
				else
					strXml += '<Relationship Id="rId'+ rel.rId +'" Target="'+ rel.Target +'" Type="http://schemas.openxmlformats.org/officeDocument/2006/relationships/video"/>';
=======
					strXml += ' <Relationship Id="rId'+ rel.rId +'" Target="'+ rel.Target +'" Type="http://schemas.microsoft.com/office/2007/relationships/media"/>';
				else
					strXml += ' <Relationship Id="rId'+ rel.rId +'" Target="'+ rel.Target +'" Type="http://schemas.openxmlformats.org/officeDocument/2006/relationships/video"/>';
>>>>>>> eaba55cc
			}
			else if ( rel.type.toLowerCase().indexOf('online') > -1 ) {
				// As media has *TWO* rel entries per item, check for first one, if found add second rel with alt style
				if ( strXml.indexOf(' Target="'+ rel.Target +'"') > -1 )
<<<<<<< HEAD
					strXml += '<Relationship Id="rId'+ rel.rId +'" Target="'+ rel.Target +'" Type="http://schemas.microsoft.com/office/2007/relationships/image"/>';
				else
					strXml += '<Relationship Id="rId'+ rel.rId +'" Target="'+ rel.Target +'" TargetMode="External" Type="http://schemas.openxmlformats.org/officeDocument/2006/relationships/video"/>';
=======
					strXml += ' <Relationship Id="rId'+ rel.rId +'" Target="'+ rel.Target +'" Type="http://schemas.microsoft.com/office/2007/relationships/image"/>';
				else
					strXml += ' <Relationship Id="rId'+ rel.rId +'" Target="'+ rel.Target +'" TargetMode="External" Type="http://schemas.openxmlformats.org/officeDocument/2006/relationships/video"/>';
			}
			else if ( rel.type.toLowerCase().indexOf('hyperlink') > -1 ) {
				strXml += ' <Relationship Id="rId'+ rel.rId +'" Target="'+ rel.Target +'" TargetMode="External" Type="http://schemas.openxmlformats.org/officeDocument/2006/relationships/hyperlink"/>';
>>>>>>> eaba55cc
			}
		});

		strXml += '</Relationships>'+CRLF;
		//
		return strXml;
	}

	function makeXmlSlideMaster() {
		var intSlideLayoutId = 2147483649;
		var strXml = '<?xml version="1.0" encoding="UTF-8" standalone="yes"?>'+CRLF
					+ '<p:sldMaster xmlns:a="http://schemas.openxmlformats.org/drawingml/2006/main" xmlns:r="http://schemas.openxmlformats.org/officeDocument/2006/relationships" xmlns:p="http://schemas.openxmlformats.org/presentationml/2006/main">'
					+ '  <p:cSld><p:bg><p:bgRef idx="1001"><a:schemeClr val="bg1"/></p:bgRef></p:bg><p:spTree><p:nvGrpSpPr><p:cNvPr id="1" name=""/><p:cNvGrpSpPr/><p:nvPr/></p:nvGrpSpPr><p:grpSpPr><a:xfrm><a:off x="0" y="0"/><a:ext cx="0" cy="0"/><a:chOff x="0" y="0"/><a:chExt cx="0" cy="0"/></a:xfrm></p:grpSpPr><p:sp><p:nvSpPr>'
					+ '<p:cNvPr id="2" name="Title Placeholder 1"/><p:cNvSpPr><a:spLocks noGrp="1"/></p:cNvSpPr><p:nvPr><p:ph type="title"/></p:nvPr></p:nvSpPr><p:spPr><a:xfrm><a:off x="457200" y="274638"/><a:ext cx="8229600" cy="1143000"/></a:xfrm><a:prstGeom prst="rect"><a:avLst/></a:prstGeom></p:spPr><p:txBody><a:bodyPr vert="horz" lIns="91440" tIns="45720" rIns="91440" bIns="45720" rtlCol="0" anchor="ctr"><a:normAutofit/></a:bodyPr><a:lstStyle/><a:p><a:r><a:rPr lang="en-US" smtClean="0"/><a:t>Click to edit Master title style</a:t></a:r><a:endParaRPr lang="en-US"/></a:p></p:txBody></p:sp><p:sp><p:nvSpPr>'
					+ '<p:cNvPr id="3" name="Text Placeholder 2"/><p:cNvSpPr><a:spLocks noGrp="1"/></p:cNvSpPr><p:nvPr><p:ph type="body" idx="1"/></p:nvPr></p:nvSpPr><p:spPr><a:xfrm><a:off x="457200" y="1600200"/><a:ext cx="8229600" cy="4525963"/></a:xfrm><a:prstGeom prst="rect"><a:avLst/></a:prstGeom></p:spPr><p:txBody><a:bodyPr vert="horz" lIns="91440" tIns="45720" rIns="91440" bIns="45720" rtlCol="0"><a:normAutofit/></a:bodyPr><a:lstStyle/><a:p><a:pPr lvl="0"/><a:r><a:rPr lang="en-US" smtClean="0"/><a:t>Click to edit Master text styles</a:t></a:r></a:p><a:p><a:pPr lvl="1"/><a:r><a:rPr lang="en-US" smtClean="0"/><a:t>Second level</a:t></a:r></a:p><a:p><a:pPr lvl="2"/><a:r><a:rPr lang="en-US" smtClean="0"/><a:t>Third level</a:t></a:r></a:p><a:p><a:pPr lvl="3"/><a:r><a:rPr lang="en-US" smtClean="0"/><a:t>Fourth level</a:t></a:r></a:p><a:p><a:pPr lvl="4"/><a:r><a:rPr lang="en-US" smtClean="0"/><a:t>Fifth level</a:t></a:r><a:endParaRPr lang="en-US"/></a:p></p:txBody></p:sp><p:sp><p:nvSpPr>'
					+ '<p:cNvPr id="4" name="Date Placeholder 3"/><p:cNvSpPr><a:spLocks noGrp="1"/></p:cNvSpPr><p:nvPr><p:ph type="dt" sz="half" idx="2"/></p:nvPr></p:nvSpPr><p:spPr><a:xfrm><a:off x="457200" y="6356350"/><a:ext cx="2133600" cy="365125"/></a:xfrm><a:prstGeom prst="rect"><a:avLst/></a:prstGeom></p:spPr><p:txBody><a:bodyPr vert="horz" lIns="91440" tIns="45720" rIns="91440" bIns="45720" rtlCol="0" anchor="ctr"/><a:lstStyle><a:lvl1pPr algn="l"><a:defRPr sz="1200"><a:solidFill><a:schemeClr val="tx1"><a:tint val="75000"/></a:schemeClr></a:solidFill></a:defRPr></a:lvl1pPr></a:lstStyle><a:p><a:fld id="{F8166F1F-CE9B-4651-A6AA-CD717754106B}" type="datetimeFigureOut"><a:rPr lang="en-US" smtClean="0"/><a:t>12/25/2015</a:t></a:fld><a:endParaRPr lang="en-US"/></a:p></p:txBody></p:sp><p:sp><p:nvSpPr>'
					+ '<p:cNvPr id="5" name="Footer Placeholder 4"/><p:cNvSpPr><a:spLocks noGrp="1"/></p:cNvSpPr><p:nvPr><p:ph type="ftr" sz="quarter" idx="3"/></p:nvPr></p:nvSpPr><p:spPr><a:xfrm><a:off x="3124200" y="6356350"/><a:ext cx="2895600" cy="365125"/></a:xfrm><a:prstGeom prst="rect"><a:avLst/></a:prstGeom></p:spPr><p:txBody><a:bodyPr vert="horz" lIns="91440" tIns="45720" rIns="91440" bIns="45720" rtlCol="0" anchor="ctr"/><a:lstStyle><a:lvl1pPr algn="ctr"><a:defRPr sz="1200"><a:solidFill><a:schemeClr val="tx1"><a:tint val="75000"/></a:schemeClr></a:solidFill></a:defRPr></a:lvl1pPr></a:lstStyle><a:p><a:endParaRPr lang="en-US"/></a:p></p:txBody></p:sp><p:sp><p:nvSpPr>'
					+ '<p:cNvPr id="6" name="Slide Number Placeholder 5"/><p:cNvSpPr><a:spLocks noGrp="1"/></p:cNvSpPr><p:nvPr><p:ph type="sldNum" sz="quarter" idx="4"/></p:nvPr></p:nvSpPr><p:spPr><a:xfrm><a:off x="6553200" y="6356350"/><a:ext cx="2133600" cy="365125"/></a:xfrm><a:prstGeom prst="rect"><a:avLst/></a:prstGeom></p:spPr><p:txBody><a:bodyPr vert="horz" lIns="91440" tIns="45720" rIns="91440" bIns="45720" rtlCol="0" anchor="ctr"/><a:lstStyle><a:lvl1pPr algn="r"><a:defRPr sz="1200"><a:solidFill><a:schemeClr val="tx1"><a:tint val="75000"/></a:schemeClr></a:solidFill></a:defRPr></a:lvl1pPr></a:lstStyle><a:p><a:fld id="'+SLDNUMFLDID+'" type="slidenum"><a:rPr lang="en-US" smtClean="0"/><a:t></a:t></a:fld><a:endParaRPr lang="en-US"/></a:p></p:txBody></p:sp></p:spTree></p:cSld><p:clrMap bg1="lt1" tx1="dk1" bg2="lt2" tx2="dk2" accent1="accent1" accent2="accent2" accent3="accent3" accent4="accent4" accent5="accent5" accent6="accent6" hlink="hlink" folHlink="folHlink"/>'
					+ '<p:sldLayoutIdLst>';
		// Create a sldLayout for each SLIDE
		for ( var idx=1; idx<=gObjPptx.slides.length; idx++ ) {
			strXml += ' <p:sldLayoutId id="'+ intSlideLayoutId +'" r:id="rId'+ idx +'"/>';
			intSlideLayoutId++;
		}
		strXml += '</p:sldLayoutIdLst>'
					+ '<p:txStyles>'
					+ ' <p:titleStyle>'
					+ '  <a:lvl1pPr algn="ctr" defTabSz="914400" rtl="0" eaLnBrk="1" latinLnBrk="0" hangingPunct="1"><a:spcBef><a:spcPct val="0"/></a:spcBef><a:buNone/><a:defRPr sz="4400" kern="1200"><a:solidFill><a:schemeClr val="tx1"/></a:solidFill><a:latin typeface="+mj-lt"/><a:ea typeface="+mj-ea"/><a:cs typeface="+mj-cs"/></a:defRPr></a:lvl1pPr>'
					+ ' </p:titleStyle>'
					+ ' <p:bodyStyle>'
					+ '  <a:lvl1pPr marL="342900" indent="-342900" algn="l" defTabSz="914400" rtl="0" eaLnBrk="1" latinLnBrk="0" hangingPunct="1"><a:spcBef><a:spcPct val="20000"/></a:spcBef><a:buFont typeface="Arial" pitchFamily="34" charset="0"/><a:buChar char="?"/><a:defRPr sz="3200" kern="1200"><a:solidFill><a:schemeClr val="tx1"/></a:solidFill><a:latin typeface="+mn-lt"/><a:ea typeface="+mn-ea"/><a:cs typeface="+mn-cs"/></a:defRPr></a:lvl1pPr>'
					+ '  <a:lvl2pPr marL="742950" indent="-285750" algn="l" defTabSz="914400" rtl="0" eaLnBrk="1" latinLnBrk="0" hangingPunct="1"><a:spcBef><a:spcPct val="20000"/></a:spcBef><a:buFont typeface="Arial" pitchFamily="34" charset="0"/><a:buChar char="?"/><a:defRPr sz="2800" kern="1200"><a:solidFill><a:schemeClr val="tx1"/></a:solidFill><a:latin typeface="+mn-lt"/><a:ea typeface="+mn-ea"/><a:cs typeface="+mn-cs"/></a:defRPr></a:lvl2pPr>'
					+ '  <a:lvl3pPr marL="1143000" indent="-228600" algn="l" defTabSz="914400" rtl="0" eaLnBrk="1" latinLnBrk="0" hangingPunct="1"><a:spcBef><a:spcPct val="20000"/></a:spcBef><a:buFont typeface="Arial" pitchFamily="34" charset="0"/><a:buChar char="?"/><a:defRPr sz="2400" kern="1200"><a:solidFill><a:schemeClr val="tx1"/></a:solidFill><a:latin typeface="+mn-lt"/><a:ea typeface="+mn-ea"/><a:cs typeface="+mn-cs"/></a:defRPr></a:lvl3pPr>'
					+ '  <a:lvl4pPr marL="1600200" indent="-228600" algn="l" defTabSz="914400" rtl="0" eaLnBrk="1" latinLnBrk="0" hangingPunct="1"><a:spcBef><a:spcPct val="20000"/></a:spcBef><a:buFont typeface="Arial" pitchFamily="34" charset="0"/><a:buChar char="?"/><a:defRPr sz="2000" kern="1200"><a:solidFill><a:schemeClr val="tx1"/></a:solidFill><a:latin typeface="+mn-lt"/><a:ea typeface="+mn-ea"/><a:cs typeface="+mn-cs"/></a:defRPr></a:lvl4pPr>'
					+ '  <a:lvl5pPr marL="2057400" indent="-228600" algn="l" defTabSz="914400" rtl="0" eaLnBrk="1" latinLnBrk="0" hangingPunct="1"><a:spcBef><a:spcPct val="20000"/></a:spcBef><a:buFont typeface="Arial" pitchFamily="34" charset="0"/><a:buChar char="?"/><a:defRPr sz="2000" kern="1200"><a:solidFill><a:schemeClr val="tx1"/></a:solidFill><a:latin typeface="+mn-lt"/><a:ea typeface="+mn-ea"/><a:cs typeface="+mn-cs"/></a:defRPr></a:lvl5pPr>'
					+ '  <a:lvl6pPr marL="2514600" indent="-228600" algn="l" defTabSz="914400" rtl="0" eaLnBrk="1" latinLnBrk="0" hangingPunct="1"><a:spcBef><a:spcPct val="20000"/></a:spcBef><a:buFont typeface="Arial" pitchFamily="34" charset="0"/><a:buChar char="?"/><a:defRPr sz="2000" kern="1200"><a:solidFill><a:schemeClr val="tx1"/></a:solidFill><a:latin typeface="+mn-lt"/><a:ea typeface="+mn-ea"/><a:cs typeface="+mn-cs"/></a:defRPr></a:lvl6pPr>'
					+ '  <a:lvl7pPr marL="2971800" indent="-228600" algn="l" defTabSz="914400" rtl="0" eaLnBrk="1" latinLnBrk="0" hangingPunct="1"><a:spcBef><a:spcPct val="20000"/></a:spcBef><a:buFont typeface="Arial" pitchFamily="34" charset="0"/><a:buChar char="?"/><a:defRPr sz="2000" kern="1200"><a:solidFill><a:schemeClr val="tx1"/></a:solidFill><a:latin typeface="+mn-lt"/><a:ea typeface="+mn-ea"/><a:cs typeface="+mn-cs"/></a:defRPr></a:lvl7pPr>'
					+ '  <a:lvl8pPr marL="3429000" indent="-228600" algn="l" defTabSz="914400" rtl="0" eaLnBrk="1" latinLnBrk="0" hangingPunct="1"><a:spcBef><a:spcPct val="20000"/></a:spcBef><a:buFont typeface="Arial" pitchFamily="34" charset="0"/><a:buChar char="?"/><a:defRPr sz="2000" kern="1200"><a:solidFill><a:schemeClr val="tx1"/></a:solidFill><a:latin typeface="+mn-lt"/><a:ea typeface="+mn-ea"/><a:cs typeface="+mn-cs"/></a:defRPr></a:lvl8pPr>'
					+ '  <a:lvl9pPr marL="3886200" indent="-228600" algn="l" defTabSz="914400" rtl="0" eaLnBrk="1" latinLnBrk="0" hangingPunct="1"><a:spcBef><a:spcPct val="20000"/></a:spcBef><a:buFont typeface="Arial" pitchFamily="34" charset="0"/><a:buChar char="?"/><a:defRPr sz="2000" kern="1200"><a:solidFill><a:schemeClr val="tx1"/></a:solidFill><a:latin typeface="+mn-lt"/><a:ea typeface="+mn-ea"/><a:cs typeface="+mn-cs"/></a:defRPr></a:lvl9pPr>'
					+ ' </p:bodyStyle>'
					+ ' <p:otherStyle>'
					+ '  <a:defPPr><a:defRPr lang="en-US"/></a:defPPr>'
					+ '  <a:lvl1pPr marL="0" algn="l" defTabSz="914400" rtl="0" eaLnBrk="1" latinLnBrk="0" hangingPunct="1"><a:defRPr sz="1800" kern="1200"><a:solidFill><a:schemeClr val="tx1"/></a:solidFill><a:latin typeface="+mn-lt"/><a:ea typeface="+mn-ea"/><a:cs typeface="+mn-cs"/></a:defRPr></a:lvl1pPr>'
					+ '  <a:lvl2pPr marL="457200" algn="l" defTabSz="914400" rtl="0" eaLnBrk="1" latinLnBrk="0" hangingPunct="1"><a:defRPr sz="1800" kern="1200"><a:solidFill><a:schemeClr val="tx1"/></a:solidFill><a:latin typeface="+mn-lt"/><a:ea typeface="+mn-ea"/><a:cs typeface="+mn-cs"/></a:defRPr></a:lvl2pPr>'
					+ '  <a:lvl3pPr marL="914400" algn="l" defTabSz="914400" rtl="0" eaLnBrk="1" latinLnBrk="0" hangingPunct="1"><a:defRPr sz="1800" kern="1200"><a:solidFill><a:schemeClr val="tx1"/></a:solidFill><a:latin typeface="+mn-lt"/><a:ea typeface="+mn-ea"/><a:cs typeface="+mn-cs"/></a:defRPr></a:lvl3pPr>'
					+ '  <a:lvl4pPr marL="1371600" algn="l" defTabSz="914400" rtl="0" eaLnBrk="1" latinLnBrk="0" hangingPunct="1"><a:defRPr sz="1800" kern="1200"><a:solidFill><a:schemeClr val="tx1"/></a:solidFill><a:latin typeface="+mn-lt"/><a:ea typeface="+mn-ea"/><a:cs typeface="+mn-cs"/></a:defRPr></a:lvl4pPr>'
					+ '  <a:lvl5pPr marL="1828800" algn="l" defTabSz="914400" rtl="0" eaLnBrk="1" latinLnBrk="0" hangingPunct="1"><a:defRPr sz="1800" kern="1200"><a:solidFill><a:schemeClr val="tx1"/></a:solidFill><a:latin typeface="+mn-lt"/><a:ea typeface="+mn-ea"/><a:cs typeface="+mn-cs"/></a:defRPr></a:lvl5pPr>'
					+ '  <a:lvl6pPr marL="2286000" algn="l" defTabSz="914400" rtl="0" eaLnBrk="1" latinLnBrk="0" hangingPunct="1"><a:defRPr sz="1800" kern="1200"><a:solidFill><a:schemeClr val="tx1"/></a:solidFill><a:latin typeface="+mn-lt"/><a:ea typeface="+mn-ea"/><a:cs typeface="+mn-cs"/></a:defRPr></a:lvl6pPr>'
					+ '  <a:lvl7pPr marL="2743200" algn="l" defTabSz="914400" rtl="0" eaLnBrk="1" latinLnBrk="0" hangingPunct="1"><a:defRPr sz="1800" kern="1200"><a:solidFill><a:schemeClr val="tx1"/></a:solidFill><a:latin typeface="+mn-lt"/><a:ea typeface="+mn-ea"/><a:cs typeface="+mn-cs"/></a:defRPr></a:lvl7pPr>'
					+ '  <a:lvl8pPr marL="3200400" algn="l" defTabSz="914400" rtl="0" eaLnBrk="1" latinLnBrk="0" hangingPunct="1"><a:defRPr sz="1800" kern="1200"><a:solidFill><a:schemeClr val="tx1"/></a:solidFill><a:latin typeface="+mn-lt"/><a:ea typeface="+mn-ea"/><a:cs typeface="+mn-cs"/></a:defRPr></a:lvl8pPr>'
					+ '  <a:lvl9pPr marL="3657600" algn="l" defTabSz="914400" rtl="0" eaLnBrk="1" latinLnBrk="0" hangingPunct="1"><a:defRPr sz="1800" kern="1200"><a:solidFill><a:schemeClr val="tx1"/></a:solidFill><a:latin typeface="+mn-lt"/><a:ea typeface="+mn-ea"/><a:cs typeface="+mn-cs"/></a:defRPr></a:lvl9pPr>'
					+ ' </p:otherStyle>'
					+ '</p:txStyles>'
					+ '</p:sldMaster>';
		//
		return strXml;
	}

	function makeXmlSlideMasterRel() {
		// FIXME: create a slideLayout for each SLDIE
		var strXml = '<?xml version="1.0" encoding="UTF-8" standalone="yes"?>'+CRLF
					+ '<Relationships xmlns="http://schemas.openxmlformats.org/package/2006/relationships">';
		for ( var idx=1; idx<=gObjPptx.slides.length; idx++ ) {
			strXml += '  <Relationship Id="rId'+ idx +'" Target="../slideLayouts/slideLayout'+ idx +'.xml" Type="http://schemas.openxmlformats.org/officeDocument/2006/relationships/slideLayout"/>';
		}
		strXml += '  <Relationship Id="rId'+ (gObjPptx.slides.length+1) +'" Target="../theme/theme1.xml" Type="http://schemas.openxmlformats.org/officeDocument/2006/relationships/theme"/>';
		strXml += '</Relationships>';
		//
		return strXml;
	}

	// XML-GEN: Last 5 functions create root /ppt files

	function makeXmlTheme() {
		var strXml = '<?xml version="1.0" encoding="UTF-8" standalone="yes"?>'+CRLF;
		strXml += '<a:theme xmlns:a="http://schemas.openxmlformats.org/drawingml/2006/main" name="Office Theme">\
						<a:themeElements>\
						  <a:clrScheme name="Office"><a:dk1><a:sysClr val="windowText" lastClr="000000"/></a:dk1><a:lt1><a:sysClr val="window" lastClr="FFFFFF"/></a:lt1>\
						  <a:dk2><a:srgbClr val="1F497D"/></a:dk2>\
						  <a:lt2><a:srgbClr val="EEECE1"/></a:lt2><a:accent1><a:srgbClr val="4F81BD"/></a:accent1><a:accent2><a:srgbClr val="C0504D"/></a:accent2><a:accent3>\
						  <a:srgbClr val="9BBB59"/></a:accent3><a:accent4><a:srgbClr val="8064A2"/></a:accent4><a:accent5><a:srgbClr val="4BACC6"/></a:accent5>\
						  <a:accent6><a:srgbClr val="F79646"/></a:accent6><a:hlink><a:srgbClr val="0000FF"/></a:hlink><a:folHlink><a:srgbClr val="800080"/></a:folHlink></a:clrScheme><a:fontScheme name="Office"><a:majorFont><a:latin typeface="Arial"/><a:ea typeface=""/><a:cs typeface=""/><a:font script="Jpan" typeface="MS P????"/><a:font script="Hang" typeface="?? ??"/><a:font script="Hans" typeface="??"/><a:font script="Hant" typeface="????"/><a:font script="Arab" typeface="Times New Roman"/><a:font script="Hebr" typeface="Times New Roman"/><a:font script="Thai" typeface="Angsana New"/><a:font script="Ethi" typeface="Nyala"/><a:font script="Beng" typeface="Vrinda"/><a:font script="Gujr" typeface="Shruti"/><a:font script="Khmr" typeface="MoolBoran"/><a:font script="Knda" typeface="Tunga"/><a:font script="Guru" typeface="Raavi"/><a:font script="Cans" typeface="Euphemia"/><a:font script="Cher" typeface="Plantagenet Cherokee"/><a:font script="Yiii" typeface="Microsoft Yi Baiti"/><a:font script="Tibt" typeface="Microsoft Himalaya"/><a:font script="Thaa" typeface="MV Boli"/><a:font script="Deva" typeface="Mangal"/><a:font script="Telu" typeface="Gautami"/><a:font script="Taml" typeface="Latha"/><a:font script="Syrc" typeface="Estrangelo Edessa"/><a:font script="Orya" typeface="Kalinga"/><a:font script="Mlym" typeface="Kartika"/><a:font script="Laoo" typeface="DokChampa"/><a:font script="Sinh" typeface="Iskoola Pota"/><a:font script="Mong" typeface="Mongolian Baiti"/><a:font script="Viet" typeface="Times New Roman"/><a:font script="Uigh" typeface="Microsoft Uighur"/></a:majorFont><a:minorFont><a:latin typeface="Arial"/><a:ea typeface=""/><a:cs typeface=""/><a:font script="Jpan" typeface="MS P????"/><a:font script="Hang" typeface="?? ??"/><a:font script="Hans" typeface="??"/><a:font script="Hant" typeface="????"/><a:font script="Arab" typeface="Arial"/><a:font script="Hebr" typeface="Arial"/><a:font script="Thai" typeface="Cordia New"/><a:font script="Ethi" typeface="Nyala"/><a:font script="Beng" typeface="Vrinda"/><a:font script="Gujr" typeface="Shruti"/><a:font script="Khmr" typeface="DaunPenh"/><a:font script="Knda" typeface="Tunga"/><a:font script="Guru" typeface="Raavi"/><a:font script="Cans" typeface="Euphemia"/><a:font script="Cher" typeface="Plantagenet Cherokee"/><a:font script="Yiii" typeface="Microsoft Yi Baiti"/><a:font script="Tibt" typeface="Microsoft Himalaya"/><a:font script="Thaa" typeface="MV Boli"/><a:font script="Deva" typeface="Mangal"/><a:font script="Telu" typeface="Gautami"/><a:font script="Taml" typeface="Latha"/><a:font script="Syrc" typeface="Estrangelo Edessa"/><a:font script="Orya" typeface="Kalinga"/><a:font script="Mlym" typeface="Kartika"/><a:font script="Laoo" typeface="DokChampa"/><a:font script="Sinh" typeface="Iskoola Pota"/><a:font script="Mong" typeface="Mongolian Baiti"/><a:font script="Viet" typeface="Arial"/><a:font script="Uigh" typeface="Microsoft Uighur"/>\
						  </a:minorFont></a:fontScheme><a:fmtScheme name="Office"><a:fillStyleLst><a:solidFill><a:schemeClr val="phClr"/></a:solidFill><a:gradFill rotWithShape="1"><a:gsLst><a:gs pos="0"><a:schemeClr val="phClr"><a:tint val="50000"/><a:satMod val="300000"/></a:schemeClr></a:gs><a:gs pos="35000"><a:schemeClr val="phClr"><a:tint val="37000"/><a:satMod val="300000"/></a:schemeClr></a:gs><a:gs pos="100000"><a:schemeClr val="phClr"><a:tint val="15000"/><a:satMod val="350000"/></a:schemeClr></a:gs></a:gsLst><a:lin ang="16200000" scaled="1"/></a:gradFill><a:gradFill rotWithShape="1"><a:gsLst><a:gs pos="0"><a:schemeClr val="phClr"><a:shade val="51000"/><a:satMod val="130000"/></a:schemeClr></a:gs><a:gs pos="80000"><a:schemeClr val="phClr"><a:shade val="93000"/><a:satMod val="130000"/></a:schemeClr></a:gs><a:gs pos="100000"><a:schemeClr val="phClr"><a:shade val="94000"/><a:satMod val="135000"/></a:schemeClr></a:gs></a:gsLst><a:lin ang="16200000" scaled="0"/></a:gradFill></a:fillStyleLst><a:lnStyleLst><a:ln w="9525" cap="flat" cmpd="sng" algn="ctr"><a:solidFill><a:schemeClr val="phClr"><a:shade val="95000"/><a:satMod val="105000"/></a:schemeClr></a:solidFill><a:prstDash val="solid"/></a:ln><a:ln w="25400" cap="flat" cmpd="sng" algn="ctr"><a:solidFill><a:schemeClr val="phClr"/></a:solidFill><a:prstDash val="solid"/></a:ln><a:ln w="38100" cap="flat" cmpd="sng" algn="ctr"><a:solidFill><a:schemeClr val="phClr"/></a:solidFill><a:prstDash val="solid"/></a:ln></a:lnStyleLst><a:effectStyleLst><a:effectStyle><a:effectLst><a:outerShdw blurRad="40000" dist="20000" dir="5400000" rotWithShape="0"><a:srgbClr val="000000"><a:alpha val="38000"/></a:srgbClr></a:outerShdw></a:effectLst></a:effectStyle><a:effectStyle><a:effectLst><a:outerShdw blurRad="40000" dist="23000" dir="5400000" rotWithShape="0"><a:srgbClr val="000000"><a:alpha val="35000"/></a:srgbClr></a:outerShdw></a:effectLst></a:effectStyle><a:effectStyle><a:effectLst><a:outerShdw blurRad="40000" dist="23000" dir="5400000" rotWithShape="0"><a:srgbClr val="000000"><a:alpha val="35000"/></a:srgbClr></a:outerShdw></a:effectLst><a:scene3d><a:camera prst="orthographicFront"><a:rot lat="0" lon="0" rev="0"/></a:camera><a:lightRig rig="threePt" dir="t"><a:rot lat="0" lon="0" rev="1200000"/></a:lightRig></a:scene3d><a:sp3d><a:bevelT w="63500" h="25400"/></a:sp3d></a:effectStyle></a:effectStyleLst><a:bgFillStyleLst><a:solidFill><a:schemeClr val="phClr"/></a:solidFill><a:gradFill rotWithShape="1"><a:gsLst><a:gs pos="0"><a:schemeClr val="phClr"><a:tint val="40000"/><a:satMod val="350000"/></a:schemeClr></a:gs><a:gs pos="40000"><a:schemeClr val="phClr"><a:tint val="45000"/><a:shade val="99000"/><a:satMod val="350000"/></a:schemeClr></a:gs><a:gs pos="100000"><a:schemeClr val="phClr"><a:shade val="20000"/><a:satMod val="255000"/></a:schemeClr></a:gs></a:gsLst><a:path path="circle"><a:fillToRect l="50000" t="-80000" r="50000" b="180000"/></a:path></a:gradFill><a:gradFill rotWithShape="1"><a:gsLst><a:gs pos="0"><a:schemeClr val="phClr"><a:tint val="80000"/><a:satMod val="300000"/></a:schemeClr></a:gs><a:gs pos="100000"><a:schemeClr val="phClr"><a:shade val="30000"/><a:satMod val="200000"/></a:schemeClr></a:gs></a:gsLst><a:path path="circle"><a:fillToRect l="50000" t="50000" r="50000" b="50000"/></a:path></a:gradFill></a:bgFillStyleLst></a:fmtScheme></a:themeElements><a:objectDefaults/><a:extraClrSchemeLst/>\
						</a:theme>';
		return strXml;
	}

	function makeXmlPresentation() {
		var intCurPos = 0;
		var strXml = '<?xml version="1.0" encoding="UTF-8" standalone="yes"?>'+CRLF
					+ '<p:presentation xmlns:a="http://schemas.openxmlformats.org/drawingml/2006/main" xmlns:r="http://schemas.openxmlformats.org/officeDocument/2006/relationships" xmlns:p="http://schemas.openxmlformats.org/presentationml/2006/main" saveSubsetFonts="1">';

		// STEP 1: Build SLIDE master list
		strXml += '<p:sldMasterIdLst><p:sldMasterId id="2147483648" r:id="rId1"/></p:sldMasterIdLst>';
		strXml += '<p:sldIdLst>';
		for ( var idx=0; idx<gObjPptx.slides.length; idx++ ) {
			strXml += '<p:sldId id="' + (idx + 256) + '" r:id="rId' + (idx + 2) + '"/>';
		}
		strXml += '</p:sldIdLst>';

		// STEP 2: Build SLIDE text styles
		strXml += '<p:sldSz cx="'+ gObjPptx.pptLayout.width +'" cy="'+ gObjPptx.pptLayout.height +'" type="'+ gObjPptx.pptLayout.name +'"/>'
				+ '<p:notesSz cx="'+ gObjPptx.pptLayout.height +'" cy="' + gObjPptx.pptLayout.width + '"/>'
				+ '<p:defaultTextStyle>';
				+ '  <a:defPPr><a:defRPr lang="en-US"/></a:defPPr>';
		for ( var idx=1; idx<10; idx++ ) {
			strXml += '  <a:lvl' + idx + 'pPr marL="' + intCurPos + '" algn="l" defTabSz="914400" rtl="0" eaLnBrk="1" latinLnBrk="0" hangingPunct="1">'
					+ '    <a:defRPr sz="1800" kern="1200">'
					+ '      <a:solidFill><a:schemeClr val="tx1"/></a:solidFill>'
					+ '      <a:latin typeface="+mn-lt"/><a:ea typeface="+mn-ea"/><a:cs typeface="+mn-cs"/>'
					+ '    </a:defRPr>'
					+ '  </a:lvl' + idx + 'pPr>';
			intCurPos += 457200;
		}
		strXml += '</p:defaultTextStyle>';

		strXml += '<p:extLst><p:ext uri="{EFAFB233-063F-42B5-8137-9DF3F51BA10A}"><p15:sldGuideLst xmlns:p15="http://schemas.microsoft.com/office/powerpoint/2012/main"/></p:ext></p:extLst>'
				+ '</p:presentation>';
		//
		return strXml;
	}

	function makeXmlPresProps() {
		var strXml = '<?xml version="1.0" encoding="UTF-8" standalone="yes"?>'+CRLF
					+ '<p:presentationPr xmlns:a="http://schemas.openxmlformats.org/drawingml/2006/main" xmlns:r="http://schemas.openxmlformats.org/officeDocument/2006/relationships" xmlns:p="http://schemas.openxmlformats.org/presentationml/2006/main">'
					+ '  <p:extLst>'
					+ '    <p:ext uri="{E76CE94A-603C-4142-B9EB-6D1370010A27}"><p14:discardImageEditData xmlns:p14="http://schemas.microsoft.com/office/powerpoint/2010/main" val="0"/></p:ext>'
					+ '    <p:ext uri="{D31A062A-798A-4329-ABDD-BBA856620510}"><p14:defaultImageDpi xmlns:p14="http://schemas.microsoft.com/office/powerpoint/2010/main" val="220"/></p:ext>'
					+ '    <p:ext uri="{FD5EFAAD-0ECE-453E-9831-46B23BE46B34}"><p15:chartTrackingRefBased xmlns:p15="http://schemas.microsoft.com/office/powerpoint/2012/main" val="1"/></p:ext>'
					+ '  </p:extLst>'
					+ '</p:presentationPr>';
		return strXml;
	}

	function makeXmlTableStyles() {
		// SEE: http://openxmldeveloper.org/discussions/formats/f/13/p/2398/8107.aspx
		var strXml = '<?xml version="1.0" encoding="UTF-8" standalone="yes"?>'+CRLF
					+ '<a:tblStyleLst xmlns:a="http://schemas.openxmlformats.org/drawingml/2006/main" def="{5C22544A-7EE6-4342-B048-85BDC9FD1C3A}"/>';
		return strXml;
	}

	function makeXmlViewProps() {
		var strXml = '<?xml version="1.0" encoding="UTF-8" standalone="yes"?>'+CRLF
					+ '<p:viewPr xmlns:a="http://schemas.openxmlformats.org/drawingml/2006/main" xmlns:r="http://schemas.openxmlformats.org/officeDocument/2006/relationships" xmlns:p="http://schemas.openxmlformats.org/presentationml/2006/main">'
					+ '<p:normalViewPr><p:restoredLeft sz="15620"/><p:restoredTop sz="94660"/></p:normalViewPr>'
					+ '<p:slideViewPr>'
					+ '  <p:cSldViewPr>'
					+ '    <p:cViewPr varScale="1"><p:scale><a:sx n="64" d="100"/><a:sy n="64" d="100"/></p:scale><p:origin x="-1392" y="-96"/></p:cViewPr>'
					+ '    <p:guideLst><p:guide orient="horz" pos="2160"/><p:guide pos="2880"/></p:guideLst>'
					+ '  </p:cSldViewPr>'
					+ '</p:slideViewPr>'
					+ '<p:notesTextViewPr>'
					+ '  <p:cViewPr><p:scale><a:sx n="100" d="100"/><a:sy n="100" d="100"/></p:scale><p:origin x="0" y="0"/></p:cViewPr>'
					+ '</p:notesTextViewPr>'
					+ '<p:gridSpacing cx="78028800" cy="78028800"/>'
					+ '</p:viewPr>';
		return strXml;
	}

	/* ===============================================================================================
	|
	######                                             #     ######   ###
	#     #  #    #  #####   #       #   ####         # #    #     #   #
	#     #  #    #  #    #  #       #  #    #       #   #   #     #   #
	######   #    #  #####   #       #  #           #     #  ######    #
	#        #    #  #    #  #       #  #           #######  #         #
	#        #    #  #    #  #       #  #    #      #     #  #         #
	#         ####   #####   ######  #   ####       #     #  #        ###
	|
	==================================================================================================
	*/

	/**
	 * Expose a couple private helper functions from above
	 */
	this.inch2Emu = inch2Emu;
	this.rgbToHex = rgbToHex;

	/**
	 * Gets the version of this library
	 */
	this.getVersion = function getVersion() {
		return APP_VER;
	};

	/**
	 * Gets the Presentation's Slide Layout {object} from `LAYOUTS`
	 */
	this.getLayout = function getLayout() {
		return gObjPptx.pptLayout;
	};

	/**
	 * Sets the Presentation's Slide Layout {object}: [screen4x3, screen16x9, widescreen]
	 * @see https://support.office.com/en-us/article/Change-the-size-of-your-slides-040a811c-be43-40b9-8d04-0de5ed79987e
	 * @param {string} inLayout - a const name from LAYOUTS variable
	 * @param {object} inLayout - an object with user-defined w/h
	 */
	this.setLayout = function setLayout(inLayout) {
		// Allow custom slide size (inches) [ISSUE #29]
		if ( typeof inLayout === 'object' && inLayout.width && inLayout.height ) {
			LAYOUTS['LAYOUT_USER'].width  = Number(inLayout.width ) * EMU;
			LAYOUTS['LAYOUT_USER'].height = Number(inLayout.height) * EMU;

			gObjPptx.pptLayout = LAYOUTS['LAYOUT_USER'];
		}
		else if ( $.inArray(inLayout, Object.keys(LAYOUTS)) > -1 ) {
			gObjPptx.pptLayout = LAYOUTS[inLayout];
		}
		else {
			try { console.warn('UNKNOWN LAYOUT! Valid values = ' + Object.keys(LAYOUTS)); } catch(ex){}
		}
	}

	/**
	 * Sets the Presentation's Title
	 */
	this.setTitle = function setTitle(inStrTitle) {
		gObjPptx.title = inStrTitle || 'PptxGenJS Presentation';
	};

	/**
	 * Sets the Presentation's Author
	 */
	this.setAuthor = function setAuthor(inStrAuthor) {
		gObjPptx.author = inStrAuthor || 'PptxGenJS';
	};

	/**
	 * DESC: Sets the Presentation's Revision
	 * NOTE: PowerPoint requires `revision` be: number only (without "." or ",") otherwise, PPT will throw errors upon opening Presentation.
	 */
	this.setRevision = function setRevision(inStrRevision) {
		gObjPptx.revision = inStrRevision || '1';
		gObjPptx.revision = gObjPptx.revision.replace(/[\.\,\-]+/gi,'');
		if ( isNaN(gObjPptx.revision) ) gObjPptx.revision = '1';
	};

	/**
	 * Sets the Presentation's Subject
	 */
	this.setSubject = function setSubject(inStrSubject) {
		gObjPptx.subject = inStrSubject || 'PptxGenJS Presentation';
	};

	/**
	 * Sets the Presentation's Company
	 */
	this.setCompany = function setCompany(inStrCompany) {
		gObjPptx.company = inStrCompany || 'PptxGenJS';
	};

	/**
	 * Export the Presentation to an .pptx file
	 * @param {string} [inStrExportName] - Filename to use for the export
	 */
	this.save = function save(inStrExportName, callback) {
		var intRels = 0, arrRelsDone = [];

		// STEP 1: Set export title (if any)
		if ( inStrExportName ) gObjPptx.fileName = inStrExportName;

		// STEP 2: Read/Encode Images
		// B: Total all physical rels across the Presentation
		// PERF: Only send unique paths for encoding (encoding func will find and fill *ALL* matching paths across the Presentation)
		gObjPptx.slides.forEach(function(slide,idx){
			slide.rels.forEach(function(rel,idy){
				// Read and Encode each image into base64 for use in export
				if ( rel.type != 'online' && rel.type != 'chart' && !rel.data && $.inArray(rel.path, arrRelsDone) == -1 ) {
					// Node encoding is syncronous, so we can load all images here, then call export with a callback (if any)
					if ( NODEJS ) {
						try {
							var bitmap = fs.readFileSync(rel.path);
							rel.data = new Buffer(bitmap).toString('base64');
						}
						catch(ex) {
							console.error('ERROR: Unable to read media: '+rel.path);
							rel.data = IMG_BROKEN;
						}
					}
					else {
						intRels++;
						convertImgToDataURLviaCanvas(rel);
						arrRelsDone.push(rel.path);
					}
				}
			});
		});

		// STEP 3: Export now if there's no images to encode (otherwise, last async imgConvert call above will call exportFile)
		if ( intRels == 0 ) doExportPresentation(callback);
	};

	/**
	 * Add a new Slide to the Presentation
	 * @returns {Object[]} slideObj - The new Slide object
	 */
	this.addNewSlide = function addNewSlide(inMaster, inMasterOpts) {
		var inMasterOpts = ( inMasterOpts && typeof inMasterOpts === 'object' ? inMasterOpts : {} );
		var slideObj = {};
		var slideNum = gObjPptx.slides.length;
		var slideObjNum = 0;
		var pageNum  = (slideNum + 1);

		// A: Add this SLIDE to PRESENTATION, Add default values as well
		gObjPptx.slides[slideNum] = {};
		gObjPptx.slides[slideNum].slide = slideObj;
		gObjPptx.slides[slideNum].name = 'Slide ' + pageNum;
		gObjPptx.slides[slideNum].numb = pageNum;
		gObjPptx.slides[slideNum].data = [];
		gObjPptx.slides[slideNum].rels = [];
		gObjPptx.slides[slideNum].slideNumberObj = null;
		gObjPptx.slides[slideNum].hasSlideNumber = false; // DEPRECATED

		// ==========================================================================
		// PUBLIC METHODS:
		// ==========================================================================

		slideObj.getPageNumber = function() {
			return pageNum;
		};

		// WARN: DEPRECATED: (leaves in 1.5 or 2.0 at latest)
		slideObj.hasSlideNumber = function( inBool ) {
			if ( inBool ) gObjPptx.slides[slideNum].hasSlideNumber = inBool;
			else return gObjPptx.slides[slideNum].hasSlideNumber;
		};
		slideObj.slideNumber = function( inObj ) {
			if ( inObj && typeof inObj === 'object' ) gObjPptx.slides[slideNum].slideNumberObj = inObj;
			else return gObjPptx.slides[slideNum].slideNumberObj;
		};

		/**
		 * Generate the chart based on input data.
		 *
		 * OOXML Chart Spec: ISO/IEC 29500-1:2016(E)
		 *
		 * @param {object} renderType should belong to: 'column', 'pie'
		 * @param {object} data a JSON object with follow the following format
		 * {
		 *   title: 'eSurvey chart',
		 *   data: [
		 *   	{
		 *			name: 'Income',
		 *			labels: ['2005', '2006', '2007', '2008', '2009'],
		 *			values: [23.5, 26.2, 30.1, 29.5, 24.6]
		 *		},
		 *		{
		 *			name: 'Expense',
		 *			labels: ['2005', '2006', '2007', '2008', '2009'],
		 *			values: [18.1, 22.8, 23.9, 25.1, 25]
		 *		}
		 *	 ]
		 * 	}
		 */
		slideObj.addChart = function ( inType, inData, inOpt ) {
			var intRels = 1;
			var options = ( inOpt && typeof inOpt === 'object' ? inOpt : {} );

			// STEP 1: TODO: check for reqd fields, correct type, etc
			// inType in CHART_TYPES
			// Array.isArray(inData)
			/*
			if ( Array.isArray(rel.data) && rel.data.length > 0 && typeof rel.data[0] === 'object'
				&& rel.data[0].labels && Array.isArray(rel.data[0].labels)
				&& rel.data[0].values && Array.isArray(rel.data[0].values) ) {
				obj = rel.data[0];
			}
			else {
				console.warn("USAGE: addChart( 'pie', [ {name:'Sales', labels:['Jan','Feb'], values:[10,20]} ], {x:1, y:1} )");
				return;
			}
			*/

			// STEP 2: Set vars for this Slide
			var slideObjNum = gObjPptx.slides[slideNum].data.length;
			var slideObjRels = gObjPptx.slides[slideNum].rels;

			// STEP 3: Set default options/decode user options
			// A: Core
			options.type = inType.name;
			options.x = (options.x || 1);
			options.y = (options.y || 1);
			options.w = (options.w || '50%');
			options.h = (options.h || '50%');

			// B: Misc
			if ( ['bar','col'].indexOf(options.barDir || '') < 0 ) options.barDir = 'col';
			if ( ['bestFit','b','ctr','inBase','inEnd','l','outEnd','r','t'].indexOf(options.dataLabelPosition || '') < 0 ) options.dataLabelPosition = 'bestFit';
			if ( ['b','l','r','t','tr'].indexOf(options.legendPos || '') < 0 ) options.legendPos = 'r';
			// barGrouping: "21.2.3.17 ST_Grouping (Grouping)"
			if ( ['clustered','standard','stacked','percentStacked'].indexOf(options.barGrouping || '') < 0 ) options.barGrouping = 'standard';
			// TODO: Anything other than 'standard'/'clustered' BLOWS UP PPT Online!!! 20170329
			options.barGrouping = 'standard'; // FIXME: ^^^

			// C: Chart area stuff
			options.showLabel   = (options.showLabel   == true || options.showLabel   == false ? options.showLabel   : false);
			options.showValue   = (options.showValue   == true || options.showValue   == false ? options.showValue   : false);
			options.showPercent = (options.showPercent == true || options.showPercent == false ? options.showPercent : true );
			options.showLegend  = (options.showLegend  == true || options.showLegend  == false ? options.showLegend  : false);
			options.showTitle   = (options.showTitle   == true || options.showTitle   == false ? options.showTitle   : false);

			// STEP 4: Set props
			gObjPptx.slides[slideNum].data[slideObjNum] = {};
			gObjPptx.slides[slideNum].data[slideObjNum].type    = 'chart';
			gObjPptx.slides[slideNum].data[slideObjNum].options = options;

			// STEP 5: Add new chart to this Slides Rels (rId/rels count spans all slides! Count all images to get next rId)
			// NOTE: rId starts at 2 (hence the intRels+1 below) as slideLayout.xml is rId=1!
			$.each(gObjPptx.slides, function(i,slide){ intRels += slide.rels.length; });
			slideObjRels.push({
				rId:  (intRels+1),
				data: inData,
				opts: options,
				type: 'chart',
				Target: '../charts/chart'+ intRels +'.xml'
			});
			gObjPptx.slides[slideNum].data[slideObjNum].chartRid = slideObjRels[slideObjRels.length-1].rId;

			// LAST: Return
			return this;
		}

		// WARN: DEPRECATED: Will soon take a single {object} as argument (per current docs 20161120)
		// FUTURE: slideObj.addImage = function(opt){
		slideObj.addImage = function( strImagePath, intPosX, intPosY, intSizeX, intSizeY, strImageData ) {
			var intRels = 1;

			// FIRST: Set vars for this image (object param replaces positional args in 1.1.0)
			// FIXME: FUTURE: DEPRECATED: Only allow object param in 1.5 or 2.0
			if ( typeof strImagePath === 'object' ) {
				intPosX = (strImagePath.x || 0);
				intPosY = (strImagePath.y || 0);
				intSizeX = (strImagePath.cx || strImagePath.w || 0);
				intSizeY = (strImagePath.cy || strImagePath.h || 0);
				strImageData = (strImagePath.data || '');
				strImagePath = (strImagePath.path || ''); // This line must be last as were about to ovewrite ourself!
			}

			// REALITY-CHECK:
			if ( !strImagePath && !strImageData ) {
				console.error("ERROR: `addImage()` requires either 'data' or 'path' parameter!");
				return null;
			}
			else if ( strImageData && strImageData.toLowerCase().indexOf('base64,') == -1 ) {
				console.error("ERROR: Image `data` value lacks a base64 header! Ex: 'image/png;base64,NMP[...]')");
				return null;
			}

			// STEP 2: Set vars for this Slide
			var slideObjNum = gObjPptx.slides[slideNum].data.length;
			var slideObjRels = gObjPptx.slides[slideNum].rels;
			// Every image encoded via canvas>base64 is png (as of early 2017 no browser will produce other mime types)
			var strImgExtn = 'png';
			// However, pre-encoded images can be whatever mime-type they want (and good for them!)
			if ( strImageData && /image\/(\w+)\;/.exec(strImageData) && /image\/(\w+)\;/.exec(strImageData).length > 0 ) {
				strImgExtn = /image\/(\w+)\;/.exec(strImageData)[1];
			}
			// Node.js can read/base64-encode any image, so take at face value
			if ( NODEJS && strImagePath.indexOf('.') > -1 ) strImgExtn = strImagePath.split('.').pop();

			gObjPptx.slides[slideNum].data[slideObjNum]       = {};
			gObjPptx.slides[slideNum].data[slideObjNum].type  = 'image';
			gObjPptx.slides[slideNum].data[slideObjNum].image = (strImagePath || 'preencoded.png');

			// STEP 3: Set image properties & options
			// FIXME: Measure actual image when no intSizeX/intSizeY params passed
			// ....: This is an async process: we need to make getSizeFromImage use callback, then set H/W...
			// if ( !intSizeX || !intSizeY ) { var imgObj = getSizeFromImage(strImagePath);
			var imgObj = { width:1, height:1 };
			gObjPptx.slides[slideNum].data[slideObjNum].options    = {};
			gObjPptx.slides[slideNum].data[slideObjNum].options.x  = (intPosX  || 0);
			gObjPptx.slides[slideNum].data[slideObjNum].options.y  = (intPosY  || 0);
			gObjPptx.slides[slideNum].data[slideObjNum].options.cx = (intSizeX || imgObj.width );
			gObjPptx.slides[slideNum].data[slideObjNum].options.cy = (intSizeY || imgObj.height);

			// STEP 4: Add this image to this Slide Rels (rId/rels count spans all slides! Count all images to get next rId)
			// NOTE: rId starts at 2 (hence the intRels+1 below) as slideLayout.xml is rId=1!
			$.each(gObjPptx.slides, function(i,slide){ intRels += slide.rels.length; });
			slideObjRels.push({
				path: (strImagePath || 'preencoded'+strImgExtn),
				type: 'image/'+strImgExtn,
				extn: strImgExtn,
				data: (strImageData || ''),
				rId:  (intRels+1),
				Target: '../media/image' + intRels + '.' + strImgExtn
			});
			gObjPptx.slides[slideNum].data[slideObjNum].imageRid = slideObjRels[slideObjRels.length-1].rId;

			// LAST: Return this Slide
			return this;
		};

		slideObj.addMedia = function( opt ) {
			var intRels  = 1;
			var intPosX  = (opt.x || 0);
			var intPosY  = (opt.y || 0);
			var intSizeX = (opt.w || 2);
			var intSizeY = (opt.h || 2);
			var strData  = (opt.data || '');
			var strLink  = (opt.link || '');
			var strPath  = (opt.path || '');
			var strType  = (opt.type || "audio");
			var strExtn  = "mp3";

			// STEP 1: REALITY-CHECK
			if ( !strPath && !strData && strType != 'online' ) {
				console.error("ERROR: `addMedia()` requires either 'data' or 'path' values!");
				return null;
			}
			else if ( strData && strData.toLowerCase().indexOf('base64,') == -1 ) {
				console.error("ERROR: Media `data` value lacks a base64 header! Ex: 'video/mpeg;base64,NMP[...]')");
				return null;
			}
			// Online Video: requires `link`
			if ( strType == 'online' && !strLink ) {
				console.error('ERROR: online videos require `link` value')
				return null;
			}
			// Client-Browser: Cant base64 anything except png basically!
			if ( typeof window !== 'undefined' && window.location.href.indexOf('file:') == 0 && !strData && strType != 'online' ) {
				console.error('ERROR: Client browsers cannot encode media - use pre-encoded base64 `data` or use Node.js')
				return null;
			}

			// STEP 2: Set vars for this Slide
			var slideObjNum = gObjPptx.slides[slideNum].data.length;
			var slideObjRels = gObjPptx.slides[slideNum].rels;

			strType = ( strData ? strData.split(';')[0].split('/')[0] : strType );
			strExtn = ( strData ? strData.split(';')[0].split('/')[1] : strPath.split('.').pop() );

			gObjPptx.slides[slideNum].data[slideObjNum]       = {};
			gObjPptx.slides[slideNum].data[slideObjNum].type  = 'media';
			gObjPptx.slides[slideNum].data[slideObjNum].mtype = strType;
			gObjPptx.slides[slideNum].data[slideObjNum].media = (strPath || 'preencoded.mov');

			// STEP 3: Set image properties & options
			gObjPptx.slides[slideNum].data[slideObjNum].options    = {};
			gObjPptx.slides[slideNum].data[slideObjNum].options.x  = intPosX;
			gObjPptx.slides[slideNum].data[slideObjNum].options.y  = intPosY;
			gObjPptx.slides[slideNum].data[slideObjNum].options.cx = intSizeX;
			gObjPptx.slides[slideNum].data[slideObjNum].options.cy = intSizeY;

			// STEP 4: Add this image to this Slide Rels (rId/rels count spans all slides! Count all media to get next rId)
			// NOTE: rId starts at 2 (hence the intRels+1 below) as slideLayout.xml is rId=1!
			$.each(gObjPptx.slides, function(i,slide){ intRels += slide.rels.length; });

			if ( strType == 'online' ) {
				slideObjRels.push({
					path: (strPath || 'preencoded'+strExtn),
					type: 'online',
					extn: strExtn,
					data: 'dummy',
					rId:  (intRels+1),
					Target: strLink
				});
				gObjPptx.slides[slideNum].data[slideObjNum].mediaRid = slideObjRels[slideObjRels.length-1].rId;
				// Add preview/overlay image
				slideObjRels.push({
					data: IMG_PLAYBTN,
					path: 'preencoded.png',
					type: 'image/png',
					extn: 'png',
					rId:  (intRels+2),
					Target: '../media/image' + intRels + '.png'
				});
			}
			else {
				// Audio/Video files consume *TWO* rId's:
				// <Relationship Id="rId2" Target="../media/media1.mov" Type="http://schemas.openxmlformats.org/officeDocument/2006/relationships/video"/>
			    // <Relationship Id="rId3" Target="../media/media1.mov" Type="http://schemas.microsoft.com/office/2007/relationships/media"/>
				slideObjRels.push({
					path: (strPath || 'preencoded'+strExtn),
					type: strType+'/'+strExtn,
					extn: strExtn,
					data: (strData || ''),
					rId:  (intRels+1),
					Target: '../media/media' + intRels + '.' + strExtn
				});
				gObjPptx.slides[slideNum].data[slideObjNum].mediaRid = slideObjRels[slideObjRels.length-1].rId;
				slideObjRels.push({
					path: (strPath || 'preencoded'+strExtn),
					type: strType+'/'+strExtn,
					extn: strExtn,
					data: (strData || ''),
					rId:  (intRels+2),
					Target: '../media/media' + intRels + '.' + strExtn
				});
				// Add preview/overlay image
				slideObjRels.push({
					data: IMG_PLAYBTN,
					path: 'preencoded.png',
					type: 'image/png',
					extn: 'png',
					rId:  (intRels+3),
					Target: '../media/image' + intRels + '.png'
				});
			}

			// LAST: Return this Slide
			return this;
		}

		slideObj.addShape = function( shape, opt ) {
			// STEP 1: Grab Slide object count
			slideObjNum = gObjPptx.slides[slideNum].data.length;

			// STEP 2: Set props
			gObjPptx.slides[slideNum].data[slideObjNum] = {};
			gObjPptx.slides[slideNum].data[slideObjNum].type = 'text';
			gObjPptx.slides[slideNum].data[slideObjNum].options = (typeof opt === 'object') ? opt : {};
			gObjPptx.slides[slideNum].data[slideObjNum].options.shape = shape;

			// LAST: Return
			return this;
		};

		// RECURSIVE: (sometimes)
		// WARN: DEPRECATED: Will soon combine 2nd and 3rd arguments into single {object} (20161216-v1.1.2) (1.5 or 2.0 at the latest)
		// FUTURE: slideObj.addTable = function(arrTabRows, inOpt){
		slideObj.addTable = function( arrTabRows, inOpt, tabOpt ) {
			var opt = ( inOpt && typeof inOpt === 'object' ? inOpt : {} );
			for (var attr in tabOpt) { opt[attr] = tabOpt[attr]; } // FIXME: DEPRECATED: merge opts for now for non-breaking fix (20161216)

			// STEP 1: REALITY-CHECK
			if ( arrTabRows == null || arrTabRows.length == 0 || !Array.isArray(arrTabRows) ) {
				try { console.warn('[warn] addTable: Array expected! USAGE: slide.addTable( [rows], {options} );'); } catch(ex){}
				return null;
			}

			// STEP 2: Row setup: Handle case where user passed in a simple 1-row array. EX: `["cell 1", "cell 2"]`
			var arrRows = $.extend(true,[],arrTabRows);
			if ( !Array.isArray(arrRows[0]) ) arrRows = [ $.extend(true,[],arrTabRows) ];

			// STEP 3: Set options
			opt.x          = getSmartParseNumber( (opt.x || (EMU/2)), 'X' );
			opt.y          = getSmartParseNumber( (opt.y || EMU), 'Y' );
			opt.cy         = opt.h || opt.cy; // NOTE: Dont set default `cy` - leaving it null triggers auto-rowH in `makeXMLSlide()`
			if ( opt.cy ) opt.cy = getSmartParseNumber( opt.cy, 'Y' );
			opt.h          = opt.cy;
			opt.autoPage   = ( opt.autoPage == false ? false : true );
			opt.font_size  = opt.font_size || 12;
			opt.lineWeight = ( typeof opt.lineWeight !== 'undefined' && !isNaN(Number(opt.lineWeight)) ? Number(opt.lineWeight) : 0 );
			opt.margin     = opt.marginPt || opt.margin || DEF_CELL_MARGIN_PT;
			if ( !isNaN(opt.margin) ) opt.margin = [Number(opt.margin), Number(opt.margin), Number(opt.margin), Number(opt.margin)]
			if ( opt.lineWeight > 1 ) opt.lineWeight = 1;
			else if ( opt.lineWeight < -1 ) opt.lineWeight = -1;
			// Set default color if needed (table option > inherit from Slide > default to black)
			if ( !opt.color ) opt.color = opt.color || this.color || '000000';

			// Set/Calc table width
			// Get slide margins - start with default values, then adjust if master or slide margins exist
			var arrTableMargin = DEF_SLIDE_MARGIN_IN;
			// Case 1: Master margins
			if ( inMaster && typeof inMaster.margin !== 'undefined' ) {
				if ( Array.isArray(inMaster.margin) ) arrTableMargin = inMaster.margin;
				else if ( !isNaN(Number(inMaster.margin)) ) arrTableMargin = [Number(inMaster.margin), Number(inMaster.margin), Number(inMaster.margin), Number(inMaster.margin)];
			}
			// Case 2: Table margins
			/* FIXME: add `margin` option to slide options
				else if ( slideObj.margin ) {
					if ( Array.isArray(slideObj.margin) ) arrTableMargin = slideObj.margin;
					else if ( !isNaN(Number(slideObj.margin)) ) arrTableMargin = [Number(slideObj.margin), Number(slideObj.margin), Number(slideObj.margin), Number(slideObj.margin)];
				}
			*/

			// Calc table width depending upon what data we have - several scenarios exist (including bad data, eg: colW doesnt match col count)
			if ( opt.w || opt.cx ) {
				opt.cx = getSmartParseNumber( (opt.w || opt.cx), 'X' );
				opt.w = opt.cx;
			}
			else if ( opt.colW ) {
				if ( typeof opt.colW === 'string' || typeof opt.colW === 'number' ) {
					opt.cx = Math.floor(Number(opt.colW) * arrRows[0].length);
					opt.w = opt.cx;
				}
				else if ( opt.colW && Array.isArray(opt.colW) && opt.colW.length != arrRows[0].length ) {
					console.warn('addTable: colW.length != data.length! Defaulting to evenly distributed col widths.');

					var numColWidth = Math.floor( ( (gObjPptx.pptLayout.width/EMU) - arrTableMargin[1] - arrTableMargin[3] ) / arrRows[0].length );
					opt.colW = [];
					for (var idx=0; idx<arrRows[0].length; idx++) { opt.colW.push( numColWidth ); }
					opt.cx = Math.floor(numColWidth * arrRows[0].length);
					opt.w = opt.cx;
				}
			}
			else {
				var numTabWidth = ( (gObjPptx.pptLayout.width/EMU) - arrTableMargin[1] - arrTableMargin[3] );
				opt.cx = Math.floor(numTabWidth);
				opt.w = opt.cx;
			}

			// STEP 4: Convert units to EMU now (we use different logic in makeSlide->table - smartCalc is not used)
			if ( opt.x            < 20 ) opt.x  = inch2Emu(opt.x);
			if ( opt.y            < 20 ) opt.y  = inch2Emu(opt.y);
			if ( opt.cx           < 20 ) opt.cx = inch2Emu(opt.cx);
			if ( opt.cy && opt.cy < 20 ) opt.cy = inch2Emu(opt.cy);

			// STEP 5: Check for fine-grained formatting, disable auto-page when found
			// Since genXmlTextBody already checks for text array ( text:[{},..{}] ) we're done!
			// Text in individual cells will be formatted as they are added by calls to genXmlTextBody within table builder
			arrRows.forEach(function(row,rIdx){
				row.forEach(function(cell,cIdx){
					if ( Array.isArray(cell.text) ) opt.autoPage = false;
				});
			});

			// STEP 6: Create hyperlink rels
			createHyperlinkRels(arrRows, gObjPptx.slides[slideNum].rels);

			// STEP 7: Auto-Paging: (via {options} and used internally)
			// (used internally by `addSlidesForTable()` to not engage recursion - we've already paged the table data, just add this one)
			if ( opt && opt.autoPage == false ) {
				// Add data (NOTE: Use `extend` to avoid mutation)
				gObjPptx.slides[slideNum].data[gObjPptx.slides[slideNum].data.length] = {
					type:       'table',
					arrTabRows: arrRows,
					options:    $.extend(true,{},opt)
				};
			}
			else {
				// Loop over rows and create 1-N tables as needed (ISSUE#21)
				getSlidesForTableRows(arrRows,opt).forEach(function(arrRows,idx){
					// A: Create new Slide when needed, otherwise, use existing (NOTE: More than 1 table can be on a Slide, so we will go up AND down the Slide chain)
					var currSlide = ( !gObjPptx.slides[slideNum+idx] ? addNewSlide(inMaster, inMasterOpts) : gObjPptx.slides[slideNum+idx].slide );

					// B: Reset opt.y to `option`/`margin` after first Slide (ISSUE#43, ISSUE#47, ISSUE#48)
					if ( idx > 0 ) opt.y = inch2Emu( opt.newPageStartY || arrTableMargin[0] );

					// C: Add this table to new Slide
					opt.autoPage = false;
					currSlide.addTable(arrRows, $.extend(true,{},opt));
				});
			}

			// LAST: Return this Slide
			return this;
		};

		slideObj.addText = function( text, options ) {
			var opt = ( options && typeof options === 'object' ? options : {} );

			// STEP 1: Grab Slide object count
			slideObjNum = gObjPptx.slides[slideNum].data.length;

			// STEP 2: Set some options
			// Set color (options > inherit from Slide > default to black)
			opt.color = (opt.color || this.color || '000000');

			// ROBUST: Convert attr values that will likely be passed by users to valid OOXML values
			if ( opt.valign ) opt.valign = opt.valign.toLowerCase().replace(/^c.*/i,'ctr').replace(/^m.*/i,'ctr').replace(/^t.*/i,'t').replace(/^b.*/i,'b');
			if ( opt.align  ) opt.align  = opt.align.toLowerCase().replace(/^c.*/i,'center').replace(/^m.*/i,'center').replace(/^l.*/i,'left').replace(/^r.*/i,'right');

			// ROBUST: Set rational values for some shadow props if needed
			if ( opt.shadow ) {
				// OPT: `type`
				if ( opt.shadow.type != 'outer' && opt.shadow.type != 'inner' ) {
					console.warn('Warning: shadow.type options are `outer` or `inner`.');
					opt.type = 'outer';
				}

				// OPT: `angle`
				if ( opt.shadow.angle ) {
					// A: REALITY-CHECK
					if ( isNaN(Number(opt.shadow.angle)) || opt.shadow.angle < 0 || opt.shadow.angle > 359 ) {
						console.warn('Warning: shadow.angle can only be 0-359');
						opt.shadow.angle = 270;
					}

					// B: ROBUST: Cast any type of valid arg to int: '12', 12.3, etc. -> 12
					opt.angle = Math.round(Number(opt.shadow.angle));
				}

				// OPT: `opacity`
				if ( opt.shadow.opacity ) {
					// A: REALITY-CHECK
					if ( isNaN(Number(opt.shadow.opacity)) || opt.shadow.opacity < 0 || opt.shadow.opacity > 1 ) {
						console.warn('Warning: shadow.opacity can only be 0-1');
						opt.shadow.opacity = 0.75;
					}

					// B: ROBUST: Cast any type of valid arg to int: '12', 12.3, etc. -> 12
					opt.opacity = Number(opt.shadow.opacity)
				}
			}

			// STEP 3: Set props
			gObjPptx.slides[slideNum].data[slideObjNum] = {};
			gObjPptx.slides[slideNum].data[slideObjNum].type = 'text';
			gObjPptx.slides[slideNum].data[slideObjNum].text = text;

			gObjPptx.slides[slideNum].data[slideObjNum].options = opt;
			gObjPptx.slides[slideNum].data[slideObjNum].options.bodyProp = {};
			gObjPptx.slides[slideNum].data[slideObjNum].options.bodyProp.autoFit = (opt.autoFit || false); // If true, shape will collapse to text size (Fit To Shape)
			gObjPptx.slides[slideNum].data[slideObjNum].options.bodyProp.anchor = (opt.valign || 'ctr'); // VALS: [t,ctr,b]
			if ( (opt.inset && !isNaN(Number(opt.inset))) || opt.inset == 0 ) {
				gObjPptx.slides[slideNum].data[slideObjNum].options.bodyProp.lIns = inch2Emu(opt.inset);
				gObjPptx.slides[slideNum].data[slideObjNum].options.bodyProp.rIns = inch2Emu(opt.inset);
				gObjPptx.slides[slideNum].data[slideObjNum].options.bodyProp.tIns = inch2Emu(opt.inset);
				gObjPptx.slides[slideNum].data[slideObjNum].options.bodyProp.bIns = inch2Emu(opt.inset);
			}

			// STEP 4: Create hyperlink rels
			createHyperlinkRels(text, gObjPptx.slides[slideNum].rels);

			// LAST: Return
			return this;
		};

		// ==========================================================================
		// POST-METHODS:
		// ==========================================================================

		// Add Master-Slide objects (if any)
		if ( inMaster && typeof inMaster === 'object' ) {
			// Add Slide Master objects in order
			$.each(inMaster, function(key,val){
				// ISSUE#7: Allow bkgd image/color override on Slide-level
				if ( key == "bkgd" && inMasterOpts.bkgd ) val = inMasterOpts.bkgd;

				// Background color/image
				if ( key == "bkgd" && typeof val === 'object' && (val.src || val.data) ) {
					// Allow the use of only the data key (no src reqd)
					if (!val.src) val.src = 'preencoded.png';
					var slideObjRels = gObjPptx.slides[slideNum].rels;
					var strImgExtn = val.src.substring( val.src.indexOf('.')+1 ).toLowerCase();
					if ( strImgExtn == 'jpg' ) strImgExtn = 'jpeg';
					if ( strImgExtn == 'gif' ) strImgExtn = 'png'; // MS-PPT: canvas.toDataURL for gif comes out image/png, and PPT will show "needs repair" unless we do this
					// FIXME: The next few lines are copies from .addImage above. A bad idea thats already bit me once! So of course it's makred as future :)
					var intRels = 1;
					for ( var idx=0; idx<gObjPptx.slides.length; idx++ ) { intRels += gObjPptx.slides[idx].rels.length; }
					slideObjRels.push({
						path: val.src,
						type: 'image/'+strImgExtn,
						extn: strImgExtn,
						data: (val.data || ''),
						rId: (intRels+1),
						Target: '../media/image' + intRels + '.' + strImgExtn
					});
					slideObj.bkgdImgRid = slideObjRels[slideObjRels.length-1].rId;
				}
				else if ( key == "bkgd" && val && typeof val === 'string' ) {
					slideObj.back = val;
				}

				// Images
				if ( key == "images" && Array.isArray(val) && val.length > 0 ) {
					$.each(val, function(i,image){
						slideObj.addImage({
							data: (image.data || ''),
							path: (image.path || image.src || ''),
							x: inch2Emu(image.x),
							y: inch2Emu(image.y),
							w: inch2Emu(image.w || image.cx),
							h: inch2Emu(image.h || image.cy)
						});
					});
				}

				// Shapes
				if ( key == "shapes" && Array.isArray(val) && val.length > 0 ) {
					$.each(val, function(i,shape){
						// 1: Grab all options (x, y, color, etc.)
						var objOpts = {};
						$.each(Object.keys(shape), function(i,key){ if ( shape[key] != 'type' ) objOpts[key] = shape[key]; });
						// 2: Create object using 'type'
						if      ( shape.type == 'text'      ) slideObj.addText(shape.text, objOpts);
						else if ( shape.type == 'line'      ) slideObj.addShape(gObjPptxShapes.LINE, objOpts);
						else if ( shape.type == 'rectangle' ) slideObj.addShape(gObjPptxShapes.RECTANGLE, objOpts);
					});
				}
			});

			// Add Slide Numbers
			if ( typeof inMaster.isNumbered !== 'undefined' ) slideObj.hasSlideNumber(inMaster.isNumbered); // DEPRECATED
			if ( inMaster.slideNumber ) slideObj.slideNumber(inMaster.slideNumber);
		}

		// LAST: Return this Slide
		return slideObj;
	};

	/**
	 * Reproduces an HTML table as a PowerPoint table - including column widths, style, etc. - creates 1 or more slides as needed
	 * "Auto-Paging is the future!" --Elon Musk
	 * @param {string} tabEleId - The HTML Element ID of the table
	 * @param {array} inOpts - An array of options (e.g.: tabsize)
	 */
	this.addSlidesForTable = function addSlidesForTable(tabEleId, inOpts) {
		var api = this;
		var opts = inOpts || {};
		var arrObjTabHeadRows = [], arrObjTabBodyRows = [], arrObjTabFootRows = [];
		var arrObjSlides = [], arrRows = [], arrColW = [], arrTabColW = [];
		var intTabW = 0, emuTabCurrH = 0;

		// REALITY-CHECK:
		if ( $('#'+tabEleId).length == 0 ) { console.error('Table "'+tabEleId+'" does not exist!'); return; }

		// NOTE: Look for opts.margin first as user can override Slide Master settings if they want
		var arrInchMargins = [0.5, 0.5, 0.5, 0.5]; // TRBL-style
		opts.margin = opts.marginPt || opts.margin || 0.5;
		if ( opts && opts.margin ) {
			if ( Array.isArray(opts.margin) ) arrInchMargins = opts.margin;
			else if ( !isNaN(opts.margin) ) arrInchMargins = [opts.margin, opts.margin, opts.margin, opts.margin];
		}
		else if ( opts && opts.master && opts.master.margin && gObjPptxMasters) {
			if ( Array.isArray(opts.master.margin) ) arrInchMargins = opts.master.margin;
			else if ( !isNaN(opts.master.margin) ) arrInchMargins = [opts.master.margin, opts.master.margin, opts.master.margin, opts.master.margin];
			opts.margin = arrInchMargins;
		}
		var emuSlideTabW = ( opts.w ? inch2Emu(opts.w) : (gObjPptx.pptLayout.width  - inch2Emu(arrInchMargins[1] + arrInchMargins[3])) );
		var emuSlideTabH = ( opts.h ? inch2Emu(opts.h) : (gObjPptx.pptLayout.height - inch2Emu(arrInchMargins[0] + arrInchMargins[2])) );

		// STEP 1: Grab table col widths
		$.each(['thead','tbody','tfoot'], function(i,val){
			if ( $('#'+tabEleId+' > '+val+' > tr').length > 0 ) {
				$('#'+tabEleId+' > '+val+' > tr:first-child').find('> th, > td').each(function(i,cell){
					// FIXME: This is a hack - guessing at col widths when colspan
					if ( $(this).attr('colspan') ) {
						for (var idx=0; idx<$(this).attr('colspan'); idx++ ) {
							arrTabColW.push( Math.round($(this).outerWidth()/$(this).attr('colspan')) );
						}
					}
					else {
						arrTabColW.push( $(this).outerWidth() );
					}
				});
				return false; // break out of .each loop
			}
		});
		$.each(arrTabColW, function(i,colW){ intTabW += colW; });

		// STEP 2: Calc/Set column widths by using same column width percent from HTML table
		$.each(arrTabColW, function(i,colW){
			( $('#'+tabEleId+' thead tr:first-child th:nth-child('+ (i+1) +')').data('pptx-min-width') )
				? arrColW.push( $('#'+tabEleId+' thead tr:first-child th:nth-child('+ (i+1) +')').data('pptx-min-width') )
				: arrColW.push( Math.round( (emuSlideTabW * (colW / intTabW * 100) ) / 100 / EMU ) );
		});

		// STEP 3: Iterate over each table element and create data arrays (text and opts)
		// NOTE: We create 3 arrays instead of one so we can loop over body then show header/footer rows on first and last page
		$.each(['thead','tbody','tfoot'], function(i,val){
			$('#'+tabEleId+' > '+val+' > tr').each(function(i,row){
				var arrObjTabCells = [];
				$(row).find('> th, > td').each(function(i,cell){
					// A: Get RGB text/bkgd colors
					var arrRGB1 = [];
					var arrRGB2 = [];
					arrRGB1 = $(cell).css('color').replace(/\s+/gi,'').replace('rgba(','').replace('rgb(','').replace(')','').split(',');
					arrRGB2 = $(cell).css('background-color').replace(/\s+/gi,'').replace('rgba(','').replace('rgb(','').replace(')','').split(',');
					// ISSUE#57: jQuery default is this rgba value of below giving unstyled tables a black bkgd, so use white instead (FYI: if cell has `background:#000000` jQuery returns 'rgb(0, 0, 0)', so this soln is pretty solid)
					if ( $(cell).css('background-color') == 'rgba(0, 0, 0, 0)' || $(cell).css('background-color') == 'transparent' ) arrRGB2 = [255,255,255];

					// B: Create option object
					var objOpts = {
						font_size: $(cell).css('font-size').replace(/\D/gi,''),
						bold:      (( $(cell).css('font-weight') == "bold" || Number($(cell).css('font-weight')) >= 500 ) ? true : false),
						color:     rgbToHex( Number(arrRGB1[0]), Number(arrRGB1[1]), Number(arrRGB1[2]) ),
						fill:      rgbToHex( Number(arrRGB2[0]), Number(arrRGB2[1]), Number(arrRGB2[2]) )
					};
					if ( $.inArray($(cell).css('text-align'), ['left','center','right','start','end']) > -1 ) objOpts.align = $(cell).css('text-align').replace('start','left').replace('end','right');
					if ( $.inArray($(cell).css('vertical-align'), ['top','middle','bottom']) > -1 ) objOpts.valign = $(cell).css('vertical-align');

					// C: Add padding [margin] (if any)
					// NOTE: Margins translate: px->pt 1:1 (e.g.: a 20px padded cell looks the same in PPTX as 20pt Text Inset/Padding)
					if ( $(cell).css('padding-left') ) {
						objOpts.margin = [];
						$.each(['padding-top', 'padding-right', 'padding-bottom', 'padding-left'],function(i,val){
							objOpts.margin.push( Math.round($(cell).css(val).replace(/\D/gi,'')) );
						});
					}

					// D: Add colspan (if any)
					if ( $(cell).attr('colspan') ) objOpts.colspan = $(cell).attr('colspan');

					// E: Add border (if any)
					if ( $(cell).css('border-top-width') || $(cell).css('border-right-width') || $(cell).css('border-bottom-width') || $(cell).css('border-left-width') ) {
						objOpts.border = [];
						$.each(['top','right','bottom','left'], function(i,val){
							var intBorderW = Math.round( Number($(cell).css('border-'+val+'-width').replace('px','')) );
							var arrRGB = [];
							arrRGB = $(cell).css('border-'+val+'-color').replace(/\s+/gi,'').replace('rgba(','').replace('rgb(','').replace(')','').split(',');
							var strBorderC = rgbToHex( Number(arrRGB[0]), Number(arrRGB[1]), Number(arrRGB[2]) );
							objOpts.border.push( {pt:intBorderW, color:strBorderC} );
						});
					}

					// F: Massage cell text so we honor linebreak tag as a line break during line parsing
					var $cell2 = $(cell).clone();
					$cell2.html( $(cell).html().replace(/<br[^>]*>/gi,'\n') );

					// LAST: Add cell
					arrObjTabCells.push({
						text: $.trim( $cell2.text() ),
						opts: objOpts
					});
				});
				switch (val) {
					case 'thead': arrObjTabHeadRows.push( arrObjTabCells ); break;
					case 'tbody': arrObjTabBodyRows.push( arrObjTabCells ); break;
					case 'tfoot': arrObjTabFootRows.push( arrObjTabCells ); break;
					default:
				}
			});
		});

		// STEP 4: NOTE: `margin` is "cell margin (pt)" everywhere else tables are used, so explicitly convert to "slide margin" here
		if (opts.margin) {
			opts.slideMargin = opts.margin;
			delete(opts.margin);
		}
		// STEP 5: Break table into Slides as needed
		// Pass head-rows as there is an option to add to each table and the parse func needs this daa to fulfill that option
		opts.arrObjTabHeadRows = arrObjTabHeadRows || '';
		opts.colW = arrColW;

		getSlidesForTableRows( arrObjTabHeadRows.concat(arrObjTabBodyRows).concat(arrObjTabFootRows), opts )
		.forEach(function(arrTabRows,i){
			// A: Create new Slide
			var newSlide = ( opts.master && gObjPptxMasters ? api.addNewSlide(opts.master) : api.addNewSlide() );

			// B: Add table to Slide
			newSlide.addTable(arrTabRows, {x:(opts.x || arrInchMargins[3]), y:(opts.y || arrInchMargins[0]), cx:(emuSlideTabW/EMU), colW:arrColW, autoPage:false});

			// C: Add any additional objects
			if ( opts.addImage ) newSlide.addImage({ path:opts.addImage.url, x:opts.addImage.x, y:opts.addImage.y, w:opts.addImage.w, h:opts.addImage.h });
			if ( opts.addShape ) newSlide.addShape( opts.addShape.shape, (opts.addShape.opts || {}) );
			if ( opts.addTable ) newSlide.addTable( opts.addTable.rows,  (opts.addTable.opts || {}) );
			if ( opts.addText  ) newSlide.addText(  opts.addText.text,   (opts.addText.opts  || {}) );
		});
	}
};

// [Node.js] support
if ( NODEJS ) {
	// A: Load depdendencies
	var fs = require("fs");
	var $ = require("jquery-node");
	var JSZip = require("jszip");
	var sizeOf = require("image-size");

	// B: Export module
	module.exports = new PptxGenJS();
}<|MERGE_RESOLUTION|>--- conflicted
+++ resolved
@@ -243,7 +243,6 @@
 							// B: Lables
 							rel.data[0].labels.forEach(function(label,idx){ strSharedStrings += '<si><t>'+ label +'</t></si>'; });
 
-<<<<<<< HEAD
 							// C: Bar series names come after labels
 							if ( rel.opts.type == 'bar' ) {
 								rel.data.forEach(function(objData,idx){ strSharedStrings += '<si><t>'+ (objData.name || ' ') +'</t></si>'; });
@@ -401,30 +400,6 @@
 		.catch(function(strErr){
 			console.error(strErr);
 		});
-=======
-				// B: Add media
-				if ( rel.type != 'online' && rel.type != 'hyperlink' ) zip.file( rel.Target.replace('..','ppt'), data.split(',').pop(), {base64:true} );
-			});
-		});
-
-		zip.file("ppt/theme/theme1.xml", makeXmlTheme());
-		zip.file("ppt/presentation.xml", makeXmlPresentation());
-		zip.file("ppt/presProps.xml",    makeXmlPresProps());
-		zip.file("ppt/tableStyles.xml",  makeXmlTableStyles());
-		zip.file("ppt/viewProps.xml",    makeXmlViewProps());
-
-		// STEP 3: Push the PPTX file to browser
-		var strExportName = ((gObjPptx.fileName.toLowerCase().indexOf('.ppt') > -1) ? gObjPptx.fileName : gObjPptx.fileName+gObjPptx.fileExtn);
-		if ( NODEJS ) {
-			if ( callback )
-				zip.generateAsync({type:'nodebuffer'}).then(function(content){ fs.writeFile(strExportName, content, callback(strExportName)); });
-			else
-				zip.generateAsync({type:'nodebuffer'}).then(function(content){ fs.writeFile(strExportName, content); });
-		}
-		else {
-			zip.generateAsync({type:'blob'}).then(function(content){ writeFileToBrowser(strExportName, content, callback); });
-		}
->>>>>>> eaba55cc
 	}
 
 	function writeFileToBrowser(strExportName, content, callback) {
@@ -524,6 +499,38 @@
 
 		// LAST: Default value
 		return 0;
+	}
+
+	function createHyperlinkRels(inText, slideRels) {
+		var arrTextObjects = [];
+
+		if ( typeof inText === 'string' || typeof inText === 'number' ) return;
+		// IMPORTANT: Check for isArray before typeof=object, or we'll exhaust recursion!
+		else if ( Array.isArray(inText) ) arrTextObjects = inText;
+		else if ( typeof inText === 'object' ) arrTextObjects = [inText];
+
+		arrTextObjects.forEach(function(text,idx){
+			// `text` can be an array of other `text` objects (table cell word-level formatting), so use recursion
+			if ( Array.isArray(text) ) createHyperlinkRels(text, slideRels);
+			else if ( typeof text === 'object' && text.options && text.options.hyperlink && !text.options.hyperlink.rId ) {
+				if ( typeof text.options.hyperlink !== 'object' ) console.log("ERROR: text `hyperlink` option should be an object. Ex: `hyperlink: {url:'https://github.com'}` ");
+				else if ( !text.options.hyperlink.url || typeof text.options.hyperlink.url !== 'string' ) console.log("ERROR: 'hyperlink.url is required and/or should be a string'");
+				else {
+					var intRels = 1;
+					gObjPptx.slides.forEach(function(slide,idx){ intRels += slide.rels.length; });
+					var intRelId = intRels+1;
+
+					slideRels.push({
+						type: 'hyperlink',
+						data: 'dummy',
+						rId:  intRelId,
+						Target: text.options.hyperlink.url
+					});
+
+					text.options.hyperlink.rId = intRelId;
+				}
+			}
+		});
 	}
 
 	/**
@@ -621,87 +628,6 @@
 		if ( intEmpty == 0 ) doExportPresentation();
 	}
 
-<<<<<<< HEAD
-=======
-	function getShapeInfo(shapeName) {
-		if ( !shapeName ) return gObjPptxShapes.RECTANGLE;
-
-		if ( typeof shapeName == 'object' && shapeName.name && shapeName.displayName && shapeName.avLst ) return shapeName;
-
-		if ( gObjPptxShapes[shapeName] ) return gObjPptxShapes[shapeName];
-
-		var objShape = gObjPptxShapes.filter(function(obj){ return obj.name == shapeName || obj.displayName; })[0];
-		if ( typeof objShape !== 'undefined' && objShape != null ) return objShape;
-
-		return gObjPptxShapes.RECTANGLE;
-	}
-
-	function getSmartParseNumber(inVal, inDir) {
-		// FIRST: Convert string numeric value if reqd
-		if ( typeof inVal == 'string' && !isNaN(Number(inVal)) ) inVal = Number(inVal);
-
-		// CASE 1: Number in inches
-		// Figure any number less than 100 is inches
-		if ( typeof inVal == 'number' && inVal < 100 ) return inch2Emu(inVal);
-
-		// CASE 2: Number is already converted to something other than inches
-		// Figure any number greater than 100 is not inches! :)  Just return it (its EMU already i guess??)
-		if ( typeof inVal == 'number' && inVal >= 100 ) return inVal;
-
-		// CASE 3: Percentage (ex: '50%')
-		if ( typeof inVal == 'string' && inVal.indexOf('%') > -1 ) {
-			if ( inDir && inDir == 'X') return Math.round( (parseInt(inVal,10) / 100) * gObjPptx.pptLayout.width  );
-			if ( inDir && inDir == 'Y') return Math.round( (parseInt(inVal,10) / 100) * gObjPptx.pptLayout.height );
-			// Default: Assume width (x/cx)
-			return Math.round( (parseInt(inVal,10) / 100) * gObjPptx.pptLayout.width );
-		}
-
-		// LAST: Default value
-		return 0;
-	}
-
-	/**
-	 * DESC: Replace special XML characters with HTML-encoded strings
-	 */
-	function decodeXmlEntities(inStr) {
-		// NOTE: Dont use short-circuit eval here as value c/b "0" (zero) etc.!
-		if ( typeof inStr === 'undefined' || inStr == null ) return "";
-		return inStr.toString().replace(/&/g,'&amp;').replace(/</g,'&lt;').replace(/>/g,'&gt;').replace(/"/g,'&quot;').replace(/\'/g,'&apos;');
-	}
-
-	function createHyperlinkRels(inText, slideRels) {
-		var arrTextObjects = [];
-
-		if ( typeof inText === 'string' || typeof inText === 'number' ) return;
-		// IMPORTANT: Check for isArray before typeof=object, or we'll exhaust recursion!
-		else if ( Array.isArray(inText) ) arrTextObjects = inText;
-		else if ( typeof inText === 'object' ) arrTextObjects = [inText];
-
-		arrTextObjects.forEach(function(text,idx){
-			// `text` can be an array of other `text` objects (table cell word-level formatting), so use recursion
-			if ( Array.isArray(text) ) createHyperlinkRels(text, slideRels);
-			else if ( typeof text === 'object' && text.options && text.options.hyperlink && !text.options.hyperlink.rId ) {
-				if ( typeof text.options.hyperlink !== 'object' ) console.log("ERROR: text `hyperlink` option should be an object. Ex: `hyperlink: {url:'https://github.com'}` ");
-				else if ( !text.options.hyperlink.url || typeof text.options.hyperlink.url !== 'string' ) console.log("ERROR: 'hyperlink.url is required and/or should be a string'");
-				else {
-					var intRels = 1;
-					gObjPptx.slides.forEach(function(slide,idx){ intRels += slide.rels.length; });
-					var intRelId = intRels+1;
-
-					slideRels.push({
-						type: 'hyperlink',
-						data: 'dummy',
-						rId:  intRelId,
-						Target: text.options.hyperlink.url
-					});
-
-					text.options.hyperlink.rId = intRelId;
-				}
-			}
-		});
-	}
-
->>>>>>> eaba55cc
 	/**
 	* Magic happens here
 	*/
@@ -2446,31 +2372,19 @@
 			else if ( rel.type.toLowerCase().indexOf('video')  > -1 ) {
 				// As media has *TWO* rel entries per item, check for first one, if found add second rel with alt style
 				if ( strXml.indexOf(' Target="'+ rel.Target +'"') > -1 )
-<<<<<<< HEAD
 					strXml += '<Relationship Id="rId'+ rel.rId +'" Target="'+ rel.Target +'" Type="http://schemas.microsoft.com/office/2007/relationships/media"/>';
 				else
 					strXml += '<Relationship Id="rId'+ rel.rId +'" Target="'+ rel.Target +'" Type="http://schemas.openxmlformats.org/officeDocument/2006/relationships/video"/>';
-=======
-					strXml += ' <Relationship Id="rId'+ rel.rId +'" Target="'+ rel.Target +'" Type="http://schemas.microsoft.com/office/2007/relationships/media"/>';
-				else
-					strXml += ' <Relationship Id="rId'+ rel.rId +'" Target="'+ rel.Target +'" Type="http://schemas.openxmlformats.org/officeDocument/2006/relationships/video"/>';
->>>>>>> eaba55cc
 			}
 			else if ( rel.type.toLowerCase().indexOf('online') > -1 ) {
 				// As media has *TWO* rel entries per item, check for first one, if found add second rel with alt style
 				if ( strXml.indexOf(' Target="'+ rel.Target +'"') > -1 )
-<<<<<<< HEAD
 					strXml += '<Relationship Id="rId'+ rel.rId +'" Target="'+ rel.Target +'" Type="http://schemas.microsoft.com/office/2007/relationships/image"/>';
 				else
 					strXml += '<Relationship Id="rId'+ rel.rId +'" Target="'+ rel.Target +'" TargetMode="External" Type="http://schemas.openxmlformats.org/officeDocument/2006/relationships/video"/>';
-=======
-					strXml += ' <Relationship Id="rId'+ rel.rId +'" Target="'+ rel.Target +'" Type="http://schemas.microsoft.com/office/2007/relationships/image"/>';
-				else
-					strXml += ' <Relationship Id="rId'+ rel.rId +'" Target="'+ rel.Target +'" TargetMode="External" Type="http://schemas.openxmlformats.org/officeDocument/2006/relationships/video"/>';
 			}
 			else if ( rel.type.toLowerCase().indexOf('hyperlink') > -1 ) {
-				strXml += ' <Relationship Id="rId'+ rel.rId +'" Target="'+ rel.Target +'" TargetMode="External" Type="http://schemas.openxmlformats.org/officeDocument/2006/relationships/hyperlink"/>';
->>>>>>> eaba55cc
+				strXml += '<Relationship Id="rId'+ rel.rId +'" Target="'+ rel.Target +'" TargetMode="External" Type="http://schemas.openxmlformats.org/officeDocument/2006/relationships/hyperlink"/>';
 			}
 		});
 
