--- conflicted
+++ resolved
@@ -112,11 +112,8 @@
 		'LINE'    : { 'displayName':'Line Chart',     'name':'line'     },
 		'PIE'     : { 'displayName':'Pie Chart' ,     'name':'pie'      },
 		'SCATTER' : { 'displayName':'Scatter Chart',  'name':'scatter'  },
-<<<<<<< HEAD
-        'BAR3D'   : { 'displayName':'3D Bar Chart' ,  'name':'bar3D'    }
-=======
-		'RADAR'   : { 'displayName':'Radar Chart',    'name':'radar'    }
->>>>>>> 2d7c3320
+		'RADAR'   : { 'displayName':'Radar Chart',    'name':'radar'    },
+		'BAR3D'   : { 'displayName':'3D Bar Chart' ,  'name':'bar3D'    }
 	};
 	var PIECHART_COLORS = ['5DA5DA','FAA43A','60BD68','F17CB0','B2912F','B276B2','DECF3F','F15854','A7A7A7', '5DA5DA','FAA43A','60BD68','F17CB0','B2912F','B276B2','DECF3F','F15854','A7A7A7'];
 	var BARCHART_COLORS = ['C0504D','4F81BD','9BBB59','8064A2','4BACC6','F79646','628FC6','C86360', 'C0504D','4F81BD','9BBB59','8064A2','4BACC6','F79646','628FC6','C86360'];
@@ -2657,11 +2654,8 @@
 			case 'area':
 			case 'bar':
 			case 'line':
-<<<<<<< HEAD
 			case 'bar3D':
-=======
 			case 'radar':
->>>>>>> 2d7c3320
 				// 1: Start Chart
 				strXml += '<c:'+ chartType +'Chart>';
 				if ( chartType == 'bar' || chartType == 'bar3D') {
@@ -2867,9 +2861,6 @@
 					strXml += '</c:ser>';
 				});
 
-<<<<<<< HEAD
-				// 3: Add more chart options (gapWidth, line Marker, etc.)
-=======
 				// 3: "Data Labels"
 				{
 					strXml += '  <c:dLbls>';
@@ -2896,7 +2887,6 @@
 				}
 
 				// 4: Add more chart options (gapWidth, line Marker, etc.)
->>>>>>> 2d7c3320
 				if ( chartType == 'bar' ) {
 					strXml += '  <c:gapWidth val="'+ opts.barGapWidthPct +'"/>';
 					strXml += '  <c:overlap val="'+ (opts.barGrouping.indexOf('tacked') > -1 ? 100 : 0) +'"/>';
