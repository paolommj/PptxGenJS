/**
 * PptxGenJS Enums
 * NOTE: `enum` wont work for objects, so use `Object.freeze`
 */

import { BorderProps, OptsChartGridLine } from './core-interfaces'

// CONST
export const EMU = 914400 // One (1) inch (OfficeXML measures in EMU (English Metric Units))
export const ONEPT = 12700 // One (1) point (pt)
export const CRLF = '\r\n' // AKA: Chr(13) & Chr(10)
export const LAYOUT_IDX_SERIES_BASE = 2147483649
export const REGEX_HEX_COLOR = /^[0-9a-fA-F]{6}$/
export const LINEH_MODIFIER = 1.67 // AKA: Golden Ratio Typography

export const DEF_BULLET_MARGIN = 27
export const DEF_CELL_BORDER: BorderProps = { type: 'solid', color: '666666', pt: 1 }
export const DEF_CELL_MARGIN_PT: [number, number, number, number] = [3, 3, 3, 3] // TRBL-style // DEPRECATED 3.8.0
export const DEF_CELL_MARGIN_IN: [number, number, number, number] = [0.05, 0.1, 0.05, 0.1] // "Normal" margins in PPT-2021 ("Narrow" is `0.05` for all 4)
export const DEF_CHART_BORDER: BorderProps = { type: 'solid', color: '363636', pt: 1 }
<<<<<<< HEAD
export const DEF_CHART_GRIDLINE: OptsChartGridLine = { color: '888888', style: 'solid', size: 1, cap: 'flat' }
export const DEF_FONT_COLOR: string = '000000'
export const DEF_FONT_SIZE: number = 12
export const DEF_FONT_TITLE_SIZE: number = 18
=======
export const DEF_CHART_GRIDLINE: OptsChartGridLine = { color: '888888', style: 'solid', size: 1 }
export const DEF_FONT_COLOR = '000000'
export const DEF_FONT_SIZE = 12
export const DEF_FONT_TITLE_SIZE = 18
>>>>>>> 4bd4fdc5
export const DEF_PRES_LAYOUT = 'LAYOUT_16x9'
export const DEF_PRES_LAYOUT_NAME = 'DEFAULT'
export const DEF_SHAPE_LINE_COLOR = '333333'
export const DEF_SHAPE_SHADOW = { type: 'outer', blur: 3, offset: 23000 / 12700, angle: 90, color: '000000', opacity: 0.35, rotateWithShape: true }
export const DEF_SLIDE_BKGD = 'FFFFFF'
export const DEF_SLIDE_MARGIN_IN: [number, number, number, number] = [0.5, 0.5, 0.5, 0.5] // TRBL-style
export const DEF_TEXT_SHADOW = { type: 'outer', blur: 8, offset: 4, angle: 270, color: '000000', opacity: 0.75 }
export const DEF_TEXT_GLOW = { size: 8, color: 'FFFFFF', opacity: 0.75 }

export const AXIS_ID_VALUE_PRIMARY = '2094734552'
export const AXIS_ID_VALUE_SECONDARY = '2094734553'
export const AXIS_ID_CATEGORY_PRIMARY = '2094734554'
export const AXIS_ID_CATEGORY_SECONDARY = '2094734555'
export const AXIS_ID_SERIES_PRIMARY = '2094734556'

export type JSZIP_OUTPUT_TYPE = 'arraybuffer' | 'base64' | 'binarystring' | 'blob' | 'nodebuffer' | 'uint8array'
export type WRITE_OUTPUT_TYPE = JSZIP_OUTPUT_TYPE | 'STREAM'
export type CHART_NAME = 'area' | 'bar' | 'bar3D' | 'bubble' | 'bubble3D' | 'doughnut' | 'line' | 'pie' | 'radar' | 'scatter'
export type SCHEME_COLORS = 'tx1' | 'tx2' | 'bg1' | 'bg2' | 'accent1' | 'accent2' | 'accent3' | 'accent4' | 'accent5' | 'accent6'

export const LETTERS: string[] = 'ABCDEFGHIJKLMNOPQRSTUVWXYZ'.split('')
export const BARCHART_COLORS: string[] = [
	'C0504D',
	'4F81BD',
	'9BBB59',
	'8064A2',
	'4BACC6',
	'F79646',
	'628FC6',
	'C86360',
	'C0504D',
	'4F81BD',
	'9BBB59',
	'8064A2',
	'4BACC6',
	'F79646',
	'628FC6',
	'C86360'
]
export const PIECHART_COLORS: string[] = [
	'5DA5DA',
	'FAA43A',
	'60BD68',
	'F17CB0',
	'B2912F',
	'B276B2',
	'DECF3F',
	'F15854',
	'A7A7A7',
	'5DA5DA',
	'FAA43A',
	'60BD68',
	'F17CB0',
	'B2912F',
	'B276B2',
	'DECF3F',
	'F15854',
	'A7A7A7',
]
export enum TEXT_HALIGN {
	'left' = 'left',
	'center' = 'center',
	'right' = 'right',
	'justify' = 'justify',
}
export enum TEXT_VALIGN {
	'b' = 'b',
	'ctr' = 'ctr',
	't' = 't',
}

export const SLDNUMFLDID = '{F7021451-1387-4CA6-816F-3879F97B5CBC}'

// ENUM
// TODO: 3.5 or v4.0: rationalize ts-def exported enum names/case!
// NOTE: First tsdef enum named correctly (shapes -> 'Shape', colors -> 'Color'), etc.
export enum OutputType {
	'arraybuffer' = 'arraybuffer',
	'base64' = 'base64',
	'binarystring' = 'binarystring',
	'blob' = 'blob',
	'nodebuffer' = 'nodebuffer',
	'uint8array' = 'uint8array',
}
export enum ChartType {
	'area' = 'area',
	'bar' = 'bar',
	'bar3d' = 'bar3D',
	'bubble' = 'bubble',
	'bubble3d' = 'bubble3D',
	'doughnut' = 'doughnut',
	'line' = 'line',
	'pie' = 'pie',
	'radar' = 'radar',
	'scatter' = 'scatter',
}
export enum ShapeType {
	'accentBorderCallout1' = 'accentBorderCallout1',
	'accentBorderCallout2' = 'accentBorderCallout2',
	'accentBorderCallout3' = 'accentBorderCallout3',
	'accentCallout1' = 'accentCallout1',
	'accentCallout2' = 'accentCallout2',
	'accentCallout3' = 'accentCallout3',
	'actionButtonBackPrevious' = 'actionButtonBackPrevious',
	'actionButtonBeginning' = 'actionButtonBeginning',
	'actionButtonBlank' = 'actionButtonBlank',
	'actionButtonDocument' = 'actionButtonDocument',
	'actionButtonEnd' = 'actionButtonEnd',
	'actionButtonForwardNext' = 'actionButtonForwardNext',
	'actionButtonHelp' = 'actionButtonHelp',
	'actionButtonHome' = 'actionButtonHome',
	'actionButtonInformation' = 'actionButtonInformation',
	'actionButtonMovie' = 'actionButtonMovie',
	'actionButtonReturn' = 'actionButtonReturn',
	'actionButtonSound' = 'actionButtonSound',
	'arc' = 'arc',
	'bentArrow' = 'bentArrow',
	'bentUpArrow' = 'bentUpArrow',
	'bevel' = 'bevel',
	'blockArc' = 'blockArc',
	'borderCallout1' = 'borderCallout1',
	'borderCallout2' = 'borderCallout2',
	'borderCallout3' = 'borderCallout3',
	'bracePair' = 'bracePair',
	'bracketPair' = 'bracketPair',
	'callout1' = 'callout1',
	'callout2' = 'callout2',
	'callout3' = 'callout3',
	'can' = 'can',
	'chartPlus' = 'chartPlus',
	'chartStar' = 'chartStar',
	'chartX' = 'chartX',
	'chevron' = 'chevron',
	'chord' = 'chord',
	'circularArrow' = 'circularArrow',
	'cloud' = 'cloud',
	'cloudCallout' = 'cloudCallout',
	'corner' = 'corner',
	'cornerTabs' = 'cornerTabs',
	'cube' = 'cube',
	'curvedDownArrow' = 'curvedDownArrow',
	'curvedLeftArrow' = 'curvedLeftArrow',
	'curvedRightArrow' = 'curvedRightArrow',
	'curvedUpArrow' = 'curvedUpArrow',
	'custGeom' = 'custGeom',
	'decagon' = 'decagon',
	'diagStripe' = 'diagStripe',
	'diamond' = 'diamond',
	'dodecagon' = 'dodecagon',
	'donut' = 'donut',
	'doubleWave' = 'doubleWave',
	'downArrow' = 'downArrow',
	'downArrowCallout' = 'downArrowCallout',
	'ellipse' = 'ellipse',
	'ellipseRibbon' = 'ellipseRibbon',
	'ellipseRibbon2' = 'ellipseRibbon2',
	'flowChartAlternateProcess' = 'flowChartAlternateProcess',
	'flowChartCollate' = 'flowChartCollate',
	'flowChartConnector' = 'flowChartConnector',
	'flowChartDecision' = 'flowChartDecision',
	'flowChartDelay' = 'flowChartDelay',
	'flowChartDisplay' = 'flowChartDisplay',
	'flowChartDocument' = 'flowChartDocument',
	'flowChartExtract' = 'flowChartExtract',
	'flowChartInputOutput' = 'flowChartInputOutput',
	'flowChartInternalStorage' = 'flowChartInternalStorage',
	'flowChartMagneticDisk' = 'flowChartMagneticDisk',
	'flowChartMagneticDrum' = 'flowChartMagneticDrum',
	'flowChartMagneticTape' = 'flowChartMagneticTape',
	'flowChartManualInput' = 'flowChartManualInput',
	'flowChartManualOperation' = 'flowChartManualOperation',
	'flowChartMerge' = 'flowChartMerge',
	'flowChartMultidocument' = 'flowChartMultidocument',
	'flowChartOfflineStorage' = 'flowChartOfflineStorage',
	'flowChartOffpageConnector' = 'flowChartOffpageConnector',
	'flowChartOnlineStorage' = 'flowChartOnlineStorage',
	'flowChartOr' = 'flowChartOr',
	'flowChartPredefinedProcess' = 'flowChartPredefinedProcess',
	'flowChartPreparation' = 'flowChartPreparation',
	'flowChartProcess' = 'flowChartProcess',
	'flowChartPunchedCard' = 'flowChartPunchedCard',
	'flowChartPunchedTape' = 'flowChartPunchedTape',
	'flowChartSort' = 'flowChartSort',
	'flowChartSummingJunction' = 'flowChartSummingJunction',
	'flowChartTerminator' = 'flowChartTerminator',
	'folderCorner' = 'folderCorner',
	'frame' = 'frame',
	'funnel' = 'funnel',
	'gear6' = 'gear6',
	'gear9' = 'gear9',
	'halfFrame' = 'halfFrame',
	'heart' = 'heart',
	'heptagon' = 'heptagon',
	'hexagon' = 'hexagon',
	'homePlate' = 'homePlate',
	'horizontalScroll' = 'horizontalScroll',
	'irregularSeal1' = 'irregularSeal1',
	'irregularSeal2' = 'irregularSeal2',
	'leftArrow' = 'leftArrow',
	'leftArrowCallout' = 'leftArrowCallout',
	'leftBrace' = 'leftBrace',
	'leftBracket' = 'leftBracket',
	'leftCircularArrow' = 'leftCircularArrow',
	'leftRightArrow' = 'leftRightArrow',
	'leftRightArrowCallout' = 'leftRightArrowCallout',
	'leftRightCircularArrow' = 'leftRightCircularArrow',
	'leftRightRibbon' = 'leftRightRibbon',
	'leftRightUpArrow' = 'leftRightUpArrow',
	'leftUpArrow' = 'leftUpArrow',
	'lightningBolt' = 'lightningBolt',
	'line' = 'line',
	'lineInv' = 'lineInv',
	'mathDivide' = 'mathDivide',
	'mathEqual' = 'mathEqual',
	'mathMinus' = 'mathMinus',
	'mathMultiply' = 'mathMultiply',
	'mathNotEqual' = 'mathNotEqual',
	'mathPlus' = 'mathPlus',
	'moon' = 'moon',
	'noSmoking' = 'noSmoking',
	'nonIsoscelesTrapezoid' = 'nonIsoscelesTrapezoid',
	'notchedRightArrow' = 'notchedRightArrow',
	'octagon' = 'octagon',
	'parallelogram' = 'parallelogram',
	'pentagon' = 'pentagon',
	'pie' = 'pie',
	'pieWedge' = 'pieWedge',
	'plaque' = 'plaque',
	'plaqueTabs' = 'plaqueTabs',
	'plus' = 'plus',
	'quadArrow' = 'quadArrow',
	'quadArrowCallout' = 'quadArrowCallout',
	'rect' = 'rect',
	'ribbon' = 'ribbon',
	'ribbon2' = 'ribbon2',
	'rightArrow' = 'rightArrow',
	'rightArrowCallout' = 'rightArrowCallout',
	'rightBrace' = 'rightBrace',
	'rightBracket' = 'rightBracket',
	'round1Rect' = 'round1Rect',
	'round2DiagRect' = 'round2DiagRect',
	'round2SameRect' = 'round2SameRect',
	'roundRect' = 'roundRect',
	'rtTriangle' = 'rtTriangle',
	'smileyFace' = 'smileyFace',
	'snip1Rect' = 'snip1Rect',
	'snip2DiagRect' = 'snip2DiagRect',
	'snip2SameRect' = 'snip2SameRect',
	'snipRoundRect' = 'snipRoundRect',
	'squareTabs' = 'squareTabs',
	'star10' = 'star10',
	'star12' = 'star12',
	'star16' = 'star16',
	'star24' = 'star24',
	'star32' = 'star32',
	'star4' = 'star4',
	'star5' = 'star5',
	'star6' = 'star6',
	'star7' = 'star7',
	'star8' = 'star8',
	'stripedRightArrow' = 'stripedRightArrow',
	'sun' = 'sun',
	'swooshArrow' = 'swooshArrow',
	'teardrop' = 'teardrop',
	'trapezoid' = 'trapezoid',
	'triangle' = 'triangle',
	'upArrow' = 'upArrow',
	'upArrowCallout' = 'upArrowCallout',
	'upDownArrow' = 'upDownArrow',
	'upDownArrowCallout' = 'upDownArrowCallout',
	'uturnArrow' = 'uturnArrow',
	'verticalScroll' = 'verticalScroll',
	'wave' = 'wave',
	'wedgeEllipseCallout' = 'wedgeEllipseCallout',
	'wedgeRectCallout' = 'wedgeRectCallout',
	'wedgeRoundRectCallout' = 'wedgeRoundRectCallout',
}
/**
 * TODO: FUTURE: v4.0: rename to `ThemeColor`
 */
export enum SchemeColor {
	'text1' = 'tx1',
	'text2' = 'tx2',
	'background1' = 'bg1',
	'background2' = 'bg2',
	'accent1' = 'accent1',
	'accent2' = 'accent2',
	'accent3' = 'accent3',
	'accent4' = 'accent4',
	'accent5' = 'accent5',
	'accent6' = 'accent6',
}
export enum AlignH {
	'left' = 'left',
	'center' = 'center',
	'right' = 'right',
	'justify' = 'justify',
}
export enum AlignV {
	'top' = 'top',
	'middle' = 'middle',
	'bottom' = 'bottom',
}

export enum SHAPE_TYPE {
	ACTION_BUTTON_BACK_OR_PREVIOUS = 'actionButtonBackPrevious',
	ACTION_BUTTON_BEGINNING = 'actionButtonBeginning',
	ACTION_BUTTON_CUSTOM = 'actionButtonBlank',
	ACTION_BUTTON_DOCUMENT = 'actionButtonDocument',
	ACTION_BUTTON_END = 'actionButtonEnd',
	ACTION_BUTTON_FORWARD_OR_NEXT = 'actionButtonForwardNext',
	ACTION_BUTTON_HELP = 'actionButtonHelp',
	ACTION_BUTTON_HOME = 'actionButtonHome',
	ACTION_BUTTON_INFORMATION = 'actionButtonInformation',
	ACTION_BUTTON_MOVIE = 'actionButtonMovie',
	ACTION_BUTTON_RETURN = 'actionButtonReturn',
	ACTION_BUTTON_SOUND = 'actionButtonSound',
	ARC = 'arc',
	BALLOON = 'wedgeRoundRectCallout',
	BENT_ARROW = 'bentArrow',
	BENT_UP_ARROW = 'bentUpArrow',
	BEVEL = 'bevel',
	BLOCK_ARC = 'blockArc',
	CAN = 'can',
	CHART_PLUS = 'chartPlus',
	CHART_STAR = 'chartStar',
	CHART_X = 'chartX',
	CHEVRON = 'chevron',
	CHORD = 'chord',
	CIRCULAR_ARROW = 'circularArrow',
	CLOUD = 'cloud',
	CLOUD_CALLOUT = 'cloudCallout',
	CORNER = 'corner',
	CORNER_TABS = 'cornerTabs',
	CROSS = 'plus',
	CUBE = 'cube',
	CURVED_DOWN_ARROW = 'curvedDownArrow',
	CURVED_DOWN_RIBBON = 'ellipseRibbon',
	CURVED_LEFT_ARROW = 'curvedLeftArrow',
	CURVED_RIGHT_ARROW = 'curvedRightArrow',
	CURVED_UP_ARROW = 'curvedUpArrow',
	CURVED_UP_RIBBON = 'ellipseRibbon2',
	CUSTOM_GEOMETRY = 'custGeom',
	DECAGON = 'decagon',
	DIAGONAL_STRIPE = 'diagStripe',
	DIAMOND = 'diamond',
	DODECAGON = 'dodecagon',
	DONUT = 'donut',
	DOUBLE_BRACE = 'bracePair',
	DOUBLE_BRACKET = 'bracketPair',
	DOUBLE_WAVE = 'doubleWave',
	DOWN_ARROW = 'downArrow',
	DOWN_ARROW_CALLOUT = 'downArrowCallout',
	DOWN_RIBBON = 'ribbon',
	EXPLOSION1 = 'irregularSeal1',
	EXPLOSION2 = 'irregularSeal2',
	FLOWCHART_ALTERNATE_PROCESS = 'flowChartAlternateProcess',
	FLOWCHART_CARD = 'flowChartPunchedCard',
	FLOWCHART_COLLATE = 'flowChartCollate',
	FLOWCHART_CONNECTOR = 'flowChartConnector',
	FLOWCHART_DATA = 'flowChartInputOutput',
	FLOWCHART_DECISION = 'flowChartDecision',
	FLOWCHART_DELAY = 'flowChartDelay',
	FLOWCHART_DIRECT_ACCESS_STORAGE = 'flowChartMagneticDrum',
	FLOWCHART_DISPLAY = 'flowChartDisplay',
	FLOWCHART_DOCUMENT = 'flowChartDocument',
	FLOWCHART_EXTRACT = 'flowChartExtract',
	FLOWCHART_INTERNAL_STORAGE = 'flowChartInternalStorage',
	FLOWCHART_MAGNETIC_DISK = 'flowChartMagneticDisk',
	FLOWCHART_MANUAL_INPUT = 'flowChartManualInput',
	FLOWCHART_MANUAL_OPERATION = 'flowChartManualOperation',
	FLOWCHART_MERGE = 'flowChartMerge',
	FLOWCHART_MULTIDOCUMENT = 'flowChartMultidocument',
	FLOWCHART_OFFLINE_STORAGE = 'flowChartOfflineStorage',
	FLOWCHART_OFFPAGE_CONNECTOR = 'flowChartOffpageConnector',
	FLOWCHART_OR = 'flowChartOr',
	FLOWCHART_PREDEFINED_PROCESS = 'flowChartPredefinedProcess',
	FLOWCHART_PREPARATION = 'flowChartPreparation',
	FLOWCHART_PROCESS = 'flowChartProcess',
	FLOWCHART_PUNCHED_TAPE = 'flowChartPunchedTape',
	FLOWCHART_SEQUENTIAL_ACCESS_STORAGE = 'flowChartMagneticTape',
	FLOWCHART_SORT = 'flowChartSort',
	FLOWCHART_STORED_DATA = 'flowChartOnlineStorage',
	FLOWCHART_SUMMING_JUNCTION = 'flowChartSummingJunction',
	FLOWCHART_TERMINATOR = 'flowChartTerminator',
	FOLDED_CORNER = 'folderCorner',
	FRAME = 'frame',
	FUNNEL = 'funnel',
	GEAR_6 = 'gear6',
	GEAR_9 = 'gear9',
	HALF_FRAME = 'halfFrame',
	HEART = 'heart',
	HEPTAGON = 'heptagon',
	HEXAGON = 'hexagon',
	HORIZONTAL_SCROLL = 'horizontalScroll',
	ISOSCELES_TRIANGLE = 'triangle',
	LEFT_ARROW = 'leftArrow',
	LEFT_ARROW_CALLOUT = 'leftArrowCallout',
	LEFT_BRACE = 'leftBrace',
	LEFT_BRACKET = 'leftBracket',
	LEFT_CIRCULAR_ARROW = 'leftCircularArrow',
	LEFT_RIGHT_ARROW = 'leftRightArrow',
	LEFT_RIGHT_ARROW_CALLOUT = 'leftRightArrowCallout',
	LEFT_RIGHT_CIRCULAR_ARROW = 'leftRightCircularArrow',
	LEFT_RIGHT_RIBBON = 'leftRightRibbon',
	LEFT_RIGHT_UP_ARROW = 'leftRightUpArrow',
	LEFT_UP_ARROW = 'leftUpArrow',
	LIGHTNING_BOLT = 'lightningBolt',
	LINE_CALLOUT_1 = 'borderCallout1',
	LINE_CALLOUT_1_ACCENT_BAR = 'accentCallout1',
	LINE_CALLOUT_1_BORDER_AND_ACCENT_BAR = 'accentBorderCallout1',
	LINE_CALLOUT_1_NO_BORDER = 'callout1',
	LINE_CALLOUT_2 = 'borderCallout2',
	LINE_CALLOUT_2_ACCENT_BAR = 'accentCallout2',
	LINE_CALLOUT_2_BORDER_AND_ACCENT_BAR = 'accentBorderCallout2',
	LINE_CALLOUT_2_NO_BORDER = 'callout2',
	LINE_CALLOUT_3 = 'borderCallout3',
	LINE_CALLOUT_3_ACCENT_BAR = 'accentCallout3',
	LINE_CALLOUT_3_BORDER_AND_ACCENT_BAR = 'accentBorderCallout3',
	LINE_CALLOUT_3_NO_BORDER = 'callout3',
	LINE_CALLOUT_4 = 'borderCallout3',
	LINE_CALLOUT_4_ACCENT_BAR = 'accentCallout3',
	LINE_CALLOUT_4_BORDER_AND_ACCENT_BAR = 'accentBorderCallout3',
	LINE_CALLOUT_4_NO_BORDER = 'callout3',
	LINE = 'line',
	LINE_INVERSE = 'lineInv',
	MATH_DIVIDE = 'mathDivide',
	MATH_EQUAL = 'mathEqual',
	MATH_MINUS = 'mathMinus',
	MATH_MULTIPLY = 'mathMultiply',
	MATH_NOT_EQUAL = 'mathNotEqual',
	MATH_PLUS = 'mathPlus',
	MOON = 'moon',
	NON_ISOSCELES_TRAPEZOID = 'nonIsoscelesTrapezoid',
	NOTCHED_RIGHT_ARROW = 'notchedRightArrow',
	NO_SYMBOL = 'noSmoking',
	OCTAGON = 'octagon',
	OVAL = 'ellipse',
	OVAL_CALLOUT = 'wedgeEllipseCallout',
	PARALLELOGRAM = 'parallelogram',
	PENTAGON = 'homePlate',
	PIE = 'pie',
	PIE_WEDGE = 'pieWedge',
	PLAQUE = 'plaque',
	PLAQUE_TABS = 'plaqueTabs',
	QUAD_ARROW = 'quadArrow',
	QUAD_ARROW_CALLOUT = 'quadArrowCallout',
	RECTANGLE = 'rect',
	RECTANGULAR_CALLOUT = 'wedgeRectCallout',
	REGULAR_PENTAGON = 'pentagon',
	RIGHT_ARROW = 'rightArrow',
	RIGHT_ARROW_CALLOUT = 'rightArrowCallout',
	RIGHT_BRACE = 'rightBrace',
	RIGHT_BRACKET = 'rightBracket',
	RIGHT_TRIANGLE = 'rtTriangle',
	ROUNDED_RECTANGLE = 'roundRect',
	ROUNDED_RECTANGULAR_CALLOUT = 'wedgeRoundRectCallout',
	ROUND_1_RECTANGLE = 'round1Rect',
	ROUND_2_DIAG_RECTANGLE = 'round2DiagRect',
	ROUND_2_SAME_RECTANGLE = 'round2SameRect',
	SMILEY_FACE = 'smileyFace',
	SNIP_1_RECTANGLE = 'snip1Rect',
	SNIP_2_DIAG_RECTANGLE = 'snip2DiagRect',
	SNIP_2_SAME_RECTANGLE = 'snip2SameRect',
	SNIP_ROUND_RECTANGLE = 'snipRoundRect',
	SQUARE_TABS = 'squareTabs',
	STAR_10_POINT = 'star10',
	STAR_12_POINT = 'star12',
	STAR_16_POINT = 'star16',
	STAR_24_POINT = 'star24',
	STAR_32_POINT = 'star32',
	STAR_4_POINT = 'star4',
	STAR_5_POINT = 'star5',
	STAR_6_POINT = 'star6',
	STAR_7_POINT = 'star7',
	STAR_8_POINT = 'star8',
	STRIPED_RIGHT_ARROW = 'stripedRightArrow',
	SUN = 'sun',
	SWOOSH_ARROW = 'swooshArrow',
	TEAR = 'teardrop',
	TRAPEZOID = 'trapezoid',
	UP_ARROW = 'upArrow',
	UP_ARROW_CALLOUT = 'upArrowCallout',
	UP_DOWN_ARROW = 'upDownArrow',
	UP_DOWN_ARROW_CALLOUT = 'upDownArrowCallout',
	UP_RIBBON = 'ribbon2',
	U_TURN_ARROW = 'uturnArrow',
	VERTICAL_SCROLL = 'verticalScroll',
	WAVE = 'wave',
}
export type SHAPE_NAME =
	| 'accentBorderCallout1'
	| 'accentBorderCallout2'
	| 'accentBorderCallout3'
	| 'accentCallout1'
	| 'accentCallout2'
	| 'accentCallout3'
	| 'actionButtonBackPrevious'
	| 'actionButtonBeginning'
	| 'actionButtonBlank'
	| 'actionButtonDocument'
	| 'actionButtonEnd'
	| 'actionButtonForwardNext'
	| 'actionButtonHelp'
	| 'actionButtonHome'
	| 'actionButtonInformation'
	| 'actionButtonMovie'
	| 'actionButtonReturn'
	| 'actionButtonSound'
	| 'arc'
	| 'bentArrow'
	| 'bentUpArrow'
	| 'bevel'
	| 'blockArc'
	| 'borderCallout1'
	| 'borderCallout2'
	| 'borderCallout3'
	| 'bracePair'
	| 'bracketPair'
	| 'callout1'
	| 'callout2'
	| 'callout3'
	| 'can'
	| 'chartPlus'
	| 'chartStar'
	| 'chartX'
	| 'chevron'
	| 'chord'
	| 'circularArrow'
	| 'cloud'
	| 'cloudCallout'
	| 'corner'
	| 'cornerTabs'
	| 'cube'
	| 'curvedDownArrow'
	| 'curvedLeftArrow'
	| 'curvedRightArrow'
	| 'curvedUpArrow'
	| 'custGeom'
	| 'decagon'
	| 'diagStripe'
	| 'diamond'
	| 'dodecagon'
	| 'donut'
	| 'doubleWave'
	| 'downArrow'
	| 'downArrowCallout'
	| 'ellipse'
	| 'ellipseRibbon'
	| 'ellipseRibbon2'
	| 'flowChartAlternateProcess'
	| 'flowChartCollate'
	| 'flowChartConnector'
	| 'flowChartDecision'
	| 'flowChartDelay'
	| 'flowChartDisplay'
	| 'flowChartDocument'
	| 'flowChartExtract'
	| 'flowChartInputOutput'
	| 'flowChartInternalStorage'
	| 'flowChartMagneticDisk'
	| 'flowChartMagneticDrum'
	| 'flowChartMagneticTape'
	| 'flowChartManualInput'
	| 'flowChartManualOperation'
	| 'flowChartMerge'
	| 'flowChartMultidocument'
	| 'flowChartOfflineStorage'
	| 'flowChartOffpageConnector'
	| 'flowChartOnlineStorage'
	| 'flowChartOr'
	| 'flowChartPredefinedProcess'
	| 'flowChartPreparation'
	| 'flowChartProcess'
	| 'flowChartPunchedCard'
	| 'flowChartPunchedTape'
	| 'flowChartSort'
	| 'flowChartSummingJunction'
	| 'flowChartTerminator'
	| 'folderCorner'
	| 'frame'
	| 'funnel'
	| 'gear6'
	| 'gear9'
	| 'halfFrame'
	| 'heart'
	| 'heptagon'
	| 'hexagon'
	| 'homePlate'
	| 'horizontalScroll'
	| 'irregularSeal1'
	| 'irregularSeal2'
	| 'leftArrow'
	| 'leftArrowCallout'
	| 'leftBrace'
	| 'leftBracket'
	| 'leftCircularArrow'
	| 'leftRightArrow'
	| 'leftRightArrowCallout'
	| 'leftRightCircularArrow'
	| 'leftRightRibbon'
	| 'leftRightUpArrow'
	| 'leftUpArrow'
	| 'lightningBolt'
	| 'line'
	| 'lineInv'
	| 'mathDivide'
	| 'mathEqual'
	| 'mathMinus'
	| 'mathMultiply'
	| 'mathNotEqual'
	| 'mathPlus'
	| 'moon'
	| 'noSmoking'
	| 'nonIsoscelesTrapezoid'
	| 'notchedRightArrow'
	| 'octagon'
	| 'parallelogram'
	| 'pentagon'
	| 'pie'
	| 'pieWedge'
	| 'plaque'
	| 'plaqueTabs'
	| 'plus'
	| 'quadArrow'
	| 'quadArrowCallout'
	| 'rect'
	| 'ribbon'
	| 'ribbon2'
	| 'rightArrow'
	| 'rightArrowCallout'
	| 'rightBrace'
	| 'rightBracket'
	| 'round1Rect'
	| 'round2DiagRect'
	| 'round2SameRect'
	| 'roundRect'
	| 'rtTriangle'
	| 'smileyFace'
	| 'snip1Rect'
	| 'snip2DiagRect'
	| 'snip2SameRect'
	| 'snipRoundRect'
	| 'squareTabs'
	| 'star10'
	| 'star12'
	| 'star16'
	| 'star24'
	| 'star32'
	| 'star4'
	| 'star5'
	| 'star6'
	| 'star7'
	| 'star8'
	| 'stripedRightArrow'
	| 'sun'
	| 'swooshArrow'
	| 'teardrop'
	| 'trapezoid'
	| 'triangle'
	| 'upArrow'
	| 'upArrowCallout'
	| 'upDownArrow'
	| 'upDownArrowCallout'
	| 'uturnArrow'
	| 'verticalScroll'
	| 'wave'
	| 'wedgeEllipseCallout'
	| 'wedgeRectCallout'
	| 'wedgeRoundRectCallout'

export enum CHART_TYPE {
	'AREA' = 'area',
	'BAR' = 'bar',
	'BAR3D' = 'bar3D',
	'BUBBLE' = 'bubble',
	'BUBBLE3D' = 'bubble3D',
	'DOUGHNUT' = 'doughnut',
	'LINE' = 'line',
	'PIE' = 'pie',
	'RADAR' = 'radar',
	'SCATTER' = 'scatter',
}

export enum SCHEME_COLOR_NAMES {
	'TEXT1' = 'tx1',
	'TEXT2' = 'tx2',
	'BACKGROUND1' = 'bg1',
	'BACKGROUND2' = 'bg2',
	'ACCENT1' = 'accent1',
	'ACCENT2' = 'accent2',
	'ACCENT3' = 'accent3',
	'ACCENT4' = 'accent4',
	'ACCENT5' = 'accent5',
	'ACCENT6' = 'accent6',
}

export enum MASTER_OBJECTS {
	'chart' = 'chart',
	'image' = 'image',
	'line' = 'line',
	'rect' = 'rect',
	'text' = 'text',
	'placeholder' = 'placeholder',
}

export enum SLIDE_OBJECT_TYPES {
	'chart' = 'chart',
	'hyperlink' = 'hyperlink',
	'image' = 'image',
	'media' = 'media',
	'online' = 'online',
	'placeholder' = 'placeholder',
	'table' = 'table',
	'tablecell' = 'tablecell',
	'text' = 'text',
	'notes' = 'notes',
}
export enum PLACEHOLDER_TYPES {
	'title' = 'title',
	'body' = 'body',
	'image' = 'pic',
	'chart' = 'chart',
	'table' = 'tbl',
	'media' = 'media',
}
export type PLACEHOLDER_TYPE = 'title' | 'body' | 'pic' | 'chart' | 'tbl' | 'media'

/**
 * NOTE: 20170304: BULLET_TYPES: Only default is used so far. I'd like to combine the two pieces of code that use these before implementing these as options
 * Since we close <p> within the text object bullets, its slightly more difficult than combining into a func and calling to get the paraProp
 * and i'm not sure if anyone will even use these... so, skipping for now.
 */
export enum BULLET_TYPES {
	'DEFAULT' = '&#x2022;',
	'CHECK' = '&#x2713;',
	'STAR' = '&#x2605;',
	'TRIANGLE' = '&#x25B6;',
}

// IMAGES (base64)
export const IMG_BROKEN =
	'data:image/png;base64,iVBORw0KGgoAAAANSUhEUgAAAGQAAAB3CAYAAAD1oOVhAAAGAUlEQVR4Xu2dT0xcRRzHf7tAYSsc0EBSIq2xEg8mtTGebVzEqOVIolz0siRE4gGTStqKwdpWsXoyGhMuyAVJOHBgqyvLNgonDkabeCBYW/8kTUr0wsJC+Wfm0bfuvn37Znbem9mR9303mJnf/Pb7ed95M7PDI5JIJPYJV5EC7e3t1N/fT62trdqViQCIu+bVgpIHEo/Hqbe3V/sdYVKHyWSSZmZm8ilVA0oeyNjYmEnaVC2Xvr6+qg5fAOJAz4DU1dURGzFSqZRVqtMpAFIGyMjICC0vL9PExIRWKADiAYTNshYWFrRCARAOEFZcCKWtrY0GBgaUTYkBRACIE4rKZwqACALR5RQAqQCIDqcASIVAVDsFQCSAqHQKgEgCUeUUAPEBRIVTAMQnEBvK5OQkbW9vk991CoAEAMQJxc86BUACAhKUUwAkQCBBOAVAAgbi1ykAogCIH6cAiCIgsk4BEIVAZJwCIIqBVLqiBxANQFgXS0tLND4+zl08AogmIG5OSSQS1gGKwgtANAIRcQqAaAbCe6YASBWA2E6xDyeyDUl7+AKQMkDYYevm5mZHabA/Li4uUiaTsYLau8QA4gLE/hU7wajyYtv1hReDAiAOxQcHBymbzark4BkbQKom/X8dp9Npmpqasn4BIAYAYSnYp+4BBEAMUcCwNOCQsAKZnp62NtQOw8WmwT09PUo+ijaHsOMx7GppaaH6+nolH0Z10K2tLVpdXbW6UfV3mNqBdHd3U1NTk2rtlMRfW1uj2dlZAFGirkRQAJEQTWUTAFGprkRsAJEQTWUTAFGprkRsAJEQTWUTAFGprkRsAJEQTWUTAFGprkRsAJEQTWUTAFGprkRsAJEQTWUTAGHqrm8caPzQ0WC1logbeiC7X3xJm0PvUmRzh45cuki1588FAmVn9BO6P3yF9utrqGH0MtW82S8UN9RA9v/4k7InjhcJFTs/TLVXLwmJV67S7vD7tHF5pKi46fYdosdOcOOGG8j1OcqefbFEJD9Q3GCwDhqT31HklS4A8VRgfYM2Op6k3bt/BQJl58J7lPvwg5JYNccepaMry0LPqFA7hCm39+NNyp2J0172b19QysGINj5CsRtpij57musOViH0QPJQXn6J9u7dlYJSFkbrMYolrwvDAJAC+WWdEpQz7FTgECeUCpzi6YxvvqXoM6eEhqnCSgDikEzUKUE7Aw7xuHctKB5OYU3dZlNR9syQdAaAcAYTC0pXF+39c09o2Ik+3EqxVKqiB7hbYAxZkk4pbBaEM+AQofv+wTrFwylBOQNABIGwavdfe4O2pg5elO+86l99nY58/VUF0byrYsjiSFluNlXYrOHcBar7+EogUADEQ0YRGHbzoKAASBkg2+9cpM1rV0tK2QOcXW7bLEFAARAXIF4w2DrDWoeUWaf4hQIgDiA8GPZ2iNfi0Q8UACkAIgrDbrJ385eDxaPLLrEsFAB5oG6lMPJQPLZZZKAACBGVhcG2Q+bmuLu2nk55e4jqPv1IeEoceiBeX7s2zCa5MAqdstl91vfXwaEGsv/rb5TtOFk6tWXOuJGh6KmnhO9sayrMninPx103JBtXblHkice58cINZP4Hyr5wpkgkdiChEmc4FWazLzenNKa/p0jncwDiqcD6BuWePk07t1asatZGoYQzSqA4nFJ7soNiP/+EUyfc25GI2GG53dHPrKo1g/1Cw4pIXLrzO+1c+/wg7tBbFDle/EbQcjFCPWQJCau5EoBoFpzXHYDwFNJcDiCaBed1ByA8hTSXA4hmwXndAQhPIc3lAKJZcF53AMJTSHM5gGgWnNcdgPAU0lwOIJoF53UHIDyFNJcfSiCdnZ0Ui8U0SxlMd7lcjubn561gh+Y1scFIU/0o/3sgeLO12E2k7UXKYumgFoAYdg8ACIAYpoBh6cAhAGKYAoalA4cAiGEKGJYOHAIghilgWDpwCIAYpoBh6cAhAGKYAoalA4cAiGEKGJYOHAIghilgWDpwCIAYpoBh6ZQ4JB6PKzviYthnNy4d9h+1M5mMlVckkUjsG5dhiBMCEMPg/wuOfrZZ/RSywQAAAABJRU5ErkJggg=='

export const IMG_PLAYBTN =
	'data:image/png;base64,iVBORw0KGgoAAAANSUhEUgAAAyAAAAHCCAYAAAAXY63IAAAACXBIWXMAAAsTAAALEwEAmpwYAAAKT2lDQ1BQaG90b3Nob3AgSUNDIHByb2ZpbGUAAHjanVNnVFPpFj333vRCS4iAlEtvUhUIIFJCi4AUkSYqIQkQSoghodkVUcERRUUEG8igiAOOjoCMFVEsDIoK2AfkIaKOg6OIisr74Xuja9a89+bN/rXXPues852zzwfACAyWSDNRNYAMqUIeEeCDx8TG4eQuQIEKJHAAEAizZCFz/SMBAPh+PDwrIsAHvgABeNMLCADATZvAMByH/w/qQplcAYCEAcB0kThLCIAUAEB6jkKmAEBGAYCdmCZTAKAEAGDLY2LjAFAtAGAnf+bTAICd+Jl7AQBblCEVAaCRACATZYhEAGg7AKzPVopFAFgwABRmS8Q5ANgtADBJV2ZIALC3AMDOEAuyAAgMADBRiIUpAAR7AGDIIyN4AISZABRG8lc88SuuEOcqAAB4mbI8uSQ5RYFbCC1xB1dXLh4ozkkXKxQ2YQJhmkAuwnmZGTKBNA/g88wAAKCRFRHgg/P9eM4Ors7ONo62Dl8t6r8G/yJiYuP+5c+rcEAAAOF0ftH+LC+zGoA7BoBt/qIl7gRoXgugdfeLZrIPQLUAoOnaV/Nw+H48PEWhkLnZ2eXk5NhKxEJbYcpXff5nwl/AV/1s+X48/Pf14L7iJIEyXYFHBPjgwsz0TKUcz5IJhGLc5o9H/LcL//wd0yLESWK5WCoU41EScY5EmozzMqUiiUKSKcUl0v9k4t8s+wM+3zUAsGo+AXuRLahdYwP2SycQWHTA4vcAAPK7b8HUKAgDgGiD4c93/+8//UegJQCAZkmScQAAXkQkLlTKsz/HCAAARKCBKrBBG/TBGCzABhzBBdzBC/xgNoRCJMTCQhBCCmSAHHJgKayCQiiGzbAdKmAv1EAdNMBRaIaTcA4uwlW4Dj1wD/phCJ7BKLyBCQRByAgTYSHaiAFiilgjjggXmYX4IcFIBBKLJCDJiBRRIkuRNUgxUopUIFVIHfI9cgI5h1xGupE7yAAygvyGvEcxlIGyUT3UDLVDuag3GoRGogvQZHQxmo8WoJvQcrQaPYw2oefQq2gP2o8+Q8cwwOgYBzPEbDAuxsNCsTgsCZNjy7EirAyrxhqwVqwDu4n1Y8+xdwQSgUXACTYEd0IgYR5BSFhMWE7YSKggHCQ0EdoJNwkDhFHCJyKTqEu0JroR+cQYYjIxh1hILCPWEo8TLxB7iEPENyQSiUMyJ7mQAkmxpFTSEtJG0m5SI+ksqZs0SBojk8naZGuyBzmULCAryIXkneTD5DPkG+Qh8lsKnWJAcaT4U+IoUspqShnlEOU05QZlmDJBVaOaUt2ooVQRNY9aQq2htlKvUYeoEzR1mjnNgxZJS6WtopXTGmgXaPdpr+h0uhHdlR5Ol9BX0svpR+iX6AP0dwwNhhWDx4hnKBmbGAcYZxl3GK+YTKYZ04sZx1QwNzHrmOeZD5lvVVgqtip8FZHKCpVKlSaVGyovVKmqpqreqgtV81XLVI+pXlN9rkZVM1PjqQnUlqtVqp1Q61MbU2epO6iHqmeob1Q/pH5Z/YkGWcNMw09DpFGgsV/jvMYgC2MZs3gsIWsNq4Z1gTXEJrHN2Xx2KruY/R27iz2qqaE5QzNKM1ezUvOUZj8H45hx+Jx0TgnnKKeX836K3hTvKeIpG6Y0TLkxZVxrqpaXllirSKtRq0frvTau7aedpr1Fu1n7gQ5Bx0onXCdHZ4/OBZ3nU9lT3acKpxZNPTr1ri6qa6UbobtEd79up+6Ynr5egJ5Mb6feeb3n+hx9L/1U/W36p/VHDFgGswwkBtsMzhg8xTVxbzwdL8fb8VFDXcNAQ6VhlWGX4YSRudE8o9VGjUYPjGnGXOMk423GbcajJgYmISZLTepN7ppSTbmmKaY7TDtMx83MzaLN1pk1mz0x1zLnm+eb15vft2BaeFostqi2uGVJsuRaplnutrxuhVo5WaVYVVpds0atna0l1rutu6cRp7lOk06rntZnw7Dxtsm2qbcZsOXYBtuutm22fWFnYhdnt8Wuw+6TvZN9un2N/T0HDYfZDqsdWh1+c7RyFDpWOt6azpzuP33F9JbpL2dYzxDP2DPjthPLKcRpnVOb00dnF2e5c4PziIuJS4LLLpc+Lpsbxt3IveRKdPVxXeF60vWdm7Obwu2o26/uNu5p7ofcn8w0nymeWTNz0MPIQ+BR5dE/C5+VMGvfrH5PQ0+BZ7XnIy9jL5FXrdewt6V3qvdh7xc+9j5yn+M+4zw33jLeWV/MN8C3yLfLT8Nvnl+F30N/I/9k/3r/0QCngCUBZwOJgUGBWwL7+Hp8Ib+OPzrbZfay2e1BjKC5QRVBj4KtguXBrSFoyOyQrSH355jOkc5pDoVQfujW0Adh5mGLw34MJ4WHhVeGP45wiFga0TGXNXfR3ENz30T6RJZE3ptnMU85ry1KNSo+qi5qPNo3ujS6P8YuZlnM1VidWElsSxw5LiquNm5svt/87fOH4p3iC+N7F5gvyF1weaHOwvSFpxapLhIsOpZATIhOOJTwQRAqqBaMJfITdyWOCnnCHcJnIi/RNtGI2ENcKh5O8kgqTXqS7JG8NXkkxTOlLOW5hCepkLxMDUzdmzqeFpp2IG0yPTq9MYOSkZBxQqohTZO2Z+pn5mZ2y6xlhbL+xW6Lty8elQfJa7OQrAVZLQq2QqboVFoo1yoHsmdlV2a/zYnKOZarnivN7cyzytuQN5zvn//tEsIS4ZK2pYZLVy0dWOa9rGo5sjxxedsK4xUFK4ZWBqw8uIq2Km3VT6vtV5eufr0mek1rgV7ByoLBtQFr6wtVCuWFfevc1+1dT1gvWd+1YfqGnRs+FYmKrhTbF5cVf9go3HjlG4dvyr+Z3JS0qavEuWTPZtJm6ebeLZ5bDpaql+aXDm4N2dq0Dd9WtO319kXbL5fNKNu7g7ZDuaO/PLi8ZafJzs07P1SkVPRU+lQ27tLdtWHX+G7R7ht7vPY07NXbW7z3/T7JvttVAVVN1WbVZftJ+7P3P66Jqun4lvttXa1ObXHtxwPSA/0HIw6217nU1R3SPVRSj9Yr60cOxx++/p3vdy0NNg1VjZzG4iNwRHnk6fcJ3/ceDTradox7rOEH0x92HWcdL2pCmvKaRptTmvtbYlu6T8w+0dbq3nr8R9sfD5w0PFl5SvNUyWna6YLTk2fyz4ydlZ19fi753GDborZ752PO32oPb++6EHTh0kX/i+c7vDvOXPK4dPKy2+UTV7hXmq86X23qdOo8/pPTT8e7nLuarrlca7nuer21e2b36RueN87d9L158Rb/1tWeOT3dvfN6b/fF9/XfFt1+cif9zsu72Xcn7q28T7xf9EDtQdlD3YfVP1v+3Njv3H9qwHeg89HcR/cGhYPP/pH1jw9DBY+Zj8uGDYbrnjg+OTniP3L96fynQ89kzyaeF/6i/suuFxYvfvjV69fO0ZjRoZfyl5O/bXyl/erA6xmv28bCxh6+yXgzMV70VvvtwXfcdx3vo98PT+R8IH8o/2j5sfVT0Kf7kxmTk/8EA5jz/GMzLdsAAAAgY0hSTQAAeiUAAICDAAD5/wAAgOkAAHUwAADqYAAAOpgAABdvkl/FRgAAFRdJREFUeNrs3WFz2lbagOEnkiVLxsYQsP//z9uZZmMswJIlS3k/tPb23U3TOAUM6Lpm8qkzbXM4A7p1dI4+/etf//oWAAAAB3ARETGdTo0EAACwV1VVRWIYAACAQxEgAACAAAEAAAQIAACAAAEAAAQIAACAAAEAAAQIAAAgQAAAAAQIAAAgQAAAAAQIAAAgQAAAAAECAAAgQAAAAAECAAAgQAAAAAECAAAIEAAAAAECAAAIEAAAAAECAAAIEAAAQIAAAAAIEAAAQIAAAAAIEAAAQIAAAAACBAAAQIAAAAACBAAAQIAAAAACBAAAQIAAAAACBAAAECAAAAACBAAAECAAAAACBAAAECAAAIAAAQAAECAAAIAAAQAAECAAAIAAAQAABAgAAIAAAQAABAgAAIAAAQAABAgAACBAAAAABAgAACBAAAAABAgAACBAAAAAAQIAACBAAAAAAQIAACBAAAAAAQIAACBAAAAAAQIAAAgQAAAAAQIAAAgQAAAAAQIAAAgQAABAgAAAAAgQAABAgAAAAAgQAABAgAAAAAIEAABAgAAAAAIEAABAgAAAAAIEAAAQIAAAAAIEAAAQIAAAAAIEAAAQIAAAgAABAAAQIAAAgAABAAAQIAAAgAABAAAQIAAAgAABAAAECAAAgAABAAAECAAAgAABAAAECAAAIEAAAAAECAAAIEAAAAAECAAAIEAAAAABAgAAIEAAAAABAgAAIEAAAAABAgAACBAAAAABAgAACBAAAAABAgAACBAAAECAAAAACBAAAECAAAAACBAAAECAAAAAAgQAAECAAAAAAgQAAECAAAAAAgQAAECAAAAAAgQAABAgAAAAAgQAABAgAAAAAgQAABAgAACAAAEAABAgAACAAAEAABAgAACAAAEAAAQIAACAAAEAAAQIAACAAAEAAAQIAAAgQAAAAPbnwhAA8CuGYYiXl5fv/7hcXESSuMcFgAAB4G90XRffvn2L5+fniIho2zYiIvq+j77vf+nfmaZppGkaERF5nkdExOXlZXz69CmyLDPoAAIEgDFo2zaen5/j5eUl+r6Pruv28t/5c7y8Bs1ms3n751mWRZqmcXFxEZeXl2+RAoAAAeBEDcMQbdu+/dlXbPyKruve/n9ewyTLssjz/O2PR7oABAgAR67v+2iaJpqmeVt5OBWvUbLdbiPi90e3iqKIoijeHucCQIAAcATRsd1uo2maX96zcYxeV26qqoo0TaMoiphMJmIEQIAAcGjDMERd11HX9VE9WrXvyNput5FlWZRlGWVZekwLQIAAsE+vjyjVdT3qMei6LqqqirIsYzKZOFkLQIAAsEt1XcfT09PJ7es4xLjUdR15nsfV1VWUZWlQAAQIAP/kAnu9Xp/V3o59eN0vsl6v4+bmRogACBAAhMf+9X0fq9VKiAAIEAB+RtM0UVWV8NhhiEyn0yiKwqAACBAAXr1uqrbHY/ch8vDwEHmex3Q6tVkdQIAAjNswDLHZbN5evsd+tG0bX758iclkEtfX147vBRAgAOPTNE08Pj7GMAwG40BejzC+vb31WBaAAAEYh9f9CR63+hjDMLw9ljWfz62GAOyZb1mAD9Q0TXz58kV8HIG2beO3336LpmkMBsAeWQEB+ADDMERVVaN+g/mxfi4PDw9RlmVMp1OrIQACBOD0dV0XDw8PjtY9YnVdR9u2MZ/PnZQFsGNu7QAc+ML269ev4uME9H0fX79+tUoFsGNWQAAOZLVauZg9McMwxGq1iufn55jNZgYEQIAAnMZF7MPDg43mJ6yu6+j73ilZADvgWxRgj7qui69fv4qPM9C2rcfnAAQIwPHHR9d1BuOMPtMvX774TAEECMBxxoe3mp+fYRiEJYAAATgeryddiY/zjxAvLQQQIAAfHh+r1Up8jCRCHh4enGwGIEAAPkbTNLFarQzEyKxWKyshAAIE4LC6rovHx0cDMVKPj4/2hAAIEIDDxYc9H+NmYzqAAAEQH4gQAAECcF4XnI+Pj+IDcwJAgADs38PDg7vd/I+u6+Lh4cFAAAgQgN1ZrVbRtq2B4LvatnUiGoAAAdiNuq69+wHzBECAAOxf13VRVZWB4KdUVeUxPQABAvBrXt98bYMx5gyAAAHYu6qqou97A8G79H1v1QxAgAC8T9M0nufnl9V1HU3TGAgAAQLw9/q+j8fHx5P6f86yLMqy9OEdEe8HARAgAD9ltVqd3IXjp0+fYjabxWKxiDzPfYhH4HU/CIAAAeAvNU1z0u/7yPM8FotFzGazSBJf+R+tbVuPYgECxBAAfN8wDCf36NVfKcsy7u7u4vr62gf7wTyKBQgQAL5rs9mc1YVikiRxc3MT9/f3URSFD/gDw3az2RgIQIAA8B9d18V2uz3Lv1uapjGfz2OxWESWZT7sD7Ddbr2gEBAgAPzHGN7bkOd5LJfLmE6n9oeYYwACBOCjnPrG8/eaTCZxd3cXk8nEh39ANqQDAgSAiBjnnekkSWI6ncb9/b1je801AAECcCh1XUff96P9+6dpGovFIhaLRaRpakLsWd/3Ude1gQAECMBYrddrgxC/7w+5v7+P6+tr+0PMOQABArAPY1/9+J6bm5u4u7uLsiwNxp5YBQEECMBIuRP9Fz8USRKz2SyWy6X9IeYegAAB2AWrH38vy7JYLBYxn8/tD9kxqyCAAAEYmaenJ4Pwk4qiiOVyaX+IOQggQAB+Rdd1o3rvx05+PJIkbm5uYrlc2h+yI23bejs6IEAAxmC73RqEX5Smacxms1gsFpFlmQExFwEECMCPDMPg2fsdyPM8lstlzGYzj2X9A3VdxzAMBgIQIADnfMHH7pRlGXd3d3F9fW0wzEkAAQLgYu8APyx/7A+5v7+PoigMiDkJIEAAIn4/+tSm3/1J0zTm83ksFgvH9r5D13WOhAYECMA5suH3MPI8j/v7+5hOp/aHmJsAAgQYr6ZpDMIBTSaTuLu7i8lkYjDMTUCAAIxL3/cec/mIH50kiel0Gvf395HnuQExPwEBAjAO7jB/rDRNY7FYxHw+tz/EHAUECICLOw6jKIq4v7+P6+tr+0PMUUCAAJynYRiibVsDcURubm7i7u4uyrI0GH9o29ZLCQEBAnAuF3Yc4Q9SksRsNovlcml/iLkKCBAAF3UcRpZlsVgsYjabjX5/iLkKnKMLQwC4qOMYlWUZl5eXsd1u4+npaZSPI5mrwDmyAgKMjrefn9CPVJLEzc1NLJfLUe4PMVcBAQJw4txRPk1pmsZsNovFYhFZlpmzAAIE4DQ8Pz8bhBOW53ksl8uYzWajObbXnAXOjT0gwKi8vLwYhDPw5/0hm83GnAU4IVZAgFHp+94gnMsP2B/7Q+7v78/62F5zFhAgACfMpt7zk6ZpLBaLWCwWZ3lsrzkLCBAAF3IcoTzP4/7+PqbT6dntDzF3AQECcIK+fftmEEZgMpnE3d1dTCYTcxdAgAB8HKcJjejHLUliOp3Gcrk8i/0h5i4gQADgBGRZFovFIubz+VnuDwE4RY7hBUbDC93GqyiKKIoi1ut1PD09xTAM5i7AB7ECAsBo3NzcxN3dXZRlaTAABAjAfnmfAhG/7w+ZzWaxWCxOZn+IuQsIEAABwonL8zwWi0XMZrOj3x9i7gLnxB4QAEatLMu4vLyM7XZ7kvtDAE6NFRAA/BgmSdzc3MRyuYyiKAwIgAAB+Gfc1eZnpGka8/k8FotFZFlmDgMIEIBf8/LyYhD4aXmex3K5jNlsFkmSmMMAO2QPCAD8hT/vD9lsNgYEYAesgADAj34o/9gfcn9/fzLH9gIIEAAAgPAIFgD80DAMsdlsYrvdGgwAAQIA+/O698MJVAACBOB9X3YXvu74eW3bRlVV0XWdOQwgQADe71iOUuW49X0fVVVF0zTmMIAAAYD9GIbBUbsAAgQA9q+u61iv19H3vcEAECAAu5OmqYtM3rRtG+v1Otq2PYm5CyBAAAQIJ6jv+1iv11HX9UnNXQABAgAnZr1ex9PTk2N1AQQIwP7leX4Sj9uwe03TRFVVJ7sClue5DxEQIABw7Lqui6qqhCeAAAE4vMvLS8esjsQwDLHZbGK73Z7N3AUQIAAn5tOnTwZhBF7f53FO+zzMXUCAAJygLMsMwhlr2zZWq9VZnnRm7gICBOCEL+S6rjMQZ6Tv+1itVme7z0N8AAIE4ISlaSpAzsQwDG+PW537nAUQIACn+qV34WvvHNR1HVVVjeJ9HuYsIEAATpiTsE5b27ZRVdWoVrGcgAUIEIBT/tJzN/kk9X0fVVVF0zSj+7t7CSEgQABOWJIkNqKfkNd9Hk9PT6N43Oq/2YAOCBCAM5DnuQA5AXVdx3q9Pstjdd8zVwEECMAZXNSdyxuyz1HXdVFV1dkeqytAAAEC4KKOIzAMQ1RVFXVdGwxzFRAgAOcjSZLI89wd9iOyXq9Hu8/jR/GRJImBAAQIwDkoikKAHIGmaaKqqlHv8/jRHAUQIABndHFXVZWB+CB938dqtRKBAgQQIADjkKZppGnqzvuBDcMQm83GIQA/OT8BBAjAGSmKwoXwAW2329hsNvZ5/OTcBBAgAGdmMpkIkANo2zZWq5XVpnfOTQABAnBm0jT1VvQ96vs+qqqKpmkMxjtkWebxK0CAAJyrsiwFyI4Nw/D2uBW/NicBBAjAGV/sOQ1rd+q6jqqq7PMQIAACBOB7kiSJsiy9ffsfats2qqqymrSD+PDyQUCAAJy5q6srAfKL+r6P9Xpt/HY4FwEECMCZy/M88jz3Urx3eN3n8fT05HGrHc9DAAECMAJXV1cC5CfVdR3r9dqxunuYgwACBGAkyrJ0Uf03uq6LqqqE2h6kaWrzOSBAAMbm5uYmVquVgfgvwzBEVVX2eex57gEIEICRsQryv9brtX0ee2b1AxAgACNmFeR3bdvGarUSYweacwACBGCkxr4K0vd9rFYr+zwOxOoHIEAAGOUqyDAMsdlsYrvdmgAHnmsAAgRg5MqyjKenp9GsAmy329hsNvZ5HFie51Y/gFFKDAHA/xrDnem2bePLly9RVZX4MMcADsYKCMB3vN6dPsejZ/u+j6qqomkaH/QHKcvSW88BAQLA/zedTuP5+flsVgeGYXh73IqPkyRJTKdTAwGM93vQEAD89YXi7e3tWfxd6rqO3377TXwcgdvb20gSP7/AeFkBAfiBoigiz/OT3ZDetm2s12vH6h6JPM+jKAoDAYyaWzAAf2M2m53cHetv377FarWKf//73+LjWH5wkyRms5mBAHwfGgKAH0vT9OQexeq67iw30J+y29vbSNPUQAACxBAA/L2iKDw6g/kDIEAADscdbH7FKa6gAQgQgGP4wkySmM/nBoJ3mc/nTr0CECAAvybLMhuJ+Wmz2SyyLDMQAAIE4NeVZRllWRoIzBMAAQJwGO5s8yNWygAECMDOff78WYTw3fj4/PmzgQAQIAA7/gJNkri9vbXBGHMCQIAAHMbr3W4XnCRJYlUMQIAAiBDEB4AAATjDCJlOpwZipKbTqfgAECAAh1WWpZOPRmg2mzluF+AdLgwBwG4jJCKiqqoYhsGAnLEkSWI6nYoPgPd+fxoCgN1HiD0h5x8fnz9/Fh8AAgTgONiYfv7xYc8HgAABOMoIcaHqMwVAgAC4YOVd8jz3WQIIEIAT+KJNklgul/YLnLCyLGOxWHikDkCAAJyO2WzmmF6fG8DoOYYX4IDKsoyLi4t4eHiIvu8NyBFL0zTm87lHrgB2zAoIwIFlWRbL5TKKojAYR6ooilgul+IDYA+sgAB8gCRJYj6fR9M08fj46KWFR/S53N7eikMAAQJwnoqiiCzLYrVaRdu2BuQD5Xkes9ks0jQ1GAACBOB8pWkai8XCasgHseoBIEAARqkoisjzPKqqirquDcgBlGUZ0+nU8boAAgRgnJIkidlsFldXV7Ferz2WtSd5nsd0OrXJHECAAPB6gbxYLKKu61iv147s3ZE0TWM6nXrcCkCAAPA9ZVlGWZZCZAfhcXNz4230AAIEACEiPAAECABHHyJPT0/2iPyFPM/j6upKeAAIEAB2GSJt28bT05NTs/40LpPJxOZyAAECwD7kef52olNd11HXdXRdN6oxyLLsLcgcpwsgQAA4gCRJYjKZxGQyib7vY7vdRtM0Z7tXJE3TKIoiJpOJN5cDCBAAPvrifDqdxnQ6jb7vo2maaJrm5PeL5HkeRVFEURSiA0CAAHCsMfK6MjIMQ7Rt+/bn2B/VyrLs7RGzPM89XgUgQAA4JUmSvK0gvGrbNp6fn+Pl5SX6vv+wKMmyLNI0jYuLi7i8vIw8z31gAAIEgHPzurrwZ13Xxbdv3+L5+fktUiIi+r7/5T0laZq+PTb1+t+7vLyMT58+ObEKQIAAMGavQfB3qxDDMMTLy8v3f1wuLjwyBYAAAWB3kiTxqBQA7//9MAQAAIAAAQAABAgAAIAAAQAABAgAAIAAAQAABAgAACBAAAAABAgAACBAAAAABAgAACBAAAAAAQIAACBAAAAAAQIAACBAAAAAAQIAAAgQAAAAAQIAAAgQAAAAAQIAAAgQAABAgAAAAAgQAABAgAAAAAgQAABAgAAAAAIEAABAgAAAAAIEAABAgAAAAAIEAABAgAAAAAIEAAAQIAAAAAIEAAAQIAAAAAIEAAAQIAAAgAABAAAQIAAAgAABAAAQIAAAgAABAAAECAAAgAABAAAECAAAgAABAAAECAAAIEAAAAAECAAAIEAAAAAECAAAIEAAAAABAgAAIEAAAAABAgAAIEAAAAABAgAAIEAAAAABAgAACBAAAAABAgAACBAAAAABAgAACBAAAECAAAAACBAAAECAAAAACBAAAECAAAAAAgQAAECAAAAAAgQAAECAAAAAAgQAABAgAAAAAgQAABAgAAAAAgQAABAgAACAAAEAABAgAACAAAEAABAgAACAAAEAAASIIQAAAAQIAAAgQAAAAAQIAAAgQAAAAAQIAAAgQAAAAAECAAAgQAAAAAECAAAgQAAAAAECAAAIEAAAAAECAAAIEAAAAAECAAAIEAAAQIAAAAAIEAAAQIAAAAAIEAAAQIAAAAACBAAAQIAAAAACBAAAQIAAAAACBAAAECAAAAACBAAAECAAAAACBAAAECAAAAACBAAAECAAAIAAAQAAECAAAIAAAQAAECAAAIAAAQAABAgAAIAAAQAABAgAAIAAAQAABAgAACBAAAAAdu0iIqKqKiMBAADs3f8NAFFjCf5mB+leAAAAAElFTkSuQmCC'<|MERGE_RESOLUTION|>--- conflicted
+++ resolved
@@ -18,17 +18,10 @@
 export const DEF_CELL_MARGIN_PT: [number, number, number, number] = [3, 3, 3, 3] // TRBL-style // DEPRECATED 3.8.0
 export const DEF_CELL_MARGIN_IN: [number, number, number, number] = [0.05, 0.1, 0.05, 0.1] // "Normal" margins in PPT-2021 ("Narrow" is `0.05` for all 4)
 export const DEF_CHART_BORDER: BorderProps = { type: 'solid', color: '363636', pt: 1 }
-<<<<<<< HEAD
 export const DEF_CHART_GRIDLINE: OptsChartGridLine = { color: '888888', style: 'solid', size: 1, cap: 'flat' }
-export const DEF_FONT_COLOR: string = '000000'
-export const DEF_FONT_SIZE: number = 12
-export const DEF_FONT_TITLE_SIZE: number = 18
-=======
-export const DEF_CHART_GRIDLINE: OptsChartGridLine = { color: '888888', style: 'solid', size: 1 }
 export const DEF_FONT_COLOR = '000000'
 export const DEF_FONT_SIZE = 12
 export const DEF_FONT_TITLE_SIZE = 18
->>>>>>> 4bd4fdc5
 export const DEF_PRES_LAYOUT = 'LAYOUT_16x9'
 export const DEF_PRES_LAYOUT_NAME = 'DEFAULT'
 export const DEF_SHAPE_LINE_COLOR = '333333'
