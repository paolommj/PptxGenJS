--- conflicted
+++ resolved
@@ -549,16 +549,12 @@
 	| 'cloudCallout'
 	| 'corner'
 	| 'cornerTabs'
-<<<<<<< HEAD
-	| 'custGeom'
-	| 'plus'
-=======
->>>>>>> 092fd1bb
 	| 'cube'
 	| 'curvedDownArrow'
 	| 'curvedLeftArrow'
 	| 'curvedRightArrow'
 	| 'curvedUpArrow'
+	| 'custGeom'
 	| 'decagon'
 	| 'diagStripe'
 	| 'diamond'
