/**
 * PptxGenJS Interfaces
 */

import { CHART_NAME, PLACEHOLDER_TYPES, SHAPE_NAME, SLIDE_OBJECT_TYPES, TEXT_HALIGN, TEXT_VALIGN } from './core-enums'

// Core Types
// ==========

/**
 * Coordinate number - either:
 * - Inches
 * - Percentage
 *
 * @example 10.25
 * coordinate in inches
 * @example '75%'
 * coordinate as percentage of slide size
 */
export type Coord = number | string
export type PositionOptions = {
	/**
	 * Horizontal position
	 * - inches or percentage
	 * @example 10.25
	 * position in inches
	 * @example '75%'
	 * position as percentage of slide size
	 */
	x?: Coord
	/**
	 * Vertical position
	 * - inches or percentage
	 * @example 10.25
	 * position in inches
	 * @example '75%'
	 * position as percentage of slide size
	 */
	y?: Coord
	/**
	 * Height
	 * - inches or percentage
	 * @example 10.25
	 * height in inches
	 * @example '75%'
	 * height as percentage of slide size
	 */
	h?: Coord
	/**
	 * Width
	 * - inches or percentage
	 * @example 10.25
	 * width in inches
	 * @example '75%'
	 * width as percentage of slide size
	 */
	w?: Coord
}
/**
 * Either `data` or `path` is required
 */
export type OptsDataOrPath = {
	/**
	 * URL or relative path
	 *
	 * @example 'https://onedrives.com/myimg.png`
	 * retrieve image via URL
	 * @example '/home/gitbrent/images/myimg.png`
	 * retrieve image via local path
	 */
	path?: string
	/**
	 * base64-encoded string
	 * - Useful for avoiding potential path/server issues
	 *
	 * @example 'image/png;base64,iVtDafDrBF[...]='
	 * adds a pre-encoded image
	 */
	data?: string
}
export interface BkgdOpts extends OptsDataOrPath {
	/**
	 * Color (hex format)
	 * @example 'FF3399'
	 */
	fill?: HexColor
}
/**
 * Color in Hex format
 * @example 'FF3399'
 */
export type HexColor = string
export type ThemeColor = 'tx1' | 'tx2' | 'bg1' | 'bg2' | 'accent1' | 'accent2' | 'accent3' | 'accent4' | 'accent5' | 'accent6'
export type Color = HexColor | ThemeColor
export type Margin = number | [number, number, number, number]
export type HAlign = 'left' | 'center' | 'right' | 'justify'
export type VAlign = 'top' | 'middle' | 'bottom'
// used by charts, shape, text
export interface BorderOptions {
	/**
	 * Border type
	 * @default solid
	 */
	type?: 'none' | 'dash' | 'solid'
	/**
	 * Border color (hex)
	 * @example 'FF3399'
	 * @default '666666'
	 */
	color?: HexColor
	// TODO: add `width` - deprecate `pt`
	/**
	 * Border size (points)
	 * @default 1
	 */
	pt?: number
}
// used by: image, object, text,
export interface HyperLink {
	slide?: number
	url?: string
	tooltip?: string
}
export interface IHyperLink extends HyperLink {
	rId: number
}
// used by: chart, text
export interface ShadowOptions {
	/**
	 * shadow type
	 * @default 'none'
	 */
	type: 'outer' | 'inner' | 'none'
	/**
	 * opacity (0.0 - 1.0)
	 * @example 0.5 // 50% opaque
	 */
	opacity?: number // TODO: "Transparency (0-100%)" in PPT // TODO: deprecate and add `transparency`
	/**
	 * blur (points)
	 * - range: 0-100
	 * @default 0
	 */
	blur?: number
	/**
	 * angle (degrees)
	 * - range: 0-359
	 * @default 0
	 */
	angle?: number
	/**
	 * shadow offset (points)
	 * - range: 0-200
	 * @default 0
	 */
	offset?: number // TODO: "Distance" in PPT
	/**
	 * shadow color (hex format)
	 * @example 'FF3399'
	 */
	color?: HexColor
}
// used by: shape, table, text
export interface ShapeFill {
	/**
	 * Fill type
	 * @deprecated 'solid'
	 */
	type?: 'none' | 'solid'
	/**
	 * Fill color
	 * - `HexColor` or `ThemeColor`
	 * @example 'FF0000' // red
	 * @example 'pptx.SchemeColor.text1' // Text1 Theme Color
	 */
	color?: Color
	/**
	 * Transparency (percent)
	 * - range: 0-100
	 * @default 0
	 */
	transparency?: number
	/**
	 * Transparency (percent)
	 * @deprecated v3.3.0 - use `transparency`
	 */
	alpha?: number
}
export interface ShapeLine extends ShapeFill {
	/**
	 * Line width (pt)
	 * @default 1
	 */
	width?: number
	/**
	 * Dash type
	 * @default 'solid'
	 */
	dashType?: 'solid' | 'dash' | 'dashDot' | 'lgDash' | 'lgDashDot' | 'lgDashDotDot' | 'sysDash' | 'sysDot'
	/**
	 * Begin arrow type
	 * @since 3.3.0
	 */
	beginArrowType?: 'none' | 'arrow' | 'diamond' | 'oval' | 'stealth' | 'triangle'
	/**
	 * End arrow type
	 * @since 3.3.0
	 */
	endArrowType?: 'none' | 'arrow' | 'diamond' | 'oval' | 'stealth' | 'triangle'
	// FUTURE: beginArrowSize (1-9)
	// FUTURE: endArrowSize (1-9)

	/**
	 * Dash type
	 * @deprecated v3.3.0 - use `dashType`
	 */
	lineDash?: 'solid' | 'dash' | 'dashDot' | 'lgDash' | 'lgDashDot' | 'lgDashDotDot' | 'sysDash' | 'sysDot'
	/**
	 * @deprecated v3.3.0 - use `arrowTypeBegin`
	 */
	lineHead?: 'none' | 'arrow' | 'diamond' | 'oval' | 'stealth' | 'triangle'
	/**
	 * @deprecated v3.3.0 - use `arrowTypeEnd`
	 */
	lineTail?: 'none' | 'arrow' | 'diamond' | 'oval' | 'stealth' | 'triangle'
	/**
	 * Line width (pt)
	 * @deprecated v3.3.0 - use `arrowTypeEnd`
	 */
	pt?: number
}
// used by: chart, slide, table, text
export interface TextOptions {
	/**
	 * Horizontal alignment
	 * @default 'left'
	 */
	align?: HAlign
	/**
	 * Bold style
	 * @default false
	 */
	bold?: boolean
	/**
	 * Add a line-break
	 * @default false
	 */
	breakLine?: boolean
	/**
	 * Add standard or custom bullet
	 * - use `true` for standard bullet
	 * - pass object options for custom bullet
	 * @default false
	 */
	bullet?:
		| boolean
		| {
				/**
				 * Bullet type
				 * @default bullet
				 */
				type?: 'bullet' | 'number'
				/**
				 * Bullet character code (unicode)
				 * @since 3.3.0
				 * @example '25BA' // 'BLACK RIGHT-POINTING POINTER' (U+25BA)
				 */
				characterCode?: string
				/**
				 * Indentation (space between bullet and text) (points)
				 * @since 3.3.0
				 * @default 27 // DEF_BULLET_MARGIN
				 * @example 10 // Indents text 10 points from bullet
				 */
				indent?: number
				/**
				 * Number type
				 * @since 3.3.0
				 * @example 'romanLcParenR' // roman numerals lower-case with paranthesis right
				 */
				numberType?:
					| 'alphaLcParenBoth'
					| 'alphaLcParenR'
					| 'alphaLcPeriod'
					| 'alphaUcParenBoth'
					| 'alphaUcParenR'
					| 'alphaUcPeriod'
					| 'arabicParenBoth'
					| 'arabicParenR'
					| 'arabicPeriod'
					| 'arabicPlain'
					| 'romanLcParenBoth'
					| 'romanLcParenR'
					| 'romanLcPeriod'
					| 'romanUcParenBoth'
					| 'romanUcParenR'
					| 'romanUcPeriod'
				/**
				 * Number bullets start at
				 * @since 3.3.0
				 * @default 1
				 * @example 10 // numbered bullets start with 10
				 */
				numberStartAt?: number

				// DEPRECATED

				/**
				 * Bullet code (unicode)
				 * @deprecated 3.3.0 - use `characterCode`
				 */
				code?: string
				/**
				 * Margin between bullet and text
				 * @since 3.2.1
				 * @deplrecated 3.3.0 - use `indent`
				 */
				marginPt?: number
				/**
				 * Number to start with (only applies to type:number)
				 * @deprecated 3.3.0 - use `numberStartAt`
				 */
				startAt?: number
				/**
				 * Number type
				 * @deprecated 3.3.0 - use `numberType`
				 */
				style?: string
		  }
	/**
	 * Text color
	 * - `HexColor` or `ThemeColor`
	 * @example 'FF0000' // red
	 * @example 'pptxgen.SchemeColor.text1' // Text1 Theme Color
	 */
	color?: Color
	/**
	 * Font face name
	 * @example 'Arial' // Arial font
	 */
	fontFace?: string
	/**
	 * Font size
	 * @example 12 // Font size 12
	 */
	fontSize?: number
	/**
	 * italic style
	 * @default false
	 */
	italic?: boolean
	/**
	 * language
	 * - ISO 639-1 standard language code
	 * @default 'en-US' // english US
	 * @example 'fr-CA' // french Canadian
	 */
	lang?: string
	/**
	 * vertical alignment
	 * @default 'top'
	 */
	valign?: VAlign
}

// image / media ==================================================================================
export type MediaType = 'audio' | 'online' | 'video'

export interface ImageOpts extends PositionOptions, OptsDataOrPath {
	hyperlink?: IHyperLink
	/**
	 * Image rotation (degrees)
	 * - range: -360 to 360
	 * @default 0
	 * @example 180 // rotate image 180 degrees
	 */
	rotate?: number
	/**
	 * Enable image rounding
	 * @default false
	 */
	rounding?: boolean
	/**
	 * Image sizing options
	 */
	sizing?: {
		/**
		 * Sizing type
		 */
		type: 'contain' | 'cover' | 'crop'
		/**
		 * Image width
		 */
		w: number
		/**
		 * Image height
		 */
		h: number
		x?: number
		y?: number
	}
}
export interface IImageOpts extends ImageOpts {
	placeholder?: any
}
/**
 * Add media (audio/video) to slide
 * @requires either `link` or `path`
 */
export interface MediaOpts extends PositionOptions, OptsDataOrPath {
	/**
	 * Media type
	 * - Use 'online' to embed a YouTube video (only supported in recent versions of PowerPoint)
	 */
	type: MediaType
	/**
	 * video embed link
	 * - works with YouTube
	 * - other sites may not show correctly in PowerPoint
	 * @example 'https://www.youtube.com/embed/Dph6ynRVyUc' // embed a youtube video
	 */
	link?: string
	/**
	 * full or local path
	 * @example 'https://freesounds/simpsons/bart.mp3' // embed mp3 audio clip from server
	 * @example '/sounds/simpsons_haha.mp3' // embed mp3 audio clip from local directory
	 */
	path?: string
}

// shapes =========================================================================================

export interface ShapeOptions extends PositionOptions {
	/**
	 * Horizontal alignment
	 * @default 'left'
	 */
	align?: HAlign
	/**
	 * Shape fill color properties
	 * @example { color:'FF0000' } // hex string (red)
	 * @example { color:'pptx.SchemeColor.accent1' } // theme color Accent1
	 * @example { color:'0088CC', transparency:50 } // 50% transparent color
	 */
	fill?: ShapeFill
	/**
	 * Flip shape horizontally?
	 * @default false
	 */
	flipH?: boolean
	/**
	 * Flip shape vertical?
	 * @default false
	 */
	flipV?: boolean
	/**
	 * Line options
	 */
	line?: ShapeLine
	/**
	 * Radius (only for pptx.shapes.ROUNDED_RECTANGLE)
	 * - values: 0-180(TODO:values?)
	 * @default 0
	 */
	rectRadius?: number
	/**
	 * Image rotation (degrees)
	 * - range: -360 to 360
	 * @default 0
	 * @example 180 // rotate image 180 degrees
	 */
	rotate?: number
	/**
	 * Shadow options
	 * TODO: need new demo.js entry for shape shadow
	 */
	shadow?: ShadowOptions

	/**
	 * @depreacted v3.3.0
	 */
	lineSize?: number
	/**
	 * @depreacted v3.3.0
	 */
	lineDash?: 'dash' | 'dashDot' | 'lgDash' | 'lgDashDot' | 'lgDashDotDot' | 'solid' | 'sysDash' | 'sysDot'
	/**
	 * @depreacted v3.3.0
	 */
	lineHead?: 'arrow' | 'diamond' | 'none' | 'oval' | 'stealth' | 'triangle'
	/**
	 * @depreacted v3.3.0
	 */
<<<<<<< HEAD
	size: number
}

// charts =========================================================================================

export interface IChartTitleOpts extends TextOptions {
	color?: Color
	rotate?: number
	title: string
	titleAlign?: string
	titlePos?: { x: number; y: number }
}
export interface IChartMulti {
	type: CHART_NAME
	data: any[]
	options: {}
}
export interface IChartPropsBase {
	axisPos?: string
	border?: IBorderOptions
	chartColors?: string[]
	chartColorsOpacity?: number
	dataBorder?: IBorderOptions
	displayBlanksAs?: string
	fill?: string
	invertedColors?: string
	lang?: string
	layout?: PositionOptions
	shadow?: IShadowOptions
	showLabel?: boolean
	showLeaderLines?: boolean
	showLegend?: boolean
	showPercent?: boolean
	showTitle?: boolean
	showValue?: boolean
	v3DPerspective?: number
	v3DRAngAx?: boolean
	v3DRotX?: number
	v3DRotY?: number
}
export interface IChartPropsAxisCat {
	catAxes?: number[]
	catAxisBaseTimeUnit?: string
	catAxisHidden?: boolean
	catAxisLabelColor?: string
	catAxisLabelFontBold?: boolean
	catAxisLabelFontFace?: string
	catAxisLabelFontSize?: number
	catAxisLabelFrequency?: string
	catAxisLabelPos?: 'none' | 'low' | 'high' | 'nextTo'
	catAxisLabelRotate?: number
	catAxisLineShow?: boolean
	catAxisMajorTickMark?: ChartAxisTickMark
	catAxisMajorTimeUnit?: string
	catAxisMajorUnit?: number
	catAxisMaxVal?: number
	catAxisMinorTickMark?: ChartAxisTickMark
	catAxisMinorTimeUnit?: string
	catAxisMinorUnit?: string
	catAxisMinVal?: number
	catAxisOrientation?: 'minMax' | 'minMax'
	catAxisTitle?: string
	catAxisTitleColor?: string
	catAxisTitleFontFace?: string
	catAxisTitleFontSize?: number
	catAxisTitleRotate?: number
	catGridLine?: OptsChartGridLine
	catLabelFormatCode?: string
	showCatAxisTitle?: boolean
}
export interface IChartPropsAxisSer {
	serAxisBaseTimeUnit?: string
	serAxisHidden?: boolean
	serAxisLabelColor?: string
	serAxisLabelFontFace?: string
	serAxisLabelFontSize?: string
	serAxisLabelFrequency?: string
	serAxisLabelPos?: 'none' | 'low' | 'high' | 'nextTo'
	serAxisLineShow?: boolean
	serAxisMajorTimeUnit?: string
	serAxisMajorUnit?: number
	serAxisMinorTimeUnit?: string
	serAxisMinorUnit?: number
	serAxisOrientation?: string
	serAxisTitle?: string
	serAxisTitleColor?: string
	serAxisTitleFontFace?: string
	serAxisTitleFontSize?: number
	serAxisTitleRotate?: number
	serGridLine?: OptsChartGridLine
	serLabelFormatCode?: string
	showSerAxisTitle?: boolean
}
export interface IChartPropsAxisVal {
	showValAxisTitle?: boolean
	valAxes?: number[]
	valAxisCrossesAt?: string | number
	valAxisDisplayUnit?: 'billions' | 'hundredMillions' | 'hundreds' | 'hundredThousands' | 'millions' | 'tenMillions' | 'tenThousands' | 'thousands' | 'trillions'
	valAxisDisplayUnitLabel?:boolean
	valAxisHidden?: boolean
	valAxisLabelColor?: string
	valAxisLabelFontBold?: boolean
	valAxisLabelFontFace?: string
	valAxisLabelFontSize?: number
	valAxisLabelFormatCode?: string
	valAxisLabelPos?: 'none' | 'low' | 'high' | 'nextTo'
	valAxisLabelRotate?: number
	valAxisLineShow?: boolean
	valAxisMajorTickMark?: ChartAxisTickMark
	valAxisMajorUnit?: number
	valAxisMaxVal?: number
	valAxisMinorTickMark?: ChartAxisTickMark
	valAxisMinVal?: number
	valAxisOrientation?: 'minMax' | 'minMax'
	valAxisTitle?: string
	valAxisTitleColor?: string
	valAxisTitleFontFace?: string
	valAxisTitleFontSize?: number
	valAxisTitleRotate?: number
	valGridLine?: OptsChartGridLine
}
export interface IChartPropsChartBar {
	bar3DShape?: string
	barDir?: string
	barGapDepthPct?: number
	barGapWidthPct?: number
	barGrouping?: string
	valueBarColors?: string[]
}
export interface IChartPropsChartDoughnut {
	dataNoEffects?: boolean
	holeSize?: number
}
export interface IChartPropsChartLine {
	lineDash?: 'dash' | 'dashDot' | 'lgDash' | 'lgDashDot' | 'lgDashDotDot' | 'solid' | 'sysDash' | 'sysDot'
	lineDataSymbol?: 'circle' | 'dash' | 'diamond' | 'dot' | 'none' | 'square' | 'triangle'
	lineDataSymbolLineColor?: string
	lineDataSymbolLineSize?: number
	lineDataSymbolSize?: number
	lineSize?: number
	lineSmooth?: boolean
}
export interface IChartPropsChartPie {
	dataNoEffects?: boolean
}
export interface IChartPropsChartRadar {
	radarStyle?: 'standard' | 'marker' | 'filled'
}
export interface IChartPropsDataLabel {
	dataLabelBkgrdColors?: boolean
	dataLabelColor?: string
	dataLabelFontBold?: boolean
	dataLabelFontFace?: string
	dataLabelFontSize?: number
	dataLabelFormatCode?: string
	dataLabelFormatScatter?: 'custom' | 'customXY' | 'XY'
	dataLabelPosition?: 'b' | 'bestFit' | 'ctr' | 'l' | 'r' | 't' | 'inEnd' | 'outEnd' | 'bestFit'
}
export interface IChartPropsDataTable {
	dataTableFontSize?: number
	showDataTable?: boolean
	showDataTableHorzBorder?: boolean
	showDataTableKeys?: boolean
	showDataTableOutline?: boolean
	showDataTableVertBorder?: boolean
}
export interface IChartPropsLegend {
	legendColor?: string
	legendFontFace?: string
	legendFontSize?: number
	legendPos?: 'b' | 'l' | 'r' | 't' | 'tr'
}
export interface IChartPropsTitle {
	title?: string
	titleAlign?: string
	titleColor?: string
	titleFontFace?: string
	titleFontSize?: number
	titlePos?: { x: number; y: number }
	titleRotate?: number
}
export interface IChartOpts
	extends IChartPropsAxisCat,
		IChartPropsAxisSer,
		IChartPropsAxisVal,
		IChartPropsBase,
		IChartPropsChartBar,
		IChartPropsChartDoughnut,
		IChartPropsChartLine,
		IChartPropsChartPie,
		IChartPropsChartRadar,
		IChartPropsDataLabel,
		IChartPropsDataTable,
		IChartPropsLegend,
		IChartPropsTitle,
		OptsChartGridLine,
		PositionOptions {}
export interface IChartOptsLib extends IChartOpts {
	_type?: CHART_NAME | IChartMulti[]
=======
	lineTail?: 'arrow' | 'diamond' | 'none' | 'oval' | 'stealth' | 'triangle'
>>>>>>> acc3b9dc
}

// tables =========================================================================================

export interface TableToSlidesOpts extends TableOptions {
	/**
	 * Add an image to slide(s) created during autopaging
	 */
	addImage?: { url: string; x: number; y: number; w?: number; h?: number }
	/**
	 * Add a shape to slide(s) created during autopaging
	 */
	addShape?: { shape: any; options: {} }
	/**
	 * Add a table to slide(s) created during autopaging
	 */
	addTable?: { rows: any[]; options: {} }
	/**
	 * Add a text object to slide(s) created during autopaging
	 */
	addText?: { text: any[]; options: {} }
	/**
	 * Whether to enable auto-paging
	 * - auto-paging creates new slides as content overflows a slide
	 * @default true
	 */
	autoPage?: boolean
	/**
	 * Auto-paging character weight
	 * - adjusts how many characters are used before lines wrap
	 * - range: -1.0 to 1.0
	 * @see https://gitbrent.github.io/PptxGenJS/docs/api-tables.html
	 * @default 0.0
	 * @example 0.5 // lines are longer (increases the number of characters that can fit on a given line)
	 */
	autoPageCharWeight?: number
	/**
	 * Auto-paging line weight
	 * - adjusts how many lines are used before slides wrap
	 * - range: -1.0 to 1.0
	 * @see https://gitbrent.github.io/PptxGenJS/docs/api-tables.html
	 * @default 0.0
	 * @example 0.5 // tables are taller (increases the number of lines that can fit on a given slide)
	 */
	autoPageLineWeight?: number
	/**
	 * Whether to repeat head row(s) on new tables created by autopaging
	 * @since 3.3.0
	 * @default false
	 */
	autoPageRepeatHeader?: boolean
	/**
	 * The `y` location to use on subsequent slides created by autopaging
	 * @default (top margin of Slide)
	 */
	autoPageSlideStartY?: number
	/**
	 * Column widths (inches)
	 */
	colW?: number | number[]
	/**
	 * Master slide name
	 * - define a master slide to have your auto-paged slides have corporate design, etc.
	 * @see https://gitbrent.github.io/PptxGenJS/docs/masters.html
	 */
	masterSlideName?: string
	/**
	 * Slide margin
	 * - this margin will be across all slides created by auto-paging
	 */
	slideMargin?: Margin
	/**
	 * DEV TOOL: Verbose Mode (to console)
	 * - tell the library to provide an almost ridiculous amount of detail during auto-paging calculations
	 * @default false // obviously
	 */
	verbose?: boolean // Undocumented; shows verbose output

	/**
	 * @deprecated 3.3.0 - use `autoPageRepeatHeader`
	 */
	addHeaderToEach?: boolean
	/**
	 * @deprecated 3.3.0 - use `autoPageSlideStartY`
	 */
	newSlideStartY?: number
}
export interface TableCellOpts extends TextOptions {
	/**
	 * Auto-paging character weight
	 * - adjusts how many characters are used before lines wrap
	 * - range: -1.0 to 1.0
	 * @see https://gitbrent.github.io/PptxGenJS/docs/api-tables.html
	 * @default 0.0
	 * @example 0.5 // lines are longer (increases the number of characters that can fit on a given line)
	 */
	autoPageCharWeight?: number
	/**
	 * Auto-paging line weight
	 * - adjusts how many lines are used before slides wrap
	 * - range: -1.0 to 1.0
	 * @see https://gitbrent.github.io/PptxGenJS/docs/api-tables.html
	 * @default 0.0
	 * @example 0.5 // tables are taller (increases the number of lines that can fit on a given slide)
	 */
	autoPageLineWeight?: number
	/**
	 * Cell border
	 */
	border?: BorderOptions | [BorderOptions, BorderOptions, BorderOptions, BorderOptions]
	/**
	 * Cell colspan
	 */
	colspan?: number
	/**
	 * Fill color
	 * @example 'FF0000' // hex string (red)
	 * @example 'pptx.SchemeColor.accent1' // theme color Accent1
	 * @example { type:'solid', color:'0088CC', alpha:50 } // ShapeFill object with 50% transparent
	 */
	fill?: ShapeFill
	/**
	 * Cell margin
	 * @default 0
	 */
	margin?: Margin
	/**
	 * Cell rowspan
	 */
	rowspan?: number
}
// TODO: WIP: rename to...? `AddTableOptions` ?
export interface TableOptions extends PositionOptions, TextOptions {
	/**
	 * Whether to enable auto-paging
	 * - auto-paging creates new slides as content overflows a slide
	 * @default false
	 */
	autoPage?: boolean
	/**
	 * Auto-paging character weight
	 * - adjusts how many characters are used before lines wrap
	 * - range: -1.0 to 1.0
	 * @see https://gitbrent.github.io/PptxGenJS/docs/api-tables.html
	 * @default 0.0
	 * @example 0.5 // lines are longer (increases the number of characters that can fit on a given line)
	 */
	autoPageCharWeight?: number
	/**
	 * Auto-paging line weight
	 * - adjusts how many lines are used before slides wrap
	 * - range: -1.0 to 1.0
	 * @see https://gitbrent.github.io/PptxGenJS/docs/api-tables.html
	 * @default 0.0
	 * @example 0.5 // tables are taller (increases the number of lines that can fit on a given slide)
	 */
	autoPageLineWeight?: number
	/**
	 * Whether table header row(s) should be repeated on each new slide creating by autoPage.
	 * Use `autoPageHeaderRows` to designate how many rows comprise the table header (1+).
	 * @default false
	 * @since v3.3.0
	 */
	autoPageRepeatHeader?: boolean
	/**
	 * Number of rows that comprise table headers
	 * - required when `autoPageRepeatHeader` is set to true.
	 * @example 2 - repeats the first two table rows on each new slide created
	 * @default 1
	 * @since v3.3.0
	 */
	autoPageHeaderRows?: number
	/**
	 * The `y` location to use on subsequent slides created by autopaging
	 * @default (top margin of Slide)
	 */
	autoPageSlideStartY?: number
	/**
	 * Table border
	 * - single value is applied to all 4 sides
	 * - array of values in TRBL order for individual sides
	 */
	border?: BorderOptions | [BorderOptions, BorderOptions, BorderOptions, BorderOptions]
	/**
	 * Width of table columns
	 * - single value is applied to every column equally based upon `w`
	 * - array of values in applied to each column in order
	 * @default columns of equal width based upon `w`
	 */
	colW?: number | number[]
	/**
	 * Cell background color
	 */
	fill?: ShapeFill
	/**
	 * Cell margin
	 * - affects all table cells, is superceded by cell options
	 */
	margin?: Margin
	/**
	 * Height of table rows
	 * - single value is applied to every row equally based upon `h`
	 * - array of values in applied to each row in order
	 * @default rows of equal height based upon `h`
	 */
	rowH?: number | number[]

	/**
	 * @deprecated 3.3.0 - use `autoPageSlideStartY`
	 */
	newSlideStartY?: number
}
export interface TableCell {
	text?: string | IText[]
	options?: TableCellOpts
}
export interface TableRowSlide {
	rows: ITableRow[]
}
export type TableRow = number[] | string[] | TableCell[] // TODO: 20200523: Consistency: Remove `number[]` as Cell/IText only take strings
// [internal below]
export interface ITableToSlidesOpts extends TableToSlidesOpts {
	_arrObjTabHeadRows?: TableRow[]
	masterSlide?: ISlideLayout
}
export interface ITableCell extends TableCell {
	type: SLIDE_OBJECT_TYPES.tablecell
	lines?: string[]
	lineHeight?: number
	hmerge?: boolean
	vmerge?: boolean
	optImp?: any
}
export interface ITableOptions extends TableOptions {
	_arrObjTabHeadRows?: TableRow[]
}
export type ITableRow = ITableCell[]

// text ===========================================================================================
export interface GlowOptions {
	/**
	 * Border color (hex format)
	 * @example 'FF3399'
	 */
	color?: HexColor
	/**
	 * opacity (0.0 - 1.0)
	 * @example 0.5
	 * 50% opaque
	 */
	opacity: number
	/**
	 * size (points)
	 */
	size: number
}

// TODO: WIP: rename to...? `AddTextOptions` ?
export interface ITextOpts extends PositionOptions, OptsDataOrPath, TextOptions {
	/**
	 * Whather "Fit to Shape?" is enabled
	 * @default false
	 */
	autoFit?: boolean
	bodyProp?: {
		// Note: Many of these duplicated as user options are transformed to bodyProp options for XML processing
		autoFit?: boolean
		align?: TEXT_HALIGN
		anchor?: TEXT_VALIGN
		lIns?: number
		rIns?: number
		tIns?: number
		bIns?: number
		vert?: 'eaVert' | 'horz' | 'mongolianVert' | 'vert' | 'vert270' | 'wordArtVert' | 'wordArtVertRtl'
		wrap?: boolean
	}
	/**
	 * Character spacing
	 */
	charSpacing?: number
	fill?: ShapeFill
	/**
	 * Flip shape horizontally?
	 * @default false
	 */
	flipH?: boolean
	/**
	 * Flip shape vertical?
	 * @default false
	 */
	flipV?: boolean
	glow?: GlowOptions
	hyperlink?: IHyperLink
	indentLevel?: number
	inset?: number
	isTextBox?: boolean
	line?: ShapeLine
	lineIdx?: number // TODO: Internal field for `ITextOpts`
	lineSpacing?: number
	margin?: Margin
	outline?: { color: Color; size: number }
	paraSpaceAfter?: number
	paraSpaceBefore?: number
	placeholder?: string
	rotate?: number // (degree * 60,000)
	/**
	 * Whether to enable right-to-left mode
	 * @default false
	 */
	rtlMode?: boolean
	shadow?: ShadowOptions
	shape?: SHAPE_NAME
	shrinkText?: boolean
	strike?: boolean
	subscript?: boolean
	superscript?: boolean
	underline?: boolean
	valign?: VAlign
	vert?: 'eaVert' | 'horz' | 'mongolianVert' | 'vert' | 'vert270' | 'wordArtVert' | 'wordArtVertRtl'
	wrap?: boolean

	/**
	 * Dash type
	 * @deprecated v3.3.0 - use `dashType`
	 */
	lineDash?: 'solid' | 'dash' | 'dashDot' | 'lgDash' | 'lgDashDot' | 'lgDashDotDot' | 'sysDash' | 'sysDot'
	/**
	 * @deprecated v3.3.0 - use `arrowTypeBegin`
	 */
	lineHead?: 'none' | 'arrow' | 'diamond' | 'oval' | 'stealth' | 'triangle'
	/**
	 * @deprecated v3.3.0 - use `line.size`
	 */
	lineSize?: number
	/**
	 * @deprecated v3.3.0 - use `arrowTypeEnd`
	 */
	lineTail?: 'none' | 'arrow' | 'diamond' | 'oval' | 'stealth' | 'triangle'
}
export interface IText {
	text: string
	options?: ITextOpts
}

// charts =========================================================================================
// FUTURE: BREAKING-CHANGE: (soln: use `OptsDataLabelPosition|string` until 3.5/4.0)
/*
export interface OptsDataLabelPosition {
	pie: 'ctr' | 'inEnd' | 'outEnd' | 'bestFit'
	scatter: 'b' | 'ctr' | 'l' | 'r' | 't'
	// TODO: add all othere chart types
}
*/

export type ChartAxisTickMark = 'none' | 'inside' | 'outside' | 'cross'
export interface OptsChartData {
	index?: number
	labels?: string[]
	name?: string
	sizes?: number[]
	values?: number[]
}
export interface OptsChartGridLine {
	/**
	 * Gridline color (hex)
	 * @example 'FF3399'
	 */
	color?: HexColor
	/**
	 * Gridline size (points)
	 */
	size?: number
	/**
	 * Gridline style
	 */
	style?: 'solid' | 'dash' | 'dot' | 'none'
}

export interface IChartTitleOpts extends TextOptions {
	color?: Color
	rotate?: number
	title: string
	titleAlign?: string
	titlePos?: { x: number; y: number }
}
export interface IChartMulti {
	type: CHART_NAME
	data: any[]
	options: {}
}
export interface IChartPropsBase {
	/**
	 * Axis position
	 */
	axisPos?: 'b' | 'l' | 'r' | 't'
	border?: BorderOptions
	chartColors?: HexColor[]
	/**
	 * opacity (0.0 - 1.0)
	 * @example 0.5 // 50% opaque
	 */
	chartColorsOpacity?: number
	dataBorder?: BorderOptions
	displayBlanksAs?: string
	fill?: HexColor
	invertedColors?: string
	lang?: string
	layout?: PositionOptions
	shadow?: ShadowOptions
	showLabel?: boolean
	showLeaderLines?: boolean
	showLegend?: boolean
	showPercent?: boolean
	showTitle?: boolean
	showValue?: boolean
	/**
	 * 3D perspecitve
	 * - range: 0-100
	 * @default 30
	 */
	v3DPerspective?: number
	v3DRAngAx?: boolean
	v3DRotX?: number
	v3DRotY?: number
}
export interface IChartPropsAxisCat {
	catAxes?: number[]
	catAxisBaseTimeUnit?: string
	catAxisHidden?: boolean
	catAxisLabelColor?: string
	catAxisLabelFontBold?: boolean
	catAxisLabelFontFace?: string
	catAxisLabelFontSize?: number
	catAxisLabelFrequency?: string
	catAxisLabelPos?: 'none' | 'low' | 'high' | 'nextTo'
	catAxisLabelRotate?: number
	catAxisLineShow?: boolean
	catAxisMajorTickMark?: ChartAxisTickMark
	catAxisMajorTimeUnit?: string
	catAxisMajorUnit?: number
	catAxisMaxVal?: number
	catAxisMinorTickMark?: ChartAxisTickMark
	catAxisMinorTimeUnit?: string
	catAxisMinorUnit?: string
	catAxisMinVal?: number
	catAxisOrientation?: 'minMax' | 'minMax'
	catAxisTitle?: string
	catAxisTitleColor?: string
	catAxisTitleFontFace?: string
	catAxisTitleFontSize?: number
	catAxisTitleRotate?: number
	catGridLine?: OptsChartGridLine
	catLabelFormatCode?: string
	showCatAxisTitle?: boolean
}
export interface IChartPropsAxisSer {
	serAxisBaseTimeUnit?: string
	serAxisHidden?: boolean
	serAxisLabelColor?: string
	serAxisLabelFontFace?: string
	serAxisLabelFontSize?: string
	serAxisLabelFrequency?: string
	serAxisLabelPos?: 'none' | 'low' | 'high' | 'nextTo'
	serAxisLineShow?: boolean
	serAxisMajorTimeUnit?: string
	serAxisMajorUnit?: number
	serAxisMinorTimeUnit?: string
	serAxisMinorUnit?: number
	serAxisOrientation?: string
	serAxisTitle?: string
	serAxisTitleColor?: string
	serAxisTitleFontFace?: string
	serAxisTitleFontSize?: number
	serAxisTitleRotate?: number
	serGridLine?: OptsChartGridLine
	serLabelFormatCode?: string
	showSerAxisTitle?: boolean
}
export interface IChartPropsAxisVal {
	showValAxisTitle?: boolean
	valAxes?: number[]
	valAxisCrossesAt?: string | number
	valAxisDisplayUnit?: 'billions' | 'hundredMillions' | 'hundreds' | 'hundredThousands' | 'millions' | 'tenMillions' | 'tenThousands' | 'thousands' | 'trillions'
	valAxisDisplayUnitLabel?: boolean
	valAxisHidden?: boolean
	valAxisLabelColor?: string
	valAxisLabelFontBold?: boolean
	valAxisLabelFontFace?: string
	valAxisLabelFontSize?: number
	valAxisLabelFormatCode?: string
	valAxisLabelPos?: 'none' | 'low' | 'high' | 'nextTo'
	valAxisLabelRotate?: number
	valAxisLineShow?: boolean
	valAxisMajorTickMark?: ChartAxisTickMark
	valAxisMajorUnit?: number
	valAxisMaxVal?: number
	valAxisMinorTickMark?: ChartAxisTickMark
	valAxisMinVal?: number
	valAxisOrientation?: 'minMax' | 'minMax'
	valAxisTitle?: string
	valAxisTitleColor?: string
	valAxisTitleFontFace?: string
	valAxisTitleFontSize?: number
	valAxisTitleRotate?: number
	valGridLine?: OptsChartGridLine
	/**
	 * Value label format code
	 * - this also directs Data Table formatting
	 * @since 3.3.0
	 * @example '#%' // round percent
	 * @example '0.00%' // shows values as '0.00%'
	 * @example '$0.00' // shows values as '$0.00'
	 */
	valLabelFormatCode?: string
}
export interface IChartPropsChartBar {
	bar3DShape?: string
	barDir?: string
	barGapDepthPct?: number
	barGapWidthPct?: number
	barGrouping?: string
	valueBarColors?: string[]
}
export interface IChartPropsChartDoughnut {
	dataNoEffects?: boolean
	holeSize?: number
}
export interface IChartPropsChartLine {
	lineDash?: 'dash' | 'dashDot' | 'lgDash' | 'lgDashDot' | 'lgDashDotDot' | 'solid' | 'sysDash' | 'sysDot'
	lineDataSymbol?: 'circle' | 'dash' | 'diamond' | 'dot' | 'none' | 'square' | 'triangle'
	lineDataSymbolLineColor?: string
	lineDataSymbolLineSize?: number
	lineDataSymbolSize?: number
	lineSize?: number
	lineSmooth?: boolean
}
export interface IChartPropsChartPie {
	dataNoEffects?: boolean
}
export interface IChartPropsChartRadar {
	radarStyle?: 'standard' | 'marker' | 'filled'
}
export interface IChartPropsDataLabel {
	dataLabelBkgrdColors?: boolean
	dataLabelColor?: string
	dataLabelFontBold?: boolean
	dataLabelFontFace?: string
	dataLabelFontSize?: number
	dataLabelFormatCode?: string
	dataLabelFormatScatter?: 'custom' | 'customXY' | 'XY'
	dataLabelPosition?: 'b' | 'bestFit' | 'ctr' | 'l' | 'r' | 't' | 'inEnd' | 'outEnd' | 'bestFit'
}
export interface IChartPropsDataTable {
	dataTableFontSize?: number
	/**
	 * Data table format code
	 * @since 3.3.0
	 * @example '#%' // round percent
	 * @example '0.00%' // shows values as '0.00%'
	 * @example '$0.00' // shows values as '$0.00'
	 */
	dataTableFormatCode?: string
	showDataTable?: boolean
	showDataTableHorzBorder?: boolean
	showDataTableKeys?: boolean
	showDataTableOutline?: boolean
	showDataTableVertBorder?: boolean
}
export interface IChartPropsLegend {
	legendColor?: string
	legendFontFace?: string
	legendFontSize?: number
	legendPos?: 'b' | 'l' | 'r' | 't' | 'tr'
}
export interface IChartPropsTitle {
	title?: string
	titleAlign?: string
	titleColor?: string
	titleFontFace?: string
	titleFontSize?: number
	titlePos?: { x: number; y: number }
	titleRotate?: number
}
export interface IChartOpts
	extends IChartPropsAxisCat,
		IChartPropsAxisSer,
		IChartPropsAxisVal,
		IChartPropsBase,
		IChartPropsChartBar,
		IChartPropsChartDoughnut,
		IChartPropsChartLine,
		IChartPropsChartPie,
		IChartPropsChartRadar,
		IChartPropsDataLabel,
		IChartPropsDataTable,
		IChartPropsLegend,
		IChartPropsTitle,
		OptsChartGridLine,
		PositionOptions {}
export interface IChartOptsLib extends IChartOpts {
	_type?: CHART_NAME | IChartMulti[]
}

// Core
// ====
/**
 * Section options
 */
export interface ISectionProps {
	title: string
	order?: number // 1-n
}
export interface ISection {
	type: 'user' | 'default'
	title: string
	slides: ISlideLib[]
}
/**
 * The Presentation Layout (ex: 'LAYOUT_WIDE')
 */
export interface ILayout {
	name: string
	width?: number
	height?: number
}
export interface ILayoutProps {
	name: string
	width: number
	height: number
}
export interface ISlideNumber extends PositionOptions, TextOptions {
	align?: HAlign
	color?: string
}
export interface ISlideMasterOptions {
	title: string
	height?: number
	width?: number
	margin?: Margin
	background?: BkgdOpts
	bkgd?: string | BkgdOpts // @deprecated v3.3.0
	objects?: (
		| { chart: {} }
		| { image: {} }
		| { line: {} }
		| { rect: {} }
		| { text: { options: ITextOpts; text?: string } }
		| { placeholder: { options: ISlideMstrObjPlchldrOpts; text?: string } }
	)[]
	slideNumber?: ISlideNumber
}
export interface ISlideMstrObjPlchldrOpts {
	name: string
	type: PLACEHOLDER_TYPES
	x: Coord
	y: Coord
	w: Coord
	h: Coord
}
export interface ISlideRelChart extends OptsChartData {
	type: CHART_NAME | IChartMulti[]
	opts: IChartOptsLib
	data: OptsChartData[]
	rId: number
	Target: string
	globalId: number
	fileName: string
}
export interface ISlideRel {
	type: SLIDE_OBJECT_TYPES
	Target: string
	fileName?: string
	data: any[] | string
	opts?: IChartOpts
	path?: string
	extn?: string
	globalId?: number
	rId: number
}
export interface ISlideRelMedia {
	type: string
	opts?: MediaOpts
	path?: string
	extn?: string
	data?: string | ArrayBuffer
	isSvgPng?: boolean
	svgSize?: { w: number; h: number }
	rId: number
	Target: string
}
// TODO: create `ObjectOptions` (placeholder props are internal)
export interface IObjectOptions extends ShapeOptions, TableCellOpts, ITextOpts {
	x?: Coord
	y?: Coord
	cx?: Coord
	cy?: Coord
	w?: Coord
	h?: Coord
	margin?: Margin
	// table
	colW?: number | number[]
	rowH?: number | number[]
	// image:
	sizing?: {
		type?: string
		x?: number
		y?: number
		w?: number
		h?: number
	}
	rounding?: string
	// placeholder
	placeholderIdx?: number
	placeholderType?: PLACEHOLDER_TYPES
}
export interface ISlideObject {
	type: SLIDE_OBJECT_TYPES
	options?: IObjectOptions
	// text
	text?: string | IText[]
	// table
	arrTabRows?: ITableCell[][]
	// chart
	chartRid?: number
	// image:
	image?: string
	imageRid?: number
	hyperlink?: IHyperLink
	// media
	media?: string
	mtype?: MediaType
	mediaRid?: number
	shape?: SHAPE_NAME
}

export interface ISlideLayout {
	presLayout: ILayout
	name: string
	number: number
	background?: BkgdOpts
	bkgd?: string // @deprecated v3.3.0
	bkgdImgRid?: number
	slide?: {
		back: string
		bkgdImgRid?: number
		color: string
		hidden?: boolean
	}
	data: ISlideObject[]
	rels: ISlideRel[]
	relsChart: ISlideRelChart[] // needed as we use args:"ISlide|ISlideLayout" often
	relsMedia: ISlideRelMedia[] // needed as we use args:"ISlide|ISlideLayout" often
	margin?: Margin
	slideNumberObj?: ISlideNumber
}
export interface IAddSlideOptions {
	masterName?: string // TODO: 20200528: rename to "masterTitle" (createMaster uses `title` so lets be consistent)
	sectionTitle?: string
}
// TODO: rename `ISlide` to `Slide`, `ISlideLib` to `ISlide`
export interface ISlide {
	addChart: Function
	addImage: Function
	addMedia: Function
	addNotes: Function
	addShape: Function
	addTable: Function
	addText: Function
	background?: BkgdOpts
	/**
	 * Default text color (hex format)
	 * @example 'FF3399'
	 */
	color?: HexColor
	hidden?: boolean
	slideNumber?: ISlideNumber

	/**
	 * @deprecated 3.3.0
	 */
	bkgd?: string
}
export interface ISlideLib extends ISlide {
	bkgdImgRid?: number // FUTURE: rename
	data?: ISlideObject[]
	id: number
	margin?: Margin
	name?: string
	number: number
	presLayout: ILayout
	rels: ISlideRel[]
	relsChart: ISlideRelChart[]
	relsMedia: ISlideRelMedia[]
	rId: number
	slideLayout: ISlideLayout
	slideNumberObj?: ISlideNumber // FUTURE: rename
}
export interface IPresentation {
	author: string
	company: string
	layout: string
	masterSlide: ISlide
	presLayout: ILayout
	revision: string
	rtlMode: boolean
	sections: ISection[]
	slideLayouts: ISlideLayout[]
	slides: ISlideLib[]
	subject: string
	title: string
}<|MERGE_RESOLUTION|>--- conflicted
+++ resolved
@@ -491,11 +491,384 @@
 	/**
 	 * @depreacted v3.3.0
 	 */
-<<<<<<< HEAD
+	lineTail?: 'arrow' | 'diamond' | 'none' | 'oval' | 'stealth' | 'triangle'
+}
+
+// tables =========================================================================================
+
+export interface TableToSlidesOpts extends TableOptions {
+	/**
+	 * Add an image to slide(s) created during autopaging
+	 */
+	addImage?: { url: string; x: number; y: number; w?: number; h?: number }
+	/**
+	 * Add a shape to slide(s) created during autopaging
+	 */
+	addShape?: { shape: any; options: {} }
+	/**
+	 * Add a table to slide(s) created during autopaging
+	 */
+	addTable?: { rows: any[]; options: {} }
+	/**
+	 * Add a text object to slide(s) created during autopaging
+	 */
+	addText?: { text: any[]; options: {} }
+	/**
+	 * Whether to enable auto-paging
+	 * - auto-paging creates new slides as content overflows a slide
+	 * @default true
+	 */
+	autoPage?: boolean
+	/**
+	 * Auto-paging character weight
+	 * - adjusts how many characters are used before lines wrap
+	 * - range: -1.0 to 1.0
+	 * @see https://gitbrent.github.io/PptxGenJS/docs/api-tables.html
+	 * @default 0.0
+	 * @example 0.5 // lines are longer (increases the number of characters that can fit on a given line)
+	 */
+	autoPageCharWeight?: number
+	/**
+	 * Auto-paging line weight
+	 * - adjusts how many lines are used before slides wrap
+	 * - range: -1.0 to 1.0
+	 * @see https://gitbrent.github.io/PptxGenJS/docs/api-tables.html
+	 * @default 0.0
+	 * @example 0.5 // tables are taller (increases the number of lines that can fit on a given slide)
+	 */
+	autoPageLineWeight?: number
+	/**
+	 * Whether to repeat head row(s) on new tables created by autopaging
+	 * @since 3.3.0
+	 * @default false
+	 */
+	autoPageRepeatHeader?: boolean
+	/**
+	 * The `y` location to use on subsequent slides created by autopaging
+	 * @default (top margin of Slide)
+	 */
+	autoPageSlideStartY?: number
+	/**
+	 * Column widths (inches)
+	 */
+	colW?: number | number[]
+	/**
+	 * Master slide name
+	 * - define a master slide to have your auto-paged slides have corporate design, etc.
+	 * @see https://gitbrent.github.io/PptxGenJS/docs/masters.html
+	 */
+	masterSlideName?: string
+	/**
+	 * Slide margin
+	 * - this margin will be across all slides created by auto-paging
+	 */
+	slideMargin?: Margin
+	/**
+	 * DEV TOOL: Verbose Mode (to console)
+	 * - tell the library to provide an almost ridiculous amount of detail during auto-paging calculations
+	 * @default false // obviously
+	 */
+	verbose?: boolean // Undocumented; shows verbose output
+
+	/**
+	 * @deprecated 3.3.0 - use `autoPageRepeatHeader`
+	 */
+	addHeaderToEach?: boolean
+	/**
+	 * @deprecated 3.3.0 - use `autoPageSlideStartY`
+	 */
+	newSlideStartY?: number
+}
+export interface TableCellOpts extends TextOptions {
+	/**
+	 * Auto-paging character weight
+	 * - adjusts how many characters are used before lines wrap
+	 * - range: -1.0 to 1.0
+	 * @see https://gitbrent.github.io/PptxGenJS/docs/api-tables.html
+	 * @default 0.0
+	 * @example 0.5 // lines are longer (increases the number of characters that can fit on a given line)
+	 */
+	autoPageCharWeight?: number
+	/**
+	 * Auto-paging line weight
+	 * - adjusts how many lines are used before slides wrap
+	 * - range: -1.0 to 1.0
+	 * @see https://gitbrent.github.io/PptxGenJS/docs/api-tables.html
+	 * @default 0.0
+	 * @example 0.5 // tables are taller (increases the number of lines that can fit on a given slide)
+	 */
+	autoPageLineWeight?: number
+	/**
+	 * Cell border
+	 */
+	border?: BorderOptions | [BorderOptions, BorderOptions, BorderOptions, BorderOptions]
+	/**
+	 * Cell colspan
+	 */
+	colspan?: number
+	/**
+	 * Fill color
+	 * @example 'FF0000' // hex string (red)
+	 * @example 'pptx.SchemeColor.accent1' // theme color Accent1
+	 * @example { type:'solid', color:'0088CC', alpha:50 } // ShapeFill object with 50% transparent
+	 */
+	fill?: ShapeFill
+	/**
+	 * Cell margin
+	 * @default 0
+	 */
+	margin?: Margin
+	/**
+	 * Cell rowspan
+	 */
+	rowspan?: number
+}
+// TODO: WIP: rename to...? `AddTableOptions` ?
+export interface TableOptions extends PositionOptions, TextOptions {
+	/**
+	 * Whether to enable auto-paging
+	 * - auto-paging creates new slides as content overflows a slide
+	 * @default false
+	 */
+	autoPage?: boolean
+	/**
+	 * Auto-paging character weight
+	 * - adjusts how many characters are used before lines wrap
+	 * - range: -1.0 to 1.0
+	 * @see https://gitbrent.github.io/PptxGenJS/docs/api-tables.html
+	 * @default 0.0
+	 * @example 0.5 // lines are longer (increases the number of characters that can fit on a given line)
+	 */
+	autoPageCharWeight?: number
+	/**
+	 * Auto-paging line weight
+	 * - adjusts how many lines are used before slides wrap
+	 * - range: -1.0 to 1.0
+	 * @see https://gitbrent.github.io/PptxGenJS/docs/api-tables.html
+	 * @default 0.0
+	 * @example 0.5 // tables are taller (increases the number of lines that can fit on a given slide)
+	 */
+	autoPageLineWeight?: number
+	/**
+	 * Whether table header row(s) should be repeated on each new slide creating by autoPage.
+	 * Use `autoPageHeaderRows` to designate how many rows comprise the table header (1+).
+	 * @default false
+	 * @since v3.3.0
+	 */
+	autoPageRepeatHeader?: boolean
+	/**
+	 * Number of rows that comprise table headers
+	 * - required when `autoPageRepeatHeader` is set to true.
+	 * @example 2 - repeats the first two table rows on each new slide created
+	 * @default 1
+	 * @since v3.3.0
+	 */
+	autoPageHeaderRows?: number
+	/**
+	 * The `y` location to use on subsequent slides created by autopaging
+	 * @default (top margin of Slide)
+	 */
+	autoPageSlideStartY?: number
+	/**
+	 * Table border
+	 * - single value is applied to all 4 sides
+	 * - array of values in TRBL order for individual sides
+	 */
+	border?: BorderOptions | [BorderOptions, BorderOptions, BorderOptions, BorderOptions]
+	/**
+	 * Width of table columns
+	 * - single value is applied to every column equally based upon `w`
+	 * - array of values in applied to each column in order
+	 * @default columns of equal width based upon `w`
+	 */
+	colW?: number | number[]
+	/**
+	 * Cell background color
+	 */
+	fill?: ShapeFill
+	/**
+	 * Cell margin
+	 * - affects all table cells, is superceded by cell options
+	 */
+	margin?: Margin
+	/**
+	 * Height of table rows
+	 * - single value is applied to every row equally based upon `h`
+	 * - array of values in applied to each row in order
+	 * @default rows of equal height based upon `h`
+	 */
+	rowH?: number | number[]
+
+	/**
+	 * @deprecated 3.3.0 - use `autoPageSlideStartY`
+	 */
+	newSlideStartY?: number
+}
+export interface TableCell {
+	text?: string | IText[]
+	options?: TableCellOpts
+}
+export interface TableRowSlide {
+	rows: ITableRow[]
+}
+export type TableRow = number[] | string[] | TableCell[] // TODO: 20200523: Consistency: Remove `number[]` as Cell/IText only take strings
+// [internal below]
+export interface ITableToSlidesOpts extends TableToSlidesOpts {
+	_arrObjTabHeadRows?: TableRow[]
+	masterSlide?: ISlideLayout
+}
+export interface ITableCell extends TableCell {
+	type: SLIDE_OBJECT_TYPES.tablecell
+	lines?: string[]
+	lineHeight?: number
+	hmerge?: boolean
+	vmerge?: boolean
+	optImp?: any
+}
+export interface ITableOptions extends TableOptions {
+	_arrObjTabHeadRows?: TableRow[]
+}
+export type ITableRow = ITableCell[]
+
+// text ===========================================================================================
+export interface GlowOptions {
+	/**
+	 * Border color (hex format)
+	 * @example 'FF3399'
+	 */
+	color?: HexColor
+	/**
+	 * opacity (0.0 - 1.0)
+	 * @example 0.5
+	 * 50% opaque
+	 */
+	opacity: number
+	/**
+	 * size (points)
+	 */
 	size: number
 }
 
+// TODO: WIP: rename to...? `AddTextOptions` ?
+export interface ITextOpts extends PositionOptions, OptsDataOrPath, TextOptions {
+	/**
+	 * Whather "Fit to Shape?" is enabled
+	 * @default false
+	 */
+	autoFit?: boolean
+	bodyProp?: {
+		// Note: Many of these duplicated as user options are transformed to bodyProp options for XML processing
+		autoFit?: boolean
+		align?: TEXT_HALIGN
+		anchor?: TEXT_VALIGN
+		lIns?: number
+		rIns?: number
+		tIns?: number
+		bIns?: number
+		vert?: 'eaVert' | 'horz' | 'mongolianVert' | 'vert' | 'vert270' | 'wordArtVert' | 'wordArtVertRtl'
+		wrap?: boolean
+	}
+	/**
+	 * Character spacing
+	 */
+	charSpacing?: number
+	fill?: ShapeFill
+	/**
+	 * Flip shape horizontally?
+	 * @default false
+	 */
+	flipH?: boolean
+	/**
+	 * Flip shape vertical?
+	 * @default false
+	 */
+	flipV?: boolean
+	glow?: GlowOptions
+	hyperlink?: IHyperLink
+	indentLevel?: number
+	inset?: number
+	isTextBox?: boolean
+	line?: ShapeLine
+	lineIdx?: number // TODO: Internal field for `ITextOpts`
+	lineSpacing?: number
+	margin?: Margin
+	outline?: { color: Color; size: number }
+	paraSpaceAfter?: number
+	paraSpaceBefore?: number
+	placeholder?: string
+	rotate?: number // (degree * 60,000)
+	/**
+	 * Whether to enable right-to-left mode
+	 * @default false
+	 */
+	rtlMode?: boolean
+	shadow?: ShadowOptions
+	shape?: SHAPE_NAME
+	shrinkText?: boolean
+	strike?: boolean
+	subscript?: boolean
+	superscript?: boolean
+	underline?: boolean
+	valign?: VAlign
+	vert?: 'eaVert' | 'horz' | 'mongolianVert' | 'vert' | 'vert270' | 'wordArtVert' | 'wordArtVertRtl'
+	wrap?: boolean
+
+	/**
+	 * Dash type
+	 * @deprecated v3.3.0 - use `dashType`
+	 */
+	lineDash?: 'solid' | 'dash' | 'dashDot' | 'lgDash' | 'lgDashDot' | 'lgDashDotDot' | 'sysDash' | 'sysDot'
+	/**
+	 * @deprecated v3.3.0 - use `arrowTypeBegin`
+	 */
+	lineHead?: 'none' | 'arrow' | 'diamond' | 'oval' | 'stealth' | 'triangle'
+	/**
+	 * @deprecated v3.3.0 - use `line.size`
+	 */
+	lineSize?: number
+	/**
+	 * @deprecated v3.3.0 - use `arrowTypeEnd`
+	 */
+	lineTail?: 'none' | 'arrow' | 'diamond' | 'oval' | 'stealth' | 'triangle'
+}
+export interface IText {
+	text: string
+	options?: ITextOpts
+}
+
 // charts =========================================================================================
+// FUTURE: BREAKING-CHANGE: (soln: use `OptsDataLabelPosition|string` until 3.5/4.0)
+/*
+export interface OptsDataLabelPosition {
+	pie: 'ctr' | 'inEnd' | 'outEnd' | 'bestFit'
+	scatter: 'b' | 'ctr' | 'l' | 'r' | 't'
+	// TODO: add all othere chart types
+}
+*/
+
+export type ChartAxisTickMark = 'none' | 'inside' | 'outside' | 'cross'
+export interface OptsChartData {
+	index?: number
+	labels?: string[]
+	name?: string
+	sizes?: number[]
+	values?: number[]
+}
+export interface OptsChartGridLine {
+	/**
+	 * Gridline color (hex)
+	 * @example 'FF3399'
+	 */
+	color?: HexColor
+	/**
+	 * Gridline size (points)
+	 */
+	size?: number
+	/**
+	 * Gridline style
+	 */
+	style?: 'solid' | 'dash' | 'dot' | 'none'
+}
 
 export interface IChartTitleOpts extends TextOptions {
 	color?: Color
@@ -510,23 +883,35 @@
 	options: {}
 }
 export interface IChartPropsBase {
-	axisPos?: string
-	border?: IBorderOptions
-	chartColors?: string[]
+	/**
+	 * Axis position
+	 */
+	axisPos?: 'b' | 'l' | 'r' | 't'
+	border?: BorderOptions
+	chartColors?: HexColor[]
+	/**
+	 * opacity (0.0 - 1.0)
+	 * @example 0.5 // 50% opaque
+	 */
 	chartColorsOpacity?: number
-	dataBorder?: IBorderOptions
+	dataBorder?: BorderOptions
 	displayBlanksAs?: string
-	fill?: string
+	fill?: HexColor
 	invertedColors?: string
 	lang?: string
 	layout?: PositionOptions
-	shadow?: IShadowOptions
+	shadow?: ShadowOptions
 	showLabel?: boolean
 	showLeaderLines?: boolean
 	showLegend?: boolean
 	showPercent?: boolean
 	showTitle?: boolean
 	showValue?: boolean
+	/**
+	 * 3D perspecitve
+	 * - range: 0-100
+	 * @default 30
+	 */
 	v3DPerspective?: number
 	v3DRAngAx?: boolean
 	v3DRotX?: number
@@ -590,593 +975,6 @@
 	valAxes?: number[]
 	valAxisCrossesAt?: string | number
 	valAxisDisplayUnit?: 'billions' | 'hundredMillions' | 'hundreds' | 'hundredThousands' | 'millions' | 'tenMillions' | 'tenThousands' | 'thousands' | 'trillions'
-	valAxisDisplayUnitLabel?:boolean
-	valAxisHidden?: boolean
-	valAxisLabelColor?: string
-	valAxisLabelFontBold?: boolean
-	valAxisLabelFontFace?: string
-	valAxisLabelFontSize?: number
-	valAxisLabelFormatCode?: string
-	valAxisLabelPos?: 'none' | 'low' | 'high' | 'nextTo'
-	valAxisLabelRotate?: number
-	valAxisLineShow?: boolean
-	valAxisMajorTickMark?: ChartAxisTickMark
-	valAxisMajorUnit?: number
-	valAxisMaxVal?: number
-	valAxisMinorTickMark?: ChartAxisTickMark
-	valAxisMinVal?: number
-	valAxisOrientation?: 'minMax' | 'minMax'
-	valAxisTitle?: string
-	valAxisTitleColor?: string
-	valAxisTitleFontFace?: string
-	valAxisTitleFontSize?: number
-	valAxisTitleRotate?: number
-	valGridLine?: OptsChartGridLine
-}
-export interface IChartPropsChartBar {
-	bar3DShape?: string
-	barDir?: string
-	barGapDepthPct?: number
-	barGapWidthPct?: number
-	barGrouping?: string
-	valueBarColors?: string[]
-}
-export interface IChartPropsChartDoughnut {
-	dataNoEffects?: boolean
-	holeSize?: number
-}
-export interface IChartPropsChartLine {
-	lineDash?: 'dash' | 'dashDot' | 'lgDash' | 'lgDashDot' | 'lgDashDotDot' | 'solid' | 'sysDash' | 'sysDot'
-	lineDataSymbol?: 'circle' | 'dash' | 'diamond' | 'dot' | 'none' | 'square' | 'triangle'
-	lineDataSymbolLineColor?: string
-	lineDataSymbolLineSize?: number
-	lineDataSymbolSize?: number
-	lineSize?: number
-	lineSmooth?: boolean
-}
-export interface IChartPropsChartPie {
-	dataNoEffects?: boolean
-}
-export interface IChartPropsChartRadar {
-	radarStyle?: 'standard' | 'marker' | 'filled'
-}
-export interface IChartPropsDataLabel {
-	dataLabelBkgrdColors?: boolean
-	dataLabelColor?: string
-	dataLabelFontBold?: boolean
-	dataLabelFontFace?: string
-	dataLabelFontSize?: number
-	dataLabelFormatCode?: string
-	dataLabelFormatScatter?: 'custom' | 'customXY' | 'XY'
-	dataLabelPosition?: 'b' | 'bestFit' | 'ctr' | 'l' | 'r' | 't' | 'inEnd' | 'outEnd' | 'bestFit'
-}
-export interface IChartPropsDataTable {
-	dataTableFontSize?: number
-	showDataTable?: boolean
-	showDataTableHorzBorder?: boolean
-	showDataTableKeys?: boolean
-	showDataTableOutline?: boolean
-	showDataTableVertBorder?: boolean
-}
-export interface IChartPropsLegend {
-	legendColor?: string
-	legendFontFace?: string
-	legendFontSize?: number
-	legendPos?: 'b' | 'l' | 'r' | 't' | 'tr'
-}
-export interface IChartPropsTitle {
-	title?: string
-	titleAlign?: string
-	titleColor?: string
-	titleFontFace?: string
-	titleFontSize?: number
-	titlePos?: { x: number; y: number }
-	titleRotate?: number
-}
-export interface IChartOpts
-	extends IChartPropsAxisCat,
-		IChartPropsAxisSer,
-		IChartPropsAxisVal,
-		IChartPropsBase,
-		IChartPropsChartBar,
-		IChartPropsChartDoughnut,
-		IChartPropsChartLine,
-		IChartPropsChartPie,
-		IChartPropsChartRadar,
-		IChartPropsDataLabel,
-		IChartPropsDataTable,
-		IChartPropsLegend,
-		IChartPropsTitle,
-		OptsChartGridLine,
-		PositionOptions {}
-export interface IChartOptsLib extends IChartOpts {
-	_type?: CHART_NAME | IChartMulti[]
-=======
-	lineTail?: 'arrow' | 'diamond' | 'none' | 'oval' | 'stealth' | 'triangle'
->>>>>>> acc3b9dc
-}
-
-// tables =========================================================================================
-
-export interface TableToSlidesOpts extends TableOptions {
-	/**
-	 * Add an image to slide(s) created during autopaging
-	 */
-	addImage?: { url: string; x: number; y: number; w?: number; h?: number }
-	/**
-	 * Add a shape to slide(s) created during autopaging
-	 */
-	addShape?: { shape: any; options: {} }
-	/**
-	 * Add a table to slide(s) created during autopaging
-	 */
-	addTable?: { rows: any[]; options: {} }
-	/**
-	 * Add a text object to slide(s) created during autopaging
-	 */
-	addText?: { text: any[]; options: {} }
-	/**
-	 * Whether to enable auto-paging
-	 * - auto-paging creates new slides as content overflows a slide
-	 * @default true
-	 */
-	autoPage?: boolean
-	/**
-	 * Auto-paging character weight
-	 * - adjusts how many characters are used before lines wrap
-	 * - range: -1.0 to 1.0
-	 * @see https://gitbrent.github.io/PptxGenJS/docs/api-tables.html
-	 * @default 0.0
-	 * @example 0.5 // lines are longer (increases the number of characters that can fit on a given line)
-	 */
-	autoPageCharWeight?: number
-	/**
-	 * Auto-paging line weight
-	 * - adjusts how many lines are used before slides wrap
-	 * - range: -1.0 to 1.0
-	 * @see https://gitbrent.github.io/PptxGenJS/docs/api-tables.html
-	 * @default 0.0
-	 * @example 0.5 // tables are taller (increases the number of lines that can fit on a given slide)
-	 */
-	autoPageLineWeight?: number
-	/**
-	 * Whether to repeat head row(s) on new tables created by autopaging
-	 * @since 3.3.0
-	 * @default false
-	 */
-	autoPageRepeatHeader?: boolean
-	/**
-	 * The `y` location to use on subsequent slides created by autopaging
-	 * @default (top margin of Slide)
-	 */
-	autoPageSlideStartY?: number
-	/**
-	 * Column widths (inches)
-	 */
-	colW?: number | number[]
-	/**
-	 * Master slide name
-	 * - define a master slide to have your auto-paged slides have corporate design, etc.
-	 * @see https://gitbrent.github.io/PptxGenJS/docs/masters.html
-	 */
-	masterSlideName?: string
-	/**
-	 * Slide margin
-	 * - this margin will be across all slides created by auto-paging
-	 */
-	slideMargin?: Margin
-	/**
-	 * DEV TOOL: Verbose Mode (to console)
-	 * - tell the library to provide an almost ridiculous amount of detail during auto-paging calculations
-	 * @default false // obviously
-	 */
-	verbose?: boolean // Undocumented; shows verbose output
-
-	/**
-	 * @deprecated 3.3.0 - use `autoPageRepeatHeader`
-	 */
-	addHeaderToEach?: boolean
-	/**
-	 * @deprecated 3.3.0 - use `autoPageSlideStartY`
-	 */
-	newSlideStartY?: number
-}
-export interface TableCellOpts extends TextOptions {
-	/**
-	 * Auto-paging character weight
-	 * - adjusts how many characters are used before lines wrap
-	 * - range: -1.0 to 1.0
-	 * @see https://gitbrent.github.io/PptxGenJS/docs/api-tables.html
-	 * @default 0.0
-	 * @example 0.5 // lines are longer (increases the number of characters that can fit on a given line)
-	 */
-	autoPageCharWeight?: number
-	/**
-	 * Auto-paging line weight
-	 * - adjusts how many lines are used before slides wrap
-	 * - range: -1.0 to 1.0
-	 * @see https://gitbrent.github.io/PptxGenJS/docs/api-tables.html
-	 * @default 0.0
-	 * @example 0.5 // tables are taller (increases the number of lines that can fit on a given slide)
-	 */
-	autoPageLineWeight?: number
-	/**
-	 * Cell border
-	 */
-	border?: BorderOptions | [BorderOptions, BorderOptions, BorderOptions, BorderOptions]
-	/**
-	 * Cell colspan
-	 */
-	colspan?: number
-	/**
-	 * Fill color
-	 * @example 'FF0000' // hex string (red)
-	 * @example 'pptx.SchemeColor.accent1' // theme color Accent1
-	 * @example { type:'solid', color:'0088CC', alpha:50 } // ShapeFill object with 50% transparent
-	 */
-	fill?: ShapeFill
-	/**
-	 * Cell margin
-	 * @default 0
-	 */
-	margin?: Margin
-	/**
-	 * Cell rowspan
-	 */
-	rowspan?: number
-}
-// TODO: WIP: rename to...? `AddTableOptions` ?
-export interface TableOptions extends PositionOptions, TextOptions {
-	/**
-	 * Whether to enable auto-paging
-	 * - auto-paging creates new slides as content overflows a slide
-	 * @default false
-	 */
-	autoPage?: boolean
-	/**
-	 * Auto-paging character weight
-	 * - adjusts how many characters are used before lines wrap
-	 * - range: -1.0 to 1.0
-	 * @see https://gitbrent.github.io/PptxGenJS/docs/api-tables.html
-	 * @default 0.0
-	 * @example 0.5 // lines are longer (increases the number of characters that can fit on a given line)
-	 */
-	autoPageCharWeight?: number
-	/**
-	 * Auto-paging line weight
-	 * - adjusts how many lines are used before slides wrap
-	 * - range: -1.0 to 1.0
-	 * @see https://gitbrent.github.io/PptxGenJS/docs/api-tables.html
-	 * @default 0.0
-	 * @example 0.5 // tables are taller (increases the number of lines that can fit on a given slide)
-	 */
-	autoPageLineWeight?: number
-	/**
-	 * Whether table header row(s) should be repeated on each new slide creating by autoPage.
-	 * Use `autoPageHeaderRows` to designate how many rows comprise the table header (1+).
-	 * @default false
-	 * @since v3.3.0
-	 */
-	autoPageRepeatHeader?: boolean
-	/**
-	 * Number of rows that comprise table headers
-	 * - required when `autoPageRepeatHeader` is set to true.
-	 * @example 2 - repeats the first two table rows on each new slide created
-	 * @default 1
-	 * @since v3.3.0
-	 */
-	autoPageHeaderRows?: number
-	/**
-	 * The `y` location to use on subsequent slides created by autopaging
-	 * @default (top margin of Slide)
-	 */
-	autoPageSlideStartY?: number
-	/**
-	 * Table border
-	 * - single value is applied to all 4 sides
-	 * - array of values in TRBL order for individual sides
-	 */
-	border?: BorderOptions | [BorderOptions, BorderOptions, BorderOptions, BorderOptions]
-	/**
-	 * Width of table columns
-	 * - single value is applied to every column equally based upon `w`
-	 * - array of values in applied to each column in order
-	 * @default columns of equal width based upon `w`
-	 */
-	colW?: number | number[]
-	/**
-	 * Cell background color
-	 */
-	fill?: ShapeFill
-	/**
-	 * Cell margin
-	 * - affects all table cells, is superceded by cell options
-	 */
-	margin?: Margin
-	/**
-	 * Height of table rows
-	 * - single value is applied to every row equally based upon `h`
-	 * - array of values in applied to each row in order
-	 * @default rows of equal height based upon `h`
-	 */
-	rowH?: number | number[]
-
-	/**
-	 * @deprecated 3.3.0 - use `autoPageSlideStartY`
-	 */
-	newSlideStartY?: number
-}
-export interface TableCell {
-	text?: string | IText[]
-	options?: TableCellOpts
-}
-export interface TableRowSlide {
-	rows: ITableRow[]
-}
-export type TableRow = number[] | string[] | TableCell[] // TODO: 20200523: Consistency: Remove `number[]` as Cell/IText only take strings
-// [internal below]
-export interface ITableToSlidesOpts extends TableToSlidesOpts {
-	_arrObjTabHeadRows?: TableRow[]
-	masterSlide?: ISlideLayout
-}
-export interface ITableCell extends TableCell {
-	type: SLIDE_OBJECT_TYPES.tablecell
-	lines?: string[]
-	lineHeight?: number
-	hmerge?: boolean
-	vmerge?: boolean
-	optImp?: any
-}
-export interface ITableOptions extends TableOptions {
-	_arrObjTabHeadRows?: TableRow[]
-}
-export type ITableRow = ITableCell[]
-
-// text ===========================================================================================
-export interface GlowOptions {
-	/**
-	 * Border color (hex format)
-	 * @example 'FF3399'
-	 */
-	color?: HexColor
-	/**
-	 * opacity (0.0 - 1.0)
-	 * @example 0.5
-	 * 50% opaque
-	 */
-	opacity: number
-	/**
-	 * size (points)
-	 */
-	size: number
-}
-
-// TODO: WIP: rename to...? `AddTextOptions` ?
-export interface ITextOpts extends PositionOptions, OptsDataOrPath, TextOptions {
-	/**
-	 * Whather "Fit to Shape?" is enabled
-	 * @default false
-	 */
-	autoFit?: boolean
-	bodyProp?: {
-		// Note: Many of these duplicated as user options are transformed to bodyProp options for XML processing
-		autoFit?: boolean
-		align?: TEXT_HALIGN
-		anchor?: TEXT_VALIGN
-		lIns?: number
-		rIns?: number
-		tIns?: number
-		bIns?: number
-		vert?: 'eaVert' | 'horz' | 'mongolianVert' | 'vert' | 'vert270' | 'wordArtVert' | 'wordArtVertRtl'
-		wrap?: boolean
-	}
-	/**
-	 * Character spacing
-	 */
-	charSpacing?: number
-	fill?: ShapeFill
-	/**
-	 * Flip shape horizontally?
-	 * @default false
-	 */
-	flipH?: boolean
-	/**
-	 * Flip shape vertical?
-	 * @default false
-	 */
-	flipV?: boolean
-	glow?: GlowOptions
-	hyperlink?: IHyperLink
-	indentLevel?: number
-	inset?: number
-	isTextBox?: boolean
-	line?: ShapeLine
-	lineIdx?: number // TODO: Internal field for `ITextOpts`
-	lineSpacing?: number
-	margin?: Margin
-	outline?: { color: Color; size: number }
-	paraSpaceAfter?: number
-	paraSpaceBefore?: number
-	placeholder?: string
-	rotate?: number // (degree * 60,000)
-	/**
-	 * Whether to enable right-to-left mode
-	 * @default false
-	 */
-	rtlMode?: boolean
-	shadow?: ShadowOptions
-	shape?: SHAPE_NAME
-	shrinkText?: boolean
-	strike?: boolean
-	subscript?: boolean
-	superscript?: boolean
-	underline?: boolean
-	valign?: VAlign
-	vert?: 'eaVert' | 'horz' | 'mongolianVert' | 'vert' | 'vert270' | 'wordArtVert' | 'wordArtVertRtl'
-	wrap?: boolean
-
-	/**
-	 * Dash type
-	 * @deprecated v3.3.0 - use `dashType`
-	 */
-	lineDash?: 'solid' | 'dash' | 'dashDot' | 'lgDash' | 'lgDashDot' | 'lgDashDotDot' | 'sysDash' | 'sysDot'
-	/**
-	 * @deprecated v3.3.0 - use `arrowTypeBegin`
-	 */
-	lineHead?: 'none' | 'arrow' | 'diamond' | 'oval' | 'stealth' | 'triangle'
-	/**
-	 * @deprecated v3.3.0 - use `line.size`
-	 */
-	lineSize?: number
-	/**
-	 * @deprecated v3.3.0 - use `arrowTypeEnd`
-	 */
-	lineTail?: 'none' | 'arrow' | 'diamond' | 'oval' | 'stealth' | 'triangle'
-}
-export interface IText {
-	text: string
-	options?: ITextOpts
-}
-
-// charts =========================================================================================
-// FUTURE: BREAKING-CHANGE: (soln: use `OptsDataLabelPosition|string` until 3.5/4.0)
-/*
-export interface OptsDataLabelPosition {
-	pie: 'ctr' | 'inEnd' | 'outEnd' | 'bestFit'
-	scatter: 'b' | 'ctr' | 'l' | 'r' | 't'
-	// TODO: add all othere chart types
-}
-*/
-
-export type ChartAxisTickMark = 'none' | 'inside' | 'outside' | 'cross'
-export interface OptsChartData {
-	index?: number
-	labels?: string[]
-	name?: string
-	sizes?: number[]
-	values?: number[]
-}
-export interface OptsChartGridLine {
-	/**
-	 * Gridline color (hex)
-	 * @example 'FF3399'
-	 */
-	color?: HexColor
-	/**
-	 * Gridline size (points)
-	 */
-	size?: number
-	/**
-	 * Gridline style
-	 */
-	style?: 'solid' | 'dash' | 'dot' | 'none'
-}
-
-export interface IChartTitleOpts extends TextOptions {
-	color?: Color
-	rotate?: number
-	title: string
-	titleAlign?: string
-	titlePos?: { x: number; y: number }
-}
-export interface IChartMulti {
-	type: CHART_NAME
-	data: any[]
-	options: {}
-}
-export interface IChartPropsBase {
-	/**
-	 * Axis position
-	 */
-	axisPos?: 'b' | 'l' | 'r' | 't'
-	border?: BorderOptions
-	chartColors?: HexColor[]
-	/**
-	 * opacity (0.0 - 1.0)
-	 * @example 0.5 // 50% opaque
-	 */
-	chartColorsOpacity?: number
-	dataBorder?: BorderOptions
-	displayBlanksAs?: string
-	fill?: HexColor
-	invertedColors?: string
-	lang?: string
-	layout?: PositionOptions
-	shadow?: ShadowOptions
-	showLabel?: boolean
-	showLeaderLines?: boolean
-	showLegend?: boolean
-	showPercent?: boolean
-	showTitle?: boolean
-	showValue?: boolean
-	/**
-	 * 3D perspecitve
-	 * - range: 0-100
-	 * @default 30
-	 */
-	v3DPerspective?: number
-	v3DRAngAx?: boolean
-	v3DRotX?: number
-	v3DRotY?: number
-}
-export interface IChartPropsAxisCat {
-	catAxes?: number[]
-	catAxisBaseTimeUnit?: string
-	catAxisHidden?: boolean
-	catAxisLabelColor?: string
-	catAxisLabelFontBold?: boolean
-	catAxisLabelFontFace?: string
-	catAxisLabelFontSize?: number
-	catAxisLabelFrequency?: string
-	catAxisLabelPos?: 'none' | 'low' | 'high' | 'nextTo'
-	catAxisLabelRotate?: number
-	catAxisLineShow?: boolean
-	catAxisMajorTickMark?: ChartAxisTickMark
-	catAxisMajorTimeUnit?: string
-	catAxisMajorUnit?: number
-	catAxisMaxVal?: number
-	catAxisMinorTickMark?: ChartAxisTickMark
-	catAxisMinorTimeUnit?: string
-	catAxisMinorUnit?: string
-	catAxisMinVal?: number
-	catAxisOrientation?: 'minMax' | 'minMax'
-	catAxisTitle?: string
-	catAxisTitleColor?: string
-	catAxisTitleFontFace?: string
-	catAxisTitleFontSize?: number
-	catAxisTitleRotate?: number
-	catGridLine?: OptsChartGridLine
-	catLabelFormatCode?: string
-	showCatAxisTitle?: boolean
-}
-export interface IChartPropsAxisSer {
-	serAxisBaseTimeUnit?: string
-	serAxisHidden?: boolean
-	serAxisLabelColor?: string
-	serAxisLabelFontFace?: string
-	serAxisLabelFontSize?: string
-	serAxisLabelFrequency?: string
-	serAxisLabelPos?: 'none' | 'low' | 'high' | 'nextTo'
-	serAxisLineShow?: boolean
-	serAxisMajorTimeUnit?: string
-	serAxisMajorUnit?: number
-	serAxisMinorTimeUnit?: string
-	serAxisMinorUnit?: number
-	serAxisOrientation?: string
-	serAxisTitle?: string
-	serAxisTitleColor?: string
-	serAxisTitleFontFace?: string
-	serAxisTitleFontSize?: number
-	serAxisTitleRotate?: number
-	serGridLine?: OptsChartGridLine
-	serLabelFormatCode?: string
-	showSerAxisTitle?: boolean
-}
-export interface IChartPropsAxisVal {
-	showValAxisTitle?: boolean
-	valAxes?: number[]
-	valAxisCrossesAt?: string | number
-	valAxisDisplayUnit?: 'billions' | 'hundredMillions' | 'hundreds' | 'hundredThousands' | 'millions' | 'tenMillions' | 'tenThousands' | 'thousands' | 'trillions'
 	valAxisDisplayUnitLabel?: boolean
 	valAxisHidden?: boolean
 	valAxisLabelColor?: string
