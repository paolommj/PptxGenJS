--- conflicted
+++ resolved
@@ -1243,11 +1243,7 @@
 	 */
 	catAxes?: IChartPropsAxisCat[]
 	catAxisBaseTimeUnit?: string
-<<<<<<< HEAD
-	catAxisCrossesAt?: string | number,
-=======
 	catAxisCrossesAt?: number | 'autoZero'
->>>>>>> 79d19581
 	catAxisHidden?: boolean
 	catAxisLabelColor?: string
 	catAxisLabelFontBold?: boolean
