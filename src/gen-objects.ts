--- conflicted
+++ resolved
@@ -418,11 +418,8 @@
 		rotate: opt.rotate || 0,
 		flipV: opt.flipV || false,
 		flipH: opt.flipH || false,
-<<<<<<< HEAD
 		transparency: opt.transparency || 0,
-=======
 		objectName: objectName,
->>>>>>> 22ab6b1f
 	}
 
 	// STEP 4: Add this image to this Slide Rels (rId/rels count spans all slides! Count all images to get next rId)
