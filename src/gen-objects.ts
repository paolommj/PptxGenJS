--- conflicted
+++ resolved
@@ -414,7 +414,7 @@
 		rotate: opt.rotate || 0,
 		flipV: opt.flipV || false,
 		flipH: opt.flipH || false,
-		objectName: opt.objectName || ''
+		objectName: opt.objectName || '',
 	}
 
 	// STEP 4: Add this image to this Slide Rels (rId/rels count spans all slides! Count all images to get next rId)
@@ -495,13 +495,9 @@
 	let strLink = opt.link || ''
 	let strPath = opt.path || ''
 	let strType = opt.type || 'audio'
-<<<<<<< HEAD
-	let strExtn = 'mp3'
-	let objectName = opt.objectName || ''
-=======
 	let strExtn = ''
 	let strCover = opt.cover || IMG_PLAYBTN
->>>>>>> fda49196
+	let objectName = opt.objectName || ''
 	let slideData: ISlideObject = {
 		_type: SLIDE_OBJECT_TYPES.media,
 	}
