/**
 * PptxGenJS: XML Generation
 */

import {
	BULLET_TYPES,
	CRLF,
	DEF_BULLET_MARGIN,
	DEF_CELL_MARGIN_PT,
	DEF_PRES_LAYOUT_NAME,
	DEF_TEXT_GLOW,
	DEF_TEXT_SHADOW,
	EMU,
	LAYOUT_IDX_SERIES_BASE,
	PLACEHOLDER_TYPES,
	SLDNUMFLDID,
	SLIDE_OBJECT_TYPES,
} from './core-enums'
import {
	IPresentationProps,
	ISlideObject,
	ISlideRel,
	ISlideRelChart,
	ISlideRelMedia,
	ObjectOptions,
	PresSlide,
	ShadowProps,
	SlideLayout,
	TableCell,
	TableCellProps,
	TextProps,
	TextPropsOptions,
} from './core-interfaces'
import {
	convertRotationDegrees,
	createColorElement,
	createGlowElement,
	encodeXmlEntities,
	genXmlColorSelection,
	getSmartParseNumber,
	getUuid,
	inch2Emu,
	valToPts,
} from './gen-utils'

let imageSizingXml = {
	cover: function (imgSize, boxDim) {
		let imgRatio = imgSize.h / imgSize.w,
			boxRatio = boxDim.h / boxDim.w,
			isBoxBased = boxRatio > imgRatio,
			width = isBoxBased ? boxDim.h / imgRatio : boxDim.w,
			height = isBoxBased ? boxDim.h : boxDim.w * imgRatio,
			hzPerc = Math.round(1e5 * 0.5 * (1 - boxDim.w / width)),
			vzPerc = Math.round(1e5 * 0.5 * (1 - boxDim.h / height))
		return '<a:srcRect l="' + hzPerc + '" r="' + hzPerc + '" t="' + vzPerc + '" b="' + vzPerc + '"/><a:stretch/>'
	},
	contain: function (imgSize, boxDim) {
		let imgRatio = imgSize.h / imgSize.w,
			boxRatio = boxDim.h / boxDim.w,
			widthBased = boxRatio > imgRatio,
			width = widthBased ? boxDim.w : boxDim.h / imgRatio,
			height = widthBased ? boxDim.w * imgRatio : boxDim.h,
			hzPerc = Math.round(1e5 * 0.5 * (1 - boxDim.w / width)),
			vzPerc = Math.round(1e5 * 0.5 * (1 - boxDim.h / height))
		return '<a:srcRect l="' + hzPerc + '" r="' + hzPerc + '" t="' + vzPerc + '" b="' + vzPerc + '"/><a:stretch/>'
	},
	crop: function (imageSize, boxDim) {
		let l = boxDim.x,
			r = imageSize.w - (boxDim.x + boxDim.w),
			t = boxDim.y,
			b = imageSize.h - (boxDim.y + boxDim.h),
			lPerc = Math.round(1e5 * (l / imageSize.w)),
			rPerc = Math.round(1e5 * (r / imageSize.w)),
			tPerc = Math.round(1e5 * (t / imageSize.h)),
			bPerc = Math.round(1e5 * (b / imageSize.h))
		return '<a:srcRect l="' + lPerc + '" r="' + rPerc + '" t="' + tPerc + '" b="' + bPerc + '"/><a:stretch/>'
	},
}

/**
 * Transforms a slide or slideLayout to resulting XML string - Creates `ppt/slide*.xml`
 * @param {PresSlide|SlideLayout} slideObject - slide object created within createSlideObject
 * @return {string} XML string with <p:cSld> as the root
 */
function slideObjectToXml(slide: PresSlide | SlideLayout): string {
	let strSlideXml: string = slide._name ? '<p:cSld name="' + slide._name + '">' : '<p:cSld>'
	let intTableNum: number = 1

	// STEP 1: Add background
	if (slide.bkgd) {
		strSlideXml += genXmlColorSelection(null, slide.bkgd)
	} else if (!slide.bkgd && slide._name && slide._name === DEF_PRES_LAYOUT_NAME) {
		// NOTE: Default [white] background is needed on slideMaster1.xml to avoid gray background in Keynote (and Finder previews)
		strSlideXml += '<p:bg><p:bgRef idx="1001"><a:schemeClr val="bg1"/></p:bgRef></p:bg>'
	}

	// STEP 2: Add background image (using Strech) (if any)
	if (slide._bkgdImgRid) {
		// FIXME: We should be doing this in the slideLayout...
		strSlideXml +=
			'<p:bg>' +
			'<p:bgPr><a:blipFill dpi="0" rotWithShape="1">' +
			'<a:blip r:embed="rId' +
			slide._bkgdImgRid +
			'"><a:lum/></a:blip>' +
			'<a:srcRect/><a:stretch><a:fillRect/></a:stretch></a:blipFill>' +
			'<a:effectLst/></p:bgPr>' +
			'</p:bg>'
	}

	// STEP 3: Continue slide by starting spTree node
	strSlideXml += '<p:spTree>'
	strSlideXml += '<p:nvGrpSpPr><p:cNvPr id="1" name=""/><p:cNvGrpSpPr/><p:nvPr/></p:nvGrpSpPr>'
	strSlideXml += '<p:grpSpPr><a:xfrm><a:off x="0" y="0"/><a:ext cx="0" cy="0"/>'
	strSlideXml += '<a:chOff x="0" y="0"/><a:chExt cx="0" cy="0"/></a:xfrm></p:grpSpPr>'

	// STEP 4: Loop over all Slide.data objects and add them to this slide
	slide._slideObjects.forEach((slideItemObj: ISlideObject, idx: number) => {
		let x = 0,
			y = 0,
			cx = getSmartParseNumber('75%', 'X', slide._presLayout),
			cy = 0
		let placeholderObj: ISlideObject
		let locationAttr = ''

		if (
			(slide as PresSlide)._slideLayout !== undefined &&
			(slide as PresSlide)._slideLayout._slideObjects !== undefined &&
			slideItemObj.options &&
			slideItemObj.options.placeholder
		) {
			placeholderObj = (slide as PresSlide)._slideLayout._slideObjects.filter(
				(object: ISlideObject) => object.options.placeholder === slideItemObj.options.placeholder
			)[0]
		}

		// A: Set option vars
		slideItemObj.options = slideItemObj.options || {}

		if (typeof slideItemObj.options.x !== 'undefined') x = getSmartParseNumber(slideItemObj.options.x, 'X', slide._presLayout)
		if (typeof slideItemObj.options.y !== 'undefined') y = getSmartParseNumber(slideItemObj.options.y, 'Y', slide._presLayout)
		if (typeof slideItemObj.options.w !== 'undefined') cx = getSmartParseNumber(slideItemObj.options.w, 'X', slide._presLayout)
		if (typeof slideItemObj.options.h !== 'undefined') cy = getSmartParseNumber(slideItemObj.options.h, 'Y', slide._presLayout)

		// If using a placeholder then inherit it's position
		if (placeholderObj) {
			if (placeholderObj.options.x || placeholderObj.options.x === 0) x = getSmartParseNumber(placeholderObj.options.x, 'X', slide._presLayout)
			if (placeholderObj.options.y || placeholderObj.options.y === 0) y = getSmartParseNumber(placeholderObj.options.y, 'Y', slide._presLayout)
			if (placeholderObj.options.w || placeholderObj.options.w === 0) cx = getSmartParseNumber(placeholderObj.options.w, 'X', slide._presLayout)
			if (placeholderObj.options.h || placeholderObj.options.h === 0) cy = getSmartParseNumber(placeholderObj.options.h, 'Y', slide._presLayout)
		}
		//
		if (slideItemObj.options.flipH) locationAttr += ' flipH="1"'
		if (slideItemObj.options.flipV) locationAttr += ' flipV="1"'
		if (slideItemObj.options.rotate) locationAttr += ' rot="' + convertRotationDegrees(slideItemObj.options.rotate) + '"'

		// B: Add OBJECT to the current Slide
		switch (slideItemObj._type) {
			case SLIDE_OBJECT_TYPES.table:
				let arrTabRows = slideItemObj.arrTabRows
				let objTabOpts = slideItemObj.options
				let intColCnt = 0,
					intColW = 0
				let cellOpts: TableCellProps

				// Calc number of columns
				// NOTE: Cells may have a colspan, so merely taking the length of the [0] (or any other) row is not
				// ....: sufficient to determine column count. Therefore, check each cell for a colspan and total cols as reqd
				arrTabRows[0].forEach(cell => {
					cellOpts = cell.options || null
					intColCnt += cellOpts && cellOpts.colspan ? Number(cellOpts.colspan) : 1
				})

				// STEP 1: Start Table XML
				// NOTE: Non-numeric cNvPr id values will trigger "presentation needs repair" type warning in MS-PPT-2013
				let strXml =
					'<p:graphicFrame>' +
					'  <p:nvGraphicFramePr>' +
					'    <p:cNvPr id="' +
					(intTableNum * slide._slideNum + 1) +
					'" name="Table ' +
					intTableNum * slide._slideNum +
					'"/>' +
					'    <p:cNvGraphicFramePr><a:graphicFrameLocks noGrp="1"/></p:cNvGraphicFramePr>' +
					'    <p:nvPr><p:extLst><p:ext uri="{D42A27DB-BD31-4B8C-83A1-F6EECF244321}"><p14:modId xmlns:p14="http://schemas.microsoft.com/office/powerpoint/2010/main" val="1579011935"/></p:ext></p:extLst></p:nvPr>' +
					'  </p:nvGraphicFramePr>' +
					'  <p:xfrm>' +
					'    <a:off x="' +
					(x || (x === 0 ? 0 : EMU)) +
					'" y="' +
					(y || (y === 0 ? 0 : EMU)) +
					'"/>' +
					'    <a:ext cx="' +
					(cx || (cx === 0 ? 0 : EMU)) +
					'" cy="' +
					(cy || EMU) +
					'"/>' +
					'  </p:xfrm>' +
					'  <a:graphic>' +
					'    <a:graphicData uri="http://schemas.openxmlformats.org/drawingml/2006/table">' +
					'      <a:tbl>' +
					'        <a:tblPr/>'
				// + '        <a:tblPr bandRow="1"/>';
				// TODO: Support banded rows, first/last row, etc.
				// NOTE: Banding, etc. only shows when using a table style! (or set alt row color if banding)
				// <a:tblPr firstCol="0" firstRow="0" lastCol="0" lastRow="0" bandCol="0" bandRow="1">

				// STEP 2: Set column widths
				// Evenly distribute cols/rows across size provided when applicable (calc them if only overall dimensions were provided)
				// A: Col widths provided?
				if (Array.isArray(objTabOpts.colW)) {
					strXml += '<a:tblGrid>'
					for (let col = 0; col < intColCnt; col++) {
						let w = inch2Emu(objTabOpts.colW[col])
						if (w == null || isNaN(w)) {
							w = (typeof slideItemObj.options.w === 'number' ? slideItemObj.options.w : 1) / intColCnt
						}
						strXml += '<a:gridCol w="' + Math.round(w) + '"/>'
					}
					strXml += '</a:tblGrid>'
				}
				// B: Table Width provided without colW? Then distribute cols
				else {
					intColW = objTabOpts.colW ? objTabOpts.colW : EMU
					if (slideItemObj.options.w && !objTabOpts.colW) intColW = Math.round((typeof slideItemObj.options.w === 'number' ? slideItemObj.options.w : 1) / intColCnt)
					strXml += '<a:tblGrid>'
					for (let colw = 0; colw < intColCnt; colw++) {
						strXml += '<a:gridCol w="' + intColW + '"/>'
					}
					strXml += '</a:tblGrid>'
				}

				// STEP 3: Build our row arrays into an actual grid to match the XML we will be building next (ISSUE #36)
				// Note row arrays can arrive "lopsided" as in row1:[1,2,3] row2:[3] when first two cols rowspan!,
				// so a simple loop below in XML building wont suffice to build table correctly.
				// We have to build an actual grid now
				/*
					EX: (A0:rowspan=3, B1:rowspan=2, C1:colspan=2)

					/------|------|------|------\
					|  A0  |  B0  |  C0  |  D0  |
					|      |  B1  |  C1  |      |
					|      |      |  C2  |  D2  |
					\------|------|------|------/
				*/
				// A: add _hmerge cell for colspan. should reserve rowspan
				arrTabRows.forEach(cells => {
					for (let cIdx = 0; cIdx < cells.length; ) {
						let cell = cells[cIdx]
						let colspan = cell.options?.colspan
						let rowspan = cell.options?.rowspan
						if (colspan && colspan > 1) {
							let vMergeCells = new Array(colspan - 1).fill(undefined).map(_ => {
								return { _type: SLIDE_OBJECT_TYPES.tablecell, options: { rowspan }, _hmerge: true } as const
							})
							cells.splice(cIdx + 1, 0, ...vMergeCells)
							cIdx += colspan
						} else {
							cIdx += 1
						}
					}
				})
				// B: add _vmerge cell for rowspan. should reserve colspan/_hmerge
				arrTabRows.forEach((cells, rIdx) => {
					let nextRow = arrTabRows[rIdx + 1]
					if (!nextRow) return
					cells.forEach((cell, cIdx) => {
						let rowspan = cell._rowContinue || cell.options?.rowspan
						let colspan = cell.options?.colspan
						let _hmerge = cell._hmerge
						if (rowspan && rowspan > 1) {
							let hMergeCell = { _type: SLIDE_OBJECT_TYPES.tablecell, options: { colspan }, _rowContinue: rowspan - 1, _vmerge: true, _hmerge } as const
							nextRow.splice(cIdx, 0, hMergeCell)
						}
					})
				})

				// STEP 4: Build table rows/cells
				arrTabRows.forEach((cells, rIdx) => {
					// A: Table Height provided without rowH? Then distribute rows
					let intRowH = 0 // IMPORTANT: Default must be zero for auto-sizing to work
					if (Array.isArray(objTabOpts.rowH) && objTabOpts.rowH[rIdx]) intRowH = inch2Emu(Number(objTabOpts.rowH[rIdx]))
					else if (objTabOpts.rowH && !isNaN(Number(objTabOpts.rowH))) intRowH = inch2Emu(Number(objTabOpts.rowH))
					else if (slideItemObj.options.cy || slideItemObj.options.h)
						intRowH = Math.round(
							(slideItemObj.options.h ? inch2Emu(slideItemObj.options.h) : typeof slideItemObj.options.cy === 'number' ? slideItemObj.options.cy : 1) /
								arrTabRows.length
						)

					// B: Start row
					strXml += `<a:tr h="${intRowH}">`

					// C: Loop over each CELL
					cells.forEach(cellObj => {
						let cell: TableCell = cellObj

						let cellSpanAttrs = {
							rowSpan: cell.options?.rowspan > 1 ? cell.options.rowspan : undefined,
							gridSpan: cell.options?.colspan > 1 ? cell.options.colspan : undefined,
							vMerge: cell._vmerge ? 1 : undefined,
							hMerge: cell._hmerge ? 1 : undefined,
						}
						let cellSpanAttrStr = Object.keys(cellSpanAttrs)
							.map(k => [k, cellSpanAttrs[k]])
							.filter(([_k, v]) => !!v)
							.map(([k, v]) => `${k}="${v}"`)
							.join(' ')
						if (cellSpanAttrStr) cellSpanAttrStr = ' ' + cellSpanAttrStr

						// 1: COLSPAN/ROWSPAN: Add dummy cells for any active colspan/rowspan
						if (cell._hmerge || cell._vmerge) {
							strXml += `<a:tc${cellSpanAttrStr}><a:tcPr/></a:tc>`
							return
						}

						// 2: OPTIONS: Build/set cell options
						let cellOpts = cell.options || ({} as TableCell['options'])
						cell.options = cellOpts

						// B: Inherit some options from table when cell options dont exist
						// @see: http://officeopenxml.com/drwTableCellProperties-alignment.php
						;['align', 'bold', 'border', 'color', 'fill', 'fontFace', 'fontSize', 'margin', 'underline', 'valign'].forEach(name => {
							if (objTabOpts[name] && !cellOpts[name] && cellOpts[name] !== 0) cellOpts[name] = objTabOpts[name]
						})

						let cellValign = cellOpts.valign
							? ' anchor="' +
							  cellOpts.valign
									.replace(/^c$/i, 'ctr')
									.replace(/^m$/i, 'ctr')
									.replace('center', 'ctr')
									.replace('middle', 'ctr')
									.replace('top', 't')
									.replace('btm', 'b')
									.replace('bottom', 'b') +
							  '"'
							: ''
						let fillColor =
							cell._optImp && cell._optImp.fill && cell._optImp.fill.color
								? cell._optImp.fill.color
								: cell._optImp && cell._optImp.fill && typeof cell._optImp.fill === 'string'
								? cell._optImp.fill
								: ''
						fillColor =
							fillColor || (cellOpts.fill && cellOpts.fill.color) ? cellOpts.fill.color : cellOpts.fill && typeof cellOpts.fill === 'string' ? cellOpts.fill : ''
						let cellFill = fillColor ? `<a:solidFill>${createColorElement(fillColor)}</a:solidFill>` : ''
						let cellMargin = cellOpts.margin === 0 || cellOpts.margin ? cellOpts.margin : DEF_CELL_MARGIN_PT
						if (!Array.isArray(cellMargin) && typeof cellMargin === 'number') cellMargin = [cellMargin, cellMargin, cellMargin, cellMargin]
						let cellMarginXml = ` marL="${valToPts(cellMargin[3])}" marR="${valToPts(cellMargin[1])}" marT="${valToPts(cellMargin[0])}" marB="${valToPts(
							cellMargin[2]
						)}"`

						// FUTURE: Cell NOWRAP property (textwrap: add to a:tcPr (horzOverflow="overflow" or whatever options exist)

						// 4: Set CELL content and properties ==================================
						strXml += `<a:tc${cellSpanAttrStr}>${genXmlTextBody(cell)}<a:tcPr${cellMarginXml}${cellValign}>`
						//strXml += `<a:tc${cellColspan}${cellRowspan}>${genXmlTextBody(cell)}<a:tcPr${cellMarginXml}${cellValign}${cellTextDir}>`
						// FIXME: 20200525: ^^^
						// <a:tcPr marL="38100" marR="38100" marT="38100" marB="38100" vert="vert270">

						// 5: Borders: Add any borders
						if (cellOpts.border && Array.isArray(cellOpts.border)) {
							// NOTE: *** IMPORTANT! *** LRTB order matters! (Reorder a line below to watch the borders go wonky in MS-PPT-2013!!)
							;[
								{ idx: 3, name: 'lnL' },
								{ idx: 1, name: 'lnR' },
								{ idx: 0, name: 'lnT' },
								{ idx: 2, name: 'lnB' },
							].forEach(obj => {
								if (cellOpts.border[obj.idx].type !== 'none') {
									strXml += `<a:${obj.name} w="${valToPts(cellOpts.border[obj.idx].pt)}" cap="flat" cmpd="sng" algn="ctr">`
									strXml += `<a:solidFill>${createColorElement(cellOpts.border[obj.idx].color)}</a:solidFill>`
									strXml += `<a:prstDash val="${
										cellOpts.border[obj.idx].type === 'dash' ? 'sysDash' : 'solid'
									}"/><a:round/><a:headEnd type="none" w="med" len="med"/><a:tailEnd type="none" w="med" len="med"/>`
									strXml += `</a:${obj.name}>`
								} else {
									strXml += `<a:${obj.name} w="0" cap="flat" cmpd="sng" algn="ctr"><a:noFill/></a:${obj.name}>`
								}
							})
						}

						// 6: Close cell Properties & Cell
						strXml += cellFill
						strXml += '  </a:tcPr>'
						strXml += ' </a:tc>'
					})

					// D: Complete row
					strXml += '</a:tr>'
				})

				// STEP 5: Complete table
				strXml += '      </a:tbl>'
				strXml += '    </a:graphicData>'
				strXml += '  </a:graphic>'
				strXml += '</p:graphicFrame>'

				// STEP 6: Set table XML
				strSlideXml += strXml

				// LAST: Increment counter
				intTableNum++
				break

			case SLIDE_OBJECT_TYPES.text:
			case SLIDE_OBJECT_TYPES.placeholder:
				let shapeName = slideItemObj.options.shapeName ? encodeXmlEntities(slideItemObj.options.shapeName) : `Object${idx + 1}`

				// Lines can have zero cy, but text should not
				if (!slideItemObj.options.line && cy === 0) cy = EMU * 0.3

				// Margin/Padding/Inset for textboxes
				if (!slideItemObj.options._bodyProp) slideItemObj.options._bodyProp = {}
				if (slideItemObj.options.margin && Array.isArray(slideItemObj.options.margin)) {
					slideItemObj.options._bodyProp.lIns = valToPts(slideItemObj.options.margin[0] || 0)
					slideItemObj.options._bodyProp.rIns = valToPts(slideItemObj.options.margin[1] || 0)
					slideItemObj.options._bodyProp.bIns = valToPts(slideItemObj.options.margin[2] || 0)
					slideItemObj.options._bodyProp.tIns = valToPts(slideItemObj.options.margin[3] || 0)
				} else if (typeof slideItemObj.options.margin === 'number') {
					slideItemObj.options._bodyProp.lIns = valToPts(slideItemObj.options.margin)
					slideItemObj.options._bodyProp.rIns = valToPts(slideItemObj.options.margin)
					slideItemObj.options._bodyProp.bIns = valToPts(slideItemObj.options.margin)
					slideItemObj.options._bodyProp.tIns = valToPts(slideItemObj.options.margin)
				}

				// A: Start SHAPE =======================================================
				strSlideXml += '<p:sp>'

				// B: The addition of the "txBox" attribute is the sole determiner of if an object is a shape or textbox
				strSlideXml += `<p:nvSpPr><p:cNvPr id="${idx + 2}" name="${shapeName}">`
				// <Hyperlink>
				if (slideItemObj.options.hyperlink && slideItemObj.options.hyperlink.url)
					strSlideXml +=
						'<a:hlinkClick r:id="rId' +
						slideItemObj.options.hyperlink._rId +
						'" tooltip="' +
						(slideItemObj.options.hyperlink.tooltip ? encodeXmlEntities(slideItemObj.options.hyperlink.tooltip) : '') +
						'"/>'
				if (slideItemObj.options.hyperlink && slideItemObj.options.hyperlink.slide)
					strSlideXml +=
						'<a:hlinkClick r:id="rId' +
						slideItemObj.options.hyperlink._rId +
						'" tooltip="' +
						(slideItemObj.options.hyperlink.tooltip ? encodeXmlEntities(slideItemObj.options.hyperlink.tooltip) : '') +
						'" action="ppaction://hlinksldjump"/>'
				// </Hyperlink>
				strSlideXml += '</p:cNvPr>'
				strSlideXml += '<p:cNvSpPr' + (slideItemObj.options && slideItemObj.options.isTextBox ? ' txBox="1"/>' : '/>')
				strSlideXml += `<p:nvPr>${slideItemObj._type === 'placeholder' ? genXmlPlaceholder(slideItemObj) : genXmlPlaceholder(placeholderObj)}</p:nvPr>`
				strSlideXml += '</p:nvSpPr><p:spPr>'
				strSlideXml += `<a:xfrm${locationAttr}>`
				strSlideXml += `<a:off x="${x}" y="${y}"/>`
				strSlideXml += `<a:ext cx="${cx}" cy="${cy}"/></a:xfrm>`

				strSlideXml += '<a:prstGeom prst="' + slideItemObj.shape + '"><a:avLst>'
				if (slideItemObj.options.rectRadius) {
					strSlideXml += `<a:gd name="adj" fmla="val ${Math.round((slideItemObj.options.rectRadius * EMU * 100000) / Math.min(cx, cy))}"/>`
				} else if (slideItemObj.options.angleRange) {
					for (let i = 0; i < 2; i++) {
						const angle = slideItemObj.options.angleRange[i]
						strSlideXml += `<a:gd name="adj${i + 1}" fmla="val ${convertRotationDegrees(angle)}" />`
					}

					if (slideItemObj.options.arcThicknessRatio) {
						strSlideXml += `<a:gd name="adj3" fmla="val ${Math.round(slideItemObj.options.arcThicknessRatio * 50000)}" />`
					}
				}
				strSlideXml += '</a:avLst></a:prstGeom>'

				// Option: FILL
				strSlideXml += slideItemObj.options.fill ? genXmlColorSelection(slideItemObj.options.fill) : '<a:noFill/>'

				// shape Type: LINE: line color
				if (slideItemObj.options.line) {
					strSlideXml += slideItemObj.options.line.width ? `<a:ln w="${valToPts(slideItemObj.options.line.width)}">` : '<a:ln>'
					strSlideXml += genXmlColorSelection(slideItemObj.options.line.color)
					if (slideItemObj.options.line.dashType) strSlideXml += `<a:prstDash val="${slideItemObj.options.line.dashType}"/>`
					if (slideItemObj.options.line.beginArrowType) strSlideXml += `<a:headEnd type="${slideItemObj.options.line.beginArrowType}"/>`
					if (slideItemObj.options.line.endArrowType) strSlideXml += `<a:tailEnd type="${slideItemObj.options.line.endArrowType}"/>`
					// FUTURE: `endArrowSize` < a: headEnd type = "arrow" w = "lg" len = "lg" /> 'sm' | 'med' | 'lg'(values are 1 - 9, making a 3x3 grid of w / len possibilities)
					strSlideXml += '</a:ln>'
				}

				// EFFECTS > SHADOW: REF: @see http://officeopenxml.com/drwSp-effects.php
				if (slideItemObj.options.shadow) {
					slideItemObj.options.shadow.type = slideItemObj.options.shadow.type || 'outer'
					slideItemObj.options.shadow.blur = valToPts(slideItemObj.options.shadow.blur || 8)
					slideItemObj.options.shadow.offset = valToPts(slideItemObj.options.shadow.offset || 4)
					slideItemObj.options.shadow.angle = Math.round((slideItemObj.options.shadow.angle || 270) * 60000)
					slideItemObj.options.shadow.opacity = Math.round((slideItemObj.options.shadow.opacity || 0.75) * 100000)
					slideItemObj.options.shadow.color = slideItemObj.options.shadow.color || DEF_TEXT_SHADOW.color

					strSlideXml += '<a:effectLst>'
					strSlideXml += '<a:' + slideItemObj.options.shadow.type + 'Shdw sx="100000" sy="100000" kx="0" ky="0" '
					strSlideXml += ' algn="bl" rotWithShape="0" blurRad="' + slideItemObj.options.shadow.blur + '" '
					strSlideXml += ' dist="' + slideItemObj.options.shadow.offset + '" dir="' + slideItemObj.options.shadow.angle + '">'
					strSlideXml += '<a:srgbClr val="' + slideItemObj.options.shadow.color + '">'
					strSlideXml += '<a:alpha val="' + slideItemObj.options.shadow.opacity + '"/></a:srgbClr>'
					strSlideXml += '</a:outerShdw>'
					strSlideXml += '</a:effectLst>'
				}

				/* TODO: FUTURE: Text wrapping (copied from MS-PPTX export)
					// Commented out b/c i'm not even sure this works - current code produces text that wraps in shapes and textboxes, so...
					if ( slideItemObj.options.textWrap ) {
						strSlideXml += '<a:extLst>'
									+ '<a:ext uri="{C572A759-6A51-4108-AA02-DFA0A04FC94B}">'
									+ '<ma14:wrappingTextBoxFlag xmlns:ma14="http://schemas.microsoft.com/office/mac/drawingml/2011/main" val="1"/>'
									+ '</a:ext>'
									+ '</a:extLst>';
					}
					*/

				// B: Close shape Properties
				strSlideXml += '</p:spPr>'

				// C: Add formatted text (text body "bodyPr")
				strSlideXml += genXmlTextBody(slideItemObj)

				// LAST: Close SHAPE =======================================================
				strSlideXml += '</p:sp>'
				break

			case SLIDE_OBJECT_TYPES.image:
				let sizing = slideItemObj.options.sizing,
					rounding = slideItemObj.options.rounding,
					width = cx,
					height = cy

				strSlideXml += '<p:pic>'
				strSlideXml += '  <p:nvPicPr>'
				strSlideXml += '    <p:cNvPr id="' + (idx + 2) + '" name="Object ' + (idx + 1) + '" descr="' + encodeXmlEntities(slideItemObj.image) + '">'
				if (slideItemObj.hyperlink && slideItemObj.hyperlink.url)
					strSlideXml +=
						'<a:hlinkClick r:id="rId' +
						slideItemObj.hyperlink._rId +
						'" tooltip="' +
						(slideItemObj.hyperlink.tooltip ? encodeXmlEntities(slideItemObj.hyperlink.tooltip) : '') +
						'"/>'
				if (slideItemObj.hyperlink && slideItemObj.hyperlink.slide)
					strSlideXml +=
						'<a:hlinkClick r:id="rId' +
						slideItemObj.hyperlink._rId +
						'" tooltip="' +
						(slideItemObj.hyperlink.tooltip ? encodeXmlEntities(slideItemObj.hyperlink.tooltip) : '') +
						'" action="ppaction://hlinksldjump"/>'
				strSlideXml += '    </p:cNvPr>'
				strSlideXml += '    <p:cNvPicPr><a:picLocks noChangeAspect="1"/></p:cNvPicPr>'
				strSlideXml += '    <p:nvPr>' + genXmlPlaceholder(placeholderObj) + '</p:nvPr>'
				strSlideXml += '  </p:nvPicPr>'
				strSlideXml += '<p:blipFill>'
				// NOTE: This works for both cases: either `path` or `data` contains the SVG
				if (
					(slide._relsMedia || []).filter(rel => rel.rId === slideItemObj.imageRid)[0] &&
					(slide._relsMedia || []).filter(rel => rel.rId === slideItemObj.imageRid)[0]['extn'] === 'svg'
				) {
					strSlideXml += '<a:blip r:embed="rId' + (slideItemObj.imageRid - 1) + '">'
					strSlideXml += ' <a:extLst>'
					strSlideXml += '  <a:ext uri="{96DAC541-7B7A-43D3-8B79-37D633B846F1}">'
					strSlideXml += '   <asvg:svgBlip xmlns:asvg="http://schemas.microsoft.com/office/drawing/2016/SVG/main" r:embed="rId' + slideItemObj.imageRid + '"/>'
					strSlideXml += '  </a:ext>'
					strSlideXml += ' </a:extLst>'
					strSlideXml += '</a:blip>'
				} else {
					strSlideXml += '<a:blip r:embed="rId' + slideItemObj.imageRid + '"/>'
				}
				if (sizing && sizing.type) {
					let boxW = sizing.w ? getSmartParseNumber(sizing.w, 'X', slide._presLayout) : cx,
						boxH = sizing.h ? getSmartParseNumber(sizing.h, 'Y', slide._presLayout) : cy,
						boxX = getSmartParseNumber(sizing.x || 0, 'X', slide._presLayout),
						boxY = getSmartParseNumber(sizing.y || 0, 'Y', slide._presLayout)

					strSlideXml += imageSizingXml[sizing.type]({ w: width, h: height }, { w: boxW, h: boxH, x: boxX, y: boxY })
					width = boxW
					height = boxH
				} else {
					strSlideXml += '  <a:stretch><a:fillRect/></a:stretch>'
				}
				strSlideXml += '</p:blipFill>'
				strSlideXml += '<p:spPr>'
				strSlideXml += ' <a:xfrm' + locationAttr + '>'
				strSlideXml += '  <a:off x="' + x + '" y="' + y + '"/>'
				strSlideXml += '  <a:ext cx="' + width + '" cy="' + height + '"/>'
				strSlideXml += ' </a:xfrm>'
				strSlideXml += ' <a:prstGeom prst="' + (rounding ? 'ellipse' : 'rect') + '"><a:avLst/></a:prstGeom>'
				strSlideXml += '</p:spPr>'
				strSlideXml += '</p:pic>'
				break

			case SLIDE_OBJECT_TYPES.media:
				if (slideItemObj.mtype === 'online') {
					strSlideXml += '<p:pic>'
					strSlideXml += ' <p:nvPicPr>'
					// IMPORTANT: <p:cNvPr id="" value is critical - if not the same number as preview image rId, PowerPoint throws error!
					strSlideXml += ' <p:cNvPr id="' + (slideItemObj.mediaRid + 2) + '" name="Picture' + (idx + 1) + '"/>'
					strSlideXml += ' <p:cNvPicPr/>'
					strSlideXml += ' <p:nvPr>'
					strSlideXml += '  <a:videoFile r:link="rId' + slideItemObj.mediaRid + '"/>'
					strSlideXml += ' </p:nvPr>'
					strSlideXml += ' </p:nvPicPr>'
					// NOTE: `blip` is diferent than videos; also there's no preview "p:extLst" above but exists in videos
					strSlideXml += ' <p:blipFill><a:blip r:embed="rId' + (slideItemObj.mediaRid + 1) + '"/><a:stretch><a:fillRect/></a:stretch></p:blipFill>' // NOTE: Preview image is required!
					strSlideXml += ' <p:spPr>'
					strSlideXml += '  <a:xfrm' + locationAttr + '>'
					strSlideXml += '   <a:off x="' + x + '" y="' + y + '"/>'
					strSlideXml += '   <a:ext cx="' + cx + '" cy="' + cy + '"/>'
					strSlideXml += '  </a:xfrm>'
					strSlideXml += '  <a:prstGeom prst="rect"><a:avLst/></a:prstGeom>'
					strSlideXml += ' </p:spPr>'
					strSlideXml += '</p:pic>'
				} else {
					strSlideXml += '<p:pic>'
					strSlideXml += ' <p:nvPicPr>'
					// IMPORTANT: <p:cNvPr id="" value is critical - if not the same number as preiew image rId, PowerPoint throws error!
					strSlideXml +=
						' <p:cNvPr id="' +
						(slideItemObj.mediaRid + 2) +
						'" name="' +
						slideItemObj.media.split('/').pop().split('.').shift() +
						'"><a:hlinkClick r:id="" action="ppaction://media"/></p:cNvPr>'
					strSlideXml += ' <p:cNvPicPr><a:picLocks noChangeAspect="1"/></p:cNvPicPr>'
					strSlideXml += ' <p:nvPr>'
					strSlideXml += '  <a:videoFile r:link="rId' + slideItemObj.mediaRid + '"/>'
					strSlideXml += '  <p:extLst>'
					strSlideXml += '   <p:ext uri="{DAA4B4D4-6D71-4841-9C94-3DE7FCFB9230}">'
					strSlideXml += '    <p14:media xmlns:p14="http://schemas.microsoft.com/office/powerpoint/2010/main" r:embed="rId' + (slideItemObj.mediaRid + 1) + '"/>'
					strSlideXml += '   </p:ext>'
					strSlideXml += '  </p:extLst>'
					strSlideXml += ' </p:nvPr>'
					strSlideXml += ' </p:nvPicPr>'
					strSlideXml += ' <p:blipFill><a:blip r:embed="rId' + (slideItemObj.mediaRid + 2) + '"/><a:stretch><a:fillRect/></a:stretch></p:blipFill>' // NOTE: Preview image is required!
					strSlideXml += ' <p:spPr>'
					strSlideXml += '  <a:xfrm' + locationAttr + '>'
					strSlideXml += '   <a:off x="' + x + '" y="' + y + '"/>'
					strSlideXml += '   <a:ext cx="' + cx + '" cy="' + cy + '"/>'
					strSlideXml += '  </a:xfrm>'
					strSlideXml += '  <a:prstGeom prst="rect"><a:avLst/></a:prstGeom>'
					strSlideXml += ' </p:spPr>'
					strSlideXml += '</p:pic>'
				}
				break

			case SLIDE_OBJECT_TYPES.chart:
				strSlideXml += '<p:graphicFrame>'
				strSlideXml += ' <p:nvGraphicFramePr>'
				strSlideXml += '   <p:cNvPr id="' + (idx + 2) + '" name="Chart ' + (idx + 1) + '"/>'
				strSlideXml += '   <p:cNvGraphicFramePr/>'
				strSlideXml += '   <p:nvPr>' + genXmlPlaceholder(placeholderObj) + '</p:nvPr>'
				strSlideXml += ' </p:nvGraphicFramePr>'
				strSlideXml += ' <p:xfrm>'
				strSlideXml += '  <a:off x="' + x + '" y="' + y + '"/>'
				strSlideXml += '  <a:ext cx="' + cx + '" cy="' + cy + '"/>'
				strSlideXml += ' </p:xfrm>'
				strSlideXml += ' <a:graphic xmlns:a="http://schemas.openxmlformats.org/drawingml/2006/main">'
				strSlideXml += '  <a:graphicData uri="http://schemas.openxmlformats.org/drawingml/2006/chart">'
				strSlideXml += '   <c:chart r:id="rId' + slideItemObj.chartRid + '" xmlns:c="http://schemas.openxmlformats.org/drawingml/2006/chart"/>'
				strSlideXml += '  </a:graphicData>'
				strSlideXml += ' </a:graphic>'
				strSlideXml += '</p:graphicFrame>'
				break

			default:
				strSlideXml += ''
				break
		}
	})

	// STEP 5: Add slide numbers (if any) last
	if (slide._slideNumberProps) {
		strSlideXml +=
			'<p:sp>' +
			'  <p:nvSpPr>' +
			'    <p:cNvPr id="25" name="Slide Number Placeholder 24"/>' +
			'    <p:cNvSpPr><a:spLocks noGrp="1"/></p:cNvSpPr>' +
			'    <p:nvPr><p:ph type="sldNum" sz="quarter" idx="4294967295"/></p:nvPr>' +
			'  </p:nvSpPr>' +
			'  <p:spPr>' +
			'    <a:xfrm>' +
			'      <a:off x="' +
			getSmartParseNumber(slide._slideNumberProps.x, 'X', slide._presLayout) +
			'" y="' +
			getSmartParseNumber(slide._slideNumberProps.y, 'Y', slide._presLayout) +
			'"/>' +
			'      <a:ext cx="' +
			(slide._slideNumberProps.w ? getSmartParseNumber(slide._slideNumberProps.w, 'X', slide._presLayout) : 800000) +
			'" cy="' +
			(slide._slideNumberProps.h ? getSmartParseNumber(slide._slideNumberProps.h, 'Y', slide._presLayout) : 300000) +
			'"/>' +
			'    </a:xfrm>' +
			'    <a:prstGeom prst="rect"><a:avLst/></a:prstGeom>' +
			'    <a:extLst><a:ext uri="{C572A759-6A51-4108-AA02-DFA0A04FC94B}"><ma14:wrappingTextBoxFlag val="0" xmlns:ma14="http://schemas.microsoft.com/office/mac/drawingml/2011/main"/></a:ext></a:extLst>' +
			'  </p:spPr>'
		strSlideXml += '<p:txBody>'
		strSlideXml += '<a:bodyPr'
		if (slide._slideNumberProps.margin && Array.isArray(slide._slideNumberProps.margin)) {
			strSlideXml += ` lIns="${valToPts(slide._slideNumberProps.margin[3] || 0)}"`
			strSlideXml += ` tIns="${valToPts(slide._slideNumberProps.margin[0] || 0)}"`
			strSlideXml += ` rIns="${valToPts(slide._slideNumberProps.margin[1] || 0)}"`
			strSlideXml += ` bIns="${valToPts(slide._slideNumberProps.margin[2] || 0)}"`
		} else if (typeof slide._slideNumberProps.margin === 'number') {
			strSlideXml += ` lIns="${valToPts(slide._slideNumberProps.margin || 0)}"`
			strSlideXml += ` tIns="${valToPts(slide._slideNumberProps.margin || 0)}"`
			strSlideXml += ` rIns="${valToPts(slide._slideNumberProps.margin || 0)}"`
			strSlideXml += ` bIns="${valToPts(slide._slideNumberProps.margin || 0)}"`
		}
		strSlideXml += '/>'
		strSlideXml += '  <a:lstStyle><a:lvl1pPr>'
		if (slide._slideNumberProps.fontFace || slide._slideNumberProps.fontSize || slide._slideNumberProps.color) {
			strSlideXml += `<a:defRPr sz="${Math.round((slide._slideNumberProps.fontSize || 12) * 100)}">`
			if (slide._slideNumberProps.color) strSlideXml += genXmlColorSelection(slide._slideNumberProps.color)
			if (slide._slideNumberProps.fontFace)
				strSlideXml += `<a:latin typeface="${slide._slideNumberProps.fontFace}"/><a:ea typeface="${slide._slideNumberProps.fontFace}"/><a:cs typeface="${slide._slideNumberProps.fontFace}"/>`
			strSlideXml += '</a:defRPr>'
		}
		strSlideXml += '</a:lvl1pPr></a:lstStyle>'
		strSlideXml += `<a:p><a:fld id="${SLDNUMFLDID}" type="slidenum"><a:rPr lang="en-US"/>`
		if (slide._slideNumberProps.align) strSlideXml += `<a:pPr algn="${slide._slideNumberProps.align.substring(0, 1)}"/>`
		strSlideXml += `<a:t></a:t></a:fld><a:endParaRPr lang="en-US"/></a:p>`
		strSlideXml += '</p:txBody></p:sp>'
	}

	// STEP 6: Close spTree and finalize slide XML
	strSlideXml += '</p:spTree>'
	strSlideXml += '</p:cSld>'

	// LAST: Return
	return strSlideXml
}

/**
 * Transforms slide relations to XML string.
 * Extra relations that are not dynamic can be passed using the 2nd arg (e.g. theme relation in master file).
 * These relations use rId series that starts with 1-increased maximum of rIds used for dynamic relations.
 * @param {PresSlide | SlideLayout} slide - slide object whose relations are being transformed
 * @param {{ target: string; type: string }[]} defaultRels - array of default relations
 * @return {string} XML
 */
function slideObjectRelationsToXml(slide: PresSlide | SlideLayout, defaultRels: { target: string; type: string }[]): string {
	let lastRid = 0 // stores maximum rId used for dynamic relations
	let strXml = '<?xml version="1.0" encoding="UTF-8" standalone="yes"?>' + CRLF + '<Relationships xmlns="http://schemas.openxmlformats.org/package/2006/relationships">'

	// STEP 1: Add all rels for this Slide
	slide._rels.forEach((rel: ISlideRel) => {
		lastRid = Math.max(lastRid, rel.rId)
		if (rel.type.toLowerCase().indexOf('hyperlink') > -1) {
			if (rel.data === 'slide') {
				strXml +=
					'<Relationship Id="rId' +
					rel.rId +
					'" Type="http://schemas.openxmlformats.org/officeDocument/2006/relationships/slide"' +
					' Target="slide' +
					rel.Target +
					'.xml"/>'
			} else {
				strXml +=
					'<Relationship Id="rId' +
					rel.rId +
					'" Type="http://schemas.openxmlformats.org/officeDocument/2006/relationships/hyperlink"' +
					' Target="' +
					rel.Target +
					'" TargetMode="External"/>'
			}
		} else if (rel.type.toLowerCase().indexOf('notesSlide') > -1) {
			strXml +=
				'<Relationship Id="rId' + rel.rId + '" Target="' + rel.Target + '" Type="http://schemas.openxmlformats.org/officeDocument/2006/relationships/notesSlide"/>'
		}
	})
	;(slide._relsChart || []).forEach((rel: ISlideRelChart) => {
		lastRid = Math.max(lastRid, rel.rId)
		strXml += '<Relationship Id="rId' + rel.rId + '" Type="http://schemas.openxmlformats.org/officeDocument/2006/relationships/chart" Target="' + rel.Target + '"/>'
	})
	;(slide._relsMedia || []).forEach((rel: ISlideRelMedia) => {
		lastRid = Math.max(lastRid, rel.rId)
		if (rel.type.toLowerCase().indexOf('image') > -1) {
			strXml += '<Relationship Id="rId' + rel.rId + '" Type="http://schemas.openxmlformats.org/officeDocument/2006/relationships/image" Target="' + rel.Target + '"/>'
		} else if (rel.type.toLowerCase().indexOf('audio') > -1) {
			// As media has *TWO* rel entries per item, check for first one, if found add second rel with alt style
			if (strXml.indexOf(' Target="' + rel.Target + '"') > -1)
				strXml += '<Relationship Id="rId' + rel.rId + '" Type="http://schemas.microsoft.com/office/2007/relationships/media" Target="' + rel.Target + '"/>'
			else
				strXml +=
					'<Relationship Id="rId' + rel.rId + '" Type="http://schemas.openxmlformats.org/officeDocument/2006/relationships/audio" Target="' + rel.Target + '"/>'
		} else if (rel.type.toLowerCase().indexOf('video') > -1) {
			// As media has *TWO* rel entries per item, check for first one, if found add second rel with alt style
			if (strXml.indexOf(' Target="' + rel.Target + '"') > -1)
				strXml += '<Relationship Id="rId' + rel.rId + '" Type="http://schemas.microsoft.com/office/2007/relationships/media" Target="' + rel.Target + '"/>'
			else
				strXml +=
					'<Relationship Id="rId' + rel.rId + '" Type="http://schemas.openxmlformats.org/officeDocument/2006/relationships/video" Target="' + rel.Target + '"/>'
		} else if (rel.type.toLowerCase().indexOf('online') > -1) {
			// As media has *TWO* rel entries per item, check for first one, if found add second rel with alt style
			if (strXml.indexOf(' Target="' + rel.Target + '"') > -1)
				strXml += '<Relationship Id="rId' + rel.rId + '" Type="http://schemas.microsoft.com/office/2007/relationships/image" Target="' + rel.Target + '"/>'
			else
				strXml +=
					'<Relationship Id="rId' +
					rel.rId +
					'" Target="' +
					rel.Target +
					'" TargetMode="External" Type="http://schemas.openxmlformats.org/officeDocument/2006/relationships/video"/>'
		}
	})

	// STEP 2: Add default rels
	defaultRels.forEach((rel, idx) => {
		strXml += '<Relationship Id="rId' + (lastRid + idx + 1) + '" Type="' + rel.type + '" Target="' + rel.target + '"/>'
	})

	strXml += '</Relationships>'
	return strXml
}

/**
 * Generate XML Paragraph Properties
 * @param {ISlideObject|TextProps} textObj - text object
 * @param {boolean} isDefault - array of default relations
 * @return {string} XML
 */
function genXmlParagraphProperties(textObj: ISlideObject | TextProps, isDefault: boolean): string {
	let strXmlBullet = '',
		strXmlLnSpc = '',
		strXmlParaSpc = ''
	let tag = isDefault ? 'a:lvl1pPr' : 'a:pPr'
	let bulletMarL = valToPts(DEF_BULLET_MARGIN)

	let paragraphPropXml = `<${tag}${textObj.options.rtlMode ? ' rtl="1" ' : ''}`

	// A: Build paragraphProperties
	{
		// OPTION: align
		if (textObj.options.align) {
			switch (textObj.options.align) {
				case 'left':
					paragraphPropXml += ' algn="l"'
					break
				case 'right':
					paragraphPropXml += ' algn="r"'
					break
				case 'center':
					paragraphPropXml += ' algn="ctr"'
					break
				case 'justify':
					paragraphPropXml += ' algn="just"'
					break
				default:
					paragraphPropXml += ''
					break
			}
		}

<<<<<<< HEAD
		if (textObj.options.lineSpacing) {
			strXmlLnSpc = `<a:lnSpc><a:spcPts val="${Math.round(textObj.options.lineSpacing * 100)}"/></a:lnSpc>`
		} else if (textObj.options.lineSpacingMultiple) {
			strXmlLnSpc = `<a:lnSpc><a:spcPct val="${Math.round(textObj.options.lineSpacingMultiple * 100000)}"/></a:lnSpc>`
		}
=======
		if (textObj.options.lineSpacing) strXmlLnSpc = `<a:lnSpc><a:spcPts val="${Math.round(textObj.options.lineSpacing * 100)}"/></a:lnSpc>`
>>>>>>> b14afcba

		// OPTION: indent
		if (textObj.options.indentLevel && !isNaN(Number(textObj.options.indentLevel)) && textObj.options.indentLevel > 0) {
			paragraphPropXml += ` lvl="${textObj.options.indentLevel}"`
		}

		// OPTION: Paragraph Spacing: Before/After
		if (textObj.options.paraSpaceBefore && !isNaN(Number(textObj.options.paraSpaceBefore)) && textObj.options.paraSpaceBefore > 0) {
			strXmlParaSpc += `<a:spcBef><a:spcPts val="${Math.round(textObj.options.paraSpaceBefore * 100)}"/></a:spcBef>`
		}
		if (textObj.options.paraSpaceAfter && !isNaN(Number(textObj.options.paraSpaceAfter)) && textObj.options.paraSpaceAfter > 0) {
			strXmlParaSpc += `<a:spcAft><a:spcPts val="${Math.round(textObj.options.paraSpaceAfter * 100)}"/></a:spcAft>`
		}

		// OPTION: bullet
		// NOTE: OOXML uses the unicode character set for Bullets
		// EX: Unicode Character 'BULLET' (U+2022) ==> '<a:buChar char="&#x2022;"/>'
		if (typeof textObj.options.bullet === 'object') {
			if (textObj && textObj.options && textObj.options.bullet && textObj.options.bullet.indent) bulletMarL = valToPts(textObj.options.bullet.indent)

			if (textObj.options.bullet.type) {
				if (textObj.options.bullet.type.toString().toLowerCase() === 'number') {
					paragraphPropXml += ` marL="${
						textObj.options.indentLevel && textObj.options.indentLevel > 0 ? bulletMarL + bulletMarL * textObj.options.indentLevel : bulletMarL
					}" indent="-${bulletMarL}"`
					strXmlBullet = `<a:buSzPct val="100000"/><a:buFont typeface="+mj-lt"/><a:buAutoNum type="${textObj.options.bullet.style || 'arabicPeriod'}" startAt="${
						textObj.options.bullet.numberStartAt || textObj.options.bullet.startAt || '1'
					}"/>`
				}
			} else if (textObj.options.bullet.characterCode) {
				let bulletCode = `&#x${textObj.options.bullet.characterCode};`

				// Check value for hex-ness (s/b 4 char hex)
				if (/^[0-9A-Fa-f]{4}$/.test(textObj.options.bullet.characterCode) === false) {
					console.warn('Warning: `bullet.characterCode should be a 4-digit unicode charatcer (ex: 22AB)`!')
					bulletCode = BULLET_TYPES['DEFAULT']
				}

				paragraphPropXml += ` marL="${
					textObj.options.indentLevel && textObj.options.indentLevel > 0 ? bulletMarL + bulletMarL * textObj.options.indentLevel : bulletMarL
				}" indent="-${bulletMarL}"`
				strXmlBullet = '<a:buSzPct val="100000"/><a:buChar char="' + bulletCode + '"/>'
			} else if (textObj.options.bullet.code) {
				// @deprecated `bullet.code` v3.3.0
				let bulletCode = `&#x${textObj.options.bullet.code};`

				// Check value for hex-ness (s/b 4 char hex)
				if (/^[0-9A-Fa-f]{4}$/.test(textObj.options.bullet.code) === false) {
					console.warn('Warning: `bullet.code should be a 4-digit hex code (ex: 22AB)`!')
					bulletCode = BULLET_TYPES['DEFAULT']
				}

				paragraphPropXml += ` marL="${
					textObj.options.indentLevel && textObj.options.indentLevel > 0 ? bulletMarL + bulletMarL * textObj.options.indentLevel : bulletMarL
				}" indent="-${bulletMarL}"`
				strXmlBullet = '<a:buSzPct val="100000"/><a:buChar char="' + bulletCode + '"/>'
			} else {
				paragraphPropXml += ` marL="${
					textObj.options.indentLevel && textObj.options.indentLevel > 0 ? bulletMarL + bulletMarL * textObj.options.indentLevel : bulletMarL
				}" indent="-${bulletMarL}"`
				strXmlBullet = `<a:buSzPct val="100000"/><a:buChar char="${BULLET_TYPES['DEFAULT']}"/>`
			}
		} else if (textObj.options.bullet === true) {
			paragraphPropXml += ` marL="${
				textObj.options.indentLevel && textObj.options.indentLevel > 0 ? bulletMarL + bulletMarL * textObj.options.indentLevel : bulletMarL
			}" indent="-${bulletMarL}"`
			strXmlBullet = `<a:buSzPct val="100000"/><a:buChar char="${BULLET_TYPES['DEFAULT']}"/>`
		} else if (textObj.options.bullet === false) {
			// We only add this when the user explicitely asks for no bullet, otherwise, it can override the master defaults!
			paragraphPropXml += ` indent="0" marL="0"` // FIX: ISSUE#589 - specify zero indent and marL or default will be hanging paragraph
			strXmlBullet = '<a:buNone/>'
		}

		// B: Close Paragraph-Properties
		// IMPORTANT: strXmlLnSpc, strXmlParaSpc, and strXmlBullet require strict ordering - anything out of order is ignored. (PPT-Online, PPT for Mac)
		let childPropXml = strXmlLnSpc + strXmlParaSpc + strXmlBullet
		if (isDefault) childPropXml += genXmlTextRunProperties(textObj.options, true)
		if (childPropXml) {
			paragraphPropXml += '>' + childPropXml + '</' + tag + '>'
		} else {
			// self-close when no child props
			paragraphPropXml += '/>'
		}
	}

	return paragraphPropXml
}

/**
 * Generate XML Text Run Properties (`a:rPr`)
 * @param {ObjectOptions|TextPropsOptions} opts - text options
 * @param {boolean} isDefault - whether these are the default text run properties
 * @return {string} XML
 */
function genXmlTextRunProperties(opts: ObjectOptions | TextPropsOptions, isDefault: boolean): string {
	let runProps = ''
	let runPropsTag = isDefault ? 'a:defRPr' : 'a:rPr'

	// BEGIN runProperties (ex: `<a:rPr lang="en-US" sz="1600" b="1" dirty="0">`)
	runProps += '<' + runPropsTag + ' lang="' + (opts.lang ? opts.lang : 'en-US') + '"' + (opts.lang ? ' altLang="en-US"' : '')
	runProps += opts.fontSize ? ' sz="' + Math.round(opts.fontSize) + '00"' : '' // NOTE: Use round so sizes like '7.5' wont cause corrupt pres.
	runProps += opts.hasOwnProperty('bold') ? ` b="${opts.bold ? 1 : 0}"` : ''
	runProps += opts.hasOwnProperty('italic') ? ` i="${opts.italic ? 1 : 0}"` : ''
	runProps += opts.hasOwnProperty('strike') ? ` strike="${opts.strike ? 'sngStrike' : 'noStrike'}"` : ''
	runProps += opts.hasOwnProperty('underline') || opts.hyperlink ? ` u="${opts.underline || opts.hyperlink ? 'sng' : 'none'}"` : ''
	runProps += opts.subscript ? ' baseline="-40000"' : opts.superscript ? ' baseline="30000"' : ''
	runProps += opts.charSpacing ? ` spc="${Math.round(opts.charSpacing * 100)}" kern="0"` : '' // IMPORTANT: Also disable kerning; otherwise text won't actually expand
	runProps += ' dirty="0">'
	// Color / Font / Outline are children of <a:rPr>, so add them now before closing the runProperties tag
	if (opts.color || opts.fontFace || opts.outline) {
		if (opts.outline && typeof opts.outline === 'object') {
			runProps += `<a:ln w="${valToPts(opts.outline.size || 0.75)}">${genXmlColorSelection(opts.outline.color || 'FFFFFF')}</a:ln>`
		}
		if (opts.color) runProps += genXmlColorSelection(opts.color)
		if (opts.glow) runProps += `<a:effectLst>${createGlowElement(opts.glow, DEF_TEXT_GLOW)}</a:effectLst>`
		if (opts.fontFace) {
			// NOTE: 'cs' = Complex Script, 'ea' = East Asian (use "-120" instead of "0" - per Issue #174); ea must come first (Issue #174)
			runProps += `<a:latin typeface="${opts.fontFace}" pitchFamily="34" charset="0"/><a:ea typeface="${opts.fontFace}" pitchFamily="34" charset="-122"/><a:cs typeface="${opts.fontFace}" pitchFamily="34" charset="-120"/>`
		}
	}

	// Hyperlink support
	if (opts.hyperlink) {
		if (typeof opts.hyperlink !== 'object') throw new Error("ERROR: text `hyperlink` option should be an object. Ex: `hyperlink:{url:'https://github.com'}` ")
		else if (!opts.hyperlink.url && !opts.hyperlink.slide) throw new Error("ERROR: 'hyperlink requires either `url` or `slide`'")
		else if (opts.hyperlink.url) {
			//runProps += '<a:uFill>'+ genXmlColorSelection('0000FF') +'</a:uFill>'; // Breaks PPT2010! (Issue#74)
			runProps += `<a:hlinkClick r:id="rId${opts.hyperlink._rId}" invalidUrl="" action="" tgtFrame="" tooltip="${
				opts.hyperlink.tooltip ? encodeXmlEntities(opts.hyperlink.tooltip) : ''
			}" history="1" highlightClick="0" endSnd="0"${opts.color ? '>' : '/>'}`
		} else if (opts.hyperlink.slide) {
			runProps += `<a:hlinkClick r:id="rId${opts.hyperlink._rId}" action="ppaction://hlinksldjump" tooltip="${
				opts.hyperlink.tooltip ? encodeXmlEntities(opts.hyperlink.tooltip) : ''
			}"${opts.color ? '>' : '/>'}`
		}
		if (opts.color) {
			runProps += '	<a:extLst>'
			runProps += '		<a:ext uri="{A12FA001-AC4F-418D-AE19-62706E023703}">'
			runProps += '			<ahyp:hlinkClr xmlns:ahyp="http://schemas.microsoft.com/office/drawing/2018/hyperlinkcolor" val="tx"/>'
			runProps += '		</a:ext>'
			runProps += '	</a:extLst>'
			runProps += '</a:hlinkClick>'
		}
	}

	// END runProperties
	runProps += `</${runPropsTag}>`

	return runProps
}

/**
 * Build textBody text runs [`<a:r></a:r>`] for paragraphs [`<a:p>`]
 * @param {TextProps} textObj - Text object
 * @return {string} XML string
 */
function genXmlTextRun(textObj: TextProps): string {
	// NOTE: Dont create full rPr runProps for empty [lineBreak] runs
	// Why? The size of the lineBreak wont match (eg: below it will be 18px instead of the correct 36px)
	// Do this:
	/*
		<a:p>
			<a:pPr algn="r"/>
			<a:endParaRPr lang="en-US" sz="3600" dirty="0"/>
		</a:p>
	*/
	// NOT this:
	/*
		<a:p>
			<a:pPr algn="r"/>
			<a:r>
				<a:rPr lang="en-US" sz="3600" dirty="0">
					<a:solidFill>
						<a:schemeClr val="accent5"/>
					</a:solidFill>
					<a:latin typeface="Times" pitchFamily="34" charset="0"/>
					<a:ea typeface="Times" pitchFamily="34" charset="-122"/>
					<a:cs typeface="Times" pitchFamily="34" charset="-120"/>
				</a:rPr>
				<a:t></a:t>
			</a:r>
			<a:endParaRPr lang="en-US" dirty="0"/>
		</a:p>
	*/

	// Return paragraph with text run
	return textObj.text ? `<a:r>${genXmlTextRunProperties(textObj.options, false)}<a:t>${encodeXmlEntities(textObj.text)}</a:t></a:r>` : ''
}

/**
 * Builds `<a:bodyPr></a:bodyPr>` tag for "genXmlTextBody()"
 * @param {ISlideObject | TableCell} slideObject - various options
 * @return {string} XML string
 */
function genXmlBodyProperties(slideObject: ISlideObject | TableCell): string {
	let bodyProperties = '<a:bodyPr'

	if (slideObject && slideObject._type === SLIDE_OBJECT_TYPES.text && slideObject.options._bodyProp) {
		// PPT-2019 EX: <a:bodyPr wrap="square" lIns="1270" tIns="1270" rIns="1270" bIns="1270" rtlCol="0" anchor="ctr"/>

		// A: Enable or disable textwrapping none or square
		bodyProperties += slideObject.options._bodyProp.wrap ? ' wrap="square"' : ' wrap="none"'

		// B: Textbox margins [padding]
		if (slideObject.options._bodyProp.lIns || slideObject.options._bodyProp.lIns === 0) bodyProperties += ' lIns="' + slideObject.options._bodyProp.lIns + '"'
		if (slideObject.options._bodyProp.tIns || slideObject.options._bodyProp.tIns === 0) bodyProperties += ' tIns="' + slideObject.options._bodyProp.tIns + '"'
		if (slideObject.options._bodyProp.rIns || slideObject.options._bodyProp.rIns === 0) bodyProperties += ' rIns="' + slideObject.options._bodyProp.rIns + '"'
		if (slideObject.options._bodyProp.bIns || slideObject.options._bodyProp.bIns === 0) bodyProperties += ' bIns="' + slideObject.options._bodyProp.bIns + '"'

		// C: Add rtl after margins
		bodyProperties += ' rtlCol="0"'

		// D: Add anchorPoints
		if (slideObject.options._bodyProp.anchor) bodyProperties += ' anchor="' + slideObject.options._bodyProp.anchor + '"' // VALS: [t,ctr,b]
		if (slideObject.options._bodyProp.vert) bodyProperties += ' vert="' + slideObject.options._bodyProp.vert + '"' // VALS: [eaVert,horz,mongolianVert,vert,vert270,wordArtVert,wordArtVertRtl]

		// E: Close <a:bodyPr element
		bodyProperties += '>'

		/**
		 * F: Text Fit/AutoFit/Shrink option
		 * @see: http://officeopenxml.com/drwSp-text-bodyPr-fit.php
		 * @see: http://www.datypic.com/sc/ooxml/g-a_EG_TextAutofit.html
		 */
		if (slideObject.options.fit) {
			// NOTE: Use of '<a:noAutofit/>' instead of '' causes issues in PPT-2013!
			if (slideObject.options.fit === 'none') bodyProperties += ''
			// NOTE: Shrink does not work automatically - PowerPoint calculates the `fontScale` value dynamically upon resize
			//else if (slideObject.options.fit === 'shrink') bodyProperties += '<a:normAutofit fontScale="85000" lnSpcReduction="20000"/>' // MS-PPT > Format shape > Text Options: "Shrink text on overflow"
			else if (slideObject.options.fit === 'shrink') bodyProperties += '<a:normAutofit/>'
			else if (slideObject.options.fit === 'resize') bodyProperties += '<a:spAutoFit/>'
		}
		//
		// DEPRECATED: below (@deprecated v3.3.0)
		if (slideObject.options.shrinkText) bodyProperties += '<a:normAutofit/>' // MS-PPT > Format shape > Text Options: "Shrink text on overflow"
		/* DEPRECATED: below (@deprecated v3.3.0)
		 * MS-PPT > Format shape > Text Options: "Resize shape to fit text" [spAutoFit]
		 * NOTE: Use of '<a:noAutofit/>' in lieu of '' below causes issues in PPT-2013
		 */
		bodyProperties += slideObject.options._bodyProp.autoFit !== false ? '<a:spAutoFit/>' : ''

		// LAST: Close _bodyProp
		bodyProperties += '</a:bodyPr>'
	} else {
		// DEFAULT:
		bodyProperties += ' wrap="square" rtlCol="0">'
		bodyProperties += '</a:bodyPr>'
	}

	// LAST: Return Close _bodyProp
	return slideObject._type === SLIDE_OBJECT_TYPES.tablecell ? '<a:bodyPr/>' : bodyProperties
}

/**
 * Generate the XML for text and its options (bold, bullet, etc) including text runs (word-level formatting)
 * @param {ISlideObject|TableCell} slideObj - slideObj or tableCell
 * @note PPT text lines [lines followed by line-breaks] are created using <p>-aragraph's
 * @note Bullets are a paragragh-level formatting device
 * @template
 *	<p:txBody>
 *		<a:bodyPr wrap="square" rtlCol="0">
 *			<a:spAutoFit/>
 *		</a:bodyPr>
 *		<a:lstStyle/>
 *		<a:p>
 *			<a:pPr algn="ctr"/>
 *			<a:r>
 *				<a:rPr lang="en-US" dirty="0" err="1"/>
 *				<a:t>textbox text</a:t>
 *			</a:r>
 *			<a:endParaRPr lang="en-US" dirty="0"/>
 *		</a:p>
 *	</p:txBody>
 * @returns XML containing the param object's text and formatting
 */
export function genXmlTextBody(slideObj: ISlideObject | TableCell): string {
	let opts: ObjectOptions = slideObj.options || {}
	let tmpTextObjects: TextProps[] = []
	let arrTextObjects: TextProps[] = []

	// FIRST: Shapes without text, etc. may be sent here during build, but have no text to render so return an empty string
	if (opts && slideObj._type !== SLIDE_OBJECT_TYPES.tablecell && (typeof slideObj.text === 'undefined' || slideObj.text === null)) return ''

	// STEP 1: Start textBody
	let strSlideXml = slideObj._type === SLIDE_OBJECT_TYPES.tablecell ? '<a:txBody>' : '<p:txBody>'

	// STEP 2: Add bodyProperties
	{
		// A: 'bodyPr'
		strSlideXml += genXmlBodyProperties(slideObj)

		// B: 'lstStyle'
		// NOTE: shape type 'LINE' has different text align needs (a lstStyle.lvl1pPr between bodyPr and p)
		// FIXME: LINE horiz-align doesnt work (text is always to the left inside line) (FYI: the PPT code diff is substantial!)
		if (opts.h === 0 && opts.line && opts.align) strSlideXml += '<a:lstStyle><a:lvl1pPr algn="l"/></a:lstStyle>'
		else if (slideObj._type === 'placeholder') strSlideXml += `<a:lstStyle>${genXmlParagraphProperties(slideObj, true)}</a:lstStyle>`
		else strSlideXml += '<a:lstStyle/>'
	}

	/* STEP 3: Modify slideObj.text to array
		CASES:
		addText( 'string' ) // string
		addText( 'line1\n line2' ) // string with lineBreak
		addText( {text:'word1'} ) // TextProps object
		addText( ['barry','allen'] ) // array of strings
		addText( [{text:'word1'}, {text:'word2'}] ) // TextProps object array
		addText( [{text:'line1\n line2'}, {text:'end word'}] ) // TextProps object array with lineBreak
	*/
	if (typeof slideObj.text === 'string' || typeof slideObj.text === 'number') {
		// Handle cases 1,2
		tmpTextObjects.push({ text: slideObj.text.toString(), options: opts || {} })
	} else if (!Array.isArray(slideObj.text) && slideObj.text!.hasOwnProperty('text')) {
		// Handle case 3
		tmpTextObjects.push({ text: slideObj.text || '', options: slideObj.options || {} })
	} else if (Array.isArray(slideObj.text)) {
		// Handle cases 4,5,6
		// NOTE: use cast as text is TextProps[]|TableCell[] and their `options` dont overlap (they share the same TextBaseProps though)
		tmpTextObjects = (slideObj.text as TextProps[]).map(item => ({ text: item.text, options: item.options }))
	}

	// STEP 4: Iterate over text objects, set text/options, break into pieces if '\n'/breakLine found
	tmpTextObjects.forEach((itext, idx) => {
		if (!itext.text) itext.text = ''

		// A: Set options
		itext.options = itext.options || opts || {}
		if (idx === 0 && itext.options && !itext.options.bullet && opts.bullet) itext.options.bullet = opts.bullet

		// B: Cast to text-object and fix line-breaks (if needed)
		if (typeof itext.text === 'string' || typeof itext.text === 'number') {
			// 1: Convert "\n" or any variation into CRLF
			itext.text = itext.text.toString().replace(/\r*\n/g, CRLF)
		}

		// C: If text string has line-breaks, then create a separate text-object for each (much easier than dealing with split inside a loop below)
		// NOTE: Filter for trailing lineBreak prevents the creation of an empty textObj as the last item
		if (itext.text.indexOf(CRLF) > -1 && itext.text.match(/\n$/g) === null) {
			itext.text.split(CRLF).forEach(line => {
				itext.options.breakLine = true
				arrTextObjects.push({ text: line, options: itext.options })
			})
		} else {
			arrTextObjects.push(itext)
		}
	})

	// STEP 5: Group textObj into lines by checking for lineBreak, bullets, alignment change, etc.
	let arrLines: TextProps[][] = []
	let arrTexts: TextProps[] = []
	arrTextObjects.forEach((textObj, idx) => {
		// A: Align or Bullet trigger new line
		if (arrTexts.length > 0 && (textObj.options.align || opts.align)) {
			// Only start a new paragraph when align *changes*
			if (textObj.options.align != arrTextObjects[idx - 1].options.align) {
				arrLines.push(arrTexts)
				arrTexts = []
			}
		} else if (arrTexts.length > 0 && textObj.options.bullet && arrTexts.length > 0) {
			arrLines.push(arrTexts)
			arrTexts = []
			textObj.options.breakLine = false // For cases with both `bullet` and `brekaLine` - prevent double lineBreak
		}

		// B: Add this text to current line
		arrTexts.push(textObj)

		// C: BreakLine begins new line **after** adding current text
		if (arrTexts.length > 0 && textObj.options.breakLine) {
			// Avoid starting a para right as loop is exhausted
			if (idx + 1 < arrTextObjects.length) {
				arrLines.push(arrTexts)
				arrTexts = []
			}
		}

		// D: Flush buffer
		if (idx + 1 === arrTextObjects.length) arrLines.push(arrTexts)
	})

	// STEP 6: Loop over each line and create paragraph props, text run, etc.
	arrLines.forEach(line => {
		let reqsClosingFontSize = false

		// A: Start paragraph, add paraProps
		strSlideXml += '<a:p>'
		// NOTE: `rtlMode` is like other opts, its propagated up to each text:options, so just check the 1st one
		let paragraphPropXml = `<a:pPr ${line[0].options && line[0].options.rtlMode ? ' rtl="1" ' : ''}`

		// B: Start paragraph, loop over lines and add text runs
		line.forEach((textObj, idx) => {
			// A: Set line index
			textObj.options._lineIdx = idx

			// B: Inherit pPr-type options from parent shape's `options`
			textObj.options.align = textObj.options.align || opts.align
			textObj.options.lineSpacing = textObj.options.lineSpacing || opts.lineSpacing
			textObj.options.lineSpacingMultiple = textObj.options.lineSpacingMultiple || opts.lineSpacingMultiple
			textObj.options.indentLevel = textObj.options.indentLevel || opts.indentLevel
			textObj.options.paraSpaceBefore = textObj.options.paraSpaceBefore || opts.paraSpaceBefore
			textObj.options.paraSpaceAfter = textObj.options.paraSpaceAfter || opts.paraSpaceAfter
			paragraphPropXml = genXmlParagraphProperties(textObj, false)

			strSlideXml += paragraphPropXml
			// C: Inherit any main options (color, fontSize, etc.)
			// NOTE: We only pass the text.options to genXmlTextRun (not the Slide.options),
			// so the run building function cant just fallback to Slide.color, therefore, we need to do that here before passing options below.
			Object.entries(opts).forEach(([key, val]) => {
				// RULE: Hyperlinks should not inherit `color` from main options (let PPT default tolocal color, eg: blue on MacOS)
				if (textObj.options.hyperlink && key === 'color') null
				// NOTE: This loop will pick up unecessary keys (`x`, etc.), but it doesnt hurt anything
				else if (key !== 'bullet' && !textObj.options[key]) textObj.options[key] = val
			})

			// D: Add formatted textrun
			strSlideXml += genXmlTextRun(textObj)

			// E: Flag close fontSize for empty [lineBreak] elements
			if ((!textObj.text && opts.fontSize) || textObj.options.fontSize) {
				reqsClosingFontSize = true
				opts.fontSize = opts.fontSize || textObj.options.fontSize
			}
		})

		/* C: Append 'endParaRPr' (when needed) and close current open paragraph
		 * NOTE: (ISSUE#20, ISSUE#193): Add 'endParaRPr' with font/size props or PPT default (Arial/18pt en-us) is used making row "too tall"/not honoring options
		 */
		if (slideObj._type === SLIDE_OBJECT_TYPES.tablecell && (opts.fontSize || opts.fontFace)) {
			if (opts.fontFace) {
				strSlideXml += `<a:endParaRPr lang="${opts.lang || 'en-US'}"` + (opts.fontSize ? ` sz="${Math.round(opts.fontSize * 100)}"` : '') + ' dirty="0">'
				strSlideXml += `<a:latin typeface="${opts.fontFace}" charset="0"/>`
				strSlideXml += `<a:ea typeface="${opts.fontFace}" charset="0"/>`
				strSlideXml += `<a:cs typeface="${opts.fontFace}" charset="0"/>`
				strSlideXml += '</a:endParaRPr>'
			} else {
				strSlideXml += `<a:endParaRPr lang="${opts.lang || 'en-US'}"` + (opts.fontSize ? ` sz="${Math.round(opts.fontSize * 100)}"` : '') + ' dirty="0"/>'
			}
		} else if (reqsClosingFontSize) {
			// Empty [lineBreak] lines should not contain runProp, however, they need to specify fontSize in `endParaRPr`
			strSlideXml += `<a:endParaRPr lang="${opts.lang || 'en-US'}"` + (opts.fontSize ? ` sz="${Math.round(opts.fontSize * 100)}"` : '') + ' dirty="0"/>'
		} else {
			strSlideXml += `<a:endParaRPr lang="${opts.lang || 'en-US'}" dirty="0"/>` // Added 20180101 to address PPT-2007 issues
		}

		// D: End paragraph
		strSlideXml += '</a:p>'
	})

	// STEP 7: Close the textBody
	strSlideXml += slideObj._type === SLIDE_OBJECT_TYPES.tablecell ? '</a:txBody>' : '</p:txBody>'

	// LAST: Return XML
	return strSlideXml
}

/**
 * Generate an XML Placeholder
 * @param {ISlideObject} placeholderObj
 * @returns XML
 */
export function genXmlPlaceholder(placeholderObj: ISlideObject): string {
	if (!placeholderObj) return ''

	let placeholderIdx = placeholderObj.options && placeholderObj.options._placeholderIdx ? placeholderObj.options._placeholderIdx : ''
	let placeholderType = placeholderObj.options && placeholderObj.options._placeholderType ? placeholderObj.options._placeholderType : ''

	return `<p:ph
		${placeholderIdx ? ' idx="' + placeholderIdx + '"' : ''}
		${placeholderType && PLACEHOLDER_TYPES[placeholderType] ? ' type="' + PLACEHOLDER_TYPES[placeholderType] + '"' : ''}
		${placeholderObj.text && placeholderObj.text.length > 0 ? ' hasCustomPrompt="1"' : ''}
		/>`
}

// XML-GEN: First 6 functions create the base /ppt files

/**
 * Generate XML ContentType
 * @param {PresSlide[]} slides - slides
 * @param {SlideLayout[]} slideLayouts - slide layouts
 * @param {PresSlide} masterSlide - master slide
 * @returns XML
 */
export function makeXmlContTypes(slides: PresSlide[], slideLayouts: SlideLayout[], masterSlide?: PresSlide): string {
	let strXml = '<?xml version="1.0" encoding="UTF-8" standalone="yes"?>' + CRLF
	strXml += '<Types xmlns="http://schemas.openxmlformats.org/package/2006/content-types">'
	strXml += '<Default Extension="xml" ContentType="application/xml"/>'
	strXml += '<Default Extension="rels" ContentType="application/vnd.openxmlformats-package.relationships+xml"/>'
	strXml += '<Default Extension="jpeg" ContentType="image/jpeg"/>'
	strXml += '<Default Extension="jpg" ContentType="image/jpg"/>'

	// STEP 1: Add standard/any media types used in Presentation
	strXml += '<Default Extension="png" ContentType="image/png"/>'
	strXml += '<Default Extension="gif" ContentType="image/gif"/>'
	strXml += '<Default Extension="m4v" ContentType="video/mp4"/>' // NOTE: Hard-Code this extension as it wont be created in loop below (as extn !== type)
	strXml += '<Default Extension="mp4" ContentType="video/mp4"/>' // NOTE: Hard-Code this extension as it wont be created in loop below (as extn !== type)
	slides.forEach(slide => {
		;(slide._relsMedia || []).forEach(rel => {
			if (rel.type !== 'image' && rel.type !== 'online' && rel.type !== 'chart' && rel.extn !== 'm4v' && strXml.indexOf(rel.type) === -1) {
				strXml += '<Default Extension="' + rel.extn + '" ContentType="' + rel.type + '"/>'
			}
		})
	})
	strXml += '<Default Extension="vml" ContentType="application/vnd.openxmlformats-officedocument.vmlDrawing"/>'
	strXml += '<Default Extension="xlsx" ContentType="application/vnd.openxmlformats-officedocument.spreadsheetml.sheet"/>'

	// STEP 2: Add presentation and slide master(s)/slide(s)
	strXml += '<Override PartName="/ppt/presentation.xml" ContentType="application/vnd.openxmlformats-officedocument.presentationml.presentation.main+xml"/>'
	strXml += '<Override PartName="/ppt/notesMasters/notesMaster1.xml" ContentType="application/vnd.openxmlformats-officedocument.presentationml.notesMaster+xml"/>'
	slides.forEach((slide, idx) => {
		strXml +=
			'<Override PartName="/ppt/slideMasters/slideMaster' +
			(idx + 1) +
			'.xml" ContentType="application/vnd.openxmlformats-officedocument.presentationml.slideMaster+xml"/>'
		strXml += '<Override PartName="/ppt/slides/slide' + (idx + 1) + '.xml" ContentType="application/vnd.openxmlformats-officedocument.presentationml.slide+xml"/>'
		// Add charts if any
		slide._relsChart.forEach(rel => {
			strXml += ' <Override PartName="' + rel.Target + '" ContentType="application/vnd.openxmlformats-officedocument.drawingml.chart+xml"/>'
		})
	})

	// STEP 3: Core PPT
	strXml += '<Override PartName="/ppt/presProps.xml" ContentType="application/vnd.openxmlformats-officedocument.presentationml.presProps+xml"/>'
	strXml += '<Override PartName="/ppt/viewProps.xml" ContentType="application/vnd.openxmlformats-officedocument.presentationml.viewProps+xml"/>'
	strXml += '<Override PartName="/ppt/theme/theme1.xml" ContentType="application/vnd.openxmlformats-officedocument.theme+xml"/>'
	strXml += '<Override PartName="/ppt/tableStyles.xml" ContentType="application/vnd.openxmlformats-officedocument.presentationml.tableStyles+xml"/>'

	// STEP 4: Add Slide Layouts
	slideLayouts.forEach((layout, idx) => {
		strXml +=
			'<Override PartName="/ppt/slideLayouts/slideLayout' +
			(idx + 1) +
			'.xml" ContentType="application/vnd.openxmlformats-officedocument.presentationml.slideLayout+xml"/>'
		;(layout._relsChart || []).forEach(rel => {
			strXml += ' <Override PartName="' + rel.Target + '" ContentType="application/vnd.openxmlformats-officedocument.drawingml.chart+xml"/>'
		})
	})

	// STEP 5: Add notes slide(s)
	slides.forEach((_slide, idx) => {
		strXml +=
			' <Override PartName="/ppt/notesSlides/notesSlide' +
			(idx + 1) +
			'.xml" ContentType="application/vnd.openxmlformats-officedocument.presentationml.notesSlide+xml"/>'
	})

	// STEP 6: Add rels
	masterSlide._relsChart.forEach(rel => {
		strXml += ' <Override PartName="' + rel.Target + '" ContentType="application/vnd.openxmlformats-officedocument.drawingml.chart+xml"/>'
	})
	masterSlide._relsMedia.forEach(rel => {
		if (rel.type !== 'image' && rel.type !== 'online' && rel.type !== 'chart' && rel.extn !== 'm4v' && strXml.indexOf(rel.type) === -1)
			strXml += ' <Default Extension="' + rel.extn + '" ContentType="' + rel.type + '"/>'
	})

	// LAST: Finish XML (Resume core)
	strXml += ' <Override PartName="/docProps/core.xml" ContentType="application/vnd.openxmlformats-package.core-properties+xml"/>'
	strXml += ' <Override PartName="/docProps/app.xml" ContentType="application/vnd.openxmlformats-officedocument.extended-properties+xml"/>'
	strXml += '</Types>'

	return strXml
}

/**
 * Creates `_rels/.rels`
 * @returns XML
 */
export function makeXmlRootRels(): string {
	return `<?xml version="1.0" encoding="UTF-8" standalone="yes"?>${CRLF}<Relationships xmlns="http://schemas.openxmlformats.org/package/2006/relationships">
		<Relationship Id="rId1" Type="http://schemas.openxmlformats.org/officeDocument/2006/relationships/extended-properties" Target="docProps/app.xml"/>
		<Relationship Id="rId2" Type="http://schemas.openxmlformats.org/package/2006/relationships/metadata/core-properties" Target="docProps/core.xml"/>
		<Relationship Id="rId3" Type="http://schemas.openxmlformats.org/officeDocument/2006/relationships/officeDocument" Target="ppt/presentation.xml"/>
		</Relationships>`
}

/**
 * Creates `docProps/app.xml`
 * @param {PresSlide[]} slides - Presenation Slides
 * @param {string} company - "Company" metadata
 * @returns XML
 */
export function makeXmlApp(slides: PresSlide[], company: string): string {
	return `<?xml version="1.0" encoding="UTF-8" standalone="yes"?>${CRLF}<Properties xmlns="http://schemas.openxmlformats.org/officeDocument/2006/extended-properties" xmlns:vt="http://schemas.openxmlformats.org/officeDocument/2006/docPropsVTypes">
	<TotalTime>0</TotalTime>
	<Words>0</Words>
	<Application>Microsoft Office PowerPoint</Application>
	<PresentationFormat>On-screen Show (16:9)</PresentationFormat>
	<Paragraphs>0</Paragraphs>
	<Slides>${slides.length}</Slides>
	<Notes>${slides.length}</Notes>
	<HiddenSlides>0</HiddenSlides>
	<MMClips>0</MMClips>
	<ScaleCrop>false</ScaleCrop>
	<HeadingPairs>
		<vt:vector size="6" baseType="variant">
			<vt:variant><vt:lpstr>Fonts Used</vt:lpstr></vt:variant>
			<vt:variant><vt:i4>2</vt:i4></vt:variant>
			<vt:variant><vt:lpstr>Theme</vt:lpstr></vt:variant>
			<vt:variant><vt:i4>1</vt:i4></vt:variant>
			<vt:variant><vt:lpstr>Slide Titles</vt:lpstr></vt:variant>
			<vt:variant><vt:i4>${slides.length}</vt:i4></vt:variant>
		</vt:vector>
	</HeadingPairs>
	<TitlesOfParts>
		<vt:vector size="${slides.length + 1 + 2}" baseType="lpstr">
			<vt:lpstr>Arial</vt:lpstr>
			<vt:lpstr>Calibri</vt:lpstr>
			<vt:lpstr>Office Theme</vt:lpstr>
			${slides.map((_slideObj, idx) => '<vt:lpstr>Slide ' + (idx + 1) + '</vt:lpstr>\n').join('')}
		</vt:vector>
	</TitlesOfParts>
	<Company>${company}</Company>
	<LinksUpToDate>false</LinksUpToDate>
	<SharedDoc>false</SharedDoc>
	<HyperlinksChanged>false</HyperlinksChanged>
	<AppVersion>16.0000</AppVersion>
	</Properties>`
}

/**
 * Creates `docProps/core.xml`
 * @param {string} title - metadata data
 * @param {string} company - metadata data
 * @param {string} author - metadata value
 * @param {string} revision - metadata value
 * @returns XML
 */
export function makeXmlCore(title: string, subject: string, author: string, revision: string): string {
	return `<?xml version="1.0" encoding="UTF-8" standalone="yes"?>
	<cp:coreProperties xmlns:cp="http://schemas.openxmlformats.org/package/2006/metadata/core-properties" xmlns:dc="http://purl.org/dc/elements/1.1/" xmlns:dcterms="http://purl.org/dc/terms/" xmlns:dcmitype="http://purl.org/dc/dcmitype/" xmlns:xsi="http://www.w3.org/2001/XMLSchema-instance">
		<dc:title>${encodeXmlEntities(title)}</dc:title>
		<dc:subject>${encodeXmlEntities(subject)}</dc:subject>
		<dc:creator>${encodeXmlEntities(author)}</dc:creator>
		<cp:lastModifiedBy>${encodeXmlEntities(author)}</cp:lastModifiedBy>
		<cp:revision>${revision}</cp:revision>
		<dcterms:created xsi:type="dcterms:W3CDTF">${new Date().toISOString().replace(/\.\d\d\dZ/, 'Z')}</dcterms:created>
		<dcterms:modified xsi:type="dcterms:W3CDTF">${new Date().toISOString().replace(/\.\d\d\dZ/, 'Z')}</dcterms:modified>
	</cp:coreProperties>`
}

/**
 * Creates `ppt/_rels/presentation.xml.rels`
 * @param {PresSlide[]} slides - Presenation Slides
 * @returns XML
 */
export function makeXmlPresentationRels(slides: Array<PresSlide>): string {
	let intRelNum = 1
	let strXml = '<?xml version="1.0" encoding="UTF-8" standalone="yes"?>' + CRLF
	strXml += '<Relationships xmlns="http://schemas.openxmlformats.org/package/2006/relationships">'
	strXml += '<Relationship Id="rId1" Type="http://schemas.openxmlformats.org/officeDocument/2006/relationships/slideMaster" Target="slideMasters/slideMaster1.xml"/>'
	for (let idx = 1; idx <= slides.length; idx++) {
		strXml +=
			'<Relationship Id="rId' + ++intRelNum + '" Type="http://schemas.openxmlformats.org/officeDocument/2006/relationships/slide" Target="slides/slide' + idx + '.xml"/>'
	}
	intRelNum++
	strXml +=
		'<Relationship Id="rId' +
		intRelNum +
		'" Type="http://schemas.openxmlformats.org/officeDocument/2006/relationships/notesMaster" Target="notesMasters/notesMaster1.xml"/>' +
		'<Relationship Id="rId' +
		(intRelNum + 1) +
		'" Type="http://schemas.openxmlformats.org/officeDocument/2006/relationships/presProps" Target="presProps.xml"/>' +
		'<Relationship Id="rId' +
		(intRelNum + 2) +
		'" Type="http://schemas.openxmlformats.org/officeDocument/2006/relationships/viewProps" Target="viewProps.xml"/>' +
		'<Relationship Id="rId' +
		(intRelNum + 3) +
		'" Type="http://schemas.openxmlformats.org/officeDocument/2006/relationships/theme" Target="theme/theme1.xml"/>' +
		'<Relationship Id="rId' +
		(intRelNum + 4) +
		'" Type="http://schemas.openxmlformats.org/officeDocument/2006/relationships/tableStyles" Target="tableStyles.xml"/>' +
		'</Relationships>'

	return strXml
}

// XML-GEN: Functions that run 1-N times (once for each Slide)

/**
 * Generates XML for the slide file (`ppt/slides/slide1.xml`)
 * @param {PresSlide} slide - the slide object to transform into XML
 * @return {string} XML
 */
export function makeXmlSlide(slide: PresSlide): string {
	return (
		`<?xml version="1.0" encoding="UTF-8" standalone="yes"?>${CRLF}` +
		`<p:sld xmlns:a="http://schemas.openxmlformats.org/drawingml/2006/main" xmlns:r="http://schemas.openxmlformats.org/officeDocument/2006/relationships" ` +
		`xmlns:p="http://schemas.openxmlformats.org/presentationml/2006/main"` +
		`${slide && slide.hidden ? ' show="0"' : ''}>` +
		`${slideObjectToXml(slide)}` +
		`<p:clrMapOvr><a:masterClrMapping/></p:clrMapOvr></p:sld>`
	)
}

/**
 * Get text content of Notes from Slide
 * @param {PresSlide} slide - the slide object to transform into XML
 * @return {string} notes text
 */
export function getNotesFromSlide(slide: PresSlide): string {
	let notesText = ''

	slide._slideObjects.forEach(data => {
		if (data._type === 'notes') notesText += data.text
	})

	return notesText.replace(/\r*\n/g, CRLF)
}

/**
 * Generate XML for Notes Master (notesMaster1.xml)
 * @returns {string} XML
 */
export function makeXmlNotesMaster(): string {
	return `<?xml version="1.0" encoding="UTF-8" standalone="yes"?>${CRLF}<p:notesMaster xmlns:a="http://schemas.openxmlformats.org/drawingml/2006/main" xmlns:r="http://schemas.openxmlformats.org/officeDocument/2006/relationships" xmlns:p="http://schemas.openxmlformats.org/presentationml/2006/main"><p:cSld><p:bg><p:bgRef idx="1001"><a:schemeClr val="bg1"/></p:bgRef></p:bg><p:spTree><p:nvGrpSpPr><p:cNvPr id="1" name=""/><p:cNvGrpSpPr/><p:nvPr/></p:nvGrpSpPr><p:grpSpPr><a:xfrm><a:off x="0" y="0"/><a:ext cx="0" cy="0"/><a:chOff x="0" y="0"/><a:chExt cx="0" cy="0"/></a:xfrm></p:grpSpPr><p:sp><p:nvSpPr><p:cNvPr id="2" name="Header Placeholder 1"/><p:cNvSpPr><a:spLocks noGrp="1"/></p:cNvSpPr><p:nvPr><p:ph type="hdr" sz="quarter"/></p:nvPr></p:nvSpPr><p:spPr><a:xfrm><a:off x="0" y="0"/><a:ext cx="2971800" cy="458788"/></a:xfrm><a:prstGeom prst="rect"><a:avLst/></a:prstGeom></p:spPr><p:txBody><a:bodyPr vert="horz" lIns="91440" tIns="45720" rIns="91440" bIns="45720" rtlCol="0"/><a:lstStyle><a:lvl1pPr algn="l"><a:defRPr sz="1200"/></a:lvl1pPr></a:lstStyle><a:p><a:endParaRPr lang="en-US"/></a:p></p:txBody></p:sp><p:sp><p:nvSpPr><p:cNvPr id="3" name="Date Placeholder 2"/><p:cNvSpPr><a:spLocks noGrp="1"/></p:cNvSpPr><p:nvPr><p:ph type="dt" idx="1"/></p:nvPr></p:nvSpPr><p:spPr><a:xfrm><a:off x="3884613" y="0"/><a:ext cx="2971800" cy="458788"/></a:xfrm><a:prstGeom prst="rect"><a:avLst/></a:prstGeom></p:spPr><p:txBody><a:bodyPr vert="horz" lIns="91440" tIns="45720" rIns="91440" bIns="45720" rtlCol="0"/><a:lstStyle><a:lvl1pPr algn="r"><a:defRPr sz="1200"/></a:lvl1pPr></a:lstStyle><a:p><a:fld id="{5282F153-3F37-0F45-9E97-73ACFA13230C}" type="datetimeFigureOut"><a:rPr lang="en-US"/><a:t>7/23/19</a:t></a:fld><a:endParaRPr lang="en-US"/></a:p></p:txBody></p:sp><p:sp><p:nvSpPr><p:cNvPr id="4" name="Slide Image Placeholder 3"/><p:cNvSpPr><a:spLocks noGrp="1" noRot="1" noChangeAspect="1"/></p:cNvSpPr><p:nvPr><p:ph type="sldImg" idx="2"/></p:nvPr></p:nvSpPr><p:spPr><a:xfrm><a:off x="685800" y="1143000"/><a:ext cx="5486400" cy="3086100"/></a:xfrm><a:prstGeom prst="rect"><a:avLst/></a:prstGeom><a:noFill/><a:ln w="12700"><a:solidFill><a:prstClr val="black"/></a:solidFill></a:ln></p:spPr><p:txBody><a:bodyPr vert="horz" lIns="91440" tIns="45720" rIns="91440" bIns="45720" rtlCol="0" anchor="ctr"/><a:lstStyle/><a:p><a:endParaRPr lang="en-US"/></a:p></p:txBody></p:sp><p:sp><p:nvSpPr><p:cNvPr id="5" name="Notes Placeholder 4"/><p:cNvSpPr><a:spLocks noGrp="1"/></p:cNvSpPr><p:nvPr><p:ph type="body" sz="quarter" idx="3"/></p:nvPr></p:nvSpPr><p:spPr><a:xfrm><a:off x="685800" y="4400550"/><a:ext cx="5486400" cy="3600450"/></a:xfrm><a:prstGeom prst="rect"><a:avLst/></a:prstGeom></p:spPr><p:txBody><a:bodyPr vert="horz" lIns="91440" tIns="45720" rIns="91440" bIns="45720" rtlCol="0"/><a:lstStyle/><a:p><a:pPr lvl="0"/><a:r><a:rPr lang="en-US"/><a:t>Click to edit Master text styles</a:t></a:r></a:p><a:p><a:pPr lvl="1"/><a:r><a:rPr lang="en-US"/><a:t>Second level</a:t></a:r></a:p><a:p><a:pPr lvl="2"/><a:r><a:rPr lang="en-US"/><a:t>Third level</a:t></a:r></a:p><a:p><a:pPr lvl="3"/><a:r><a:rPr lang="en-US"/><a:t>Fourth level</a:t></a:r></a:p><a:p><a:pPr lvl="4"/><a:r><a:rPr lang="en-US"/><a:t>Fifth level</a:t></a:r></a:p></p:txBody></p:sp><p:sp><p:nvSpPr><p:cNvPr id="6" name="Footer Placeholder 5"/><p:cNvSpPr><a:spLocks noGrp="1"/></p:cNvSpPr><p:nvPr><p:ph type="ftr" sz="quarter" idx="4"/></p:nvPr></p:nvSpPr><p:spPr><a:xfrm><a:off x="0" y="8685213"/><a:ext cx="2971800" cy="458787"/></a:xfrm><a:prstGeom prst="rect"><a:avLst/></a:prstGeom></p:spPr><p:txBody><a:bodyPr vert="horz" lIns="91440" tIns="45720" rIns="91440" bIns="45720" rtlCol="0" anchor="b"/><a:lstStyle><a:lvl1pPr algn="l"><a:defRPr sz="1200"/></a:lvl1pPr></a:lstStyle><a:p><a:endParaRPr lang="en-US"/></a:p></p:txBody></p:sp><p:sp><p:nvSpPr><p:cNvPr id="7" name="Slide Number Placeholder 6"/><p:cNvSpPr><a:spLocks noGrp="1"/></p:cNvSpPr><p:nvPr><p:ph type="sldNum" sz="quarter" idx="5"/></p:nvPr></p:nvSpPr><p:spPr><a:xfrm><a:off x="3884613" y="8685213"/><a:ext cx="2971800" cy="458787"/></a:xfrm><a:prstGeom prst="rect"><a:avLst/></a:prstGeom></p:spPr><p:txBody><a:bodyPr vert="horz" lIns="91440" tIns="45720" rIns="91440" bIns="45720" rtlCol="0" anchor="b"/><a:lstStyle><a:lvl1pPr algn="r"><a:defRPr sz="1200"/></a:lvl1pPr></a:lstStyle><a:p><a:fld id="{CE5E9CC1-C706-0F49-92D6-E571CC5EEA8F}" type="slidenum"><a:rPr lang="en-US"/><a:t>‹#›</a:t></a:fld><a:endParaRPr lang="en-US"/></a:p></p:txBody></p:sp></p:spTree><p:extLst><p:ext uri="{BB962C8B-B14F-4D97-AF65-F5344CB8AC3E}"><p14:creationId xmlns:p14="http://schemas.microsoft.com/office/powerpoint/2010/main" val="1024086991"/></p:ext></p:extLst></p:cSld><p:clrMap bg1="lt1" tx1="dk1" bg2="lt2" tx2="dk2" accent1="accent1" accent2="accent2" accent3="accent3" accent4="accent4" accent5="accent5" accent6="accent6" hlink="hlink" folHlink="folHlink"/><p:notesStyle><a:lvl1pPr marL="0" algn="l" defTabSz="914400" rtl="0" eaLnBrk="1" latinLnBrk="0" hangingPunct="1"><a:defRPr sz="1200" kern="1200"><a:solidFill><a:schemeClr val="tx1"/></a:solidFill><a:latin typeface="+mn-lt"/><a:ea typeface="+mn-ea"/><a:cs typeface="+mn-cs"/></a:defRPr></a:lvl1pPr><a:lvl2pPr marL="457200" algn="l" defTabSz="914400" rtl="0" eaLnBrk="1" latinLnBrk="0" hangingPunct="1"><a:defRPr sz="1200" kern="1200"><a:solidFill><a:schemeClr val="tx1"/></a:solidFill><a:latin typeface="+mn-lt"/><a:ea typeface="+mn-ea"/><a:cs typeface="+mn-cs"/></a:defRPr></a:lvl2pPr><a:lvl3pPr marL="914400" algn="l" defTabSz="914400" rtl="0" eaLnBrk="1" latinLnBrk="0" hangingPunct="1"><a:defRPr sz="1200" kern="1200"><a:solidFill><a:schemeClr val="tx1"/></a:solidFill><a:latin typeface="+mn-lt"/><a:ea typeface="+mn-ea"/><a:cs typeface="+mn-cs"/></a:defRPr></a:lvl3pPr><a:lvl4pPr marL="1371600" algn="l" defTabSz="914400" rtl="0" eaLnBrk="1" latinLnBrk="0" hangingPunct="1"><a:defRPr sz="1200" kern="1200"><a:solidFill><a:schemeClr val="tx1"/></a:solidFill><a:latin typeface="+mn-lt"/><a:ea typeface="+mn-ea"/><a:cs typeface="+mn-cs"/></a:defRPr></a:lvl4pPr><a:lvl5pPr marL="1828800" algn="l" defTabSz="914400" rtl="0" eaLnBrk="1" latinLnBrk="0" hangingPunct="1"><a:defRPr sz="1200" kern="1200"><a:solidFill><a:schemeClr val="tx1"/></a:solidFill><a:latin typeface="+mn-lt"/><a:ea typeface="+mn-ea"/><a:cs typeface="+mn-cs"/></a:defRPr></a:lvl5pPr><a:lvl6pPr marL="2286000" algn="l" defTabSz="914400" rtl="0" eaLnBrk="1" latinLnBrk="0" hangingPunct="1"><a:defRPr sz="1200" kern="1200"><a:solidFill><a:schemeClr val="tx1"/></a:solidFill><a:latin typeface="+mn-lt"/><a:ea typeface="+mn-ea"/><a:cs typeface="+mn-cs"/></a:defRPr></a:lvl6pPr><a:lvl7pPr marL="2743200" algn="l" defTabSz="914400" rtl="0" eaLnBrk="1" latinLnBrk="0" hangingPunct="1"><a:defRPr sz="1200" kern="1200"><a:solidFill><a:schemeClr val="tx1"/></a:solidFill><a:latin typeface="+mn-lt"/><a:ea typeface="+mn-ea"/><a:cs typeface="+mn-cs"/></a:defRPr></a:lvl7pPr><a:lvl8pPr marL="3200400" algn="l" defTabSz="914400" rtl="0" eaLnBrk="1" latinLnBrk="0" hangingPunct="1"><a:defRPr sz="1200" kern="1200"><a:solidFill><a:schemeClr val="tx1"/></a:solidFill><a:latin typeface="+mn-lt"/><a:ea typeface="+mn-ea"/><a:cs typeface="+mn-cs"/></a:defRPr></a:lvl8pPr><a:lvl9pPr marL="3657600" algn="l" defTabSz="914400" rtl="0" eaLnBrk="1" latinLnBrk="0" hangingPunct="1"><a:defRPr sz="1200" kern="1200"><a:solidFill><a:schemeClr val="tx1"/></a:solidFill><a:latin typeface="+mn-lt"/><a:ea typeface="+mn-ea"/><a:cs typeface="+mn-cs"/></a:defRPr></a:lvl9pPr></p:notesStyle></p:notesMaster>`
}

/**
 * Creates Notes Slide (`ppt/notesSlides/notesSlide1.xml`)
 * @param {PresSlide} slide - the slide object to transform into XML
 * @return {string} XML
 */
export function makeXmlNotesSlide(slide: PresSlide): string {
	return (
		'<?xml version="1.0" encoding="UTF-8" standalone="yes"?>' +
		CRLF +
		'<p:notes xmlns:a="http://schemas.openxmlformats.org/drawingml/2006/main" xmlns:r="http://schemas.openxmlformats.org/officeDocument/2006/relationships" xmlns:p="http://schemas.openxmlformats.org/presentationml/2006/main">' +
		'<p:cSld><p:spTree><p:nvGrpSpPr><p:cNvPr id="1" name=""/><p:cNvGrpSpPr/>' +
		'<p:nvPr/></p:nvGrpSpPr><p:grpSpPr><a:xfrm><a:off x="0" y="0"/>' +
		'<a:ext cx="0" cy="0"/><a:chOff x="0" y="0"/><a:chExt cx="0" cy="0"/>' +
		'</a:xfrm></p:grpSpPr><p:sp><p:nvSpPr><p:cNvPr id="2" name="Slide Image Placeholder 1"/>' +
		'<p:cNvSpPr><a:spLocks noGrp="1" noRot="1" noChangeAspect="1"/></p:cNvSpPr>' +
		'<p:nvPr><p:ph type="sldImg"/></p:nvPr></p:nvSpPr><p:spPr/>' +
		'</p:sp><p:sp><p:nvSpPr><p:cNvPr id="3" name="Notes Placeholder 2"/>' +
		'<p:cNvSpPr><a:spLocks noGrp="1"/></p:cNvSpPr><p:nvPr>' +
		'<p:ph type="body" idx="1"/></p:nvPr></p:nvSpPr><p:spPr/>' +
		'<p:txBody><a:bodyPr/><a:lstStyle/><a:p><a:r>' +
		'<a:rPr lang="en-US" dirty="0"/><a:t>' +
		encodeXmlEntities(getNotesFromSlide(slide)) +
		'</a:t></a:r><a:endParaRPr lang="en-US" dirty="0"/></a:p></p:txBody>' +
		'</p:sp><p:sp><p:nvSpPr><p:cNvPr id="4" name="Slide Number Placeholder 3"/>' +
		'<p:cNvSpPr><a:spLocks noGrp="1"/></p:cNvSpPr><p:nvPr>' +
		'<p:ph type="sldNum" sz="quarter" idx="10"/></p:nvPr></p:nvSpPr>' +
		'<p:spPr/><p:txBody><a:bodyPr/><a:lstStyle/><a:p>' +
		'<a:fld id="' +
		SLDNUMFLDID +
		'" type="slidenum">' +
		'<a:rPr lang="en-US"/><a:t>' +
		slide._slideNum +
		'</a:t></a:fld><a:endParaRPr lang="en-US"/></a:p></p:txBody></p:sp>' +
		'</p:spTree><p:extLst><p:ext uri="{BB962C8B-B14F-4D97-AF65-F5344CB8AC3E}">' +
		'<p14:creationId xmlns:p14="http://schemas.microsoft.com/office/powerpoint/2010/main" val="1024086991"/>' +
		'</p:ext></p:extLst></p:cSld><p:clrMapOvr><a:masterClrMapping/></p:clrMapOvr></p:notes>'
	)
}

/**
 * Generates the XML layout resource from a layout object
 * @param {SlideLayout} layout - slide layout (master)
 * @return {string} XML
 */
export function makeXmlLayout(layout: SlideLayout): string {
	return `<?xml version="1.0" encoding="UTF-8" standalone="yes"?>
		<p:sldLayout xmlns:a="http://schemas.openxmlformats.org/drawingml/2006/main" xmlns:r="http://schemas.openxmlformats.org/officeDocument/2006/relationships" xmlns:p="http://schemas.openxmlformats.org/presentationml/2006/main" preserve="1">
		${slideObjectToXml(layout)}
		<p:clrMapOvr><a:masterClrMapping/></p:clrMapOvr></p:sldLayout>`
}

/**
 * Creates Slide Master 1 (`ppt/slideMasters/slideMaster1.xml`)
 * @param {PresSlide} slide - slide object that represents master slide layout
 * @param {SlideLayout[]} layouts - slide layouts
 * @return {string} XML
 */
export function makeXmlMaster(slide: PresSlide, layouts: SlideLayout[]): string {
	// NOTE: Pass layouts as static rels because they are not referenced any time
	let layoutDefs = layouts.map((_layoutDef, idx) => '<p:sldLayoutId id="' + (LAYOUT_IDX_SERIES_BASE + idx) + '" r:id="rId' + (slide._rels.length + idx + 1) + '"/>')

	let strXml = '<?xml version="1.0" encoding="UTF-8" standalone="yes"?>' + CRLF
	strXml +=
		'<p:sldMaster xmlns:a="http://schemas.openxmlformats.org/drawingml/2006/main" xmlns:r="http://schemas.openxmlformats.org/officeDocument/2006/relationships" xmlns:p="http://schemas.openxmlformats.org/presentationml/2006/main">'
	strXml += slideObjectToXml(slide)
	strXml +=
		'<p:clrMap bg1="lt1" tx1="dk1" bg2="lt2" tx2="dk2" accent1="accent1" accent2="accent2" accent3="accent3" accent4="accent4" accent5="accent5" accent6="accent6" hlink="hlink" folHlink="folHlink"/>'
	strXml += '<p:sldLayoutIdLst>' + layoutDefs.join('') + '</p:sldLayoutIdLst>'
	strXml += '<p:hf sldNum="0" hdr="0" ftr="0" dt="0"/>'
	strXml +=
		'<p:txStyles>' +
		' <p:titleStyle>' +
		'  <a:lvl1pPr algn="ctr" defTabSz="914400" rtl="0" eaLnBrk="1" latinLnBrk="0" hangingPunct="1"><a:spcBef><a:spcPct val="0"/></a:spcBef><a:buNone/><a:defRPr sz="4400" kern="1200"><a:solidFill><a:schemeClr val="tx1"/></a:solidFill><a:latin typeface="+mj-lt"/><a:ea typeface="+mj-ea"/><a:cs typeface="+mj-cs"/></a:defRPr></a:lvl1pPr>' +
		' </p:titleStyle>' +
		' <p:bodyStyle>' +
		'  <a:lvl1pPr marL="342900" indent="-342900" algn="l" defTabSz="914400" rtl="0" eaLnBrk="1" latinLnBrk="0" hangingPunct="1"><a:spcBef><a:spcPct val="20000"/></a:spcBef><a:buFont typeface="Arial" pitchFamily="34" charset="0"/><a:buChar char="•"/><a:defRPr sz="3200" kern="1200"><a:solidFill><a:schemeClr val="tx1"/></a:solidFill><a:latin typeface="+mn-lt"/><a:ea typeface="+mn-ea"/><a:cs typeface="+mn-cs"/></a:defRPr></a:lvl1pPr>' +
		'  <a:lvl2pPr marL="742950" indent="-285750" algn="l" defTabSz="914400" rtl="0" eaLnBrk="1" latinLnBrk="0" hangingPunct="1"><a:spcBef><a:spcPct val="20000"/></a:spcBef><a:buFont typeface="Arial" pitchFamily="34" charset="0"/><a:buChar char="–"/><a:defRPr sz="2800" kern="1200"><a:solidFill><a:schemeClr val="tx1"/></a:solidFill><a:latin typeface="+mn-lt"/><a:ea typeface="+mn-ea"/><a:cs typeface="+mn-cs"/></a:defRPr></a:lvl2pPr>' +
		'  <a:lvl3pPr marL="1143000" indent="-228600" algn="l" defTabSz="914400" rtl="0" eaLnBrk="1" latinLnBrk="0" hangingPunct="1"><a:spcBef><a:spcPct val="20000"/></a:spcBef><a:buFont typeface="Arial" pitchFamily="34" charset="0"/><a:buChar char="•"/><a:defRPr sz="2400" kern="1200"><a:solidFill><a:schemeClr val="tx1"/></a:solidFill><a:latin typeface="+mn-lt"/><a:ea typeface="+mn-ea"/><a:cs typeface="+mn-cs"/></a:defRPr></a:lvl3pPr>' +
		'  <a:lvl4pPr marL="1600200" indent="-228600" algn="l" defTabSz="914400" rtl="0" eaLnBrk="1" latinLnBrk="0" hangingPunct="1"><a:spcBef><a:spcPct val="20000"/></a:spcBef><a:buFont typeface="Arial" pitchFamily="34" charset="0"/><a:buChar char="–"/><a:defRPr sz="2000" kern="1200"><a:solidFill><a:schemeClr val="tx1"/></a:solidFill><a:latin typeface="+mn-lt"/><a:ea typeface="+mn-ea"/><a:cs typeface="+mn-cs"/></a:defRPr></a:lvl4pPr>' +
		'  <a:lvl5pPr marL="2057400" indent="-228600" algn="l" defTabSz="914400" rtl="0" eaLnBrk="1" latinLnBrk="0" hangingPunct="1"><a:spcBef><a:spcPct val="20000"/></a:spcBef><a:buFont typeface="Arial" pitchFamily="34" charset="0"/><a:buChar char="»"/><a:defRPr sz="2000" kern="1200"><a:solidFill><a:schemeClr val="tx1"/></a:solidFill><a:latin typeface="+mn-lt"/><a:ea typeface="+mn-ea"/><a:cs typeface="+mn-cs"/></a:defRPr></a:lvl5pPr>' +
		'  <a:lvl6pPr marL="2514600" indent="-228600" algn="l" defTabSz="914400" rtl="0" eaLnBrk="1" latinLnBrk="0" hangingPunct="1"><a:spcBef><a:spcPct val="20000"/></a:spcBef><a:buFont typeface="Arial" pitchFamily="34" charset="0"/><a:buChar char="•"/><a:defRPr sz="2000" kern="1200"><a:solidFill><a:schemeClr val="tx1"/></a:solidFill><a:latin typeface="+mn-lt"/><a:ea typeface="+mn-ea"/><a:cs typeface="+mn-cs"/></a:defRPr></a:lvl6pPr>' +
		'  <a:lvl7pPr marL="2971800" indent="-228600" algn="l" defTabSz="914400" rtl="0" eaLnBrk="1" latinLnBrk="0" hangingPunct="1"><a:spcBef><a:spcPct val="20000"/></a:spcBef><a:buFont typeface="Arial" pitchFamily="34" charset="0"/><a:buChar char="•"/><a:defRPr sz="2000" kern="1200"><a:solidFill><a:schemeClr val="tx1"/></a:solidFill><a:latin typeface="+mn-lt"/><a:ea typeface="+mn-ea"/><a:cs typeface="+mn-cs"/></a:defRPr></a:lvl7pPr>' +
		'  <a:lvl8pPr marL="3429000" indent="-228600" algn="l" defTabSz="914400" rtl="0" eaLnBrk="1" latinLnBrk="0" hangingPunct="1"><a:spcBef><a:spcPct val="20000"/></a:spcBef><a:buFont typeface="Arial" pitchFamily="34" charset="0"/><a:buChar char="•"/><a:defRPr sz="2000" kern="1200"><a:solidFill><a:schemeClr val="tx1"/></a:solidFill><a:latin typeface="+mn-lt"/><a:ea typeface="+mn-ea"/><a:cs typeface="+mn-cs"/></a:defRPr></a:lvl8pPr>' +
		'  <a:lvl9pPr marL="3886200" indent="-228600" algn="l" defTabSz="914400" rtl="0" eaLnBrk="1" latinLnBrk="0" hangingPunct="1"><a:spcBef><a:spcPct val="20000"/></a:spcBef><a:buFont typeface="Arial" pitchFamily="34" charset="0"/><a:buChar char="•"/><a:defRPr sz="2000" kern="1200"><a:solidFill><a:schemeClr val="tx1"/></a:solidFill><a:latin typeface="+mn-lt"/><a:ea typeface="+mn-ea"/><a:cs typeface="+mn-cs"/></a:defRPr></a:lvl9pPr>' +
		' </p:bodyStyle>' +
		' <p:otherStyle>' +
		'  <a:defPPr><a:defRPr lang="en-US"/></a:defPPr>' +
		'  <a:lvl1pPr marL="0" algn="l" defTabSz="914400" rtl="0" eaLnBrk="1" latinLnBrk="0" hangingPunct="1"><a:defRPr sz="1800" kern="1200"><a:solidFill><a:schemeClr val="tx1"/></a:solidFill><a:latin typeface="+mn-lt"/><a:ea typeface="+mn-ea"/><a:cs typeface="+mn-cs"/></a:defRPr></a:lvl1pPr>' +
		'  <a:lvl2pPr marL="457200" algn="l" defTabSz="914400" rtl="0" eaLnBrk="1" latinLnBrk="0" hangingPunct="1"><a:defRPr sz="1800" kern="1200"><a:solidFill><a:schemeClr val="tx1"/></a:solidFill><a:latin typeface="+mn-lt"/><a:ea typeface="+mn-ea"/><a:cs typeface="+mn-cs"/></a:defRPr></a:lvl2pPr>' +
		'  <a:lvl3pPr marL="914400" algn="l" defTabSz="914400" rtl="0" eaLnBrk="1" latinLnBrk="0" hangingPunct="1"><a:defRPr sz="1800" kern="1200"><a:solidFill><a:schemeClr val="tx1"/></a:solidFill><a:latin typeface="+mn-lt"/><a:ea typeface="+mn-ea"/><a:cs typeface="+mn-cs"/></a:defRPr></a:lvl3pPr>' +
		'  <a:lvl4pPr marL="1371600" algn="l" defTabSz="914400" rtl="0" eaLnBrk="1" latinLnBrk="0" hangingPunct="1"><a:defRPr sz="1800" kern="1200"><a:solidFill><a:schemeClr val="tx1"/></a:solidFill><a:latin typeface="+mn-lt"/><a:ea typeface="+mn-ea"/><a:cs typeface="+mn-cs"/></a:defRPr></a:lvl4pPr>' +
		'  <a:lvl5pPr marL="1828800" algn="l" defTabSz="914400" rtl="0" eaLnBrk="1" latinLnBrk="0" hangingPunct="1"><a:defRPr sz="1800" kern="1200"><a:solidFill><a:schemeClr val="tx1"/></a:solidFill><a:latin typeface="+mn-lt"/><a:ea typeface="+mn-ea"/><a:cs typeface="+mn-cs"/></a:defRPr></a:lvl5pPr>' +
		'  <a:lvl6pPr marL="2286000" algn="l" defTabSz="914400" rtl="0" eaLnBrk="1" latinLnBrk="0" hangingPunct="1"><a:defRPr sz="1800" kern="1200"><a:solidFill><a:schemeClr val="tx1"/></a:solidFill><a:latin typeface="+mn-lt"/><a:ea typeface="+mn-ea"/><a:cs typeface="+mn-cs"/></a:defRPr></a:lvl6pPr>' +
		'  <a:lvl7pPr marL="2743200" algn="l" defTabSz="914400" rtl="0" eaLnBrk="1" latinLnBrk="0" hangingPunct="1"><a:defRPr sz="1800" kern="1200"><a:solidFill><a:schemeClr val="tx1"/></a:solidFill><a:latin typeface="+mn-lt"/><a:ea typeface="+mn-ea"/><a:cs typeface="+mn-cs"/></a:defRPr></a:lvl7pPr>' +
		'  <a:lvl8pPr marL="3200400" algn="l" defTabSz="914400" rtl="0" eaLnBrk="1" latinLnBrk="0" hangingPunct="1"><a:defRPr sz="1800" kern="1200"><a:solidFill><a:schemeClr val="tx1"/></a:solidFill><a:latin typeface="+mn-lt"/><a:ea typeface="+mn-ea"/><a:cs typeface="+mn-cs"/></a:defRPr></a:lvl8pPr>' +
		'  <a:lvl9pPr marL="3657600" algn="l" defTabSz="914400" rtl="0" eaLnBrk="1" latinLnBrk="0" hangingPunct="1"><a:defRPr sz="1800" kern="1200"><a:solidFill><a:schemeClr val="tx1"/></a:solidFill><a:latin typeface="+mn-lt"/><a:ea typeface="+mn-ea"/><a:cs typeface="+mn-cs"/></a:defRPr></a:lvl9pPr>' +
		' </p:otherStyle>' +
		'</p:txStyles>'
	strXml += '</p:sldMaster>'

	return strXml
}

/**
 * Generates XML string for a slide layout relation file
 * @param {number} layoutNumber - 1-indexed number of a layout that relations are generated for
 * @param {SlideLayout[]} slideLayouts - Slide Layouts
 * @return {string} XML
 */
export function makeXmlSlideLayoutRel(layoutNumber: number, slideLayouts: SlideLayout[]): string {
	return slideObjectRelationsToXml(slideLayouts[layoutNumber - 1], [
		{
			target: '../slideMasters/slideMaster1.xml',
			type: 'http://schemas.openxmlformats.org/officeDocument/2006/relationships/slideMaster',
		},
	])
}

/**
 * Creates `ppt/_rels/slide*.xml.rels`
 * @param {PresSlide[]} slides
 * @param {SlideLayout[]} slideLayouts - Slide Layout(s)
 * @param {number} `slideNumber` 1-indexed number of a layout that relations are generated for
 * @return {string} XML
 */
export function makeXmlSlideRel(slides: PresSlide[], slideLayouts: SlideLayout[], slideNumber: number): string {
	return slideObjectRelationsToXml(slides[slideNumber - 1], [
		{
			target: '../slideLayouts/slideLayout' + getLayoutIdxForSlide(slides, slideLayouts, slideNumber) + '.xml',
			type: 'http://schemas.openxmlformats.org/officeDocument/2006/relationships/slideLayout',
		},
		{
			target: '../notesSlides/notesSlide' + slideNumber + '.xml',
			type: 'http://schemas.openxmlformats.org/officeDocument/2006/relationships/notesSlide',
		},
	])
}

/**
 * Generates XML string for a slide relation file.
 * @param {number} slideNumber - 1-indexed number of a layout that relations are generated for
 * @return {string} XML
 */
export function makeXmlNotesSlideRel(slideNumber: number): string {
	return `<?xml version="1.0" encoding="UTF-8" standalone="yes"?>
		<Relationships xmlns="http://schemas.openxmlformats.org/package/2006/relationships">
			<Relationship Id="rId1" Type="http://schemas.openxmlformats.org/officeDocument/2006/relationships/notesMaster" Target="../notesMasters/notesMaster1.xml"/>
			<Relationship Id="rId2" Type="http://schemas.openxmlformats.org/officeDocument/2006/relationships/slide" Target="../slides/slide${slideNumber}.xml"/>
		</Relationships>`
}

/**
 * Creates `ppt/slideMasters/_rels/slideMaster1.xml.rels`
 * @param {PresSlide} masterSlide - Slide object
 * @param {SlideLayout[]} slideLayouts - Slide Layouts
 * @return {string} XML
 */
export function makeXmlMasterRel(masterSlide: PresSlide, slideLayouts: SlideLayout[]): string {
	let defaultRels = slideLayouts.map((_layoutDef, idx) => ({
		target: `../slideLayouts/slideLayout${idx + 1}.xml`,
		type: 'http://schemas.openxmlformats.org/officeDocument/2006/relationships/slideLayout',
	}))
	defaultRels.push({ target: '../theme/theme1.xml', type: 'http://schemas.openxmlformats.org/officeDocument/2006/relationships/theme' })

	return slideObjectRelationsToXml(masterSlide, defaultRels)
}

/**
 * Creates `ppt/notesMasters/_rels/notesMaster1.xml.rels`
 * @return {string} XML
 */
export function makeXmlNotesMasterRel(): string {
	return `<?xml version="1.0" encoding="UTF-8" standalone="yes"?>${CRLF}<Relationships xmlns="http://schemas.openxmlformats.org/package/2006/relationships">
		<Relationship Id="rId1" Type="http://schemas.openxmlformats.org/officeDocument/2006/relationships/theme" Target="../theme/theme1.xml"/>
		</Relationships>`
}

/**
 * For the passed slide number, resolves name of a layout that is used for.
 * @param {PresSlide[]} slides - srray of slides
 * @param {SlideLayout[]} slideLayouts - array of slideLayouts
 * @param {number} slideNumber
 * @return {number} slide number
 */
function getLayoutIdxForSlide(slides: PresSlide[], slideLayouts: SlideLayout[], slideNumber: number): number {
	for (let i = 0; i < slideLayouts.length; i++) {
		if (slideLayouts[i]._name === slides[slideNumber - 1]._slideLayout._name) {
			return i + 1
		}
	}

	// IMPORTANT: Return 1 (for `slideLayout1.xml`) when no def is found
	// So all objects are in Layout1 and every slide that references it uses this layout.
	return 1
}

// XML-GEN: Last 5 functions create root /ppt files

/**
 * Creates `ppt/theme/theme1.xml`
 * @return {string} XML
 */
export function makeXmlTheme(): string {
	return `<?xml version="1.0" encoding="UTF-8" standalone="yes"?>${CRLF}<a:theme xmlns:a="http://schemas.openxmlformats.org/drawingml/2006/main" name="Office Theme"><a:themeElements><a:clrScheme name="Office"><a:dk1><a:sysClr val="windowText" lastClr="000000"/></a:dk1><a:lt1><a:sysClr val="window" lastClr="FFFFFF"/></a:lt1><a:dk2><a:srgbClr val="44546A"/></a:dk2><a:lt2><a:srgbClr val="E7E6E6"/></a:lt2><a:accent1><a:srgbClr val="4472C4"/></a:accent1><a:accent2><a:srgbClr val="ED7D31"/></a:accent2><a:accent3><a:srgbClr val="A5A5A5"/></a:accent3><a:accent4><a:srgbClr val="FFC000"/></a:accent4><a:accent5><a:srgbClr val="5B9BD5"/></a:accent5><a:accent6><a:srgbClr val="70AD47"/></a:accent6><a:hlink><a:srgbClr val="0563C1"/></a:hlink><a:folHlink><a:srgbClr val="954F72"/></a:folHlink></a:clrScheme><a:fontScheme name="Office"><a:majorFont><a:latin typeface="Calibri Light" panose="020F0302020204030204"/><a:ea typeface=""/><a:cs typeface=""/><a:font script="Jpan" typeface="游ゴシック Light"/><a:font script="Hang" typeface="맑은 고딕"/><a:font script="Hans" typeface="等线 Light"/><a:font script="Hant" typeface="新細明體"/><a:font script="Arab" typeface="Times New Roman"/><a:font script="Hebr" typeface="Times New Roman"/><a:font script="Thai" typeface="Angsana New"/><a:font script="Ethi" typeface="Nyala"/><a:font script="Beng" typeface="Vrinda"/><a:font script="Gujr" typeface="Shruti"/><a:font script="Khmr" typeface="MoolBoran"/><a:font script="Knda" typeface="Tunga"/><a:font script="Guru" typeface="Raavi"/><a:font script="Cans" typeface="Euphemia"/><a:font script="Cher" typeface="Plantagenet Cherokee"/><a:font script="Yiii" typeface="Microsoft Yi Baiti"/><a:font script="Tibt" typeface="Microsoft Himalaya"/><a:font script="Thaa" typeface="MV Boli"/><a:font script="Deva" typeface="Mangal"/><a:font script="Telu" typeface="Gautami"/><a:font script="Taml" typeface="Latha"/><a:font script="Syrc" typeface="Estrangelo Edessa"/><a:font script="Orya" typeface="Kalinga"/><a:font script="Mlym" typeface="Kartika"/><a:font script="Laoo" typeface="DokChampa"/><a:font script="Sinh" typeface="Iskoola Pota"/><a:font script="Mong" typeface="Mongolian Baiti"/><a:font script="Viet" typeface="Times New Roman"/><a:font script="Uigh" typeface="Microsoft Uighur"/><a:font script="Geor" typeface="Sylfaen"/><a:font script="Armn" typeface="Arial"/><a:font script="Bugi" typeface="Leelawadee UI"/><a:font script="Bopo" typeface="Microsoft JhengHei"/><a:font script="Java" typeface="Javanese Text"/><a:font script="Lisu" typeface="Segoe UI"/><a:font script="Mymr" typeface="Myanmar Text"/><a:font script="Nkoo" typeface="Ebrima"/><a:font script="Olck" typeface="Nirmala UI"/><a:font script="Osma" typeface="Ebrima"/><a:font script="Phag" typeface="Phagspa"/><a:font script="Syrn" typeface="Estrangelo Edessa"/><a:font script="Syrj" typeface="Estrangelo Edessa"/><a:font script="Syre" typeface="Estrangelo Edessa"/><a:font script="Sora" typeface="Nirmala UI"/><a:font script="Tale" typeface="Microsoft Tai Le"/><a:font script="Talu" typeface="Microsoft New Tai Lue"/><a:font script="Tfng" typeface="Ebrima"/></a:majorFont><a:minorFont><a:latin typeface="Calibri" panose="020F0502020204030204"/><a:ea typeface=""/><a:cs typeface=""/><a:font script="Jpan" typeface="游ゴシック"/><a:font script="Hang" typeface="맑은 고딕"/><a:font script="Hans" typeface="等线"/><a:font script="Hant" typeface="新細明體"/><a:font script="Arab" typeface="Arial"/><a:font script="Hebr" typeface="Arial"/><a:font script="Thai" typeface="Cordia New"/><a:font script="Ethi" typeface="Nyala"/><a:font script="Beng" typeface="Vrinda"/><a:font script="Gujr" typeface="Shruti"/><a:font script="Khmr" typeface="DaunPenh"/><a:font script="Knda" typeface="Tunga"/><a:font script="Guru" typeface="Raavi"/><a:font script="Cans" typeface="Euphemia"/><a:font script="Cher" typeface="Plantagenet Cherokee"/><a:font script="Yiii" typeface="Microsoft Yi Baiti"/><a:font script="Tibt" typeface="Microsoft Himalaya"/><a:font script="Thaa" typeface="MV Boli"/><a:font script="Deva" typeface="Mangal"/><a:font script="Telu" typeface="Gautami"/><a:font script="Taml" typeface="Latha"/><a:font script="Syrc" typeface="Estrangelo Edessa"/><a:font script="Orya" typeface="Kalinga"/><a:font script="Mlym" typeface="Kartika"/><a:font script="Laoo" typeface="DokChampa"/><a:font script="Sinh" typeface="Iskoola Pota"/><a:font script="Mong" typeface="Mongolian Baiti"/><a:font script="Viet" typeface="Arial"/><a:font script="Uigh" typeface="Microsoft Uighur"/><a:font script="Geor" typeface="Sylfaen"/><a:font script="Armn" typeface="Arial"/><a:font script="Bugi" typeface="Leelawadee UI"/><a:font script="Bopo" typeface="Microsoft JhengHei"/><a:font script="Java" typeface="Javanese Text"/><a:font script="Lisu" typeface="Segoe UI"/><a:font script="Mymr" typeface="Myanmar Text"/><a:font script="Nkoo" typeface="Ebrima"/><a:font script="Olck" typeface="Nirmala UI"/><a:font script="Osma" typeface="Ebrima"/><a:font script="Phag" typeface="Phagspa"/><a:font script="Syrn" typeface="Estrangelo Edessa"/><a:font script="Syrj" typeface="Estrangelo Edessa"/><a:font script="Syre" typeface="Estrangelo Edessa"/><a:font script="Sora" typeface="Nirmala UI"/><a:font script="Tale" typeface="Microsoft Tai Le"/><a:font script="Talu" typeface="Microsoft New Tai Lue"/><a:font script="Tfng" typeface="Ebrima"/></a:minorFont></a:fontScheme><a:fmtScheme name="Office"><a:fillStyleLst><a:solidFill><a:schemeClr val="phClr"/></a:solidFill><a:gradFill rotWithShape="1"><a:gsLst><a:gs pos="0"><a:schemeClr val="phClr"><a:lumMod val="110000"/><a:satMod val="105000"/><a:tint val="67000"/></a:schemeClr></a:gs><a:gs pos="50000"><a:schemeClr val="phClr"><a:lumMod val="105000"/><a:satMod val="103000"/><a:tint val="73000"/></a:schemeClr></a:gs><a:gs pos="100000"><a:schemeClr val="phClr"><a:lumMod val="105000"/><a:satMod val="109000"/><a:tint val="81000"/></a:schemeClr></a:gs></a:gsLst><a:lin ang="5400000" scaled="0"/></a:gradFill><a:gradFill rotWithShape="1"><a:gsLst><a:gs pos="0"><a:schemeClr val="phClr"><a:satMod val="103000"/><a:lumMod val="102000"/><a:tint val="94000"/></a:schemeClr></a:gs><a:gs pos="50000"><a:schemeClr val="phClr"><a:satMod val="110000"/><a:lumMod val="100000"/><a:shade val="100000"/></a:schemeClr></a:gs><a:gs pos="100000"><a:schemeClr val="phClr"><a:lumMod val="99000"/><a:satMod val="120000"/><a:shade val="78000"/></a:schemeClr></a:gs></a:gsLst><a:lin ang="5400000" scaled="0"/></a:gradFill></a:fillStyleLst><a:lnStyleLst><a:ln w="6350" cap="flat" cmpd="sng" algn="ctr"><a:solidFill><a:schemeClr val="phClr"/></a:solidFill><a:prstDash val="solid"/><a:miter lim="800000"/></a:ln><a:ln w="12700" cap="flat" cmpd="sng" algn="ctr"><a:solidFill><a:schemeClr val="phClr"/></a:solidFill><a:prstDash val="solid"/><a:miter lim="800000"/></a:ln><a:ln w="19050" cap="flat" cmpd="sng" algn="ctr"><a:solidFill><a:schemeClr val="phClr"/></a:solidFill><a:prstDash val="solid"/><a:miter lim="800000"/></a:ln></a:lnStyleLst><a:effectStyleLst><a:effectStyle><a:effectLst/></a:effectStyle><a:effectStyle><a:effectLst/></a:effectStyle><a:effectStyle><a:effectLst><a:outerShdw blurRad="57150" dist="19050" dir="5400000" algn="ctr" rotWithShape="0"><a:srgbClr val="000000"><a:alpha val="63000"/></a:srgbClr></a:outerShdw></a:effectLst></a:effectStyle></a:effectStyleLst><a:bgFillStyleLst><a:solidFill><a:schemeClr val="phClr"/></a:solidFill><a:solidFill><a:schemeClr val="phClr"><a:tint val="95000"/><a:satMod val="170000"/></a:schemeClr></a:solidFill><a:gradFill rotWithShape="1"><a:gsLst><a:gs pos="0"><a:schemeClr val="phClr"><a:tint val="93000"/><a:satMod val="150000"/><a:shade val="98000"/><a:lumMod val="102000"/></a:schemeClr></a:gs><a:gs pos="50000"><a:schemeClr val="phClr"><a:tint val="98000"/><a:satMod val="130000"/><a:shade val="90000"/><a:lumMod val="103000"/></a:schemeClr></a:gs><a:gs pos="100000"><a:schemeClr val="phClr"><a:shade val="63000"/><a:satMod val="120000"/></a:schemeClr></a:gs></a:gsLst><a:lin ang="5400000" scaled="0"/></a:gradFill></a:bgFillStyleLst></a:fmtScheme></a:themeElements><a:objectDefaults/><a:extraClrSchemeLst/><a:extLst><a:ext uri="{05A4C25C-085E-4340-85A3-A5531E510DB2}"><thm15:themeFamily xmlns:thm15="http://schemas.microsoft.com/office/thememl/2012/main" name="Office Theme" id="{62F939B6-93AF-4DB8-9C6B-D6C7DFDC589F}" vid="{4A3C46E8-61CC-4603-A589-7422A47A8E4A}"/></a:ext></a:extLst></a:theme>`
}

/**
 * Create presentation file (`ppt/presentation.xml`)
 * @see https://docs.microsoft.com/en-us/office/open-xml/structure-of-a-presentationml-document
 * @see http://www.datypic.com/sc/ooxml/t-p_CT_Presentation.html
 * @param {IPresentationProps} pres - presentation
 * @return {string} XML
 */
export function makeXmlPresentation(pres: IPresentationProps): string {
	let strXml =
		`<?xml version="1.0" encoding="UTF-8" standalone="yes"?>${CRLF}` +
		`<p:presentation xmlns:a="http://schemas.openxmlformats.org/drawingml/2006/main" xmlns:r="http://schemas.openxmlformats.org/officeDocument/2006/relationships" ` +
		`xmlns:p="http://schemas.openxmlformats.org/presentationml/2006/main" ${pres.rtlMode ? 'rtl="1"' : ''} saveSubsetFonts="1" autoCompressPictures="0">`

	// STEP 1: Add slide master (SPEC: tag 1 under <presentation>)
	strXml += '<p:sldMasterIdLst><p:sldMasterId id="2147483648" r:id="rId1"/></p:sldMasterIdLst>'

	// STEP 2: Add all Slides (SPEC: tag 3 under <presentation>)
	strXml += '<p:sldIdLst>'
	pres.slides.forEach(slide => (strXml += `<p:sldId id="${slide._slideId}" r:id="rId${slide._rId}"/>`))
	strXml += '</p:sldIdLst>'

	// STEP 3: Add Notes Master (SPEC: tag 2 under <presentation>)
	// (NOTE: length+2 is from `presentation.xml.rels` func (since we have to match this rId, we just use same logic))
	// IMPORTANT: In this order (matches PPT2019) PPT will give corruption message on open!
	// IMPORTANT: Placing this before `<p:sldIdLst>` causes warning in modern powerpoint!
	// IMPORTANT: Presentations open without warning Without this line, however, the pres isnt preview in Finder anymore or viewable in iOS!
	strXml += `<p:notesMasterIdLst><p:notesMasterId r:id="rId${pres.slides.length + 2}"/></p:notesMasterIdLst>`

	// STEP 4: Add sizes
	strXml += `<p:sldSz cx="${pres.presLayout.width}" cy="${pres.presLayout.height}"/>`
	strXml += `<p:notesSz cx="${pres.presLayout.height}" cy="${pres.presLayout.width}"/>`

	// STEP 5: Add text styles
	strXml += '<p:defaultTextStyle>'
	for (let idy = 1; idy < 10; idy++) {
		strXml +=
			`<a:lvl${idy}pPr marL="${(idy - 1) * 457200}" algn="l" defTabSz="914400" rtl="0" eaLnBrk="1" latinLnBrk="0" hangingPunct="1">` +
			`<a:defRPr sz="1800" kern="1200"><a:solidFill><a:schemeClr val="tx1"/></a:solidFill><a:latin typeface="+mn-lt"/><a:ea typeface="+mn-ea"/><a:cs typeface="+mn-cs"/>` +
			`</a:defRPr></a:lvl${idy}pPr>`
	}
	strXml += '</p:defaultTextStyle>'

	// STEP 6: Add Sections (if any)
	if (pres.sections && pres.sections.length > 0) {
		strXml += '<p:extLst><p:ext uri="{521415D9-36F7-43E2-AB2F-B90AF26B5E84}">'
		strXml += '<p14:sectionLst xmlns:p14="http://schemas.microsoft.com/office/powerpoint/2010/main">'
		pres.sections.forEach(sect => {
			strXml += `<p14:section name="${encodeXmlEntities(sect.title)}" id="{${getUuid('xxxxxxxx-xxxx-xxxx-xxxx-xxxxxxxxxxxx')}}"><p14:sldIdLst>`
			sect._slides.forEach(slide => (strXml += `<p14:sldId id="${slide._slideId}"/>`))
			strXml += `</p14:sldIdLst></p14:section>`
		})
		strXml += '</p14:sectionLst></p:ext>'
		strXml += '<p:ext uri="{EFAFB233-063F-42B5-8137-9DF3F51BA10A}"><p15:sldGuideLst xmlns:p15="http://schemas.microsoft.com/office/powerpoint/2012/main"/></p:ext>'
		strXml += '</p:extLst>'
	}

	// Done
	strXml += '</p:presentation>'
	return strXml
}

/**
 * Create `ppt/presProps.xml`
 * @return {string} XML
 */
export function makeXmlPresProps(): string {
	return `<?xml version="1.0" encoding="UTF-8" standalone="yes"?>${CRLF}<p:presentationPr xmlns:a="http://schemas.openxmlformats.org/drawingml/2006/main" xmlns:r="http://schemas.openxmlformats.org/officeDocument/2006/relationships" xmlns:p="http://schemas.openxmlformats.org/presentationml/2006/main"/>`
}

/**
 * Create `ppt/tableStyles.xml`
 * @see: http://openxmldeveloper.org/discussions/formats/f/13/p/2398/8107.aspx
 * @return {string} XML
 */
export function makeXmlTableStyles(): string {
	return `<?xml version="1.0" encoding="UTF-8" standalone="yes"?>${CRLF}<a:tblStyleLst xmlns:a="http://schemas.openxmlformats.org/drawingml/2006/main" def="{5C22544A-7EE6-4342-B048-85BDC9FD1C3A}"/>`
}

/**
 * Creates `ppt/viewProps.xml`
 * @return {string} XML
 */
export function makeXmlViewProps(): string {
	return `<?xml version="1.0" encoding="UTF-8" standalone="yes"?>${CRLF}<p:viewPr xmlns:a="http://schemas.openxmlformats.org/drawingml/2006/main" xmlns:r="http://schemas.openxmlformats.org/officeDocument/2006/relationships" xmlns:p="http://schemas.openxmlformats.org/presentationml/2006/main"><p:normalViewPr horzBarState="maximized"><p:restoredLeft sz="15611"/><p:restoredTop sz="94610"/></p:normalViewPr><p:slideViewPr><p:cSldViewPr snapToGrid="0" snapToObjects="1"><p:cViewPr varScale="1"><p:scale><a:sx n="136" d="100"/><a:sy n="136" d="100"/></p:scale><p:origin x="216" y="312"/></p:cViewPr><p:guideLst/></p:cSldViewPr></p:slideViewPr><p:notesTextViewPr><p:cViewPr><p:scale><a:sx n="1" d="1"/><a:sy n="1" d="1"/></p:scale><p:origin x="0" y="0"/></p:cViewPr></p:notesTextViewPr><p:gridSpacing cx="76200" cy="76200"/></p:viewPr>`
}

/**
 * Checks shadow options passed by user and performs corrections if needed.
 * @param {ShadowProps} ShadowProps - shadow options
 */
export function correctShadowOptions(ShadowProps: ShadowProps) {
	if (!ShadowProps || typeof ShadowProps !== 'object') {
		//console.warn("`shadow` options must be an object. Ex: `{shadow: {type:'none'}}`")
		return
	}

	// OPT: `type`
	if (ShadowProps.type !== 'outer' && ShadowProps.type !== 'inner' && ShadowProps.type !== 'none') {
		console.warn('Warning: shadow.type options are `outer`, `inner` or `none`.')
		ShadowProps.type = 'outer'
	}

	// OPT: `angle`
	if (ShadowProps.angle) {
		// A: REALITY-CHECK
		if (isNaN(Number(ShadowProps.angle)) || ShadowProps.angle < 0 || ShadowProps.angle > 359) {
			console.warn('Warning: shadow.angle can only be 0-359')
			ShadowProps.angle = 270
		}

		// B: ROBUST: Cast any type of valid arg to int: '12', 12.3, etc. -> 12
		ShadowProps.angle = Math.round(Number(ShadowProps.angle))
	}

	// OPT: `opacity`
	if (ShadowProps.opacity) {
		// A: REALITY-CHECK
		if (isNaN(Number(ShadowProps.opacity)) || ShadowProps.opacity < 0 || ShadowProps.opacity > 1) {
			console.warn('Warning: shadow.opacity can only be 0-1')
			ShadowProps.opacity = 0.75
		}

		// B: ROBUST: Cast any type of valid arg to int: '12', 12.3, etc. -> 12
		ShadowProps.opacity = Number(ShadowProps.opacity)
	}
}<|MERGE_RESOLUTION|>--- conflicted
+++ resolved
@@ -849,15 +849,11 @@
 			}
 		}
 
-<<<<<<< HEAD
 		if (textObj.options.lineSpacing) {
 			strXmlLnSpc = `<a:lnSpc><a:spcPts val="${Math.round(textObj.options.lineSpacing * 100)}"/></a:lnSpc>`
 		} else if (textObj.options.lineSpacingMultiple) {
 			strXmlLnSpc = `<a:lnSpc><a:spcPct val="${Math.round(textObj.options.lineSpacingMultiple * 100000)}"/></a:lnSpc>`
 		}
-=======
-		if (textObj.options.lineSpacing) strXmlLnSpc = `<a:lnSpc><a:spcPts val="${Math.round(textObj.options.lineSpacing * 100)}"/></a:lnSpc>`
->>>>>>> b14afcba
 
 		// OPTION: indent
 		if (textObj.options.indentLevel && !isNaN(Number(textObj.options.indentLevel)) && textObj.options.indentLevel > 0) {
