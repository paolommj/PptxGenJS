--- conflicted
+++ resolved
@@ -524,20 +524,11 @@
 					slideItemObj.options.shadow.color = slideItemObj.options.shadow.color || DEF_TEXT_SHADOW.color
 
 					strSlideXml += '<a:effectLst>'
-<<<<<<< HEAD
-					strSlideXml += '<a:' + slideItemObj.options.shadow.type + 'Shdw'
-					strSlideXml += slideItemObj.options.shadow.type === 'outer' ? ' sx="100000" sy="100000" kx="0" ky="0" algn="bl" rotWithShape="0"' : ''
-					strSlideXml += ' blurRad="' + slideItemObj.options.shadow.blur + '"'
-					strSlideXml += ' dist="' + slideItemObj.options.shadow.offset + '" dir="' + slideItemObj.options.shadow.angle + '">'
-					strSlideXml += '<a:srgbClr val="' + slideItemObj.options.shadow.color + '">'
-					strSlideXml += '<a:alpha val="' + slideItemObj.options.shadow.opacity + '"/></a:srgbClr>'
-					strSlideXml += '</a:' + slideItemObj.options.shadow.type + 'Shdw>'
-=======
-					strSlideXml += ` <a:${slideItemObj.options.shadow.type}Shdw sx="100000" sy="100000" kx="0" ky="0" algn="bl" rotWithShape="0" blurRad="${slideItemObj.options.shadow.blur}" dist="${slideItemObj.options.shadow.offset}" dir="${slideItemObj.options.shadow.angle}">`
+					// NEW: WIP: strSlideXml += ` <a:${slideItemObj.options.shadow.type}Shdw sx="100000" sy="100000" kx="0" ky="0" algn="bl" rotWithShape="0" blurRad="${slideItemObj.options.shadow.blur}" dist="${slideItemObj.options.shadow.offset}" dir="${slideItemObj.options.shadow.angle}">`
+					strSlideXml += ` <a:${slideItemObj.options.shadow.type}Shdw ${slideItemObj.options.shadow.type === 'outer' ? 'sx="100000" sy="100000" kx="0" ky="0" algn="bl" rotWithShape="0"' : ''} blurRad="${slideItemObj.options.shadow.blur}"<a:${slideItemObj.options.shadow.type}Shdw sx="100000" sy="100000" kx="0" ky="0" algn="bl" rotWithShape="0" blurRad="${slideItemObj.options.shadow.blur}" dist="${slideItemObj.options.shadow.offset}" dir="${slideItemObj.options.shadow.angle}">`
 					strSlideXml += ` <a:srgbClr val="${slideItemObj.options.shadow.color}">`
 					strSlideXml += ` <a:alpha val="${slideItemObj.options.shadow.opacity}"/></a:srgbClr>`
 					strSlideXml += ' </a:outerShdw>'
->>>>>>> 2ecde8bc
 					strSlideXml += '</a:effectLst>'
 				}
 
@@ -619,8 +610,7 @@
 				strSlideXml += `  <a:off x="${x}" y="${y}"/>`
 				strSlideXml += `  <a:ext cx="${imgWidth}" cy="${imgHeight}"/>`
 				strSlideXml += ' </a:xfrm>'
-<<<<<<< HEAD
-				strSlideXml += ' <a:prstGeom prst="' + (rounding ? 'ellipse' : 'rect') + '"><a:avLst/></a:prstGeom>'
+				strSlideXml += ` <a:prstGeom prst="${rounding ? 'ellipse' : 'rect'}"><a:avLst/></a:prstGeom>`
 
 				// EFFECTS > SHADOW: REF: @see http://officeopenxml.com/drwSp-effects.php
 				if (slideItemObj.options.shadow && slideItemObj.options.shadow.type !== 'none') {
@@ -641,9 +631,6 @@
 					strSlideXml += '</a:' + slideItemObj.options.shadow.type + 'Shdw>'
 					strSlideXml += '</a:effectLst>'
 				}
-=======
-				strSlideXml += ` <a:prstGeom prst="${rounding ? 'ellipse' : 'rect'}"><a:avLst/></a:prstGeom>`
->>>>>>> 2ecde8bc
 				strSlideXml += '</p:spPr>'
 				strSlideXml += '</p:pic>'
 				break
@@ -1866,15 +1853,13 @@
  */
 export function makeXmlViewProps (): string {
 	return `<?xml version="1.0" encoding="UTF-8" standalone="yes"?>${CRLF}<p:viewPr xmlns:a="http://schemas.openxmlformats.org/drawingml/2006/main" xmlns:r="http://schemas.openxmlformats.org/officeDocument/2006/relationships" xmlns:p="http://schemas.openxmlformats.org/presentationml/2006/main"><p:normalViewPr horzBarState="maximized"><p:restoredLeft sz="15611"/><p:restoredTop sz="94610"/></p:normalViewPr><p:slideViewPr><p:cSldViewPr snapToGrid="0" snapToObjects="1"><p:cViewPr varScale="1"><p:scale><a:sx n="136" d="100"/><a:sy n="136" d="100"/></p:scale><p:origin x="216" y="312"/></p:cViewPr><p:guideLst/></p:cSldViewPr></p:slideViewPr><p:notesTextViewPr><p:cViewPr><p:scale><a:sx n="1" d="1"/><a:sy n="1" d="1"/></p:scale><p:origin x="0" y="0"/></p:cViewPr></p:notesTextViewPr><p:gridSpacing cx="76200" cy="76200"/></p:viewPr>`
-<<<<<<< HEAD
-=======
 }
 
 /**
  * Checks shadow options passed by user and performs corrections if needed.
  * @param {ShadowProps} ShadowProps - shadow options
  */
-export function correctShadowOptions (ShadowProps: ShadowProps): void {
+export function correctShadowOptions (ShadowProps: ShadowProps) {
 	if (!ShadowProps || typeof ShadowProps !== 'object') {
 		// console.warn("`shadow` options must be an object. Ex: `{shadow: {type:'none'}}`")
 		return
@@ -1909,5 +1894,4 @@
 		// B: ROBUST: Cast any type of valid arg to int: '12', 12.3, etc. -> 12
 		ShadowProps.opacity = Number(ShadowProps.opacity)
 	}
->>>>>>> 2ecde8bc
 }