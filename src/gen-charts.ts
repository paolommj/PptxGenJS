/**
 * PptxGenJS: Chart Generation
 */

import {
	AXIS_ID_CATEGORY_PRIMARY,
	AXIS_ID_CATEGORY_SECONDARY,
	AXIS_ID_SERIES_PRIMARY,
	AXIS_ID_VALUE_PRIMARY,
	AXIS_ID_VALUE_SECONDARY,
	BARCHART_COLORS,
	CHART_NAME,
	CHART_TYPE,
	DEF_CHART_GRIDLINE,
	DEF_FONT_COLOR,
	DEF_FONT_SIZE,
	DEF_FONT_TITLE_SIZE,
	DEF_SHAPE_SHADOW,
	LETTERS,
	ONEPT,
} from './core-enums'
import { IChartOptsLib, ISlideRelChart, ShadowProps, IChartPropsTitle, OptsChartGridLine, IOptsChartData } from './core-interfaces'
import { createColorElement, genXmlColorSelection, convertRotationDegrees, encodeXmlEntities, getMix, getUuid, valToPts } from './gen-utils'
import JSZip from 'jszip'

/**
 * Based on passed data, creates Excel Worksheet that is used as a data source for a chart.
 * @param {ISlideRelChart} chartObject - chart object
 * @param {JSZip} zip - file that the resulting XLSX should be added to
 * @return {Promise} promise of generating the XLSX file
 */
export function createExcelWorksheet(chartObject: ISlideRelChart, zip: JSZip): Promise<any> {
	let data = chartObject.data

	return new Promise((resolve, reject) => {
		let zipExcel = new JSZip()
		let intBubbleCols = (data.length - 1) * 2 + 1 // 1 for "X-Values", then 2 for every Y-Axis

		// A: Add folders
		zipExcel.folder('_rels')
		zipExcel.folder('docProps')
		zipExcel.folder('xl/_rels')
		zipExcel.folder('xl/tables')
		zipExcel.folder('xl/theme')
		zipExcel.folder('xl/worksheets')
		zipExcel.folder('xl/worksheets/_rels')

		// B: Add core contents
		{
			zipExcel.file(
				'[Content_Types].xml',
				'<?xml version="1.0" encoding="UTF-8" standalone="yes"?><Types xmlns="http://schemas.openxmlformats.org/package/2006/content-types">' +
					'  <Default Extension="xml" ContentType="application/xml"/>' +
					'  <Default Extension="rels" ContentType="application/vnd.openxmlformats-package.relationships+xml"/>' +
					//+ '  <Default Extension="jpeg" ContentType="image/jpg"/><Default Extension="png" ContentType="image/png"/>'
					//+ '  <Default Extension="bmp" ContentType="image/bmp"/><Default Extension="gif" ContentType="image/gif"/><Default Extension="tif" ContentType="image/tif"/><Default Extension="pdf" ContentType="application/pdf"/><Default Extension="mov" ContentType="application/movie"/><Default Extension="vml" ContentType="application/vnd.openxmlformats-officedocument.vmlDrawing"/>'
					//+ '  <Default Extension="xlsx" ContentType="application/vnd.openxmlformats-officedocument.spreadsheetml.sheet"/>'
					'  <Override PartName="/xl/workbook.xml" ContentType="application/vnd.openxmlformats-officedocument.spreadsheetml.sheet.main+xml"/>' +
					'  <Override PartName="/xl/worksheets/sheet1.xml" ContentType="application/vnd.openxmlformats-officedocument.spreadsheetml.worksheet+xml"/>' +
					'  <Override PartName="/xl/theme/theme1.xml" ContentType="application/vnd.openxmlformats-officedocument.theme+xml"/>' +
					'  <Override PartName="/xl/styles.xml" ContentType="application/vnd.openxmlformats-officedocument.spreadsheetml.styles+xml"/>' +
					'  <Override PartName="/xl/sharedStrings.xml" ContentType="application/vnd.openxmlformats-officedocument.spreadsheetml.sharedStrings+xml"/>' +
					'  <Override PartName="/xl/tables/table1.xml" ContentType="application/vnd.openxmlformats-officedocument.spreadsheetml.table+xml"/>' +
					'  <Override PartName="/docProps/core.xml" ContentType="application/vnd.openxmlformats-package.core-properties+xml"/>' +
					'  <Override PartName="/docProps/app.xml" ContentType="application/vnd.openxmlformats-officedocument.extended-properties+xml"/>' +
					'</Types>\n'
			)
			zipExcel.file(
				'_rels/.rels',
				'<?xml version="1.0" encoding="UTF-8" standalone="yes"?><Relationships xmlns="http://schemas.openxmlformats.org/package/2006/relationships">' +
					'<Relationship Id="rId1" Type="http://schemas.openxmlformats.org/package/2006/relationships/metadata/core-properties" Target="docProps/core.xml"/>' +
					'<Relationship Id="rId2" Type="http://schemas.openxmlformats.org/officeDocument/2006/relationships/extended-properties" Target="docProps/app.xml"/>' +
					'<Relationship Id="rId3" Type="http://schemas.openxmlformats.org/officeDocument/2006/relationships/officeDocument" Target="xl/workbook.xml"/>' +
					'</Relationships>\n'
			)
			zipExcel.file(
				'docProps/app.xml',
				'<?xml version="1.0" encoding="UTF-8" standalone="yes"?><Properties xmlns="http://schemas.openxmlformats.org/officeDocument/2006/extended-properties" xmlns:vt="http://schemas.openxmlformats.org/officeDocument/2006/docPropsVTypes">' +
					'<Application>Microsoft Excel</Application>' +
					'<DocSecurity>0</DocSecurity>' +
					'<ScaleCrop>false</ScaleCrop>' +
					'<HeadingPairs><vt:vector size="2" baseType="variant"><vt:variant><vt:lpstr>Worksheets</vt:lpstr></vt:variant><vt:variant><vt:i4>1</vt:i4></vt:variant></vt:vector></HeadingPairs><TitlesOfParts><vt:vector size="1" baseType="lpstr"><vt:lpstr>Sheet1</vt:lpstr></vt:vector></TitlesOfParts>' +
					'</Properties>\n'
			)
			zipExcel.file(
				'docProps/core.xml',
				'<?xml version="1.0" encoding="UTF-8"?><cp:coreProperties xmlns:cp="http://schemas.openxmlformats.org/package/2006/metadata/core-properties" xmlns:dc="http://purl.org/dc/elements/1.1/" xmlns:dcterms="http://purl.org/dc/terms/" xmlns:dcmitype="http://purl.org/dc/dcmitype/" xmlns:xsi="http://www.w3.org/2001/XMLSchema-instance">' +
					'<dc:creator>PptxGenJS</dc:creator>' +
					'<cp:lastModifiedBy>Ely, Brent</cp:lastModifiedBy>' +
					'<dcterms:created xsi:type="dcterms:W3CDTF">' +
					new Date().toISOString() +
					'</dcterms:created>' +
					'<dcterms:modified xsi:type="dcterms:W3CDTF">' +
					new Date().toISOString() +
					'</dcterms:modified>' +
					'</cp:coreProperties>\n'
			)
			zipExcel.file(
				'xl/_rels/workbook.xml.rels',
				'<?xml version="1.0" encoding="UTF-8" standalone="yes"?>' +
					'<Relationships xmlns="http://schemas.openxmlformats.org/package/2006/relationships">' +
					'<Relationship Id="rId3" Type="http://schemas.openxmlformats.org/officeDocument/2006/relationships/styles" Target="styles.xml"/>' +
					'<Relationship Id="rId4" Type="http://schemas.openxmlformats.org/officeDocument/2006/relationships/sharedStrings" Target="sharedStrings.xml"/>' +
					'<Relationship Id="rId1" Type="http://schemas.openxmlformats.org/officeDocument/2006/relationships/worksheet" Target="worksheets/sheet1.xml"/>' +
					'<Relationship Id="rId2" Type="http://schemas.openxmlformats.org/officeDocument/2006/relationships/theme" Target="theme/theme1.xml"/>' +
					'</Relationships>\n'
			)
			zipExcel.file(
				'xl/styles.xml',
				'<?xml version="1.0" encoding="UTF-8" standalone="yes"?><styleSheet xmlns="http://schemas.openxmlformats.org/spreadsheetml/2006/main"><numFmts count="1"><numFmt numFmtId="0" formatCode="General"/></numFmts><fonts count="4"><font><sz val="9"/><color indexed="8"/><name val="Geneva"/></font><font><sz val="9"/><color indexed="8"/><name val="Geneva"/></font><font><sz val="10"/><color indexed="8"/><name val="Geneva"/></font><font><sz val="18"/><color indexed="8"/>' +
					'<name val="Arial"/></font></fonts><fills count="2"><fill><patternFill patternType="none"/></fill><fill><patternFill patternType="gray125"/></fill></fills><borders count="1"><border><left/><right/><top/><bottom/><diagonal/></border></borders><dxfs count="0"/><tableStyles count="0"/><colors><indexedColors><rgbColor rgb="ff000000"/><rgbColor rgb="ffffffff"/><rgbColor rgb="ffff0000"/><rgbColor rgb="ff00ff00"/><rgbColor rgb="ff0000ff"/>' +
					'<rgbColor rgb="ffffff00"/><rgbColor rgb="ffff00ff"/><rgbColor rgb="ff00ffff"/><rgbColor rgb="ff000000"/><rgbColor rgb="ffffffff"/><rgbColor rgb="ff878787"/><rgbColor rgb="fff9f9f9"/></indexedColors></colors></styleSheet>\n'
			)
			zipExcel.file(
				'xl/theme/theme1.xml',
				'<?xml version="1.0" encoding="UTF-8" standalone="yes"?><a:theme xmlns:a="http://schemas.openxmlformats.org/drawingml/2006/main" name="Office Theme"><a:themeElements><a:clrScheme name="Office"><a:dk1><a:sysClr val="windowText" lastClr="000000"/></a:dk1><a:lt1><a:sysClr val="window" lastClr="FFFFFF"/></a:lt1><a:dk2><a:srgbClr val="44546A"/></a:dk2><a:lt2><a:srgbClr val="E7E6E6"/></a:lt2><a:accent1><a:srgbClr val="4472C4"/></a:accent1><a:accent2><a:srgbClr val="ED7D31"/></a:accent2><a:accent3><a:srgbClr val="A5A5A5"/></a:accent3><a:accent4><a:srgbClr val="FFC000"/></a:accent4><a:accent5><a:srgbClr val="5B9BD5"/></a:accent5><a:accent6><a:srgbClr val="70AD47"/></a:accent6><a:hlink><a:srgbClr val="0563C1"/></a:hlink><a:folHlink><a:srgbClr val="954F72"/></a:folHlink></a:clrScheme><a:fontScheme name="Office"><a:majorFont><a:latin typeface="Calibri Light" panose="020F0302020204030204"/><a:ea typeface=""/><a:cs typeface=""/><a:font script="Jpan" typeface="Yu Gothic Light"/><a:font script="Hang" typeface="맑은 고딕"/><a:font script="Hans" typeface="DengXian Light"/><a:font script="Hant" typeface="新細明體"/><a:font script="Arab" typeface="Times New Roman"/><a:font script="Hebr" typeface="Times New Roman"/><a:font script="Thai" typeface="Tahoma"/><a:font script="Ethi" typeface="Nyala"/><a:font script="Beng" typeface="Vrinda"/><a:font script="Gujr" typeface="Shruti"/><a:font script="Khmr" typeface="MoolBoran"/><a:font script="Knda" typeface="Tunga"/><a:font script="Guru" typeface="Raavi"/><a:font script="Cans" typeface="Euphemia"/><a:font script="Cher" typeface="Plantagenet Cherokee"/><a:font script="Yiii" typeface="Microsoft Yi Baiti"/><a:font script="Tibt" typeface="Microsoft Himalaya"/><a:font script="Thaa" typeface="MV Boli"/><a:font script="Deva" typeface="Mangal"/><a:font script="Telu" typeface="Gautami"/><a:font script="Taml" typeface="Latha"/><a:font script="Syrc" typeface="Estrangelo Edessa"/><a:font script="Orya" typeface="Kalinga"/><a:font script="Mlym" typeface="Kartika"/><a:font script="Laoo" typeface="DokChampa"/><a:font script="Sinh" typeface="Iskoola Pota"/><a:font script="Mong" typeface="Mongolian Baiti"/><a:font script="Viet" typeface="Times New Roman"/><a:font script="Uigh" typeface="Microsoft Uighur"/><a:font script="Geor" typeface="Sylfaen"/></a:majorFont><a:minorFont><a:latin typeface="Calibri" panose="020F0502020204030204"/><a:ea typeface=""/><a:cs typeface=""/><a:font script="Jpan" typeface="Yu Gothic"/><a:font script="Hang" typeface="맑은 고딕"/><a:font script="Hans" typeface="DengXian"/><a:font script="Hant" typeface="新細明體"/><a:font script="Arab" typeface="Arial"/><a:font script="Hebr" typeface="Arial"/><a:font script="Thai" typeface="Tahoma"/><a:font script="Ethi" typeface="Nyala"/><a:font script="Beng" typeface="Vrinda"/><a:font script="Gujr" typeface="Shruti"/><a:font script="Khmr" typeface="DaunPenh"/><a:font script="Knda" typeface="Tunga"/><a:font script="Guru" typeface="Raavi"/><a:font script="Cans" typeface="Euphemia"/><a:font script="Cher" typeface="Plantagenet Cherokee"/><a:font script="Yiii" typeface="Microsoft Yi Baiti"/><a:font script="Tibt" typeface="Microsoft Himalaya"/><a:font script="Thaa" typeface="MV Boli"/><a:font script="Deva" typeface="Mangal"/><a:font script="Telu" typeface="Gautami"/><a:font script="Taml" typeface="Latha"/><a:font script="Syrc" typeface="Estrangelo Edessa"/><a:font script="Orya" typeface="Kalinga"/><a:font script="Mlym" typeface="Kartika"/><a:font script="Laoo" typeface="DokChampa"/><a:font script="Sinh" typeface="Iskoola Pota"/><a:font script="Mong" typeface="Mongolian Baiti"/><a:font script="Viet" typeface="Arial"/><a:font script="Uigh" typeface="Microsoft Uighur"/><a:font script="Geor" typeface="Sylfaen"/></a:minorFont></a:fontScheme><a:fmtScheme name="Office"><a:fillStyleLst><a:solidFill><a:schemeClr val="phClr"/></a:solidFill><a:gradFill rotWithShape="1"><a:gsLst><a:gs pos="0"><a:schemeClr val="phClr"><a:lumMod val="110000"/><a:satMod val="105000"/><a:tint val="67000"/></a:schemeClr></a:gs><a:gs pos="50000"><a:schemeClr val="phClr"><a:lumMod val="105000"/><a:satMod val="103000"/><a:tint val="73000"/></a:schemeClr></a:gs><a:gs pos="100000"><a:schemeClr val="phClr"><a:lumMod val="105000"/><a:satMod val="109000"/><a:tint val="81000"/></a:schemeClr></a:gs></a:gsLst><a:lin ang="5400000" scaled="0"/></a:gradFill><a:gradFill rotWithShape="1"><a:gsLst><a:gs pos="0"><a:schemeClr val="phClr"><a:satMod val="103000"/><a:lumMod val="102000"/><a:tint val="94000"/></a:schemeClr></a:gs><a:gs pos="50000"><a:schemeClr val="phClr"><a:satMod val="110000"/><a:lumMod val="100000"/><a:shade val="100000"/></a:schemeClr></a:gs><a:gs pos="100000"><a:schemeClr val="phClr"><a:lumMod val="99000"/><a:satMod val="120000"/><a:shade val="78000"/></a:schemeClr></a:gs></a:gsLst><a:lin ang="5400000" scaled="0"/></a:gradFill></a:fillStyleLst><a:lnStyleLst><a:ln w="6350" cap="flat" cmpd="sng" algn="ctr"><a:solidFill><a:schemeClr val="phClr"/></a:solidFill><a:prstDash val="solid"/><a:miter lim="800000"/></a:ln><a:ln w="12700" cap="flat" cmpd="sng" algn="ctr"><a:solidFill><a:schemeClr val="phClr"/></a:solidFill><a:prstDash val="solid"/><a:miter lim="800000"/></a:ln><a:ln w="19050" cap="flat" cmpd="sng" algn="ctr"><a:solidFill><a:schemeClr val="phClr"/></a:solidFill><a:prstDash val="solid"/><a:miter lim="800000"/></a:ln></a:lnStyleLst><a:effectStyleLst><a:effectStyle><a:effectLst/></a:effectStyle><a:effectStyle><a:effectLst/></a:effectStyle><a:effectStyle><a:effectLst><a:outerShdw blurRad="57150" dist="19050" dir="5400000" algn="ctr" rotWithShape="0"><a:srgbClr val="000000"><a:alpha val="63000"/></a:srgbClr></a:outerShdw></a:effectLst></a:effectStyle></a:effectStyleLst><a:bgFillStyleLst><a:solidFill><a:schemeClr val="phClr"/></a:solidFill><a:solidFill><a:schemeClr val="phClr"><a:tint val="95000"/><a:satMod val="170000"/></a:schemeClr></a:solidFill><a:gradFill rotWithShape="1"><a:gsLst><a:gs pos="0"><a:schemeClr val="phClr"><a:tint val="93000"/><a:satMod val="150000"/><a:shade val="98000"/><a:lumMod val="102000"/></a:schemeClr></a:gs><a:gs pos="50000"><a:schemeClr val="phClr"><a:tint val="98000"/><a:satMod val="130000"/><a:shade val="90000"/><a:lumMod val="103000"/></a:schemeClr></a:gs><a:gs pos="100000"><a:schemeClr val="phClr"><a:shade val="63000"/><a:satMod val="120000"/></a:schemeClr></a:gs></a:gsLst><a:lin ang="5400000" scaled="0"/></a:gradFill></a:bgFillStyleLst></a:fmtScheme></a:themeElements><a:objectDefaults/><a:extraClrSchemeLst/><a:extLst><a:ext uri="{05A4C25C-085E-4340-85A3-A5531E510DB2}"><thm15:themeFamily xmlns:thm15="http://schemas.microsoft.com/office/thememl/2012/main" name="Office Theme" id="{62F939B6-93AF-4DB8-9C6B-D6C7DFDC589F}" vid="{4A3C46E8-61CC-4603-A589-7422A47A8E4A}"/></a:ext></a:extLst></a:theme>'
			)
			zipExcel.file(
				'xl/workbook.xml',
				'<?xml version="1.0" encoding="UTF-8"?>' +
					'<workbook xmlns="http://schemas.openxmlformats.org/spreadsheetml/2006/main" xmlns:r="http://schemas.openxmlformats.org/officeDocument/2006/relationships" xmlns:mc="http://schemas.openxmlformats.org/markup-compatibility/2006" mc:Ignorable="x15" xmlns:x15="http://schemas.microsoft.com/office/spreadsheetml/2010/11/main">' +
					'<fileVersion appName="xl" lastEdited="6" lowestEdited="6" rupBuild="14420"/>' +
					'<workbookPr />' +
					'<bookViews><workbookView xWindow="0" yWindow="0" windowWidth="15960" windowHeight="18080"/></bookViews>' +
					'<sheets><sheet name="Sheet1" sheetId="1" r:id="rId1" /></sheets>' +
					'<calcPr calcId="171026" concurrentCalc="0"/>' +
					'</workbook>\n'
			)
			zipExcel.file(
				'xl/worksheets/_rels/sheet1.xml.rels',
				'<?xml version="1.0" encoding="UTF-8" standalone="yes"?>' +
					'<Relationships xmlns="http://schemas.openxmlformats.org/package/2006/relationships">' +
					'<Relationship Id="rId1" Type="http://schemas.openxmlformats.org/officeDocument/2006/relationships/table" Target="../tables/table1.xml"/>' +
					'</Relationships>\n'
			)
		}

		// sharedStrings.xml
		{
			// A: Start XML
			let strSharedStrings = '<?xml version="1.0" encoding="UTF-8" standalone="yes"?>'
			if (chartObject.opts._type === CHART_TYPE.BUBBLE || chartObject.opts._type === CHART_TYPE.BUBBLE3D) {
				strSharedStrings +=
					'<sst xmlns="http://schemas.openxmlformats.org/spreadsheetml/2006/main" count="' + (intBubbleCols + 1) + '" uniqueCount="' + (intBubbleCols + 1) + '">'
			} else if (chartObject.opts._type === CHART_TYPE.SCATTER) {
				strSharedStrings +=
					'<sst xmlns="http://schemas.openxmlformats.org/spreadsheetml/2006/main" count="' + (data.length + 1) + '" uniqueCount="' + (data.length + 1) + '">'
			} else {
				// series names + all labels of one series + number of label groups (data.labels.length) of one series (i.e. how many times the blank string is used)
				const count       = data.length + data[0].labels.length * data[0].labels[0].length + data[0].labels.length
				// series names + labels of one series + blank string (same for all label groups)
				const uniqueCount = data.length + data[0].labels.length * data[0].labels[0].length + 1

				strSharedStrings +=
					'<sst xmlns="http://schemas.openxmlformats.org/spreadsheetml/2006/main" count="' +
					(count) +
					'" uniqueCount="' +
					(uniqueCount) +
					'">'
				// B: Add 'blank' for A1, B1, ..., of every label group inside data[n].labels
				strSharedStrings += '<si><t xml:space="preserve"></t></si>'
			}

			// C: Add `name`/Series
			if (chartObject.opts._type === CHART_TYPE.BUBBLE || chartObject.opts._type === CHART_TYPE.BUBBLE3D) {
				data.forEach((objData, idx) => {
					if (idx === 0) strSharedStrings += '<si><t>X-Axis</t></si>'
					else {
						strSharedStrings += '<si><t>' + encodeXmlEntities(objData.name || ' ') + '</t></si>'
						strSharedStrings += '<si><t>' + encodeXmlEntities('Size ' + idx) + '</t></si>'
					}
				})
			} else {
				data.forEach(objData => {
					strSharedStrings += '<si><t>' + encodeXmlEntities((objData.name || ' ').replace('X-Axis', 'X-Values')) + '</t></si>'
				})
			}

			// D: Add `labels`/Categories
<<<<<<< HEAD
			if (chartObject.opts._type !== CHART_TYPE.BUBBLE && chartObject.opts._type !== CHART_TYPE.SCATTER) {
				data[0].labels.forEach(labelsGroup => {
					labelsGroup.forEach(label => {
						strSharedStrings += '<si><t>' + encodeXmlEntities(label) + '</t></si>'
					})
=======
			if (chartObject.opts._type !== CHART_TYPE.BUBBLE && chartObject.opts._type !== CHART_TYPE.BUBBLE3D && chartObject.opts._type !== CHART_TYPE.SCATTER) {
				data[0].labels.forEach(label => {
					strSharedStrings += '<si><t>' + encodeXmlEntities(label) + '</t></si>'
>>>>>>> 08e90f3a
				})
			}

			strSharedStrings += '</sst>\n'
			zipExcel.file('xl/sharedStrings.xml', strSharedStrings)
		}

		// tables/table1.xml
		{
			let strTableXml = '<?xml version="1.0" encoding="UTF-8" standalone="yes"?>'
			if (chartObject.opts._type === CHART_TYPE.BUBBLE || chartObject.opts._type === CHART_TYPE.BUBBLE3D) {
				/*
				strTableXml += '<table xmlns="http://schemas.openxmlformats.org/spreadsheetml/2006/main" id="1" name="Table1" displayName="Table1" ref="A1:'+ LETTERS[data.length-1] + (data[0].values.length+1) +'" totalsRowShown="0">';
				strTableXml += '<tableColumns count="' + (data.length) +'">';
				data.forEach(function(obj,idx){ strTableXml += '<tableColumn id="'+ (idx+1) +'" name="'+ (idx==0 ? 'X-Values' : 'Y-Value '+idx) +'" />' });
				*/
			} else if (chartObject.opts._type === CHART_TYPE.SCATTER) {
				strTableXml +=
					'<table xmlns="http://schemas.openxmlformats.org/spreadsheetml/2006/main" id="1" name="Table1" displayName="Table1" ref="A1:' +
					LETTERS[data.length - 1] +
					(data[0].values.length + 1) +
					'" totalsRowShown="0">'
				strTableXml += '<tableColumns count="' + data.length + '">'
				data.forEach((_obj, idx) => {
					strTableXml += '<tableColumn id="' + (idx + 1) + '" name="' + (idx === 0 ? 'X-Values' : 'Y-Value ' + idx) + '" />'
				})
			} else {
				strTableXml +=
					'<table xmlns="http://schemas.openxmlformats.org/spreadsheetml/2006/main" id="1" name="Table1" displayName="Table1" ref="A1:' +
					getExcelColName(data.length + data[0].labels.length - 1) +
					(data[0].labels[0].length + 1) +
					'" totalsRowShown="0">'
				strTableXml += '<tableColumns count="' + (data.length + data[0].labels.length) + '">'
				data[0].labels.forEach((_labelsGroup, idx) => {
					strTableXml += '<tableColumn id="'+ (idx + 1) + '" name=" " />'
				})
				data.forEach((obj, idx) => {
					strTableXml += '<tableColumn id="' + (idx + data[0].labels.length + 1) + '" name="' + encodeXmlEntities(obj.name) + '" />'
				})
			}
			strTableXml += '</tableColumns>'
			strTableXml += '<tableStyleInfo showFirstColumn="0" showLastColumn="0" showRowStripes="1" showColumnStripes="0" />'
			strTableXml += '</table>'
			zipExcel.file('xl/tables/table1.xml', strTableXml)
		}

		// worksheets/sheet1.xml
		{
			let strSheetXml = '<?xml version="1.0" encoding="UTF-8" standalone="yes"?>'
			strSheetXml +=
				'<worksheet xmlns="http://schemas.openxmlformats.org/spreadsheetml/2006/main" xmlns:r="http://schemas.openxmlformats.org/officeDocument/2006/relationships" xmlns:mc="http://schemas.openxmlformats.org/markup-compatibility/2006" mc:Ignorable="x14ac" xmlns:x14ac="http://schemas.microsoft.com/office/spreadsheetml/2009/9/ac">'
			if (chartObject.opts._type === CHART_TYPE.BUBBLE || chartObject.opts._type === CHART_TYPE.BUBBLE3D) {
				strSheetXml += '<dimension ref="A1:' + LETTERS[intBubbleCols - 1] + (data[0].values.length + 1) + '" />'
			} else if (chartObject.opts._type === CHART_TYPE.SCATTER) {
				strSheetXml += '<dimension ref="A1:' + LETTERS[data.length - 1] + (data[0].values.length + 1) + '" />'
			} else {
				strSheetXml += '<dimension ref="A1:' + LETTERS[data.length + data[0].labels.length - 1] + (data[0].labels.length + 1) + '" />'
			}

			strSheetXml += '<sheetViews><sheetView tabSelected="1" workbookViewId="0"><selection activeCell="B1" sqref="B1" /></sheetView></sheetViews>'
			strSheetXml += '<sheetFormatPr baseColWidth="10" defaultColWidth="11.5" defaultRowHeight="12" />'
			if (chartObject.opts._type === CHART_TYPE.BUBBLE || chartObject.opts._type === CHART_TYPE.BUBBLE3D) {
				strSheetXml += '<cols>'
				strSheetXml += '<col min="1" max="' + data.length + '" width="11" customWidth="1" />'
				strSheetXml += '</cols>'
				/* EX: INPUT: `data`
				[
					{ name:'X-Axis'  , values:[10,11,12,13,14,15,16,17,18,19,20] },
					{ name:'Y-Axis 1', values:[ 1, 6, 7, 8, 9], sizes:[ 4, 5, 6, 7, 8] },
					{ name:'Y-Axis 2', values:[33,32,42,53,63], sizes:[11,12,13,14,15] }
				];
				*/
				/* EX: OUTPUT: bubbleChart Worksheet:
					-|----A-----|------B-----|------C-----|------D-----|------E-----|
					1| X-Values | Y-Values 1 | Y-Sizes 1  | Y-Values 2 | Y-Sizes 2  |
					2|    11    |     22     |      4     |     33     |      8     |
					-|----------|------------|------------|------------|------------|
				*/
				strSheetXml += '<sheetData>'

				// A: Create header row first (NOTE: Start at index=1 as headers cols start with 'B')
				strSheetXml += '<row r="1" spans="1:' + intBubbleCols + '">'
				strSheetXml += '<c r="A1" t="s"><v>0</v></c>'
				for (let idxBc = 1; idxBc < intBubbleCols; idxBc++) {
					strSheetXml += '<c r="' + (idxBc < 26 ? LETTERS[idxBc] : 'A' + LETTERS[idxBc % LETTERS.length]) + '1" t="s">' // NOTE: use `t="s"` for label cols!
					strSheetXml += '<v>' + idxBc + '</v>'
					strSheetXml += '</c>'
				}
				strSheetXml += '</row>'

				// B: Add row for each X-Axis value (Y-Axis* value is optional)
				data[0].values.forEach((val, idx) => {
					// Leading col is reserved for the 'X-Axis' value, so hard-code it, then loop over col values
					strSheetXml += '<row r="' + (idx + 2) + '" spans="1:' + intBubbleCols + '">'
					strSheetXml += '<c r="A' + (idx + 2) + '"><v>' + val + '</v></c>'
					// Add Y-Axis 1->N (idy=0 = Xaxis)
					let idxColLtr = 1
					for (let idy = 1; idy < data.length; idy++) {
						// y-value
						strSheetXml += '<c r="' + (idxColLtr < 26 ? LETTERS[idxColLtr] : 'A' + LETTERS[idxColLtr % LETTERS.length]) + '' + (idx + 2) + '">'
						strSheetXml += '<v>' + (data[idy].values[idx] || '') + '</v>'
						strSheetXml += '</c>'
						idxColLtr++
						// y-size
						strSheetXml += '<c r="' + (idxColLtr < 26 ? LETTERS[idxColLtr] : 'A' + LETTERS[idxColLtr % LETTERS.length]) + '' + (idx + 2) + '">'
						strSheetXml += '<v>' + (data[idy].sizes[idx] || '') + '</v>'
						strSheetXml += '</c>'
						idxColLtr++
					}
					strSheetXml += '</row>'
				})
			} else if (chartObject.opts._type === CHART_TYPE.SCATTER) {
				strSheetXml += '<cols>'
				strSheetXml += '<col min="1" max="' + data.length + '" width="11" customWidth="1" />'
				//data.forEach((obj,idx)=>{ strSheetXml += '<col min="'+(idx+1)+'" max="'+(idx+1)+'" width="11" customWidth="1" />' });
				strSheetXml += '</cols>'
				/* EX: INPUT: `data`
				[
					{ name:'X-Axis'  , values:[10,11,12,13,14,15,16,17,18,19,20] },
					{ name:'Y-Axis 1', values:[ 1, 6, 7, 8, 9] },
					{ name:'Y-Axis 2', values:[33,32,42,53,63] }
				];
				*/
				/* EX: OUTPUT: scatterChart Worksheet:
					-|----A-----|------B-----|
					1| X-Values | Y-Values 1 |
					2|    11    |     22     |
					-|----------|------------|
				*/
				strSheetXml += '<sheetData>'

				// A: Create header row first (NOTE: Start at index=1 as headers cols start with 'B')
				strSheetXml += '<row r="1" spans="1:' + data.length + '">'
				strSheetXml += '<c r="A1" t="s"><v>0</v></c>'
				for (let idxSd = 1; idxSd < data.length; idxSd++) {
					strSheetXml += '<c r="' + (idxSd < 26 ? LETTERS[idxSd] : 'A' + LETTERS[idxSd % LETTERS.length]) + '1" t="s">' // NOTE: use `t="s"` for label cols!
					strSheetXml += '<v>' + idxSd + '</v>'
					strSheetXml += '</c>'
				}
				strSheetXml += '</row>'

				// B: Add row for each X-Axis value (Y-Axis* value is optional)
				data[0].values.forEach((val, idx) => {
					// Leading col is reserved for the 'X-Axis' value, so hard-code it, then loop over col values
					strSheetXml += '<row r="' + (idx + 2) + '" spans="1:' + data.length + '">'
					strSheetXml += '<c r="A' + (idx + 2) + '"><v>' + val + '</v></c>'
					// Add Y-Axis 1->N
					for (let idy = 1; idy < data.length; idy++) {
						strSheetXml += '<c r="' + (idy < 26 ? LETTERS[idy] : 'A' + LETTERS[idy % LETTERS.length]) + '' + (idx + 2) + '">'
						strSheetXml += '<v>' + (data[idy].values[idx] || data[idy].values[idx] === 0 ? data[idy].values[idx] : '') + '</v>'
						strSheetXml += '</c>'
					}
					strSheetXml += '</row>'
				})
			} else {
				strSheetXml += '<cols>'
				strSheetXml += '<col min="1" max="1" width="11" customWidth="1" />'
				//data.forEach(function(){ strSheetXml += '<col min="10" max="100" width="10" customWidth="1" />' });
				strSheetXml += '</cols>'
				strSheetXml += '<sheetData>'

				/* EX: INPUT: `data`
				[
					{ name:'Red', labels:['Jan..May-17'], values:[11,13,14,15,16] },
					{ name:'Amb', labels:['Jan..May-17'], values:[22, 6, 7, 8, 9] },
					{ name:'Grn', labels:['Jan..May-17'], values:[33,32,42,53,63] }
				];
				*/
				/* EX: OUTPUT: lineChart Worksheet:
					-|---A---|--B--|--C--|--D--|
					1|       | Red | Amb | Grn |
					2|Jan-17 |   11|   22|   33|
					3|Feb-17 |   55|   43|   70|
					4|Mar-17 |   56|  143|   99|
					5|Apr-17 |   65|    3|  120|
					6|May-17 |   75|   93|  170|
					-|-------|-----|-----|-----|
				*/

				// A: Create header row first
				strSheetXml += '<row r="1" spans="1:' + (data.length + data[0].labels.length) + '">'
				data[0].labels.forEach((_labelsGroup, idx) => {
					strSheetXml += '<c r="' + getExcelColName(idx) + '1" t="s">'
					strSheetXml += '<v>0</v>'
					strSheetXml += '</c>'
				})
				for (let idx = 1; idx <= data.length; idx++) {
					// FIXME: Max cols is 52
					strSheetXml += '<c r="' + getExcelColName(idx + data[0].labels.length - 1) + '1" t="s">' // NOTE: use `t="s"` for label cols!
					strSheetXml += '<v>' + idx + '</v>'
					strSheetXml += '</c>'
				}
				strSheetXml += '</row>'

				// B: Add data row(s) for each category
				data[0].labels[0].forEach((_cat, idx) => {
					strSheetXml += '<row r="' + (idx + 2) + '" spans="1:' + (data.length + data[0].labels.length) + '">'
					// Leading cols are reserved for the label groups
					for (let idx2 = data[0].labels.length - 1; idx2 >= 0; idx2--) {
						strSheetXml += '<c r="' + getExcelColName(data[0].labels.length - 1 - idx2) + '' + (idx + 2) + '" t="s">'
						strSheetXml += '<v>' + (data.length + idx + (idx2 * (data[0].labels[0].length)) + 1) + '</v>'
						strSheetXml += '</c>'
					}

					for (let idy = 0; idy < data.length; idy++) {
						strSheetXml += '<c r="' + getExcelColName(idy + data[0].labels.length) + '' + (idx + 2) + '">'
						strSheetXml += '<v>' + (data[idy].values[idx] || '') + '</v>'
						strSheetXml += '</c>'
					}
					strSheetXml += '</row>'
				})
			}
			strSheetXml += '</sheetData>'
			strSheetXml += '<pageMargins left="0.7" right="0.7" top="0.75" bottom="0.75" header="0.3" footer="0.3" />'
			// Link the `table1.xml` file to define an actual Table in Excel
			// NOTE: This only works with scatter charts - all others give a "cannot find linked file" error
			// ....: Since we dont need the table anyway (chart data can be edited/range selected, etc.), just dont use this
			// ....: Leaving this so nobody foolishly attempts to add this in the future
			// strSheetXml += '<tableParts count="1"><tablePart r:id="rId1" /></tableParts>';
			strSheetXml += '</worksheet>\n'
			zipExcel.file('xl/worksheets/sheet1.xml', strSheetXml)
		}

		// C: Add XLSX to PPTX export
		zipExcel
			.generateAsync({ type: 'base64' })
			.then(content => {
				// 1: Create the embedded Excel worksheet with labels and data
				zip.file('ppt/embeddings/Microsoft_Excel_Worksheet' + chartObject.globalId + '.xlsx', content, { base64: true })

				// 2: Create the chart.xml and rel files
				zip.file(
					'ppt/charts/_rels/' + chartObject.fileName + '.rels',
					'<?xml version="1.0" encoding="UTF-8" standalone="yes"?>' +
						'<Relationships xmlns="http://schemas.openxmlformats.org/package/2006/relationships">' +
						'<Relationship Id="rId1" Type="http://schemas.openxmlformats.org/officeDocument/2006/relationships/package" Target="../embeddings/Microsoft_Excel_Worksheet' +
						chartObject.globalId +
						'.xlsx"/>' +
						'</Relationships>'
				)
				zip.file('ppt/charts/' + chartObject.fileName, makeXmlCharts(chartObject))

				// 3: Done
				resolve(null)
			})
			.catch(strErr => {
				reject(strErr)
			})
	})
}

/**
 * Main entry point method for create charts
 * @see: http://www.datypic.com/sc/ooxml/s-dml-chart.xsd.html
 * @param {ISlideRelChart} rel - chart object
 * @return {string} XML
 */
export function makeXmlCharts(rel: ISlideRelChart): string {
	let strXml = '<?xml version="1.0" encoding="UTF-8" standalone="yes"?>'
	let usesSecondaryValAxis = false

	// STEP 1: Create chart
	{
		// CHARTSPACE: BEGIN vvv
		strXml +=
			'<c:chartSpace xmlns:c="http://schemas.openxmlformats.org/drawingml/2006/chart" xmlns:a="http://schemas.openxmlformats.org/drawingml/2006/main" xmlns:r="http://schemas.openxmlformats.org/officeDocument/2006/relationships">'
		strXml += '<c:date1904 val="0"/>' // ppt defaults to 1904 dates, excel to 1900
		strXml += '<c:chart>'

		// OPTION: Title
		if (rel.opts.showTitle) {
			strXml += genXmlTitle({
				title: rel.opts.title || 'Chart Title',
				color: rel.opts.titleColor,
				fontFace: rel.opts.titleFontFace,
				fontSize: rel.opts.titleFontSize || DEF_FONT_TITLE_SIZE,
				titleAlign: rel.opts.titleAlign,
				titleBold: rel.opts.titleBold,
				titlePos: rel.opts.titlePos,
				titleRotate: rel.opts.titleRotate,
			})
			strXml += '<c:autoTitleDeleted val="0"/>'
		} else {
			// NOTE: Add autoTitleDeleted tag in else to prevent default creation of chart title even when showTitle is set to false
			strXml += '<c:autoTitleDeleted val="1"/>'
		}
		/** Add 3D view tag
		 * @see: https://c-rex.net/projects/samples/ooxml/e1/Part4/OOXML_P4_DOCX_perspective_topic_ID0E6BUQB.html
		 */
		if (rel.opts._type === CHART_TYPE.BAR3D) {
			strXml += '<c:view3D>'
			strXml += ' <c:rotX val="' + rel.opts.v3DRotX + '"/>'
			strXml += ' <c:rotY val="' + rel.opts.v3DRotY + '"/>'
			strXml += ' <c:rAngAx val="' + (rel.opts.v3DRAngAx === false ? 0 : 1) + '"/>'
			strXml += ' <c:perspective val="' + rel.opts.v3DPerspective + '"/>'
			strXml += '</c:view3D>'
		}

		strXml += '<c:plotArea>'
		// IMPORTANT: Dont specify layout to enable auto-fit: PPT does a great job maximizing space with all 4 TRBL locations
		if (rel.opts.layout) {
			strXml += '<c:layout>'
			strXml += ' <c:manualLayout>'
			strXml += '  <c:layoutTarget val="inner" />'
			strXml += '  <c:xMode val="edge" />'
			strXml += '  <c:yMode val="edge" />'
			strXml += '  <c:x val="' + (rel.opts.layout.x || 0) + '" />'
			strXml += '  <c:y val="' + (rel.opts.layout.y || 0) + '" />'
			strXml += '  <c:w val="' + (rel.opts.layout.w || 1) + '" />'
			strXml += '  <c:h val="' + (rel.opts.layout.h || 1) + '" />'
			strXml += ' </c:manualLayout>'
			strXml += '</c:layout>'
		} else {
			strXml += '<c:layout/>'
		}
	}

	// A: Create Chart XML -----------------------------------------------------------
	if (Array.isArray(rel.opts._type)) {
		rel.opts._type.forEach(type => {
			// TODO: FIXME: theres `options` on chart rels??
			let options = getMix(rel.opts, type.options) as IChartOptsLib
			//let options: IChartOptsLib = { type: type.type, }
			let valAxisId = options['secondaryValAxis'] ? AXIS_ID_VALUE_SECONDARY : AXIS_ID_VALUE_PRIMARY
			let catAxisId = options['secondaryCatAxis'] ? AXIS_ID_CATEGORY_SECONDARY : AXIS_ID_CATEGORY_PRIMARY
			usesSecondaryValAxis = usesSecondaryValAxis || options.secondaryValAxis
			strXml += makeChartType(type.type, type.data, options, valAxisId, catAxisId, true)
		})
	} else {
		strXml += makeChartType(rel.opts._type, rel.data, rel.opts, AXIS_ID_VALUE_PRIMARY, AXIS_ID_CATEGORY_PRIMARY, false)
	}

	// B: Axes -----------------------------------------------------------
	if (rel.opts._type !== CHART_TYPE.PIE && rel.opts._type !== CHART_TYPE.DOUGHNUT) {
		// Param check
		if (rel.opts.valAxes && rel.opts.valAxes.length > 1 && !usesSecondaryValAxis) {
			throw new Error('Secondary axis must be used by one of the multiple charts')
		}

		if (rel.opts.catAxes) {
			if (!rel.opts.valAxes || rel.opts.valAxes.length !== rel.opts.catAxes.length) {
				throw new Error('There must be the same number of value and category axes.')
			}
			strXml += makeCatAxis(getMix(rel.opts, rel.opts.catAxes[0]) as IChartOptsLib, AXIS_ID_CATEGORY_PRIMARY, AXIS_ID_VALUE_PRIMARY)
			if (rel.opts.catAxes[1]) {
				strXml += makeCatAxis(getMix(rel.opts, rel.opts.catAxes[1]) as IChartOptsLib, AXIS_ID_CATEGORY_SECONDARY, AXIS_ID_VALUE_PRIMARY)
			}
		} else {
			strXml += makeCatAxis(rel.opts, AXIS_ID_CATEGORY_PRIMARY, AXIS_ID_VALUE_PRIMARY)
		}

		if (rel.opts.valAxes) {
			strXml += makeValAxis(getMix(rel.opts, rel.opts.valAxes[0]) as IChartOptsLib, AXIS_ID_VALUE_PRIMARY)
			if (rel.opts.valAxes[1]) {
				strXml += makeValAxis(getMix(rel.opts, rel.opts.valAxes[1]) as IChartOptsLib, AXIS_ID_VALUE_SECONDARY)
			}
		} else {
			strXml += makeValAxis(rel.opts, AXIS_ID_VALUE_PRIMARY)

			// Add series axis for 3D bar
			if (rel.opts._type === CHART_TYPE.BAR3D) {
				strXml += makeSerAxis(rel.opts, AXIS_ID_SERIES_PRIMARY, AXIS_ID_VALUE_PRIMARY)
			}
		}
	}

	// C: Chart Properties and plotArea Options: Border, Data Table, Fill, Legend
	{
		// NOTE: DataTable goes between '</c:valAx>' and '<c:spPr>'
		if (rel.opts.showDataTable) {
			strXml += '<c:dTable>'
			strXml += '  <c:showHorzBorder val="' + (rel.opts.showDataTableHorzBorder === false ? 0 : 1) + '"/>'
			strXml += '  <c:showVertBorder val="' + (rel.opts.showDataTableVertBorder === false ? 0 : 1) + '"/>'
			strXml += '  <c:showOutline    val="' + (rel.opts.showDataTableOutline === false ? 0 : 1) + '"/>'
			strXml += '  <c:showKeys       val="' + (rel.opts.showDataTableKeys === false ? 0 : 1) + '"/>'
			strXml += '  <c:spPr>'
			strXml += '    <a:noFill/>'
			strXml +=
				'    <a:ln w="9525" cap="flat" cmpd="sng" algn="ctr"><a:solidFill><a:schemeClr val="tx1"><a:lumMod val="15000"/><a:lumOff val="85000"/></a:schemeClr></a:solidFill><a:round/></a:ln>'
			strXml += '    <a:effectLst/>'
			strXml += '  </c:spPr>'
			strXml += '  <c:txPr>'
			strXml += '	  <a:bodyPr rot="0" spcFirstLastPara="1" vertOverflow="ellipsis" vert="horz" wrap="square" anchor="ctr" anchorCtr="1"/>'
			strXml += '	  <a:lstStyle/>'
			strXml += '	  <a:p>'
			strXml += '		<a:pPr rtl="0">'
			strXml += `       <a:defRPr sz="${Math.round(
				(rel.opts.dataTableFontSize || DEF_FONT_SIZE) * 100
			)}" b="0" i="0" u="none" strike="noStrike" kern="1200" baseline="0">`
			strXml += '			<a:solidFill><a:schemeClr val="tx1"><a:lumMod val="65000"/><a:lumOff val="35000"/></a:schemeClr></a:solidFill>'
			strXml += '			<a:latin typeface="+mn-lt"/>'
			strXml += '			<a:ea typeface="+mn-ea"/>'
			strXml += '			<a:cs typeface="+mn-cs"/>'
			strXml += '		  </a:defRPr>'
			strXml += '		</a:pPr>'
			strXml += '		<a:endParaRPr lang="en-US"/>'
			strXml += '	  </a:p>'
			strXml += '	</c:txPr>'
			strXml += '</c:dTable>'
		}

		strXml += '  <c:spPr>'

		// OPTION: Fill
		strXml += rel.opts.plotArea.fill && rel.opts.plotArea.fill.color ? genXmlColorSelection(rel.opts.plotArea.fill) : '<a:noFill/>'

		// OPTION: Border
		strXml += rel.opts.plotArea.border
			? `<a:ln w="${valToPts(rel.opts.plotArea.border.pt)}" cap="flat">${genXmlColorSelection(rel.opts.plotArea.border.color)}</a:ln>`
			: '<a:ln><a:noFill/></a:ln>'

		// Close shapeProp/plotArea before Legend
		strXml += '    <a:effectLst/>'
		strXml += '  </c:spPr>'
		strXml += '</c:plotArea>'

		// OPTION: Legend
		// IMPORTANT: Dont specify layout to enable auto-fit: PPT does a great job maximizing space with all 4 TRBL locations
		if (rel.opts.showLegend) {
			strXml += '<c:legend>'
			strXml += '<c:legendPos val="' + rel.opts.legendPos + '"/>'
			//strXml += '<c:layout/>'
			strXml += '<c:overlay val="0"/>'
			if (rel.opts.legendFontFace || rel.opts.legendFontSize || rel.opts.legendColor) {
				strXml += '<c:txPr>'
				strXml += '  <a:bodyPr/>'
				strXml += '  <a:lstStyle/>'
				strXml += '  <a:p>'
				strXml += '    <a:pPr>'
				strXml += rel.opts.legendFontSize ? '<a:defRPr sz="' + Math.round(Number(rel.opts.legendFontSize) * 100) + '">' : '<a:defRPr>'
				if (rel.opts.legendColor) strXml += genXmlColorSelection(rel.opts.legendColor)
				if (rel.opts.legendFontFace) strXml += '<a:latin typeface="' + rel.opts.legendFontFace + '"/>'
				if (rel.opts.legendFontFace) strXml += '<a:cs    typeface="' + rel.opts.legendFontFace + '"/>'
				strXml += '      </a:defRPr>'
				strXml += '    </a:pPr>'
				strXml += '    <a:endParaRPr lang="en-US"/>'
				strXml += '  </a:p>'
				strXml += '</c:txPr>'
			}
			strXml += '</c:legend>'
		}
	}

	strXml += '  <c:plotVisOnly val="1"/>'
	strXml += '  <c:dispBlanksAs val="' + rel.opts.displayBlanksAs + '"/>'
	if (rel.opts._type === CHART_TYPE.SCATTER) strXml += '<c:showDLblsOverMax val="1"/>'

	strXml += '</c:chart>'

	// D: CHARTSPACE SHAPE PROPS
	strXml += '<c:spPr>'
	strXml += rel.opts.chartArea.fill && rel.opts.chartArea.fill.color ? genXmlColorSelection(rel.opts.chartArea.fill) : '<a:noFill/>'
	strXml += rel.opts.chartArea.border
		? `<a:ln w="${valToPts(rel.opts.chartArea.border.pt)}" cap="flat">${genXmlColorSelection(rel.opts.chartArea.border.color)}</a:ln>`
		: '<a:ln><a:noFill/></a:ln>'
	strXml += '  <a:effectLst/>'
	strXml += '</c:spPr>'

	// E: DATA (Add relID)
	strXml += '<c:externalData r:id="rId1"><c:autoUpdate val="0"/></c:externalData>'

	// LAST: chartSpace end
	strXml += '</c:chartSpace>'

	return strXml
}

/**
 * Create XML string for any given chart type
 * @param {CHART_NAME} `chartType` chart type name
 * @param {OptsChartData[]} `data` chart data
 * @param {IChartOptsLib} `opts` chart options
 * @param {string} `valAxisId`
 * @param {string} `catAxisId`
 * @param {boolean} `isMultiTypeChart`
 * @example '<c:bubbleChart>'
 * @example '<c:lineChart>'
 * @return {string} XML
 */
function makeChartType(chartType: CHART_NAME, data: IOptsChartData[], opts: IChartOptsLib, valAxisId: string, catAxisId: string, isMultiTypeChart: boolean): string {
	// NOTE: "Chart Range" (as shown in "select Chart Area dialog") is calculated.
	// ....: Ensure each X/Y Axis/Col has same row height (esp. applicable to XY Scatter where X can often be larger than Y's)
	let strXml: string = ''

	switch (chartType) {
		case CHART_TYPE.AREA:
		case CHART_TYPE.BAR:
		case CHART_TYPE.BAR3D:
		case CHART_TYPE.LINE:
		case CHART_TYPE.RADAR:
			// 1: Start Chart
			strXml += '<c:' + chartType + 'Chart>'
			if (chartType === CHART_TYPE.AREA && opts.barGrouping === 'stacked') {
				strXml += '<c:grouping val="' + opts.barGrouping + '"/>'
			}

			if (chartType === CHART_TYPE.BAR || chartType === CHART_TYPE.BAR3D) {
				strXml += '<c:barDir val="' + opts.barDir + '"/>'
				strXml += '<c:grouping val="' + (opts.barGrouping || 'clustered') + '"/>'
			}

			if (chartType === CHART_TYPE.RADAR) {
				strXml += '<c:radarStyle val="' + opts.radarStyle + '"/>'
			}

			strXml += '<c:varyColors val="0"/>'

			// 2: "Series" block for every data row
			/* EX1:
				data: [
				 {
				   name: 'Region 1',
				   labels: [['April', 'May', 'June', 'July']],
				   values: [17, 26, 53, 96]
				 },
				 {
				   name: 'Region 2',
				   labels: [['April', 'May', 'June', 'July']],
				   values: [55, 43, 70, 58]
				 }
				]
			*/
			/* EX2:
				data: [
				 {
				   name: 'Region 1',
				   labels: [
					   ['April', 'May', 'June', 'April', 'May', 'June'],
					   ['2020',     '',     '', '2021',     '',     '']
				   ],
				   values: [17, 26, 53, 96, 40, 33]
				 },
				 {
				   name: 'Region 2',
				   labels: [
					   ['April', 'May', 'June', 'April', 'May', 'June'],
					   ['2020',     '',     '', '2021',     '',     '']
				   ],
				   values: [55, 43, 70, 58, 78, 63]
				 }
				]
			 */
			let colorIndex = -1 // Maintain the color index by region
			data.forEach(obj => {
				colorIndex++
				let idx = obj.index
				strXml += '<c:ser>'
				strXml += '  <c:idx val="' + idx + '"/>'
				strXml += '  <c:order val="' + idx + '"/>'
				strXml += '  <c:tx>'
				strXml += '    <c:strRef>'
				strXml += '      <c:f>Sheet1!$' + getExcelColName(idx + obj.labels.length) + '$1</c:f>'
				strXml += '      <c:strCache><c:ptCount val="1"/><c:pt idx="0"><c:v>' + encodeXmlEntities(obj.name) + '</c:v></c:pt></c:strCache>'
				strXml += '    </c:strRef>'
				strXml += '  </c:tx>'
				strXml += '  <c:invertIfNegative val="0"/>'

				// Fill and Border
				// TODO: CURRENT: Pull#727
				// WIP: let seriesColor = obj.color ? obj.color : opts.chartColors ? opts.chartColors[colorIndex % opts.chartColors.length] : null
				let seriesColor = opts.chartColors ? opts.chartColors[colorIndex % opts.chartColors.length] : null

				strXml += '  <c:spPr>'
				if (seriesColor === 'transparent') {
					strXml += '<a:noFill/>'
				} else if (opts.chartColorsOpacity) {
					strXml += '<a:solidFill>' + createColorElement(seriesColor, `<a:alpha val="${Math.round(opts.chartColorsOpacity * 1000)}"/>`) + '</a:solidFill>'
				} else {
					strXml += '<a:solidFill>' + createColorElement(seriesColor) + '</a:solidFill>'
				}

				if (chartType === CHART_TYPE.LINE || chartType === CHART_TYPE.RADAR) {
					if (opts.lineSize === 0) {
						strXml += '<a:ln><a:noFill/></a:ln>'
					} else {
						strXml += '<a:ln w="' + valToPts(opts.lineSize) + '" cap="flat"><a:solidFill>' + createColorElement(seriesColor) + '</a:solidFill>'
						strXml += '<a:prstDash val="' + (opts.lineDash || 'solid') + '"/><a:round/></a:ln>'
					}
				} else if (opts.dataBorder) {
					strXml +=
						'<a:ln w="' +
						valToPts(opts.dataBorder.pt) +
						'" cap="flat"><a:solidFill>' +
						createColorElement(opts.dataBorder.color) +
						'</a:solidFill><a:prstDash val="solid"/><a:round/></a:ln>'
				}

				strXml += createShadowElement(opts.shadow, DEF_SHAPE_SHADOW)

				strXml += '  </c:spPr>'

				// Data Labels per series
				// [20190117] NOTE: Adding these to RADAR chart causes unrecoverable corruption!
				if (chartType !== CHART_TYPE.RADAR) {
					strXml += '  <c:dLbls>'
					strXml += `    <c:numFmt formatCode="${encodeXmlEntities(opts.dataLabelFormatCode) || 'General'}" sourceLinked="0"/>`
					if (opts.dataLabelBkgrdColors) {
						strXml += '    <c:spPr>'
						strXml += '       <a:solidFill>' + createColorElement(seriesColor) + '</a:solidFill>'
						strXml += '    </c:spPr>'
					}
					strXml += '    <c:txPr>'
					strXml += '      <a:bodyPr/>'
					strXml += '      <a:lstStyle/>'
					strXml += '      <a:p><a:pPr>'
					strXml +=
						'        <a:defRPr b="' +
						(opts.dataLabelFontBold ? 1 : 0) +
						'" i="' +
						(opts.dataLabelFontItalic ? 1 : 0) +
						'" strike="noStrike" sz="' +
						Math.round((opts.dataLabelFontSize || DEF_FONT_SIZE) * 100) +
						'" u="none">'
					strXml += '          <a:solidFill>' + createColorElement(opts.dataLabelColor || DEF_FONT_COLOR) + '</a:solidFill>'
					strXml += '          <a:latin typeface="' + (opts.dataLabelFontFace || 'Arial') + '"/>'
					strXml += '        </a:defRPr>'
					strXml += '      </a:pPr></a:p>'
					strXml += '    </c:txPr>'
					if (opts.dataLabelPosition) strXml += ' <c:dLblPos val="' + opts.dataLabelPosition + '"/>'
					strXml += '    <c:showLegendKey val="0"/>'
					strXml += '    <c:showVal val="' + (opts.showValue ? '1' : '0') + '"/>'
					strXml += '    <c:showCatName val="0"/>'
					strXml += '    <c:showSerName val="0"/>'
					strXml += '    <c:showPercent val="0"/>'
					strXml += '    <c:showBubbleSize val="0"/>'
					strXml += `    <c:showLeaderLines val="${opts.showLeaderLines ? '1' : '0'}"/>`
					strXml += '  </c:dLbls>'
				}

				// 'c:marker' tag: `lineDataSymbol`
				if (chartType === CHART_TYPE.LINE || chartType === CHART_TYPE.RADAR) {
					strXml += '<c:marker>'
					strXml += '  <c:symbol val="' + opts.lineDataSymbol + '"/>'
					if (opts.lineDataSymbolSize) {
						// Defaults to "auto" otherwise (but this is usually too small, so there is a default)
						strXml += '  <c:size val="' + opts.lineDataSymbolSize + '"/>'
					}
					strXml += '  <c:spPr>'
					strXml +=
						'    <a:solidFill>' +
						createColorElement(opts.chartColors[idx + 1 > opts.chartColors.length ? Math.floor(Math.random() * opts.chartColors.length) : idx]) +
						'</a:solidFill>'

					strXml +=
						'    <a:ln w="' +
						opts.lineDataSymbolLineSize +
						'" cap="flat"><a:solidFill>' +
						createColorElement(opts.lineDataSymbolLineColor || seriesColor) +
						'</a:solidFill><a:prstDash val="solid"/><a:round/></a:ln>'
					strXml += '    <a:effectLst/>'
					strXml += '  </c:spPr>'
					strXml += '</c:marker>'
				}

				// Allow users with a single data set to pass their own array of colors (check for this using != ours)
				// Color chart bars various colors when >1 color
				// NOTE: `<c:dPt>` created with various colors will change PPT legend by design so each dataPt/color is an legend item!
				if (
					(chartType === CHART_TYPE.BAR || chartType === CHART_TYPE.BAR3D) &&
					data.length === 1 &&
					((opts.chartColors && opts.chartColors !== BARCHART_COLORS && opts.chartColors.length > 1) || (opts.invertedColors && opts.invertedColors.length))
				) {
					// Series Data Point colors
					obj.values.forEach((value, index) => {
						let arrColors = value < 0 ? opts.invertedColors || opts.chartColors || BARCHART_COLORS : opts.chartColors || []

						strXml += '  <c:dPt>'
						strXml += '    <c:idx val="' + index + '"/>'
						strXml += '      <c:invertIfNegative val="0"/>'
						strXml += '    <c:bubble3D val="0"/>'
						strXml += '    <c:spPr>'
						if (opts.lineSize === 0) {
							strXml += '<a:ln><a:noFill/></a:ln>'
						} else if (chartType === CHART_TYPE.BAR) {
							strXml += '<a:solidFill>'
							strXml += '  <a:srgbClr val="' + arrColors[index % arrColors.length] + '"/>'
							strXml += '</a:solidFill>'
						} else {
							strXml += '<a:ln>'
							strXml += '  <a:solidFill>'
							strXml += '   <a:srgbClr val="' + arrColors[index % arrColors.length] + '"/>'
							strXml += '  </a:solidFill>'
							strXml += '</a:ln>'
						}
						strXml += createShadowElement(opts.shadow, DEF_SHAPE_SHADOW)
						strXml += '    </c:spPr>'
						strXml += '  </c:dPt>'
					})
				}

				// 2: "Categories"
				{
					strXml += '<c:cat>'
					if (opts.catLabelFormatCode) {
						// Use 'numRef' as catLabelFormatCode implies that we are expecting numbers here
						strXml += '  <c:numRef>'
						strXml += '    <c:f>Sheet1!$A$2:$A$' + (obj.labels[0].length + 1) + '</c:f>'
						strXml += '    <c:numCache>'
						strXml += '      <c:formatCode>' + (opts.catLabelFormatCode || 'General') + '</c:formatCode>'
						strXml += '      <c:ptCount val="' + obj.labels[0].length + '"/>'
						obj.labels[0].forEach((label, idx) => {
							strXml += '<c:pt idx="' + idx + '"><c:v>' + encodeXmlEntities(label) + '</c:v></c:pt>'
						})
						strXml += '    </c:numCache>'
						strXml += '  </c:numRef>'
					} else {
						strXml += '  <c:multiLvlStrRef>'
						strXml += '    <c:f>Sheet1!$A$2:$' + getExcelColName(obj.labels.length - 1) + '$' + (obj.labels[0].length + 1) + '</c:f>'
						strXml += '    <c:multiLvlStrCache>'
						strXml += '	     <c:ptCount val="' + obj.labels[0].length + '"/>'
						obj.labels.forEach(labelsGroup => {
							strXml += '  <c:lvl>'
							labelsGroup.forEach((label, idx) => {
								strXml += '<c:pt idx="' + idx + '"><c:v>' + encodeXmlEntities(label) + '</c:v></c:pt>'
							})
							strXml += '  </c:lvl>'
						})
						strXml += '    </c:multiLvlStrCache>'
						strXml += '  </c:multiLvlStrRef>'
					}
					strXml += '</c:cat>'
				}

				// 3: "Values"
				{
					strXml += '<c:val>'
					strXml += '  <c:numRef>'
					strXml += '    <c:f>Sheet1!$' + getExcelColName(idx + obj.labels.length) + '$2:$' + getExcelColName(idx + obj.labels.length) + '$' + (obj.labels[0].length + 1) + '</c:f>'
					strXml += '    <c:numCache>'
					strXml += '      <c:formatCode>' + (opts.valLabelFormatCode || opts.dataTableFormatCode || 'General') + '</c:formatCode>'
					strXml += '      <c:ptCount val="' + obj.labels[0].length + '"/>'
					obj.values.forEach((value, idx) => {
						strXml += '<c:pt idx="' + idx + '"><c:v>' + (value || value === 0 ? value : '') + '</c:v></c:pt>'
					})
					strXml += '    </c:numCache>'
					strXml += '  </c:numRef>'
					strXml += '</c:val>'
				}

				// Option: `smooth`
				if (chartType === CHART_TYPE.LINE) strXml += '<c:smooth val="' + (opts.lineSmooth ? '1' : '0') + '"/>'

				// 4: Close "SERIES"
				strXml += '</c:ser>'
			})

			// 3: "Data Labels"
			{
				strXml += '  <c:dLbls>'
				strXml += `    <c:numFmt formatCode="${encodeXmlEntities(opts.dataLabelFormatCode) || 'General'}" sourceLinked="0"/>`
				strXml += '    <c:txPr>'
				strXml += '      <a:bodyPr/>'
				strXml += '      <a:lstStyle/>'
				strXml += '      <a:p><a:pPr>'
				strXml +=
					'        <a:defRPr b="' +
					(opts.dataLabelFontBold ? 1 : 0) +
					'" i="' +
					(opts.dataLabelFontItalic ? 1 : 0) +
					'" strike="noStrike" sz="' +
					Math.round((opts.dataLabelFontSize || DEF_FONT_SIZE) * 100) +
					'" u="none">'
				strXml += '          <a:solidFill>' + createColorElement(opts.dataLabelColor || DEF_FONT_COLOR) + '</a:solidFill>'
				strXml += '          <a:latin typeface="' + (opts.dataLabelFontFace || 'Arial') + '"/>'
				strXml += '        </a:defRPr>'
				strXml += '      </a:pPr></a:p>'
				strXml += '    </c:txPr>'
				if (opts.dataLabelPosition) strXml += ' <c:dLblPos val="' + opts.dataLabelPosition + '"/>'
				strXml += '    <c:showLegendKey val="0"/>'
				strXml += '    <c:showVal val="' + (opts.showValue ? '1' : '0') + '"/>'
				strXml += '    <c:showCatName val="0"/>'
				strXml += '    <c:showSerName val="0"/>'
				strXml += '    <c:showPercent val="0"/>'
				strXml += '    <c:showBubbleSize val="0"/>'
				strXml += `    <c:showLeaderLines val="${opts.showLeaderLines ? '1' : '0'}"/>`
				strXml += '  </c:dLbls>'
			}

			// 4: Add more chart options (gapWidth, line Marker, etc.)
			if (chartType === CHART_TYPE.BAR) {
				strXml += '  <c:gapWidth val="' + opts.barGapWidthPct + '"/>'
				strXml += '  <c:overlap val="' + ((opts.barGrouping || '').indexOf('tacked') > -1 ? 100 : opts.barOverlapPct ? opts.barOverlapPct : 0) + '"/>'
			} else if (chartType === CHART_TYPE.BAR3D) {
				strXml += '  <c:gapWidth val="' + opts.barGapWidthPct + '"/>'
				strXml += '  <c:gapDepth val="' + opts.barGapDepthPct + '"/>'
				strXml += '  <c:shape val="' + opts.bar3DShape + '"/>'
			} else if (chartType === CHART_TYPE.LINE) {
				strXml += '  <c:marker val="1"/>'
			}

			// 5: Add axisId (NOTE: order matters! (category comes first))
			strXml += '  <c:axId val="' + catAxisId + '"/>'
			strXml += '  <c:axId val="' + valAxisId + '"/>'
			strXml += '  <c:axId val="' + AXIS_ID_SERIES_PRIMARY + '"/>'

			// 6: Close Chart tag
			strXml += '</c:' + chartType + 'Chart>'

			// end switch
			break

		case CHART_TYPE.SCATTER:
			/*
				`data` = [
					{ name:'X-Axis',    values:[1,2,3,4,5,6,7,8,9,10,11,12] },
					{ name:'Y-Value 1', values:[13, 20, 21, 25] },
					{ name:'Y-Value 2', values:[ 1,  2,  5,  9] }
				];
			*/

			// 1: Start Chart
			strXml += '<c:' + chartType + 'Chart>'
			strXml += '<c:scatterStyle val="lineMarker"/>'
			strXml += '<c:varyColors val="0"/>'

			// 2: Series: (One for each Y-Axis)
			colorIndex = -1
			data.filter((_obj, idx) => idx > 0).forEach((obj, idx) => {
				colorIndex++
				strXml += '<c:ser>'
				strXml += '  <c:idx val="' + idx + '"/>'
				strXml += '  <c:order val="' + idx + '"/>'
				strXml += '  <c:tx>'
				strXml += '    <c:strRef>'
				strXml += '      <c:f>Sheet1!$' + LETTERS[idx + 1] + '$1</c:f>'
				strXml += '      <c:strCache><c:ptCount val="1"/><c:pt idx="0"><c:v>' + obj.name + '</c:v></c:pt></c:strCache>'
				strXml += '    </c:strRef>'
				strXml += '  </c:tx>'

				// 'c:spPr': Fill, Border, Line, LineStyle (dash, etc.), Shadow
				strXml += '  <c:spPr>'
				{
					let tmpSerColor = opts.chartColors[colorIndex % opts.chartColors.length]

					if (tmpSerColor === 'transparent') {
						strXml += '<a:noFill/>'
					} else if (opts.chartColorsOpacity) {
						strXml += '<a:solidFill>' + createColorElement(tmpSerColor, '<a:alpha val="' + Math.round(opts.chartColorsOpacity * 1000) + '"/>') + '</a:solidFill>'
					} else {
						strXml += '<a:solidFill>' + createColorElement(tmpSerColor) + '</a:solidFill>'
					}

					if (opts.lineSize === 0) {
						strXml += '<a:ln><a:noFill/></a:ln>'
					} else {
						strXml += '<a:ln w="' + valToPts(opts.lineSize) + '" cap="flat"><a:solidFill>' + createColorElement(tmpSerColor) + '</a:solidFill>'
						strXml += '<a:prstDash val="' + (opts.lineDash || 'solid') + '"/><a:round/></a:ln>'
					}

					// Shadow
					strXml += createShadowElement(opts.shadow, DEF_SHAPE_SHADOW)
				}
				strXml += '  </c:spPr>'

				// 'c:marker' tag: `lineDataSymbol`
				{
					strXml += '<c:marker>'
					strXml += '  <c:symbol val="' + opts.lineDataSymbol + '"/>'
					if (opts.lineDataSymbolSize) {
						// Defaults to "auto" otherwise (but this is usually too small, so there is a default)
						strXml += '  <c:size val="' + opts.lineDataSymbolSize + '"/>'
					}
					strXml += '  <c:spPr>'
					strXml +=
						'    <a:solidFill>' +
						createColorElement(opts.chartColors[idx + 1 > opts.chartColors.length ? Math.floor(Math.random() * opts.chartColors.length) : idx]) +
						'</a:solidFill>'

					strXml +=
						'    <a:ln w="' +
						opts.lineDataSymbolLineSize +
						'" cap="flat"><a:solidFill>' +
						createColorElement(opts.lineDataSymbolLineColor || opts.chartColors[colorIndex % opts.chartColors.length]) +
						'</a:solidFill><a:prstDash val="solid"/><a:round/></a:ln>'
					strXml += '    <a:effectLst/>'
					strXml += '  </c:spPr>'
					strXml += '</c:marker>'
				}

				// Option: scatter data point labels
				if (opts.showLabel) {
					let chartUuid = getUuid('-xxxx-xxxx-xxxx-xxxxxxxxxxxx')
					if (obj.labels[0] && (opts.dataLabelFormatScatter === 'custom' || opts.dataLabelFormatScatter === 'customXY')) {
						strXml += '<c:dLbls>'
						obj.labels[0].forEach((label, idx) => {
							if (opts.dataLabelFormatScatter === 'custom' || opts.dataLabelFormatScatter === 'customXY') {
								strXml += '  <c:dLbl>'
								strXml += '    <c:idx val="' + idx + '"/>'
								strXml += '    <c:tx>'
								strXml += '      <c:rich>'
								strXml += '			<a:bodyPr>'
								strXml += '				<a:spAutoFit/>'
								strXml += '			</a:bodyPr>'
								strXml += '        	<a:lstStyle/>'
								strXml += '        	<a:p>'
								strXml += '				<a:pPr>'
								strXml += '					<a:defRPr/>'
								strXml += '				</a:pPr>'
								strXml += '          	<a:r>'
								strXml += '            		<a:rPr lang="' + (opts.lang || 'en-US') + '" dirty="0"/>'
								strXml += '            		<a:t>' + encodeXmlEntities(label) + '</a:t>'
								strXml += '          	</a:r>'
								// Apply XY values at end of custom label
								// Do not apply the values if the label was empty or just spaces
								// This allows for selective labelling where required
								if (opts.dataLabelFormatScatter === 'customXY' && !/^ *$/.test(label)) {
									strXml += '          	<a:r>'
									strXml += '          		<a:rPr lang="' + (opts.lang || 'en-US') + '" baseline="0" dirty="0"/>'
									strXml += '          		<a:t> (</a:t>'
									strXml += '          	</a:r>'
									strXml += '          	<a:fld id="{' + getUuid('xxxxxxxx-xxxx-xxxx-xxxx-xxxxxxxxxxxx') + '}" type="XVALUE">'
									strXml += '          		<a:rPr lang="' + (opts.lang || 'en-US') + '" baseline="0"/>'
									strXml += '          		<a:pPr>'
									strXml += '          			<a:defRPr/>'
									strXml += '          		</a:pPr>'
									strXml += '          		<a:t>[' + encodeXmlEntities(obj.name) + '</a:t>'
									strXml += '          	</a:fld>'
									strXml += '          	<a:r>'
									strXml += '          		<a:rPr lang="' + (opts.lang || 'en-US') + '" baseline="0" dirty="0"/>'
									strXml += '          		<a:t>, </a:t>'
									strXml += '          	</a:r>'
									strXml += '          	<a:fld id="{' + getUuid('xxxxxxxx-xxxx-xxxx-xxxx-xxxxxxxxxxxx') + '}" type="YVALUE">'
									strXml += '          		<a:rPr lang="' + (opts.lang || 'en-US') + '" baseline="0"/>'
									strXml += '          		<a:pPr>'
									strXml += '          			<a:defRPr/>'
									strXml += '          		</a:pPr>'
									strXml += '          		<a:t>[' + encodeXmlEntities(obj.name) + ']</a:t>'
									strXml += '          	</a:fld>'
									strXml += '          	<a:r>'
									strXml += '          		<a:rPr lang="' + (opts.lang || 'en-US') + '" baseline="0" dirty="0"/>'
									strXml += '          		<a:t>)</a:t>'
									strXml += '          	</a:r>'
									strXml += '          	<a:endParaRPr lang="' + (opts.lang || 'en-US') + '" dirty="0"/>'
								}
								strXml += '        	</a:p>'
								strXml += '      </c:rich>'
								strXml += '    </c:tx>'
								strXml += '    <c:spPr>'
								strXml += '    	<a:noFill/>'
								strXml += '    	<a:ln>'
								strXml += '    		<a:noFill/>'
								strXml += '    	</a:ln>'
								strXml += '    	<a:effectLst/>'
								strXml += '    </c:spPr>'
								if (opts.dataLabelPosition) strXml += ' <c:dLblPos val="' + opts.dataLabelPosition + '"/>'
								strXml += '    <c:showLegendKey val="0"/>'
								strXml += '    <c:showVal val="0"/>'
								strXml += '    <c:showCatName val="0"/>'
								strXml += '    <c:showSerName val="0"/>'
								strXml += '    <c:showPercent val="0"/>'
								strXml += '    <c:showBubbleSize val="0"/>'
								strXml += '	   <c:showLeaderLines val="1"/>'
								strXml += '    <c:extLst>'
								strXml += '      <c:ext uri="{CE6537A1-D6FC-4f65-9D91-7224C49458BB}" xmlns:c15="http://schemas.microsoft.com/office/drawing/2012/chart"/>'
								strXml += '      <c:ext uri="{C3380CC4-5D6E-409C-BE32-E72D297353CC}" xmlns:c16="http://schemas.microsoft.com/office/drawing/2014/chart">'
								strXml += '			<c16:uniqueId val="{' + '00000000'.substring(0, 8 - (idx + 1).toString().length).toString() + (idx + 1) + chartUuid + '}"/>'
								strXml += '      </c:ext>'
								strXml += '		</c:extLst>'
								strXml += '</c:dLbl>'
							}
						})
						strXml += '</c:dLbls>'
					}
					if (opts.dataLabelFormatScatter === 'XY') {
						strXml += '<c:dLbls>'
						strXml += '	<c:spPr>'
						strXml += '		<a:noFill/>'
						strXml += '		<a:ln>'
						strXml += '			<a:noFill/>'
						strXml += '		</a:ln>'
						strXml += '	  	<a:effectLst/>'
						strXml += '	</c:spPr>'
						strXml += '	<c:txPr>'
						strXml += '		<a:bodyPr>'
						strXml += '			<a:spAutoFit/>'
						strXml += '		</a:bodyPr>'
						strXml += '		<a:lstStyle/>'
						strXml += '		<a:p>'
						strXml += '	    	<a:pPr>'
						strXml += '        		<a:defRPr/>'
						strXml += '	    	</a:pPr>'
						strXml += '	    	<a:endParaRPr lang="en-US"/>'
						strXml += '		</a:p>'
						strXml += '	</c:txPr>'
						if (opts.dataLabelPosition) strXml += ' <c:dLblPos val="' + opts.dataLabelPosition + '"/>'
						strXml += '	<c:showLegendKey val="0"/>'
						strXml += ` <c:showVal val="${opts.showLabel ? '1' : '0'}"/>`
						strXml += ` <c:showCatName val="${opts.showLabel ? '1' : '0'}"/>`
						strXml += '	<c:showSerName val="0"/>'
						strXml += '	<c:showPercent val="0"/>'
						strXml += '	<c:showBubbleSize val="0"/>'
						strXml += '	<c:extLst>'
						strXml += '		<c:ext uri="{CE6537A1-D6FC-4f65-9D91-7224C49458BB}" xmlns:c15="http://schemas.microsoft.com/office/drawing/2012/chart">'
						strXml += '			<c15:showLeaderLines val="1"/>'
						strXml += '		</c:ext>'
						strXml += '	</c:extLst>'
						strXml += '</c:dLbls>'
					}
				}

				// Color bar chart bars various colors
				// Allow users with a single data set to pass their own array of colors (check for this using != ours)
				if (data.length === 1 && opts.chartColors !== BARCHART_COLORS) {
					// Series Data Point colors
					obj.values.forEach((value, index) => {
						let arrColors = value < 0 ? opts.invertedColors || opts.chartColors || BARCHART_COLORS : opts.chartColors || []

						strXml += '  <c:dPt>'
						strXml += '    <c:idx val="' + index + '"/>'
						strXml += '      <c:invertIfNegative val="0"/>'
						strXml += '    <c:bubble3D val="0"/>'
						strXml += '    <c:spPr>'
						if (opts.lineSize === 0) {
							strXml += '<a:ln><a:noFill/></a:ln>'
						} else {
							strXml += '<a:solidFill>'
							strXml += ' <a:srgbClr val="' + arrColors[index % arrColors.length] + '"/>'
							strXml += '</a:solidFill>'
						}
						strXml += createShadowElement(opts.shadow, DEF_SHAPE_SHADOW)
						strXml += '    </c:spPr>'
						strXml += '  </c:dPt>'
					})
				}

				// 3: "Values": Scatter Chart has 2: `xVal` and `yVal`
				{
					// X-Axis is always the same
					strXml += '<c:xVal>'
					strXml += '  <c:numRef>'
					strXml += '    <c:f>Sheet1!$A$2:$A$' + (data[0].values.length + 1) + '</c:f>'
					strXml += '    <c:numCache>'
					strXml += '      <c:formatCode>General</c:formatCode>'
					strXml += '      <c:ptCount val="' + data[0].values.length + '"/>'
					data[0].values.forEach((value, idx) => {
						strXml += '<c:pt idx="' + idx + '"><c:v>' + (value || value === 0 ? value : '') + '</c:v></c:pt>'
					})
					strXml += '    </c:numCache>'
					strXml += '  </c:numRef>'
					strXml += '</c:xVal>'

					// Y-Axis vals are this object's `values`
					strXml += '<c:yVal>'
					strXml += '  <c:numRef>'
					strXml += '    <c:f>Sheet1!$' + getExcelColName(idx + 1) + '$2:$' + getExcelColName(idx + 1) + '$' + (data[0].values.length + 1) + '</c:f>'
					strXml += '    <c:numCache>'
					strXml += '      <c:formatCode>General</c:formatCode>'
					// NOTE: Use pt count and iterate over data[0] (X-Axis) as user can have more values than data (eg: timeline where only first few months are populated)
					strXml += '      <c:ptCount val="' + data[0].values.length + '"/>'
					data[0].values.forEach((_value, idx) => {
						strXml += '<c:pt idx="' + idx + '"><c:v>' + (obj.values[idx] || obj.values[idx] === 0 ? obj.values[idx] : '') + '</c:v></c:pt>'
					})
					strXml += '    </c:numCache>'
					strXml += '  </c:numRef>'
					strXml += '</c:yVal>'
				}

				// Option: `smooth`
				strXml += '<c:smooth val="' + (opts.lineSmooth ? '1' : '0') + '"/>'

				// 4: Close "SERIES"
				strXml += '</c:ser>'
			})

			// 3: Data Labels
			{
				strXml += '  <c:dLbls>'
				strXml += `    <c:numFmt formatCode="${encodeXmlEntities(opts.dataLabelFormatCode) || 'General'}" sourceLinked="0"/>`
				strXml += '    <c:txPr>'
				strXml += '      <a:bodyPr/>'
				strXml += '      <a:lstStyle/>'
				strXml += '      <a:p><a:pPr>'
				strXml +=
					'        <a:defRPr b="' +
					(opts.dataLabelFontBold ? 1 : 0) +
					'" i="' +
					(opts.dataLabelFontItalic ? 1 : 0) +
					'" strike="noStrike" sz="' +
					Math.round((opts.dataLabelFontSize || DEF_FONT_SIZE) * 100) +
					'" u="none">'
				strXml += '          <a:solidFill>' + createColorElement(opts.dataLabelColor || DEF_FONT_COLOR) + '</a:solidFill>'
				strXml += '          <a:latin typeface="' + (opts.dataLabelFontFace || 'Arial') + '"/>'
				strXml += '        </a:defRPr>'
				strXml += '      </a:pPr></a:p>'
				strXml += '    </c:txPr>'
				if (opts.dataLabelPosition) strXml += ' <c:dLblPos val="' + opts.dataLabelPosition + '"/>'
				strXml += '    <c:showLegendKey val="0"/>'
				strXml += '    <c:showVal val="' + (opts.showValue ? '1' : '0') + '"/>'
				strXml += '    <c:showCatName val="0"/>'
				strXml += '    <c:showSerName val="0"/>'
				strXml += '    <c:showPercent val="0"/>'
				strXml += '    <c:showBubbleSize val="0"/>'
				strXml += '  </c:dLbls>'
			}

			// 4: Add axisId (NOTE: order matters! (category comes first))
			strXml += '  <c:axId val="' + catAxisId + '"/>'
			strXml += '  <c:axId val="' + valAxisId + '"/>'

			// 5: Close Chart tag
			strXml += '</c:' + chartType + 'Chart>'

			// end switch
			break

		case CHART_TYPE.BUBBLE:
		case CHART_TYPE.BUBBLE3D:
			/*
				`data` = [
					{ name:'X-Axis',     values:[1,2,3,4,5,6,7,8,9,10,11,12] },
					{ name:'Y-Values 1', values:[13, 20, 21, 25], sizes:[10, 5, 20, 15] },
					{ name:'Y-Values 2', values:[ 1,  2,  5,  9], sizes:[ 5, 3,  9,  3] }
				];
			*/

			// 1: Start Chart
			strXml += '<c:bubbleChart>'
			strXml += '<c:varyColors val="0"/>'

			// 2: Series: (One for each Y-Axis)
			colorIndex = -1
			let idxColLtr = 1
			data.filter((_obj, idx) => idx > 0).forEach((obj, idx) => {
				colorIndex++
				strXml += '<c:ser>'
				strXml += '  <c:idx val="' + idx + '"/>'
				strXml += '  <c:order val="' + idx + '"/>'

				// A: `<c:tx>`
				strXml += '  <c:tx>'
				strXml += '    <c:strRef>'
				strXml += '      <c:f>Sheet1!$' + LETTERS[idxColLtr] + '$1</c:f>'
				strXml += '      <c:strCache><c:ptCount val="1"/><c:pt idx="0"><c:v>' + obj.name + '</c:v></c:pt></c:strCache>'
				strXml += '    </c:strRef>'
				strXml += '  </c:tx>'

				// B: '<c:spPr>': Fill, Border, Line, LineStyle (dash, etc.), Shadow
				{
					strXml += '<c:spPr>'

					let tmpSerColor = opts.chartColors[colorIndex % opts.chartColors.length]

					if (tmpSerColor === 'transparent') {
						strXml += '<a:noFill/>'
					} else if (opts.chartColorsOpacity) {
						strXml += '<a:solidFill>' + createColorElement(tmpSerColor, '<a:alpha val="' + Math.round(opts.chartColorsOpacity * 1000) + '"/>') + '</a:solidFill>'
					} else {
						strXml += '<a:solidFill>' + createColorElement(tmpSerColor) + '</a:solidFill>'
					}

					if (opts.lineSize === 0) {
						strXml += '<a:ln><a:noFill/></a:ln>'
					} else if (opts.dataBorder) {
						strXml +=
							'<a:ln w="' +
							valToPts(opts.dataBorder.pt) +
							'" cap="flat"><a:solidFill>' +
							createColorElement(opts.dataBorder.color) +
							'</a:solidFill><a:prstDash val="solid"/><a:round/></a:ln>'
					} else {
						strXml += '<a:ln w="' + valToPts(opts.lineSize) + '" cap="flat"><a:solidFill>' + createColorElement(tmpSerColor) + '</a:solidFill>'
						strXml += '<a:prstDash val="' + (opts.lineDash || 'solid') + '"/><a:round/></a:ln>'
					}

					// Shadow
					strXml += createShadowElement(opts.shadow, DEF_SHAPE_SHADOW)

					strXml += '</c:spPr>'
				}

				// C: '<c:dLbls>' "Data Labels"
				// Let it be defaulted for now

				// D: '<c:xVal>'/'<c:yVal>' "Values": Scatter Chart has 2: `xVal` and `yVal`
				{
					// X-Axis is always the same
					strXml += '<c:xVal>'
					strXml += '  <c:numRef>'
					strXml += '    <c:f>Sheet1!$A$2:$A$' + (data[0].values.length + 1) + '</c:f>'
					strXml += '    <c:numCache>'
					strXml += '      <c:formatCode>General</c:formatCode>'
					strXml += '      <c:ptCount val="' + data[0].values.length + '"/>'
					data[0].values.forEach((value, idx) => {
						strXml += '<c:pt idx="' + idx + '"><c:v>' + (value || value === 0 ? value : '') + '</c:v></c:pt>'
					})
					strXml += '    </c:numCache>'
					strXml += '  </c:numRef>'
					strXml += '</c:xVal>'

					// Y-Axis vals are this object's `values`
					strXml += '<c:yVal>'
					strXml += '  <c:numRef>'
					strXml += '    <c:f>Sheet1!$' + getExcelColName(idxColLtr) + '$2:$' + getExcelColName(idxColLtr) + '$' + (data[0].values.length + 1) + '</c:f>'
					idxColLtr++
					strXml += '    <c:numCache>'
					strXml += '      <c:formatCode>General</c:formatCode>'
					// NOTE: Use pt count and iterate over data[0] (X-Axis) as user can have more values than data (eg: timeline where only first few months are populated)
					strXml += '      <c:ptCount val="' + data[0].values.length + '"/>'
					data[0].values.forEach((_value, idx) => {
						strXml += '<c:pt idx="' + idx + '"><c:v>' + (obj.values[idx] || obj.values[idx] === 0 ? obj.values[idx] : '') + '</c:v></c:pt>'
					})
					strXml += '    </c:numCache>'
					strXml += '  </c:numRef>'
					strXml += '</c:yVal>'
				}

				// E: '<c:bubbleSize>'
				strXml += '  <c:bubbleSize>'
				strXml += '    <c:numRef>'
				strXml += '      <c:f>Sheet1!$' + getExcelColName(idxColLtr) + '$2:$' + getExcelColName(idx + 2) + '$' + (obj.sizes.length + 1) + '</c:f>'
				idxColLtr++
				strXml += '      <c:numCache>'
				strXml += '        <c:formatCode>General</c:formatCode>'
				strXml += '	       <c:ptCount val="' + obj.sizes.length + '"/>'
				obj.sizes.forEach((value, idx) => {
					strXml += '<c:pt idx="' + idx + '"><c:v>' + (value || '') + '</c:v></c:pt>'
				})
				strXml += '      </c:numCache>'
				strXml += '    </c:numRef>'
				strXml += '  </c:bubbleSize>'
				strXml += '  <c:bubble3D val="' + (chartType === CHART_TYPE.BUBBLE3D ? '1' : '0') + '"/>'

				// F: Close "SERIES"
				strXml += '</c:ser>'
			})

			// 3: Data Labels
			{
				strXml += '  <c:dLbls>'
				strXml += `    <c:numFmt formatCode="${encodeXmlEntities(opts.dataLabelFormatCode) || 'General'}" sourceLinked="0"/>`
				strXml += '    <c:txPr>'
				strXml += '      <a:bodyPr/>'
				strXml += '      <a:lstStyle/>'
				strXml += '      <a:p><a:pPr>'
				strXml +=
					'        <a:defRPr b="' +
					(opts.dataLabelFontBold ? 1 : 0) +
					'" i="' +
					(opts.dataLabelFontItalic ? 1 : 0) +
					'" strike="noStrike" sz="' +
					Math.round((opts.dataLabelFontSize || DEF_FONT_SIZE) * 100) +
					'" u="none">'
				strXml += '          <a:solidFill>' + createColorElement(opts.dataLabelColor || DEF_FONT_COLOR) + '</a:solidFill>'
				strXml += '          <a:latin typeface="' + (opts.dataLabelFontFace || 'Arial') + '"/>'
				strXml += '        </a:defRPr>'
				strXml += '      </a:pPr></a:p>'
				strXml += '    </c:txPr>'
				if (opts.dataLabelPosition) strXml += ' <c:dLblPos val="' + opts.dataLabelPosition + '"/>'
				strXml += '    <c:showLegendKey val="0"/>'
				strXml += '    <c:showVal val="' + (opts.showValue ? '1' : '0') + '"/>'
				strXml += '    <c:showCatName val="0"/>'
				strXml += '    <c:showSerName val="0"/>'
				strXml += '    <c:showPercent val="0"/>'
				strXml += '    <c:showBubbleSize val="0"/>'
				strXml += '  </c:dLbls>'
			}

			// 4: Add bubble options
			//strXml += '  <c:bubbleScale val="100"/>';
			//strXml += '  <c:showNegBubbles val="0"/>';
			// Commented out to let it default to PPT until we create options

			// 5: Add axisId (NOTE: order matters! (category comes first))
			strXml += '  <c:axId val="' + catAxisId + '"/>'
			strXml += '  <c:axId val="' + valAxisId + '"/>'

			// 6: Close Chart tag
			strXml += '</c:bubbleChart>'

			// end switch
			break

		case CHART_TYPE.DOUGHNUT:
		case CHART_TYPE.PIE:
			// Use the same let name so code blocks from barChart are interchangeable
			let obj = data[0]

			/* EX:
				data: [
				 {
				   name: 'Project Status',
				   labels: ['Red', 'Amber', 'Green', 'Unknown'],
				   values: [10, 20, 38, 2]
				 }
				]
			*/

			// 1: Start Chart
			strXml += '<c:' + chartType + 'Chart>'
			strXml += '  <c:varyColors val="1"/>'
			strXml += '<c:ser>'
			strXml += '  <c:idx val="0"/>'
			strXml += '  <c:order val="0"/>'
			strXml += '  <c:tx>'
			strXml += '    <c:strRef>'
			strXml += '      <c:f>Sheet1!$B$1</c:f>'
			strXml += '      <c:strCache>'
			strXml += '        <c:ptCount val="1"/>'
			strXml += '        <c:pt idx="0"><c:v>' + encodeXmlEntities(obj.name) + '</c:v></c:pt>'
			strXml += '      </c:strCache>'
			strXml += '    </c:strRef>'
			strXml += '  </c:tx>'
			strXml += '  <c:spPr>'
			strXml += '    <a:solidFill><a:schemeClr val="accent1"/></a:solidFill>'
			strXml += '    <a:ln w="9525" cap="flat"><a:solidFill><a:srgbClr val="F9F9F9"/></a:solidFill><a:prstDash val="solid"/><a:round/></a:ln>'
			if (opts.dataNoEffects) {
				strXml += '<a:effectLst/>'
			} else {
				strXml += createShadowElement(opts.shadow, DEF_SHAPE_SHADOW)
			}
			strXml += '  </c:spPr>'
			//strXml += '<c:explosion val="0"/>'

			// 2: "Data Point" block for every data row
			obj.labels[0].forEach((_label, idx) => {
				strXml += '<c:dPt>'
				strXml += ` <c:idx val="${idx}"/>`
				strXml += ' <c:bubble3D val="0"/>'
				strXml += ' <c:spPr>'
				strXml += `<a:solidFill>${createColorElement(
					opts.chartColors[idx + 1 > opts.chartColors.length ? Math.floor(Math.random() * opts.chartColors.length) : idx]
				)}</a:solidFill>`
				if (opts.dataBorder) {
					strXml += `<a:ln w="${valToPts(opts.dataBorder.pt)}" cap="flat"><a:solidFill>${createColorElement(
						opts.dataBorder.color
					)}</a:solidFill><a:prstDash val="solid"/><a:round/></a:ln>`
				}
				strXml += createShadowElement(opts.shadow, DEF_SHAPE_SHADOW)
				strXml += '  </c:spPr>'
				strXml += '</c:dPt>'
			})

			// 3: "Data Label" block for every data Label
			strXml += '<c:dLbls>'
			obj.labels[0].forEach((_label, idx) => {
				strXml += '<c:dLbl>'
				strXml += ` <c:idx val="${idx}"/>`
				strXml += `  <c:numFmt formatCode="${encodeXmlEntities(opts.dataLabelFormatCode) || 'General'}" sourceLinked="0"/>`
				strXml += '  <c:spPr/><c:txPr>'
				strXml += '   <a:bodyPr/><a:lstStyle/>'
				strXml += '   <a:p><a:pPr>'
				strXml += `   <a:defRPr sz="${Math.round((opts.dataLabelFontSize || DEF_FONT_SIZE) * 100)}" b="${opts.dataLabelFontBold ? 1 : 0}" i="${
					opts.dataLabelFontItalic ? 1 : 0
				}" u="none" strike="noStrike">`
				strXml += '    <a:solidFill>' + createColorElement(opts.dataLabelColor || DEF_FONT_COLOR) + '</a:solidFill>'
				strXml += `    <a:latin typeface="${opts.dataLabelFontFace || 'Arial'}"/>`
				strXml += '   </a:defRPr>'
				strXml += '      </a:pPr></a:p>'
				strXml += '    </c:txPr>'
				if (chartType === CHART_TYPE.PIE && opts.dataLabelPosition) strXml += `    <c:dLblPos val="${opts.dataLabelPosition}"/>`
				strXml += '    <c:showLegendKey val="0"/>'
				strXml += '    <c:showVal val="' + (opts.showValue ? '1' : '0') + '"/>'
				strXml += '    <c:showCatName val="' + (opts.showLabel ? '1' : '0') + '"/>'
				strXml += '    <c:showSerName val="0"/>'
				strXml += '    <c:showPercent val="' + (opts.showPercent ? '1' : '0') + '"/>'
				strXml += '    <c:showBubbleSize val="0"/>'
				strXml += '  </c:dLbl>'
			})
			strXml += ` <c:numFmt formatCode="${encodeXmlEntities(opts.dataLabelFormatCode) || 'General'}" sourceLinked="0"/>`
			strXml += '	<c:txPr>'
			strXml += '	  <a:bodyPr/>'
			strXml += '	  <a:lstStyle/>'
			strXml += '	  <a:p>'
			strXml += '		<a:pPr>'
			strXml += '		  <a:defRPr sz="1800" b="' + (opts.dataLabelFontBold ? 1 : 0) + '" i="' + (opts.dataLabelFontItalic ? 1 : 0) + '" u="none" strike="noStrike">'
			strXml += '			<a:solidFill><a:srgbClr val="000000"/></a:solidFill><a:latin typeface="Arial"/>'
			strXml += '		  </a:defRPr>'
			strXml += '		</a:pPr>'
			strXml += '	  </a:p>'
			strXml += '	</c:txPr>'
			strXml += chartType === CHART_TYPE.PIE ? '<c:dLblPos val="ctr"/>' : ''
			strXml += '	<c:showLegendKey val="0"/>'
			strXml += '	<c:showVal val="0"/>'
			strXml += '	<c:showCatName val="1"/>'
			strXml += '	<c:showSerName val="0"/>'
			strXml += '	<c:showPercent val="1"/>'
			strXml += '	<c:showBubbleSize val="0"/>'
			strXml += ` <c:showLeaderLines val="${opts.showLeaderLines ? '1' : '0'}"/>`
			strXml += '</c:dLbls>'

			// 2: "Categories"
			strXml += '<c:cat>'
			strXml += '  <c:strRef>'
			strXml += '    <c:f>Sheet1!$A$2:$A$' + (obj.labels[0].length + 1) + '</c:f>'
			strXml += '    <c:strCache>'
			strXml += '	     <c:ptCount val="' + obj.labels[0].length + '"/>'
			obj.labels[0].forEach((label, idx) => {
				strXml += '<c:pt idx="' + idx + '"><c:v>' + encodeXmlEntities(label) + '</c:v></c:pt>'
			})
			strXml += '    </c:strCache>'
			strXml += '  </c:strRef>'
			strXml += '</c:cat>'

			// 3: Create vals
			strXml += '  <c:val>'
			strXml += '    <c:numRef>'
			strXml += '      <c:f>Sheet1!$B$2:$B$' + (obj.labels[0].length + 1) + '</c:f>'
			strXml += '      <c:numCache>'
			strXml += '	       <c:ptCount val="' + obj.labels[0].length + '"/>'
			obj.values.forEach((value, idx) => {
				strXml += '<c:pt idx="' + idx + '"><c:v>' + (value || value === 0 ? value : '') + '</c:v></c:pt>'
			})
			strXml += '      </c:numCache>'
			strXml += '    </c:numRef>'
			strXml += '  </c:val>'

			// 4: Close "SERIES"
			strXml += '  </c:ser>'
			strXml += `  <c:firstSliceAng val="${opts.firstSliceAng ? Math.round(opts.firstSliceAng) : 0}"/>`
			if (chartType === CHART_TYPE.DOUGHNUT) strXml += '  <c:holeSize val="' + (opts.holeSize || 50) + '"/>'
			strXml += '</c:' + chartType + 'Chart>'

			// Done with Doughnut/Pie
			break
		default:
			strXml += ''
			break
	}

	return strXml
}

/**
 * Create Category axis
 * @param {IChartOptsLib} opts - chart options
 * @param {string} axisId - value
 * @param {string} valAxisId - value
 * @return {string} XML
 */
function makeCatAxis(opts: IChartOptsLib, axisId: string, valAxisId: string): string {
	let strXml = ''

	// Build cat axis tag
	// NOTE: Scatter and Bubble chart need two Val axises as they display numbers on x axis
	if (opts._type === CHART_TYPE.SCATTER || opts._type === CHART_TYPE.BUBBLE || opts._type === CHART_TYPE.BUBBLE3D) {
		strXml += '<c:valAx>'
	} else {
		strXml += '<c:' + (opts.catLabelFormatCode ? 'dateAx' : 'catAx') + '>'
	}
	strXml += '  <c:axId val="' + axisId + '"/>'
	strXml += '  <c:scaling>'
	strXml += '<c:orientation val="' + (opts.catAxisOrientation || (opts.barDir === 'col' ? 'minMax' : 'minMax')) + '"/>'
	if (opts.catAxisMaxVal || opts.catAxisMaxVal === 0) strXml += '<c:max val="' + opts.catAxisMaxVal + '"/>'
	if (opts.catAxisMinVal || opts.catAxisMinVal === 0) strXml += '<c:min val="' + opts.catAxisMinVal + '"/>'
	strXml += '</c:scaling>'
	strXml += '  <c:delete val="' + (opts.catAxisHidden ? 1 : 0) + '"/>'
	strXml += '  <c:axPos val="' + (opts.barDir === 'col' ? 'b' : 'l') + '"/>'
	strXml += opts.catGridLine.style !== 'none' ? createGridLineElement(opts.catGridLine) : ''
	// '<c:title>' comes between '</c:majorGridlines>' and '<c:numFmt>'
	if (opts.showCatAxisTitle) {
		strXml += genXmlTitle({
			color: opts.catAxisTitleColor,
			fontFace: opts.catAxisTitleFontFace,
			fontSize: opts.catAxisTitleFontSize,
			titleRotate: opts.catAxisTitleRotate,
			title: opts.catAxisTitle || 'Axis Title',
		})
	}
	// NOTE: Adding Val Axis Formatting if scatter or bubble charts
	if (opts._type === CHART_TYPE.SCATTER || opts._type === CHART_TYPE.BUBBLE || opts._type === CHART_TYPE.BUBBLE3D) {
		strXml += '  <c:numFmt formatCode="' + (opts.valAxisLabelFormatCode ? encodeXmlEntities(opts.valAxisLabelFormatCode) : 'General') + '" sourceLinked="0"/>'
	} else {
		strXml += '  <c:numFmt formatCode="' + (encodeXmlEntities(opts.catLabelFormatCode) || 'General') + '" sourceLinked="0"/>'
	}
	if (opts._type === CHART_TYPE.SCATTER) {
		strXml += '  <c:majorTickMark val="none"/>'
		strXml += '  <c:minorTickMark val="none"/>'
		strXml += '  <c:tickLblPos val="nextTo"/>'
	} else {
		strXml += '  <c:majorTickMark val="' + (opts.catAxisMajorTickMark || 'out') + '"/>'
		strXml += '  <c:minorTickMark val="' + (opts.catAxisMinorTickMark || 'none') + '"/>'
		strXml += '  <c:tickLblPos val="' + (opts.catAxisLabelPos || (opts.barDir === 'col' ? 'low' : 'nextTo')) + '"/>'
	}
	strXml += '  <c:spPr>'
	strXml += '    <a:ln w="' + (opts.catAxisLineSize ? valToPts(opts.catAxisLineSize) : ONEPT) + '" cap="flat">'
	strXml += opts.catAxisLineShow === false ? '<a:noFill/>' : '<a:solidFill>' + createColorElement(opts.catAxisLineColor || DEF_CHART_GRIDLINE.color) + '</a:solidFill>'
	strXml += '      <a:prstDash val="' + (opts.catAxisLineStyle || 'solid') + '"/>'
	strXml += '      <a:round/>'
	strXml += '    </a:ln>'
	strXml += '  </c:spPr>'
	strXml += '  <c:txPr>'
	strXml += '    <a:bodyPr' + (opts.catAxisLabelRotate ? ' rot="' + convertRotationDegrees(opts.catAxisLabelRotate) + '"' : '') + '/>' // don't specify rot 0 so we get the auto behavior
	strXml += '    <a:lstStyle/>'
	strXml += '    <a:p>'
	strXml += '    <a:pPr>'
	strXml +=
		'    <a:defRPr sz="' +
		Math.round((opts.catAxisLabelFontSize || DEF_FONT_SIZE) * 100) +
		'" b="' +
		(opts.catAxisLabelFontBold ? 1 : 0) +
		'" i="' +
		(opts.catAxisLabelFontItalic ? 1 : 0) +
		'" u="none" strike="noStrike">'
	strXml += '      <a:solidFill>' + createColorElement(opts.catAxisLabelColor || DEF_FONT_COLOR) + '</a:solidFill>'
	strXml += '      <a:latin typeface="' + (opts.catAxisLabelFontFace || 'Arial') + '"/>'
	strXml += '   </a:defRPr>'
	strXml += '  </a:pPr>'
	strXml += '  <a:endParaRPr lang="' + (opts.lang || 'en-US') + '"/>'
	strXml += '  </a:p>'
	strXml += ' </c:txPr>'
	strXml += ' <c:crossAx val="' + valAxisId + '"/>'
	strXml += ` <c:${typeof opts.valAxisCrossesAt === 'number' ? 'crossesAt' : 'crosses'} val="${opts.valAxisCrossesAt || 'autoZero'}"/>`
	strXml += ' <c:auto val="1"/>'
	strXml += ' <c:lblAlgn val="ctr"/>'
	strXml += ' <c:noMultiLvlLbl val="' + (opts.catAxisMultiLevelLabels ? 0 : 1) + '"/>'
	if (opts.catAxisLabelFrequency) strXml += ' <c:tickLblSkip val="' + opts.catAxisLabelFrequency + '"/>'

	// Issue#149: PPT will auto-adjust these as needed after calcing the date bounds, so we only include them when specified by user
	// Allow major and minor units to be set for double value axis charts
	if (opts.catLabelFormatCode || opts._type === CHART_TYPE.SCATTER || opts._type === CHART_TYPE.BUBBLE || opts._type === CHART_TYPE.BUBBLE3D) {
		if (opts.catLabelFormatCode) {
			;['catAxisBaseTimeUnit', 'catAxisMajorTimeUnit', 'catAxisMinorTimeUnit'].forEach(opt => {
				// Validate input as poorly chosen/garbage options will cause chart corruption and it wont render at all!
				if (opts[opt] && (typeof opts[opt] !== 'string' || ['days', 'months', 'years'].indexOf(opts[opt].toLowerCase()) === -1)) {
					console.warn('`' + opt + "` must be one of: 'days','months','years' !")
					opts[opt] = null
				}
			})
			if (opts.catAxisBaseTimeUnit) strXml += '<c:baseTimeUnit val="' + opts.catAxisBaseTimeUnit.toLowerCase() + '"/>'
			if (opts.catAxisMajorTimeUnit) strXml += '<c:majorTimeUnit val="' + opts.catAxisMajorTimeUnit.toLowerCase() + '"/>'
			if (opts.catAxisMinorTimeUnit) strXml += '<c:minorTimeUnit val="' + opts.catAxisMinorTimeUnit.toLowerCase() + '"/>'
		}
		if (opts.catAxisMajorUnit) strXml += '<c:majorUnit val="' + opts.catAxisMajorUnit + '"/>'
		if (opts.catAxisMinorUnit) strXml += '<c:minorUnit val="' + opts.catAxisMinorUnit + '"/>'
	}

	// Close cat axis tag
	// NOTE: Added closing tag of val or cat axis based on chart type
	if (opts._type === CHART_TYPE.SCATTER || opts._type === CHART_TYPE.BUBBLE || opts._type === CHART_TYPE.BUBBLE3D) {
		strXml += '</c:valAx>'
	} else {
		strXml += '</c:' + (opts.catLabelFormatCode ? 'dateAx' : 'catAx') + '>'
	}

	return strXml
}

/**
 * Create Value Axis (Used by `bar3D`)
 * @param {IChartOptsLib} opts - chart options
 * @param {string} valAxisId - value
 * @return {string} XML
 */
function makeValAxis(opts: IChartOptsLib, valAxisId: string): string {
	let axisPos = valAxisId === AXIS_ID_VALUE_PRIMARY ? (opts.barDir === 'col' ? 'l' : 'b') : opts.barDir !== 'col' ? 'r' : 't'
	let strXml = ''
	let isRight = axisPos === 'r' || axisPos === 't'
	let crosses = isRight ? 'max' : 'autoZero'
	let crossAxId = valAxisId === AXIS_ID_VALUE_PRIMARY ? AXIS_ID_CATEGORY_PRIMARY : AXIS_ID_CATEGORY_SECONDARY

	strXml += '<c:valAx>'
	strXml += '  <c:axId val="' + valAxisId + '"/>'
	strXml += '  <c:scaling>'
	if (opts.valAxisLogScaleBase) strXml += `    <c:logBase val="${opts.valAxisLogScaleBase}"/>`
	strXml += '    <c:orientation val="' + (opts.valAxisOrientation || (opts.barDir === 'col' ? 'minMax' : 'minMax')) + '"/>'
	if (opts.valAxisMaxVal || opts.valAxisMaxVal === 0) strXml += '<c:max val="' + opts.valAxisMaxVal + '"/>'
	if (opts.valAxisMinVal || opts.valAxisMinVal === 0) strXml += '<c:min val="' + opts.valAxisMinVal + '"/>'
	strXml += '  </c:scaling>'
	strXml += '  <c:delete val="' + (opts.valAxisHidden ? 1 : 0) + '"/>'
	strXml += '  <c:axPos val="' + axisPos + '"/>'
	if (opts.valGridLine.style !== 'none') strXml += createGridLineElement(opts.valGridLine)
	// '<c:title>' comes between '</c:majorGridlines>' and '<c:numFmt>'
	if (opts.showValAxisTitle) {
		strXml += genXmlTitle({
			color: opts.valAxisTitleColor,
			fontFace: opts.valAxisTitleFontFace,
			fontSize: opts.valAxisTitleFontSize,
			titleRotate: opts.valAxisTitleRotate,
			title: opts.valAxisTitle || 'Axis Title',
		})
	}
	strXml += `<c:numFmt formatCode="${opts.valAxisLabelFormatCode ? encodeXmlEntities(opts.valAxisLabelFormatCode) : 'General'}" sourceLinked="0"/>`
	if (opts._type === CHART_TYPE.SCATTER) {
		strXml += '  <c:majorTickMark val="none"/>'
		strXml += '  <c:minorTickMark val="none"/>'
		strXml += '  <c:tickLblPos val="nextTo"/>'
	} else {
		strXml += ' <c:majorTickMark val="' + (opts.valAxisMajorTickMark || 'out') + '"/>'
		strXml += ' <c:minorTickMark val="' + (opts.valAxisMinorTickMark || 'none') + '"/>'
		strXml += ' <c:tickLblPos val="' + (opts.valAxisLabelPos || (opts.barDir === 'col' ? 'nextTo' : 'low')) + '"/>'
	}
	strXml += ' <c:spPr>'
	strXml += '   <a:ln w="' + (opts.valAxisLineSize ? valToPts(opts.valAxisLineSize) : ONEPT) + '" cap="flat">'
	strXml += opts.valAxisLineShow === false ? '<a:noFill/>' : '<a:solidFill>' + createColorElement(opts.valAxisLineColor || DEF_CHART_GRIDLINE.color) + '</a:solidFill>'
	strXml += '     <a:prstDash val="' + (opts.valAxisLineStyle || 'solid') + '"/>'
	strXml += '     <a:round/>'
	strXml += '   </a:ln>'
	strXml += ' </c:spPr>'
	strXml += ' <c:txPr>'
	strXml += '  <a:bodyPr' + (opts.valAxisLabelRotate ? ' rot="' + convertRotationDegrees(opts.valAxisLabelRotate) + '"' : '') + '/>' // don't specify rot 0 so we get the auto behavior
	strXml += '  <a:lstStyle/>'
	strXml += '  <a:p>'
	strXml += '    <a:pPr>'
	strXml +=
		'      <a:defRPr sz="' +
		Math.round((opts.valAxisLabelFontSize || DEF_FONT_SIZE) * 100) +
		'" b="' +
		(opts.valAxisLabelFontBold ? 1 : 0) +
		'" i="' +
		(opts.valAxisLabelFontItalic ? 1 : 0) +
		'" u="none" strike="noStrike">'
	strXml += '        <a:solidFill>' + createColorElement(opts.valAxisLabelColor || DEF_FONT_COLOR) + '</a:solidFill>'
	strXml += '        <a:latin typeface="' + (opts.valAxisLabelFontFace || 'Arial') + '"/>'
	strXml += '      </a:defRPr>'
	strXml += '    </a:pPr>'
	strXml += '  <a:endParaRPr lang="' + (opts.lang || 'en-US') + '"/>'
	strXml += '  </a:p>'
	strXml += ' </c:txPr>'
	strXml += ' <c:crossAx val="' + crossAxId + '"/>'
	strXml += ` <c:${typeof opts.catAxisCrossesAt === 'number' ? 'crossesAt' : 'crosses'} val="${opts.catAxisCrossesAt || 'autoZero'}"/>`
	strXml +=
		' <c:crossBetween val="' +
		(opts._type === CHART_TYPE.SCATTER || (Array.isArray(opts._type) && opts._type.filter(type => type.type === CHART_TYPE.AREA).length > 0 ? true : false)
			? 'midCat'
			: 'between') +
		'"/>'
	if (opts.valAxisMajorUnit) strXml += ' <c:majorUnit val="' + opts.valAxisMajorUnit + '"/>'
	if (opts.valAxisDisplayUnit)
		strXml += `<c:dispUnits><c:builtInUnit val="${opts.valAxisDisplayUnit}"/>${opts.valAxisDisplayUnitLabel ? '<c:dispUnitsLbl/>' : ''}</c:dispUnits>`

	strXml += '</c:valAx>'

	return strXml
}

/**
 * Create Series Axis (Used by `bar3D`)
 * @param {IChartOptsLib} opts - chart options
 * @param {string} axisId - axis ID
 * @param {string} valAxisId - value
 * @return {string} XML
 */
function makeSerAxis(opts: IChartOptsLib, axisId: string, valAxisId: string): string {
	let strXml = ''

	// Build ser axis tag
	strXml += '<c:serAx>'
	strXml += '  <c:axId val="' + axisId + '"/>'
	strXml += '  <c:scaling><c:orientation val="' + (opts.serAxisOrientation || (opts.barDir === 'col' ? 'minMax' : 'minMax')) + '"/></c:scaling>'
	strXml += '  <c:delete val="' + (opts.serAxisHidden ? 1 : 0) + '"/>'
	strXml += '  <c:axPos val="' + (opts.barDir === 'col' ? 'b' : 'l') + '"/>'
	strXml += opts.serGridLine.style !== 'none' ? createGridLineElement(opts.serGridLine) : ''
	// '<c:title>' comes between '</c:majorGridlines>' and '<c:numFmt>'
	if (opts.showSerAxisTitle) {
		strXml += genXmlTitle({
			color: opts.serAxisTitleColor,
			fontFace: opts.serAxisTitleFontFace,
			fontSize: opts.serAxisTitleFontSize,
			titleRotate: opts.serAxisTitleRotate,
			title: opts.serAxisTitle || 'Axis Title',
		})
	}
	strXml += `  <c:numFmt formatCode="${encodeXmlEntities(opts.serLabelFormatCode) || 'General'}" sourceLinked="0"/>`
	strXml += '  <c:majorTickMark val="out"/>'
	strXml += '  <c:minorTickMark val="none"/>'
	strXml += '  <c:tickLblPos val="' + (opts.serAxisLabelPos || opts.barDir === 'col' ? 'low' : 'nextTo') + '"/>'
	strXml += '  <c:spPr>'
	strXml += '    <a:ln w="12700" cap="flat">'
	strXml += opts.serAxisLineShow === false ? '<a:noFill/>' : '<a:solidFill>' + createColorElement(opts.serAxisLineColor || DEF_CHART_GRIDLINE.color) + '</a:solidFill>'
	strXml += '      <a:prstDash val="solid"/>'
	strXml += '      <a:round/>'
	strXml += '    </a:ln>'
	strXml += '  </c:spPr>'
	strXml += '  <c:txPr>'
	strXml += '    <a:bodyPr/>' // don't specify rot 0 so we get the auto behavior
	strXml += '    <a:lstStyle/>'
	strXml += '    <a:p>'
	strXml += '    <a:pPr>'
	strXml += `    <a:defRPr sz="${Math.round((opts.serAxisLabelFontSize || DEF_FONT_SIZE) * 100)}" b="${opts.serAxisLabelFontBold || 0}" i="${
		opts.serAxisLabelFontItalic || 0
	}" u="none" strike="noStrike">`
	strXml += '      <a:solidFill>' + createColorElement(opts.serAxisLabelColor || DEF_FONT_COLOR) + '</a:solidFill>'
	strXml += '      <a:latin typeface="' + (opts.serAxisLabelFontFace || 'Arial') + '"/>'
	strXml += '   </a:defRPr>'
	strXml += '  </a:pPr>'
	strXml += '  <a:endParaRPr lang="' + (opts.lang || 'en-US') + '"/>'
	strXml += '  </a:p>'
	strXml += ' </c:txPr>'
	strXml += ' <c:crossAx val="' + valAxisId + '"/>'
	strXml += ' <c:crosses val="autoZero"/>'
	if (opts.serAxisLabelFrequency) strXml += ' <c:tickLblSkip val="' + opts.serAxisLabelFrequency + '"/>'

	// Issue#149: PPT will auto-adjust these as needed after calcing the date bounds, so we only include them when specified by user
	if (opts.serLabelFormatCode) {
		;['serAxisBaseTimeUnit', 'serAxisMajorTimeUnit', 'serAxisMinorTimeUnit'].forEach(opt => {
			// Validate input as poorly chosen/garbage options will cause chart corruption and it wont render at all!
			if (opts[opt] && (typeof opts[opt] !== 'string' || ['days', 'months', 'years'].indexOf(opt.toLowerCase()) === -1)) {
				console.warn('`' + opt + "` must be one of: 'days','months','years' !")
				opts[opt] = null
			}
		})
		if (opts.serAxisBaseTimeUnit) strXml += ' <c:baseTimeUnit  val="' + opts.serAxisBaseTimeUnit.toLowerCase() + '"/>'
		if (opts.serAxisMajorTimeUnit) strXml += ' <c:majorTimeUnit val="' + opts.serAxisMajorTimeUnit.toLowerCase() + '"/>'
		if (opts.serAxisMinorTimeUnit) strXml += ' <c:minorTimeUnit val="' + opts.serAxisMinorTimeUnit.toLowerCase() + '"/>'
		if (opts.serAxisMajorUnit) strXml += ' <c:majorUnit     val="' + opts.serAxisMajorUnit + '"/>'
		if (opts.serAxisMinorUnit) strXml += ' <c:minorUnit     val="' + opts.serAxisMinorUnit + '"/>'
	}

	// Close ser axis tag
	strXml += '</c:serAx>'

	return strXml
}

/**
 * Create char title elements
 * @param {IChartPropsTitle} opts - options
 * @return {string} XML `<c:title>`
 */
function genXmlTitle(opts: IChartPropsTitle): string {
	let align = opts.titleAlign === 'left' || opts.titleAlign === 'right' ? `<a:pPr algn="${opts.titleAlign.substring(0, 1)}">` : `<a:pPr>`
	let rotate = opts.titleRotate ? `<a:bodyPr rot="${convertRotationDegrees(opts.titleRotate)}"/>` : `<a:bodyPr/>` // don't specify rotation to get default (ex. vertical for cat axis)
	let sizeAttr = opts.fontSize ? 'sz="' + Math.round(opts.fontSize * 100) + '"' : '' // only set the font size if specified.  Powerpoint will handle the default size
	let titleBold = opts.titleBold === true ? 1 : 0
	let layout =
		opts.titlePos && opts.titlePos.x && opts.titlePos.y
			? `<c:layout><c:manualLayout><c:xMode val="edge"/><c:yMode val="edge"/><c:x val="${opts.titlePos.x}"/><c:y val="${opts.titlePos.y}"/></c:manualLayout></c:layout>`
			: `<c:layout/>`

	return `<c:title>
	  <c:tx>
	    <c:rich>
	      ${rotate}
	      <a:lstStyle/>
	      <a:p>
	        ${align}
	        <a:defRPr ${sizeAttr} b="${titleBold}" i="0" u="none" strike="noStrike">
	          <a:solidFill>${createColorElement(opts.color || DEF_FONT_COLOR)}</a:solidFill>
	          <a:latin typeface="${opts.fontFace || 'Arial'}"/>
	        </a:defRPr>
	      </a:pPr>
	      <a:r>
	        <a:rPr ${sizeAttr} b="${titleBold}" i="0" u="none" strike="noStrike">
	          <a:solidFill>${createColorElement(opts.color || DEF_FONT_COLOR)}</a:solidFill>
	          <a:latin typeface="${opts.fontFace || 'Arial'}"/>
	        </a:rPr>
	        <a:t>${encodeXmlEntities(opts.title) || ''}</a:t>
	      </a:r>
	    </a:p>
	    </c:rich>
	  </c:tx>
	  ${layout}
	  <c:overlay val="0"/>
	</c:title>`
}

/**
 * Calc and return excel column name for a given column length
 * @param {number} length - col length
 * @return {string} column name (ex: 'A2')
 */
function getExcelColName(length: number): string {
	let strName = ''

	if (length <= 26) {
		strName = LETTERS[length]
	} else {
		strName += LETTERS[Math.floor(length / LETTERS.length) - 1]
		strName += LETTERS[length % LETTERS.length]
	}

	return strName
}

/**
 * Creates `a:innerShdw` or `a:outerShdw` depending on pass options `opts`.
 * @param {Object} opts optional shadow properties
 * @param {Object} defaults defaults for unspecified properties in `opts`
 * @see http://officeopenxml.com/drwSp-effects.php
 * @example { type: 'outer', blur: 3, offset: (23000 / 12700), angle: 90, color: '000000', opacity: 0.35, rotateWithShape: true };
 * @return {string} XML
 */
function createShadowElement(options: ShadowProps, defaults: object): string {
	if (!options) {
		return '<a:effectLst/>'
	} else if (typeof options !== 'object') {
		console.warn("`shadow` options must be an object. Ex: `{shadow: {type:'none'}}`")
		return '<a:effectLst/>'
	}

	let strXml = '<a:effectLst>',
		opts = getMix(defaults, options),
		type = opts['type'] || 'outer',
		blur = valToPts(opts['blur']),
		offset = valToPts(opts['offset']),
		angle = Math.round(opts['angle'] * 60000),
		color = opts['color'],
		opacity = Math.round(opts['opacity'] * 100000),
		rotateWithShape = opts['rotateWithShape'] ? 1 : 0

	strXml += '<a:' + type + 'Shdw sx="100000" sy="100000" kx="0" ky="0"  algn="bl" blurRad="' + blur + '" '
	strXml += 'rotWithShape="' + +rotateWithShape + '"'
	strXml += ' dist="' + offset + '" dir="' + angle + '">'
	strXml += '<a:srgbClr val="' + color + '">'
	strXml += '<a:alpha val="' + opacity + '"/></a:srgbClr>'
	strXml += '</a:' + type + 'Shdw>'
	strXml += '</a:effectLst>'

	return strXml
}

/**
 * Create Grid Line Element
 * @param {OptsChartGridLine} glOpts {size, color, style}
 * @return {string} XML
 */
function createGridLineElement(glOpts: OptsChartGridLine): string {
	let strXml: string = '<c:majorGridlines>'
	strXml += ' <c:spPr>'
	strXml += '  <a:ln w="' + valToPts(glOpts.size || DEF_CHART_GRIDLINE.size) + '" cap="flat">'
	strXml += '  <a:solidFill><a:srgbClr val="' + (glOpts.color || DEF_CHART_GRIDLINE.color) + '"/></a:solidFill>' // should accept scheme colors as implemented in [Pull #135]
	strXml += '   <a:prstDash val="' + (glOpts.style || DEF_CHART_GRIDLINE.style) + '"/><a:round/>'
	strXml += '  </a:ln>'
	strXml += ' </c:spPr>'
	strXml += '</c:majorGridlines>'

	return strXml
}<|MERGE_RESOLUTION|>--- conflicted
+++ resolved
@@ -177,17 +177,11 @@
 			}
 
 			// D: Add `labels`/Categories
-<<<<<<< HEAD
-			if (chartObject.opts._type !== CHART_TYPE.BUBBLE && chartObject.opts._type !== CHART_TYPE.SCATTER) {
+			if (chartObject.opts._type !== CHART_TYPE.BUBBLE && chartObject.opts._type !== CHART_TYPE.BUBBLE3D && chartObject.opts._type !== CHART_TYPE.SCATTER) {
 				data[0].labels.forEach(labelsGroup => {
 					labelsGroup.forEach(label => {
 						strSharedStrings += '<si><t>' + encodeXmlEntities(label) + '</t></si>'
 					})
-=======
-			if (chartObject.opts._type !== CHART_TYPE.BUBBLE && chartObject.opts._type !== CHART_TYPE.BUBBLE3D && chartObject.opts._type !== CHART_TYPE.SCATTER) {
-				data[0].labels.forEach(label => {
-					strSharedStrings += '<si><t>' + encodeXmlEntities(label) + '</t></si>'
->>>>>>> 08e90f3a
 				})
 			}
 
