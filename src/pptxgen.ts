--- conflicted
+++ resolved
@@ -97,11 +97,7 @@
 import * as genTable from './gen-tables'
 import * as genXml from './gen-xml'
 
-<<<<<<< HEAD
 const VERSION = '3.5.0-pr853-20210225-2130'
-=======
-const VERSION = '3.6.0-beta_20210422-2142'
->>>>>>> 6aa6a145
 
 export default class PptxGenJS implements IPresentationProps {
 	// Property getters/setters
