/*\
|*|  :: pptxgen.ts ::
|*|
|*|  JavaScript framework that creates PowerPoint (pptx) presentations
|*|  https://github.com/gitbrent/PptxGenJS
|*|
|*|  This framework is released under the MIT Public License (MIT)
|*|
|*|  PptxGenJS (C) 2015-2020 Brent Ely -- https://github.com/gitbrent
|*|
|*|  Some code derived from the OfficeGen project:
|*|  github.com/Ziv-Barber/officegen/ (Copyright 2013 Ziv Barber)
|*|
|*|  Permission is hereby granted, free of charge, to any person obtaining a copy
|*|  of this software and associated documentation files (the "Software"), to deal
|*|  in the Software without restriction, including without limitation the rights
|*|  to use, copy, modify, merge, publish, distribute, sublicense, and/or sell
|*|  copies of the Software, and to permit persons to whom the Software is
|*|  furnished to do so, subject to the following conditions:
|*|
|*|  The above copyright notice and this permission notice shall be included in all
|*|  copies or substantial portions of the Software.
|*|
|*|  THE SOFTWARE IS PROVIDED "AS IS", WITHOUT WARRANTY OF ANY KIND, EXPRESS OR
|*|  IMPLIED, INCLUDING BUT NOT LIMITED TO THE WARRANTIES OF MERCHANTABILITY,
|*|  FITNESS FOR A PARTICULAR PURPOSE AND NONINFRINGEMENT. IN NO EVENT SHALL THE
|*|  AUTHORS OR COPYRIGHT HOLDERS BE LIABLE FOR ANY CLAIM, DAMAGES OR OTHER
|*|  LIABILITY, WHETHER IN AN ACTION OF CONTRACT, TORT OR OTHERWISE, ARISING FROM,
|*|  OUT OF OR IN CONNECTION WITH THE SOFTWARE OR THE USE OR OTHER DEALINGS IN THE
|*|  SOFTWARE.
\*/

/**
 * Units of Measure used in PowerPoint documents
 *
 * PowerPoint units are in `DXA` (except for font sizing)
 * - 1 inch is 1440 DXA
 * - 1 inch is 72 points
 * - 1 DXA is 1/20th's of a point
 * - 20 DXA is 1 point
 *
 * Another form of measurement using is an `EMU`
 * - 914400 EMUs is 1 inch
 * 12700 EMUs is 1 point
 *
 * @see https://startbigthinksmall.wordpress.com/2010/01/04/points-inches-and-emus-measuring-units-in-office-open-xml/
 */

/**
 * Object Layouts
 *
 * - 16x9 (10" x 5.625")
 * - 16x10 (10" x 6.25")
 * - 4x3 (10" x 7.5")
 * - Wide (13.33" x 7.5")
 * - [custom] (any size)
 *
 * @see https://docs.microsoft.com/en-us/office/open-xml/structure-of-a-presentationml-document
 * @see https://docs.microsoft.com/en-us/previous-versions/office/developer/office-2010/hh273476(v=office.14)
 */

import JSZip from 'jszip'
import Slide from './slide'
import {
	AlignH,
	AlignV,
	CHART_TYPE,
	ChartType,
	DEF_PRES_LAYOUT,
	DEF_PRES_LAYOUT_NAME,
	DEF_SLIDE_MARGIN_IN,
	EMU,
	JSZIP_OUTPUT_TYPE,
	OutputType,
	SCHEME_COLOR_NAMES,
	SHAPE_TYPE,
	SchemeColor,
	ShapeType,
	WRITE_OUTPUT_TYPE,
} from './core-enums'
import { AddSlideProps, IPresentationProps, PresLayout, PresSlide, SectionProps, SlideLayout, SlideMasterProps, SlideNumberProps, TableToSlidesProps } from './core-interfaces'
import * as genCharts from './gen-charts'
import * as genObj from './gen-objects'
import * as genMedia from './gen-media'
import * as genTable from './gen-tables'
import * as genXml from './gen-xml'

<<<<<<< HEAD
const VERSION = '3.4.0-beta-20201223-2348'
=======
const VERSION = '3.4.0-beta-20210101-1958'
>>>>>>> 11789ad6

export default class PptxGenJS implements IPresentationProps {
	// Property getters/setters

	/**
	 * Presentation layout name
	 * Standard layouts:
	 * - 'LAYOUT_4x3'   (10"    x 7.5")
	 * - 'LAYOUT_16x9'  (10"    x 5.625")
	 * - 'LAYOUT_16x10' (10"    x 6.25")
	 * - 'LAYOUT_WIDE'  (13.33" x 7.5")
	 * Custom layouts:
	 * Use `pptx.defineLayout()` to create custom layouts (e.g.: 'A4')
	 * @type {string}
	 * @see https://support.office.com/en-us/article/Change-the-size-of-your-slides-040a811c-be43-40b9-8d04-0de5ed79987e
	 */
	private _layout: string
	public set layout(value: string) {
		let newLayout: PresLayout = this.LAYOUTS[value]

		if (newLayout) {
			this._layout = value
			this._presLayout = newLayout
		} else {
			throw new Error('UNKNOWN-LAYOUT')
		}
	}
	public get layout(): string {
		return this._layout
	}

	/**
	 * PptxGenJS Library Version
	 */
	private _version: string = VERSION
	public get version(): string {
		return this._version
	}

	/**
	 * @type {string}
	 */
	private _author: string
	public set author(value: string) {
		this._author = value
	}
	public get author(): string {
		return this._author
	}

	/**
	 * @type {string}
	 */
	private _company: string
	public set company(value: string) {
		this._company = value
	}
	public get company(): string {
		return this._company
	}

	/**
	 * @type {string}
	 * @note the `revision` value must be a whole number only (without "." or "," - otherwise, PPT will throw errors upon opening!)
	 */
	private _revision: string
	public set revision(value: string) {
		this._revision = value
	}
	public get revision(): string {
		return this._revision
	}

	/**
	 * @type {string}
	 */
	private _subject: string
	public set subject(value: string) {
		this._subject = value
	}
	public get subject(): string {
		return this._subject
	}

	/**
	 * @type {string}
	 */
	private _title: string
	public set title(value: string) {
		this._title = value
	}
	public get title(): string {
		return this._title
	}

	/**
	 * Whether Right-to-Left (RTL) mode is enabled
	 * @type {boolean}
	 */
	private _rtlMode: boolean
	public set rtlMode(value: boolean) {
		this._rtlMode = value
	}
	public get rtlMode(): boolean {
		return this._rtlMode
	}

	/** master slide layout object */
	private _masterSlide: PresSlide
	public get masterSlide(): PresSlide {
		return this._masterSlide
	}

	/** this Presentation's Slide objects */
	private _slides: PresSlide[]
	public get slides(): PresSlide[] {
		return this._slides
	}

	/** this Presentation's sections */
	private _sections: SectionProps[]
	public get sections(): SectionProps[] {
		return this._sections
	}

	/** slide layout definition objects, used for generating slide layout files */
	private _slideLayouts: SlideLayout[]
	public get slideLayouts(): SlideLayout[] {
		return this._slideLayouts
	}

	private LAYOUTS: { [key: string]: PresLayout }

	// Exposed class props
	private _alignH = AlignH
	public get AlignH(): typeof AlignH {
		return this._alignH
	}
	private _alignV = AlignV
	public get AlignV(): typeof AlignV {
		return this._alignV
	}
	private _chartType = ChartType
	public get ChartType(): typeof ChartType {
		return this._chartType
	}
	private _outputType = OutputType
	public get OutputType(): typeof OutputType {
		return this._outputType
	}
	private _presLayout: PresLayout
	public get presLayout(): PresLayout {
		return this._presLayout
	}
	private _schemeColor = SchemeColor
	public get SchemeColor(): typeof SchemeColor {
		return this._schemeColor
	}
	private _shapeType = ShapeType
	public get ShapeType(): typeof ShapeType {
		return this._shapeType
	}

	/**
	 * @depricated use `ChartType`
	 */
	private _charts = CHART_TYPE
	public get charts(): typeof CHART_TYPE {
		return this._charts
	}
	/**
	 * @depricated use `SchemeColor`
	 */
	private _colors = SCHEME_COLOR_NAMES
	public get colors(): typeof SCHEME_COLOR_NAMES {
		return this._colors
	}
	/**
	 * @depricated use `ShapeType`
	 */
	private _shapes = SHAPE_TYPE
	public get shapes(): typeof SHAPE_TYPE {
		return this._shapes
	}

	constructor() {
		// Set available layouts
		this.LAYOUTS = {
			LAYOUT_4x3: { name: 'screen4x3', width: 9144000, height: 6858000 } as PresLayout,
			LAYOUT_16x9: { name: 'screen16x9', width: 9144000, height: 5143500 } as PresLayout,
			LAYOUT_16x10: { name: 'screen16x10', width: 9144000, height: 5715000 } as PresLayout,
			LAYOUT_WIDE: { name: 'custom', width: 12192000, height: 6858000 } as PresLayout,
		}

		// Core
		this._author = 'PptxGenJS'
		this._company = 'PptxGenJS'
		this._revision = '1' // Note: Must be a whole number
		this._subject = 'PptxGenJS Presentation'
		this._title = 'PptxGenJS Presentation'
		// PptxGenJS props
		this._presLayout = {
			name: this.LAYOUTS[DEF_PRES_LAYOUT].name,
			_sizeW: this.LAYOUTS[DEF_PRES_LAYOUT].width,
			_sizeH: this.LAYOUTS[DEF_PRES_LAYOUT].height,
			width: this.LAYOUTS[DEF_PRES_LAYOUT].width,
			height: this.LAYOUTS[DEF_PRES_LAYOUT].height,
		}
		this._rtlMode = false
		//
		this._slideLayouts = [
			{
				_margin: DEF_SLIDE_MARGIN_IN,
				_name: DEF_PRES_LAYOUT_NAME,
				_presLayout: this._presLayout,
				_rels: [],
				_relsChart: [],
				_relsMedia: [],
				_slide: null,
				_slideNum: 1000,
				_slideNumberProps: null,
				_slideObjects: [],
			},
		]
		this._slides = []
		this._sections = []
		this._masterSlide = {
			addChart: null,
			addImage: null,
			addMedia: null,
			addNotes: null,
			addShape: null,
			addTable: null,
			addText: null,
			//
			_name: null,
			_presLayout: this._presLayout,
			_rId: null,
			_rels: [],
			_relsChart: [],
			_relsMedia: [],
			_slideId: null,
			_slideLayout: null,
			_slideNum: null,
			_slideNumberProps: null,
			_slideObjects: [],
		}
	}

	/**
	 * Provides an API for `addTableDefinition` to create slides as needed for auto-paging
	 * @param {string} masterName - slide master name
	 * @return {PresSlide} new Slide
	 */
	private addNewSlide = (masterName: string): PresSlide => {
		// Continue using sections if the first slide using auto-paging has a Section
		let sectAlreadyInUse =
			this.sections.length > 0 &&
			this.sections[this.sections.length - 1]._slides.filter(slide => slide._slideNum === this.slides[this.slides.length - 1]._slideNum).length > 0

		return this.addSlide({
			masterName: masterName,
			sectionTitle: sectAlreadyInUse ? this.sections[this.sections.length - 1].title : null,
		})
	}

	/**
	 * Provides an API for `addTableDefinition` to get slide reference by number
	 * @param {number} slideNum - slide number
	 * @return {PresSlide} Slide
	 * @since 3.0.0
	 */
	private getSlide = (slideNum: number): PresSlide => this.slides.filter(slide => slide._slideNum === slideNum)[0]

	/**
	 * Enables the `Slide` class to set PptxGenJS [Presentation] master/layout slidenumbers
	 * @param {SlideNumberProps} slideNum - slide number config
	 */
	private setSlideNumber = (slideNum: SlideNumberProps) => {
		// 1: Add slideNumber to slideMaster1.xml
		this.masterSlide._slideNumberProps = slideNum

		// 2: Add slideNumber to DEF_PRES_LAYOUT_NAME layout
		this.slideLayouts.filter(layout => layout._name === DEF_PRES_LAYOUT_NAME)[0]._slideNumberProps = slideNum
	}

	/**
	 * Create all chart and media rels for this Presentation
	 * @param {PresSlide | SlideLayout} slide - slide with rels
	 * @param {JSZip} zip - JSZip instance
	 * @param {Promise<any>[]} chartPromises - promise array
	 */
	private createChartMediaRels = (slide: PresSlide | SlideLayout, zip: JSZip, chartPromises: Promise<any>[]) => {
		slide._relsChart.forEach(rel => chartPromises.push(genCharts.createExcelWorksheet(rel, zip)))
		slide._relsMedia.forEach(rel => {
			if (rel.type !== 'online' && rel.type !== 'hyperlink') {
				// A: Loop vars
				let data: string = rel.data && typeof rel.data === 'string' ? rel.data : ''

				// B: Users will undoubtedly pass various string formats, so correct prefixes as needed
				if (data.indexOf(',') === -1 && data.indexOf(';') === -1) data = 'image/png;base64,' + data
				else if (data.indexOf(',') === -1) data = 'image/png;base64,' + data
				else if (data.indexOf(';') === -1) data = 'image/png;' + data

				// C: Add media
				zip.file(rel.Target.replace('..', 'ppt'), data.split(',').pop(), { base64: true })
			}
		})
	}

	/**
	 * Create and export the .pptx file
	 * @param {string} exportName - output file type
	 * @param {Blob} blobContent - Blob content
	 * @return {Promise<string>} Promise with file name
	 */
	private writeFileToBrowser = (exportName: string, blobContent: Blob): Promise<string> => {
		// STEP 1: Create element
		let eleLink = document.createElement('a')
		eleLink.setAttribute('style', 'display:none;')
		eleLink.dataset.interception = 'off' // @see https://docs.microsoft.com/en-us/sharepoint/dev/spfx/hyperlinking
		document.body.appendChild(eleLink)

		// STEP 2: Download file to browser
		// DESIGN: Use `createObjectURL()` (or MS-specific func for IE11) to D/L files in client browsers (FYI: synchronously executed)
		if (window.navigator.msSaveOrOpenBlob) {
			// @see https://docs.microsoft.com/en-us/microsoft-edge/dev-guide/html5/file-api/blob
			let blob = new Blob([blobContent], { type: 'application/vnd.openxmlformats-officedocument.presentationml.presentation' })
			eleLink.onclick = function () {
				window.navigator.msSaveOrOpenBlob(blob, exportName)
			}
			eleLink.click()

			// Clean-up
			document.body.removeChild(eleLink)

			// Done
			return Promise.resolve(exportName)
		} else if (window.URL.createObjectURL) {
			let url = window.URL.createObjectURL(new Blob([blobContent], { type: 'application/vnd.openxmlformats-officedocument.presentationml.presentation' }))
			eleLink.href = url
			eleLink.download = exportName
			eleLink.click()

			// Clean-up (NOTE: Add a slight delay before removing to avoid 'blob:null' error in Firefox Issue#81)
			setTimeout(() => {
				window.URL.revokeObjectURL(url)
				document.body.removeChild(eleLink)
			}, 100)

			// Done
			return Promise.resolve(exportName)
		}
	}

	/**
	 * Create and export the .pptx file
	 * @param {WRITE_OUTPUT_TYPE} outputType - output file type
	 * @return {Promise<string | ArrayBuffer | Blob | Buffer | Uint8Array>} Promise with data or stream (node) or filename (browser)
	 */
	private exportPresentation = (outputType?: WRITE_OUTPUT_TYPE): Promise<string | ArrayBuffer | Blob | Buffer | Uint8Array> => {
		let arrChartPromises: Promise<string>[] = []
		let arrMediaPromises: Promise<string>[] = []
		let zip = new JSZip()

		// STEP 1: Read/Encode all Media before zip as base64 content, etc. is required
		this.slides.forEach(slide => {
			arrMediaPromises = arrMediaPromises.concat(genMedia.encodeSlideMediaRels(slide))
		})
		this.slideLayouts.forEach(layout => {
			arrMediaPromises = arrMediaPromises.concat(genMedia.encodeSlideMediaRels(layout))
		})
		arrMediaPromises = arrMediaPromises.concat(genMedia.encodeSlideMediaRels(this.masterSlide))

		// STEP 2: Wait for Promises (if any) then generate the PPTX file
		return Promise.all(arrMediaPromises).then(() => {
			// A: Add empty placeholder objects to slides that don't already have them
			this.slides.forEach(slide => {
				if (slide._slideLayout) genObj.addPlaceholdersToSlideLayouts(slide)
			})

			// B: Add all required folders and files
			zip.folder('_rels')
			zip.folder('docProps')
			zip.folder('ppt').folder('_rels')
			zip.folder('ppt/charts').folder('_rels')
			zip.folder('ppt/embeddings')
			zip.folder('ppt/media')
			zip.folder('ppt/slideLayouts').folder('_rels')
			zip.folder('ppt/slideMasters').folder('_rels')
			zip.folder('ppt/slides').folder('_rels')
			zip.folder('ppt/theme')
			zip.folder('ppt/notesMasters').folder('_rels')
			zip.folder('ppt/notesSlides').folder('_rels')
			zip.file('[Content_Types].xml', genXml.makeXmlContTypes(this.slides, this.slideLayouts, this.masterSlide)) // TODO: pass only `this` like below! 20200206
			zip.file('_rels/.rels', genXml.makeXmlRootRels())
			zip.file('docProps/app.xml', genXml.makeXmlApp(this.slides, this.company)) // TODO: pass only `this` like below! 20200206
			zip.file('docProps/core.xml', genXml.makeXmlCore(this.title, this.subject, this.author, this.revision)) // TODO: pass only `this` like below! 20200206
			zip.file('ppt/_rels/presentation.xml.rels', genXml.makeXmlPresentationRels(this.slides))
			zip.file('ppt/theme/theme1.xml', genXml.makeXmlTheme())
			zip.file('ppt/presentation.xml', genXml.makeXmlPresentation(this))
			zip.file('ppt/presProps.xml', genXml.makeXmlPresProps())
			zip.file('ppt/tableStyles.xml', genXml.makeXmlTableStyles())
			zip.file('ppt/viewProps.xml', genXml.makeXmlViewProps())

			// C: Create a Layout/Master/Rel/Slide file for each SlideLayout and Slide
			this.slideLayouts.forEach((layout, idx) => {
				zip.file('ppt/slideLayouts/slideLayout' + (idx + 1) + '.xml', genXml.makeXmlLayout(layout))
				zip.file('ppt/slideLayouts/_rels/slideLayout' + (idx + 1) + '.xml.rels', genXml.makeXmlSlideLayoutRel(idx + 1, this.slideLayouts))
			})
			this.slides.forEach((slide, idx) => {
				zip.file('ppt/slides/slide' + (idx + 1) + '.xml', genXml.makeXmlSlide(slide))
				zip.file('ppt/slides/_rels/slide' + (idx + 1) + '.xml.rels', genXml.makeXmlSlideRel(this.slides, this.slideLayouts, idx + 1))
				// Create all slide notes related items. Notes of empty strings are created for slides which do not have notes specified, to keep track of _rels.
				zip.file('ppt/notesSlides/notesSlide' + (idx + 1) + '.xml', genXml.makeXmlNotesSlide(slide))
				zip.file('ppt/notesSlides/_rels/notesSlide' + (idx + 1) + '.xml.rels', genXml.makeXmlNotesSlideRel(idx + 1))
			})
			zip.file('ppt/slideMasters/slideMaster1.xml', genXml.makeXmlMaster(this.masterSlide, this.slideLayouts))
			zip.file('ppt/slideMasters/_rels/slideMaster1.xml.rels', genXml.makeXmlMasterRel(this.masterSlide, this.slideLayouts))
			zip.file('ppt/notesMasters/notesMaster1.xml', genXml.makeXmlNotesMaster())
			zip.file('ppt/notesMasters/_rels/notesMaster1.xml.rels', genXml.makeXmlNotesMasterRel())

			// D: Create all Rels (images, media, chart data)
			this.slideLayouts.forEach(layout => {
				this.createChartMediaRels(layout, zip, arrChartPromises)
			})
			this.slides.forEach(slide => {
				this.createChartMediaRels(slide, zip, arrChartPromises)
			})
			this.createChartMediaRels(this.masterSlide, zip, arrChartPromises)

			// E: Wait for Promises (if any) then generate the PPTX file
			return Promise.all(arrChartPromises).then(() => {
				if (outputType === 'STREAM') {
					// A: stream file
					return zip.generateAsync({ type: 'nodebuffer' })
				} else if (outputType) {
					// B: Node [fs]: Output type user option or default
					return zip.generateAsync({ type: outputType })
				} else {
					// C: Browser: Output blob as app/ms-pptx
					return zip.generateAsync({ type: 'blob' })
				}
			})
		})
	}

	// EXPORT METHODS

	/**
	 * Export the current Presentation to stream
	 * @returns {Promise<string | ArrayBuffer | Blob | Buffer | Uint8Array>} file stream
	 */
	stream(): Promise<string | ArrayBuffer | Blob | Buffer | Uint8Array> {
		return this.exportPresentation('STREAM')
	}

	/**
	 * Export the current Presentation as JSZip content with the selected type
	 * @param {JSZIP_OUTPUT_TYPE} outputType - 'arraybuffer' | 'base64' | 'binarystring' | 'blob' | 'nodebuffer' | 'uint8array'
	 * @returns {Promise<string | ArrayBuffer | Blob | Buffer | Uint8Array>} file content in selected type
	 */
	write(outputType: JSZIP_OUTPUT_TYPE): Promise<string | ArrayBuffer | Blob | Buffer | Uint8Array> {
		return this.exportPresentation(outputType)
	}

	/**
	 * Export the current Presentation. Writes file to local file system if `fs` exists, otherwise, initiates download in browsers
	 * @param {string} exportName - file name
	 * @returns {Promise<string>} the presentation name
	 */
	writeFile(exportName?: string): Promise<string> {
		const fs = typeof require !== 'undefined' && typeof window === 'undefined' ? require('fs') : null // NodeJS
		let fileName = exportName ? (exportName.toString().toLowerCase().endsWith('.pptx') ? exportName : exportName + '.pptx') : 'Presentation.pptx'

		return this.exportPresentation(fs ? 'nodebuffer' : null).then(content => {
			if (fs) {
				// Node: Output
				return new Promise<string>((resolve, reject) => {
					fs.writeFile(fileName, content, err => {
						if (err) {
							reject(err)
						} else {
							resolve(fileName)
						}
					})
				})
			} else {
				// Browser: Output blob as app/ms-pptx
				return this.writeFileToBrowser(fileName, content as Blob)
			}
		})
	}

	// PRESENTATION METHODS

	/**
	 * Add a new Section to Presentation
	 * @param {ISectionProps} section - section properties
	 * @example pptx.addSection({ title:'Charts' });
	 */
	addSection(section: SectionProps) {
		if (!section) console.warn('addSection requires an argument')
		else if (!section.title) console.warn('addSection requires a title')

		let newSection: SectionProps = {
			_type: 'user',
			_slides: [],
			title: section.title,
		}

		if (section.order) this.sections.splice(section.order, 0, newSection)
		else this._sections.push(newSection)
	}

	/**
	 * Add a new Slide to Presentation
	 * @param {AddSlideProps} options - slide options
	 * @returns {PresSlide} the new Slide
	 */
	addSlide(options?: AddSlideProps): PresSlide {
		// TODO: DEPRECATED: arg0 string "masterSlideName" dep as of 3.2.0
		let masterSlideName = typeof options === 'string' ? options : options && options.masterName ? options.masterName : ''
		let slideLayout: SlideLayout = {
			_name: this.LAYOUTS[DEF_PRES_LAYOUT].name,
			_presLayout: this.presLayout,
			_rels: [],
			_relsChart: [],
			_relsMedia: [],
			_slideNum: this.slides.length + 1,
		}

		if (masterSlideName) {
			let tmpLayout = this.slideLayouts.filter(layout => layout._name === masterSlideName)[0]
			if (tmpLayout) slideLayout = tmpLayout
		}

		let newSlide = new Slide({
			addSlide: this.addNewSlide,
			getSlide: this.getSlide,
			presLayout: this.presLayout,
			setSlideNum: this.setSlideNumber,
			slideId: this.slides.length + 256,
			slideRId: this.slides.length + 2,
			slideNumber: this.slides.length + 1,
			slideLayout: slideLayout,
		})

		// A: Add slide to pres
		this._slides.push(newSlide)

		// B: Sections
		// B-1: Add slide to section (if any provided)
		if (options && options.sectionTitle) {
			let sect = this.sections.filter(section => section.title === options.sectionTitle)[0]
			if (!sect) console.warn(`addSlide: unable to find section with title: "${options.sectionTitle}"`)
			else sect._slides.push(newSlide)
		}
		// B-2: Handle slides without a section when sections are already is use ("loose" slides arent allowed, they all need a section)
		else if (this.sections && this.sections.length > 0 && (!options || !options.sectionTitle)) {
			let lastSect = this._sections[this.sections.length - 1]

			// CASE 1: The latest section is a default type - just add this one
			if (lastSect._type === 'default') lastSect._slides.push(newSlide)
			// CASE 2: There latest section is NOT a default type - create the defualt, add this slide
			else
				this._sections.push({
					title: `Default-${this.sections.filter(sect => sect._type === 'default').length + 1}`,
					_type: 'default',
					_slides: [newSlide],
				})
		}

		return newSlide
	}

	/**
	 * Create a custom Slide Layout in any size
	 * @param {PresLayout} layout - layout properties
	 * @example pptx.defineLayout({ name:'A3', width:16.5, height:11.7 });
	 */
	defineLayout(layout: PresLayout) {
		// @see https://support.office.com/en-us/article/Change-the-size-of-your-slides-040a811c-be43-40b9-8d04-0de5ed79987e
		if (!layout) console.warn('defineLayout requires `{name, width, height}`')
		else if (!layout.name) console.warn('defineLayout requires `name`')
		else if (!layout.width) console.warn('defineLayout requires `width`')
		else if (!layout.height) console.warn('defineLayout requires `height`')
		else if (typeof layout.height !== 'number') console.warn('defineLayout `height` should be a number (inches)')
		else if (typeof layout.width !== 'number') console.warn('defineLayout `width` should be a number (inches)')

		this.LAYOUTS[layout.name] = {
			name: layout.name,
			_sizeW: Math.round(Number(layout.width) * EMU),
			_sizeH: Math.round(Number(layout.height) * EMU),
			width: Math.round(Number(layout.width) * EMU),
			height: Math.round(Number(layout.height) * EMU),
		}
	}

	/**
	 * Create a new slide master [layout] for the Presentation
	 * @param {SlideMasterProps} props - layout properties
	 */
	defineSlideMaster(props: SlideMasterProps) {
		if (!props.title) throw Error('defineSlideMaster() object argument requires a `title` value. (https://gitbrent.github.io/PptxGenJS/docs/masters.html)')

		let newLayout: SlideLayout = {
			_margin: props.margin || DEF_SLIDE_MARGIN_IN,
			_name: props.title,
			_presLayout: this.presLayout,
			_rels: [],
			_relsChart: [],
			_relsMedia: [],
			_slide: null,
			_slideNum: 1000 + this.slideLayouts.length + 1,
			_slideNumberProps: props.slideNumber || null,
			_slideObjects: [],
		}

		// DEPRECATED:
		if (props.bkgd && !props.background) {
			props.background = {}
			if (typeof props.bkgd === 'string') props.background.fill = props.bkgd
			else {
				if (props.bkgd.data) props.background.data = props.bkgd.data
				if (props.bkgd.path) props.background.path = props.bkgd.path
				if (props.bkgd['src']) props.background.path = props.bkgd['src'] // @deprecated (drop in 4.x)
			}
			delete props.bkgd
		}

		// STEP 1: Create the Slide Master/Layout
		genObj.createSlideObject(props, newLayout)

		// STEP 2: Add it to layout defs
		this.slideLayouts.push(newLayout)

		// STEP 3: Add slideNumber to master slide (if any)
		if (newLayout._slideNumberProps && !this.masterSlide._slideNumberProps) this.masterSlide._slideNumberProps = newLayout._slideNumberProps
	}

	// HTML-TO-SLIDES METHODS

	/**
	 * Reproduces an HTML table as a PowerPoint table - including column widths, style, etc. - creates 1 or more slides as needed
	 * @param {string} eleId - table HTML element ID
	 * @param {TableToSlidesProps} options - generation options
	 */
	tableToSlides(eleId: string, options: TableToSlidesProps = {}) {
		// @note `verbose` option is undocumented; used for verbose output of layout process
		genTable.genTableToSlides(
			this,
			eleId,
			options,
			options && options.masterSlideName ? this.slideLayouts.filter(layout => layout._name === options.masterSlideName)[0] : null
		)
	}
}<|MERGE_RESOLUTION|>--- conflicted
+++ resolved
@@ -85,11 +85,7 @@
 import * as genTable from './gen-tables'
 import * as genXml from './gen-xml'
 
-<<<<<<< HEAD
-const VERSION = '3.4.0-beta-20201223-2348'
-=======
 const VERSION = '3.4.0-beta-20210101-1958'
->>>>>>> 11789ad6
 
 export default class PptxGenJS implements IPresentationProps {
 	// Property getters/setters
