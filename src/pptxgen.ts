/**
 *  :: pptxgen.ts ::
 *
 *  JavaScript framework that creates PowerPoint (pptx) presentations
 *  https://github.com/gitbrent/PptxGenJS
 *
 *  This framework is released under the MIT Public License (MIT)
 *
 *  PptxGenJS (C) 2015-present Brent Ely -- https://github.com/gitbrent
 *
 *  Some code derived from the OfficeGen project:
 *  github.com/Ziv-Barber/officegen/ (Copyright 2013 Ziv Barber)
 *
 *  Permission is hereby granted, free of charge, to any person obtaining a copy
 *  of this software and associated documentation files (the "Software"), to deal
 *  in the Software without restriction, including without limitation the rights
 *  to use, copy, modify, merge, publish, distribute, sublicense, and/or sell
 *  copies of the Software, and to permit persons to whom the Software is
 *  furnished to do so, subject to the following conditions:
 *
 *  The above copyright notice and this permission notice shall be included in all
 *  copies or substantial portions of the Software.
 *
 *  THE SOFTWARE IS PROVIDED "AS IS", WITHOUT WARRANTY OF ANY KIND, EXPRESS OR
 *  IMPLIED, INCLUDING BUT NOT LIMITED TO THE WARRANTIES OF MERCHANTABILITY,
 *  FITNESS FOR A PARTICULAR PURPOSE AND NONINFRINGEMENT. IN NO EVENT SHALL THE
 *  AUTHORS OR COPYRIGHT HOLDERS BE LIABLE FOR ANY CLAIM, DAMAGES OR OTHER
 *  LIABILITY, WHETHER IN AN ACTION OF CONTRACT, TORT OR OTHERWISE, ARISING FROM,
 *  OUT OF OR IN CONNECTION WITH THE SOFTWARE OR THE USE OR OTHER DEALINGS IN THE
 *  SOFTWARE.
 */

/**
 * Units of Measure used in PowerPoint documents
 *
 * PowerPoint units are in `DXA` (except for font sizing)
 * - 1 inch is 1440 DXA
 * - 1 inch is 72 points
 * - 1 DXA is 1/20th's of a point
 * - 20 DXA is 1 point
 *
 * Another form of measurement using is an `EMU`
 * - 914400 EMUs is 1 inch
 * 12700 EMUs is 1 point
 *
 * @see https://startbigthinksmall.wordpress.com/2010/01/04/points-inches-and-emus-measuring-units-in-office-open-xml/
 */

/**
 * Object Layouts
 *
 * - 16x9 (10" x 5.625")
 * - 16x10 (10" x 6.25")
 * - 4x3 (10" x 7.5")
 * - Wide (13.33" x 7.5")
 * - [custom] (any size)
 *
 * @see https://docs.microsoft.com/en-us/office/open-xml/structure-of-a-presentationml-document
 * @see https://docs.microsoft.com/en-us/previous-versions/office/developer/office-2010/hh273476(v=office.14)
 */

import JSZip from 'jszip'
import Slide from './slide'
import {
	AlignH,
	AlignV,
	CHART_TYPE,
	ChartType,
	DEF_PRES_LAYOUT,
	DEF_PRES_LAYOUT_NAME,
	DEF_SLIDE_MARGIN_IN,
	EMU,
	OutputType,
	SCHEME_COLOR_NAMES,
	SHAPE_TYPE,
	SchemeColor,
	ShapeType,
	WRITE_OUTPUT_TYPE,
} from './core-enums'
import {
	AddSlideProps,
	IPresentationProps,
	PresLayout,
	PresSlide,
	SectionProps,
	SlideLayout,
	SlideMasterProps,
	SlideNumberProps,
	TableToSlidesProps,
	WriteBaseProps,
	WriteFileProps,
	WriteProps,
} from './core-interfaces'
import * as genCharts from './gen-charts'
import * as genObj from './gen-objects'
import * as genMedia from './gen-media'
import * as genTable from './gen-tables'
import * as genXml from './gen-xml'

<<<<<<< HEAD
const VERSION = '3.12.0-beta-20230122-1830'
=======
const VERSION = '3.12.0-beta-20230116-1801'
>>>>>>> 4bd4fdc5

export default class PptxGenJS implements IPresentationProps {
	// Property getters/setters

	/**
	 * Presentation layout name
	 * Standard layouts:
	 * - 'LAYOUT_4x3'   (10"    x 7.5")
	 * - 'LAYOUT_16x9'  (10"    x 5.625")
	 * - 'LAYOUT_16x10' (10"    x 6.25")
	 * - 'LAYOUT_WIDE'  (13.33" x 7.5")
	 * Custom layouts:
	 * Use `pptx.defineLayout()` to create custom layouts (e.g.: 'A4')
	 * @type {string}
	 * @see https://support.office.com/en-us/article/Change-the-size-of-your-slides-040a811c-be43-40b9-8d04-0de5ed79987e
	 */
	private _layout: string
	public set layout (value: string) {
		const newLayout: PresLayout = this.LAYOUTS[value]

		if (newLayout) {
			this._layout = value
			this._presLayout = newLayout
		} else {
			throw new Error('UNKNOWN-LAYOUT')
		}
	}

	public get layout (): string {
		return this._layout
	}

	/**
	 * PptxGenJS Library Version
	 */
	private readonly _version: string = VERSION
	public get version (): string {
		return this._version
	}

	/**
	 * @type {string}
	 */
	private _author: string
	public set author (value: string) {
		this._author = value
	}

	public get author (): string {
		return this._author
	}

	/**
	 * @type {string}
	 */
	private _company: string
	public set company (value: string) {
		this._company = value
	}

	public get company (): string {
		return this._company
	}

	/**
	 * @type {string}
	 * @note the `revision` value must be a whole number only (without "." or "," - otherwise, PPT will throw errors upon opening!)
	 */
	private _revision: string
	public set revision (value: string) {
		this._revision = value
	}

	public get revision (): string {
		return this._revision
	}

	/**
	 * @type {string}
	 */
	private _subject: string
	public set subject (value: string) {
		this._subject = value
	}

	public get subject (): string {
		return this._subject
	}

	/**
	 * @type {string}
	 */
	private _title: string
	public set title (value: string) {
		this._title = value
	}

	public get title (): string {
		return this._title
	}

	/**
	 * Whether Right-to-Left (RTL) mode is enabled
	 * @type {boolean}
	 */
	private _rtlMode: boolean
	public set rtlMode (value: boolean) {
		this._rtlMode = value
	}

	public get rtlMode (): boolean {
		return this._rtlMode
	}

	/** master slide layout object */
	private readonly _masterSlide: PresSlide
	public get masterSlide (): PresSlide {
		return this._masterSlide
	}

	/** this Presentation's Slide objects */
	private readonly _slides: PresSlide[]
	public get slides (): PresSlide[] {
		return this._slides
	}

	/** this Presentation's sections */
	private readonly _sections: SectionProps[]
	public get sections (): SectionProps[] {
		return this._sections
	}

	/** slide layout definition objects, used for generating slide layout files */
	private readonly _slideLayouts: SlideLayout[]
	public get slideLayouts (): SlideLayout[] {
		return this._slideLayouts
	}

	private LAYOUTS: { [key: string]: PresLayout }

	// Exposed class props
	private readonly _alignH = AlignH
	public get AlignH (): typeof AlignH {
		return this._alignH
	}

	private readonly _alignV = AlignV
	public get AlignV (): typeof AlignV {
		return this._alignV
	}

	private readonly _chartType = ChartType
	public get ChartType (): typeof ChartType {
		return this._chartType
	}

	private readonly _outputType = OutputType
	public get OutputType (): typeof OutputType {
		return this._outputType
	}

	private _presLayout: PresLayout
	public get presLayout (): PresLayout {
		return this._presLayout
	}

	private readonly _schemeColor = SchemeColor
	public get SchemeColor (): typeof SchemeColor {
		return this._schemeColor
	}

	private readonly _shapeType = ShapeType
	public get ShapeType (): typeof ShapeType {
		return this._shapeType
	}

	/**
	 * @depricated use `ChartType`
	 */
	private readonly _charts = CHART_TYPE
	public get charts (): typeof CHART_TYPE {
		return this._charts
	}

	/**
	 * @depricated use `SchemeColor`
	 */
	private readonly _colors = SCHEME_COLOR_NAMES
	public get colors (): typeof SCHEME_COLOR_NAMES {
		return this._colors
	}

	/**
	 * @depricated use `ShapeType`
	 */
	private readonly _shapes = SHAPE_TYPE
	public get shapes (): typeof SHAPE_TYPE {
		return this._shapes
	}

	constructor () {
		const layout4x3: PresLayout = { name: 'screen4x3', width: 9144000, height: 6858000 }
		const layout16x9: PresLayout = { name: 'screen16x9', width: 9144000, height: 5143500 }
		const layout16x10: PresLayout = { name: 'screen16x10', width: 9144000, height: 5715000 }
		const layoutWide: PresLayout = { name: 'custom', width: 12192000, height: 6858000 }
		// Set available layouts
		this.LAYOUTS = {
			LAYOUT_4x3: layout4x3,
			LAYOUT_16x9: layout16x9,
			LAYOUT_16x10: layout16x10,
			LAYOUT_WIDE: layoutWide,
		}

		// Core
		this._author = 'PptxGenJS'
		this._company = 'PptxGenJS'
		this._revision = '1' // Note: Must be a whole number
		this._subject = 'PptxGenJS Presentation'
		this._title = 'PptxGenJS Presentation'
		// PptxGenJS props
		this._presLayout = {
			name: this.LAYOUTS[DEF_PRES_LAYOUT].name,
			_sizeW: this.LAYOUTS[DEF_PRES_LAYOUT].width,
			_sizeH: this.LAYOUTS[DEF_PRES_LAYOUT].height,
			width: this.LAYOUTS[DEF_PRES_LAYOUT].width,
			height: this.LAYOUTS[DEF_PRES_LAYOUT].height,
		}
		this._rtlMode = false
		//
		this._slideLayouts = [
			{
				_margin: DEF_SLIDE_MARGIN_IN,
				_name: DEF_PRES_LAYOUT_NAME,
				_presLayout: this._presLayout,
				_rels: [],
				_relsChart: [],
				_relsMedia: [],
				_slide: null,
				_slideNum: 1000,
				_slideNumberProps: null,
				_slideObjects: [],
			},
		]
		this._slides = []
		this._sections = []
		this._masterSlide = {
			addChart: null,
			addImage: null,
			addMedia: null,
			addNotes: null,
			addShape: null,
			addTable: null,
			addText: null,
			//
			_name: null,
			_presLayout: this._presLayout,
			_rId: null,
			_rels: [],
			_relsChart: [],
			_relsMedia: [],
			_slideId: null,
			_slideLayout: null,
			_slideNum: null,
			_slideNumberProps: null,
			_slideObjects: [],
		}
	}

	/**
	 * Provides an API for `addTableDefinition` to create slides as needed for auto-paging
	 * @param {AddSlideProps} options - slide masterName and/or sectionTitle
	 * @return {PresSlide} new Slide
	 */
	private readonly addNewSlide = (options?: AddSlideProps): PresSlide => {
		// Continue using sections if the first slide using auto-paging has a Section
		const sectAlreadyInUse =
			this.sections.length > 0 &&
			this.sections[this.sections.length - 1]._slides.filter(slide => slide._slideNum === this.slides[this.slides.length - 1]._slideNum).length > 0

		options.sectionTitle = sectAlreadyInUse ? this.sections[this.sections.length - 1].title : null

		return this.addSlide(options)
	}

	/**
	 * Provides an API for `addTableDefinition` to get slide reference by number
	 * @param {number} slideNum - slide number
	 * @return {PresSlide} Slide
	 * @since 3.0.0
	 */
	private readonly getSlide = (slideNum: number): PresSlide => this.slides.filter(slide => slide._slideNum === slideNum)[0]

	/**
	 * Enables the `Slide` class to set PptxGenJS [Presentation] master/layout slidenumbers
	 * @param {SlideNumberProps} slideNum - slide number config
	 */
	private readonly setSlideNumber = (slideNum: SlideNumberProps): void => {
		// 1: Add slideNumber to slideMaster1.xml
		this.masterSlide._slideNumberProps = slideNum

		// 2: Add slideNumber to DEF_PRES_LAYOUT_NAME layout
		this.slideLayouts.filter(layout => layout._name === DEF_PRES_LAYOUT_NAME)[0]._slideNumberProps = slideNum
	}

	/**
	 * Create all chart and media rels for this Presentation
	 * @param {PresSlide | SlideLayout} slide - slide with rels
	 * @param {JSZip} zip - JSZip instance
	 * @param {Promise<string>[]} chartPromises - promise array
	 */
	private readonly createChartMediaRels = (slide: PresSlide | SlideLayout, zip: JSZip, chartPromises: Array<Promise<string>>): void => {
		slide._relsChart.forEach(rel => chartPromises.push(genCharts.createExcelWorksheet(rel, zip)))
		slide._relsMedia.forEach(rel => {
			if (rel.type !== 'online' && rel.type !== 'hyperlink') {
				// A: Loop vars
				let data: string = rel.data && typeof rel.data === 'string' ? rel.data : ''

				// B: Users will undoubtedly pass various string formats, so correct prefixes as needed
				if (!data.includes(',') && !data.includes(';')) data = 'image/png;base64,' + data
				else if (!data.includes(',')) data = 'image/png;base64,' + data
				else if (!data.includes(';')) data = 'image/png;' + data

				// C: Add media
				zip.file(rel.Target.replace('..', 'ppt'), data.split(',').pop(), { base64: true })
			}
		})
	}

	/**
	 * Create and export the .pptx file
	 * @param {string} exportName - output file type
	 * @param {Blob} blobContent - Blob content
	 * @return {Promise<string>} Promise with file name
	 */
	private readonly writeFileToBrowser = async (exportName: string, blobContent: Blob): Promise<string> => {
		// STEP 1: Create element
		const eleLink = document.createElement('a')
		eleLink.setAttribute('style', 'display:none;')
		eleLink.dataset.interception = 'off' // @see https://docs.microsoft.com/en-us/sharepoint/dev/spfx/hyperlinking
		document.body.appendChild(eleLink)

		// STEP 2: Download file to browser
		// DESIGN: Use `createObjectURL()` to D/L files in client browsers (FYI: synchronously executed)
		if (window.URL.createObjectURL) {
			const url = window.URL.createObjectURL(new Blob([blobContent], { type: 'application/vnd.openxmlformats-officedocument.presentationml.presentation' }))
			eleLink.href = url
			eleLink.download = exportName
			eleLink.click()

			// Clean-up (NOTE: Add a slight delay before removing to avoid 'blob:null' error in Firefox Issue#81)
			setTimeout(() => {
				window.URL.revokeObjectURL(url)
				document.body.removeChild(eleLink)
			}, 100)

			// Done
			return await Promise.resolve(exportName)
		}
	}

	/**
	 * Create and export the .pptx file
	 * @param {WRITE_OUTPUT_TYPE} outputType - output file type
	 * @return {Promise<string | ArrayBuffer | Blob | Buffer | Uint8Array>} Promise with data or stream (node) or filename (browser)
	 */
	private readonly exportPresentation = async (props: WriteProps): Promise<string | ArrayBuffer | Blob | Buffer | Uint8Array> => {
		const arrChartPromises: Array<Promise<string>> = []
		let arrMediaPromises: Array<Promise<string>> = []
		const zip = new JSZip()

		// STEP 1: Read/Encode all Media before zip as base64 content, etc. is required
		this.slides.forEach(slide => {
			arrMediaPromises = arrMediaPromises.concat(genMedia.encodeSlideMediaRels(slide))
		})
		this.slideLayouts.forEach(layout => {
			arrMediaPromises = arrMediaPromises.concat(genMedia.encodeSlideMediaRels(layout))
		})
		arrMediaPromises = arrMediaPromises.concat(genMedia.encodeSlideMediaRels(this.masterSlide))

		// STEP 2: Wait for Promises (if any) then generate the PPTX file
		return await Promise.all(arrMediaPromises).then(async () => {
			// A: Add empty placeholder objects to slides that don't already have them
			this.slides.forEach(slide => {
				if (slide._slideLayout) genObj.addPlaceholdersToSlideLayouts(slide)
			})

			// B: Add all required folders and files
			zip.folder('_rels')
			zip.folder('docProps')
			zip.folder('ppt').folder('_rels')
			zip.folder('ppt/charts').folder('_rels')
			zip.folder('ppt/embeddings')
			zip.folder('ppt/media')
			zip.folder('ppt/slideLayouts').folder('_rels')
			zip.folder('ppt/slideMasters').folder('_rels')
			zip.folder('ppt/slides').folder('_rels')
			zip.folder('ppt/theme')
			zip.folder('ppt/notesMasters').folder('_rels')
			zip.folder('ppt/notesSlides').folder('_rels')
			zip.file('[Content_Types].xml', genXml.makeXmlContTypes(this.slides, this.slideLayouts, this.masterSlide)) // TODO: pass only `this` like below! 20200206
			zip.file('_rels/.rels', genXml.makeXmlRootRels())
			zip.file('docProps/app.xml', genXml.makeXmlApp(this.slides, this.company)) // TODO: pass only `this` like below! 20200206
			zip.file('docProps/core.xml', genXml.makeXmlCore(this.title, this.subject, this.author, this.revision)) // TODO: pass only `this` like below! 20200206
			zip.file('ppt/_rels/presentation.xml.rels', genXml.makeXmlPresentationRels(this.slides))
			zip.file('ppt/theme/theme1.xml', genXml.makeXmlTheme())
			zip.file('ppt/presentation.xml', genXml.makeXmlPresentation(this))
			zip.file('ppt/presProps.xml', genXml.makeXmlPresProps())
			zip.file('ppt/tableStyles.xml', genXml.makeXmlTableStyles())
			zip.file('ppt/viewProps.xml', genXml.makeXmlViewProps())

			// C: Create a Layout/Master/Rel/Slide file for each SlideLayout and Slide
			this.slideLayouts.forEach((layout, idx) => {
				zip.file(`ppt/slideLayouts/slideLayout${idx + 1}.xml`, genXml.makeXmlLayout(layout))
				zip.file(`ppt/slideLayouts/_rels/slideLayout${idx + 1}.xml.rels`, genXml.makeXmlSlideLayoutRel(idx + 1, this.slideLayouts))
			})
			this.slides.forEach((slide, idx) => {
				zip.file(`ppt/slides/slide${idx + 1}.xml`, genXml.makeXmlSlide(slide))
				zip.file(`ppt/slides/_rels/slide${idx + 1}.xml.rels`, genXml.makeXmlSlideRel(this.slides, this.slideLayouts, idx + 1))
				// Create all slide notes related items. Notes of empty strings are created for slides which do not have notes specified, to keep track of _rels.
				zip.file(`ppt/notesSlides/notesSlide${idx + 1}.xml`, genXml.makeXmlNotesSlide(slide))
				zip.file(`ppt/notesSlides/_rels/notesSlide${idx + 1}.xml.rels`, genXml.makeXmlNotesSlideRel(idx + 1))
			})
			zip.file('ppt/slideMasters/slideMaster1.xml', genXml.makeXmlMaster(this.masterSlide, this.slideLayouts))
			zip.file('ppt/slideMasters/_rels/slideMaster1.xml.rels', genXml.makeXmlMasterRel(this.masterSlide, this.slideLayouts))
			zip.file('ppt/notesMasters/notesMaster1.xml', genXml.makeXmlNotesMaster())
			zip.file('ppt/notesMasters/_rels/notesMaster1.xml.rels', genXml.makeXmlNotesMasterRel())

			// D: Create all Rels (images, media, chart data)
			this.slideLayouts.forEach(layout => {
				this.createChartMediaRels(layout, zip, arrChartPromises)
			})
			this.slides.forEach(slide => {
				this.createChartMediaRels(slide, zip, arrChartPromises)
			})
			this.createChartMediaRels(this.masterSlide, zip, arrChartPromises)

			// E: Wait for Promises (if any) then generate the PPTX file
			return await Promise.all(arrChartPromises).then(async () => {
				if (props.outputType === 'STREAM') {
					// A: stream file
					return await zip.generateAsync({ type: 'nodebuffer', compression: props.compression ? 'DEFLATE' : 'STORE' })
				} else if (props.outputType) {
					// B: Node [fs]: Output type user option or default
					return await zip.generateAsync({ type: props.outputType })
				} else {
					// C: Browser: Output blob as app/ms-pptx
					return await zip.generateAsync({ type: 'blob', compression: props.compression ? 'DEFLATE' : 'STORE' })
				}
			})
		})
	}

	// EXPORT METHODS

	/**
	 * Export the current Presentation to stream
	 * @param {WriteBaseProps} props - output properties
	 * @returns {Promise<string | ArrayBuffer | Blob | Buffer | Uint8Array>} file stream
	 */
	async stream (props?: WriteBaseProps): Promise<string | ArrayBuffer | Blob | Buffer | Uint8Array> {
		return await this.exportPresentation({
			compression: props?.compression,
			outputType: 'STREAM',
		})
	}

	/**
	 * Export the current Presentation as JSZip content with the selected type
	 * @param {WriteProps} props output properties
	 * @returns {Promise<string | ArrayBuffer | Blob | Buffer | Uint8Array>} file content in selected type
	 */
	async write (props?: WriteProps | WRITE_OUTPUT_TYPE): Promise<string | ArrayBuffer | Blob | Buffer | Uint8Array> {
		// DEPRECATED: @deprecated v3.5.0 - outputType - [[remove in v4.0.0]]
		const propsOutpType = typeof props === 'object' && props?.outputType ? props.outputType : props ? (props as WRITE_OUTPUT_TYPE) : null
		const propsCompress = typeof props === 'object' && props?.compression ? props.compression : false

		return await this.exportPresentation({
			compression: propsCompress,
			outputType: propsOutpType,
		})
	}

	/**
	 * Export the current Presentation. Writes file to local file system if `fs` exists, otherwise, initiates download in browsers
	 * @param {WriteFileProps} props - output file properties
	 * @returns {Promise<string>} the presentation name
	 */
	async writeFile (props?: WriteFileProps | string): Promise<string> {
		const fs = typeof require !== 'undefined' && typeof window === 'undefined' ? require('fs') : null // NodeJS
		// DEPRECATED: @deprecated v3.5.0 - fileName - [[remove in v4.0.0]]
		if (typeof props === 'string') console.log('Warning: `writeFile(filename)` is deprecated - please use `WriteFileProps` argument (v3.5.0)')
		const propsExpName = typeof props === 'object' && props?.fileName ? props.fileName : typeof props === 'string' ? props : ''
		const propsCompress = typeof props === 'object' && props?.compression ? props.compression : false
		const fileName = propsExpName ? (propsExpName.toString().toLowerCase().endsWith('.pptx') ? propsExpName : propsExpName + '.pptx') : 'Presentation.pptx'

		return await this.exportPresentation({
			compression: propsCompress,
			outputType: fs ? 'nodebuffer' : null,
		}).then(async content => {
			if (fs) {
				// Node: Output
				return await new Promise<string>((resolve, reject) => {
					fs.writeFile(fileName, content, err => {
						if (err) {
							reject(err)
						} else {
							resolve(fileName)
						}
					})
				})
			} else {
				// Browser: Output blob as app/ms-pptx
				return await this.writeFileToBrowser(fileName, content as Blob)
			}
		})
	}

	// PRESENTATION METHODS

	/**
	 * Add a new Section to Presentation
	 * @param {ISectionProps} section - section properties
	 * @example pptx.addSection({ title:'Charts' });
	 */
	addSection (section: SectionProps): void {
		if (!section) console.warn('addSection requires an argument')
		else if (!section.title) console.warn('addSection requires a title')

		const newSection: SectionProps = {
			_type: 'user',
			_slides: [],
			title: section.title,
		}

		if (section.order) this.sections.splice(section.order, 0, newSection)
		else this._sections.push(newSection)
	}

	/**
	 * Add a new Slide to Presentation
	 * @param {AddSlideProps} options - slide options
	 * @returns {PresSlide} the new Slide
	 */
	addSlide (options?: AddSlideProps): PresSlide {
		// TODO: DEPRECATED: arg0 string "masterSlideName" dep as of 3.2.0
		const masterSlideName = typeof options === 'string' ? options : options?.masterName ? options.masterName : ''
		let slideLayout: SlideLayout = {
			_name: this.LAYOUTS[DEF_PRES_LAYOUT].name,
			_presLayout: this.presLayout,
			_rels: [],
			_relsChart: [],
			_relsMedia: [],
			_slideNum: this.slides.length + 1,
		}

		if (masterSlideName) {
			const tmpLayout = this.slideLayouts.filter(layout => layout._name === masterSlideName)[0]
			if (tmpLayout) slideLayout = tmpLayout
		}

		const newSlide = new Slide({
			addSlide: this.addNewSlide,
			getSlide: this.getSlide,
			presLayout: this.presLayout,
			setSlideNum: this.setSlideNumber,
			slideId: this.slides.length + 256,
			slideRId: this.slides.length + 2,
			slideNumber: this.slides.length + 1,
			slideLayout,
		})

		// A: Add slide to pres
		this._slides.push(newSlide)

		// B: Sections
		// B-1: Add slide to section (if any provided)
		// B-2: Handle slides without a section when sections are already is use ("loose" slides arent allowed, they all need a section)
		if (options?.sectionTitle) {
			const sect = this.sections.filter(section => section.title === options.sectionTitle)[0]
			if (!sect) console.warn(`addSlide: unable to find section with title: "${options.sectionTitle}"`)
			else sect._slides.push(newSlide)
		} else if (this.sections && this.sections.length > 0 && (!options?.sectionTitle)) {
			const lastSect = this._sections[this.sections.length - 1]

			// CASE 1: The latest section is a default type - just add this one
			if (lastSect._type === 'default') lastSect._slides.push(newSlide)
			// CASE 2: There latest section is NOT a default type - create the defualt, add this slide
			else {
				this._sections.push({
					title: `Default-${this.sections.filter(sect => sect._type === 'default').length + 1}`,
					_type: 'default',
					_slides: [newSlide],
				})
			}
		}

		return newSlide
	}

	/**
	 * Create a custom Slide Layout in any size
	 * @param {PresLayout} layout - layout properties
	 * @example pptx.defineLayout({ name:'A3', width:16.5, height:11.7 });
	 */
	defineLayout (layout: PresLayout): void {
		// @see https://support.office.com/en-us/article/Change-the-size-of-your-slides-040a811c-be43-40b9-8d04-0de5ed79987e
		if (!layout) console.warn('defineLayout requires `{name, width, height}`')
		else if (!layout.name) console.warn('defineLayout requires `name`')
		else if (!layout.width) console.warn('defineLayout requires `width`')
		else if (!layout.height) console.warn('defineLayout requires `height`')
		else if (typeof layout.height !== 'number') console.warn('defineLayout `height` should be a number (inches)')
		else if (typeof layout.width !== 'number') console.warn('defineLayout `width` should be a number (inches)')

		this.LAYOUTS[layout.name] = {
			name: layout.name,
			_sizeW: Math.round(Number(layout.width) * EMU),
			_sizeH: Math.round(Number(layout.height) * EMU),
			width: Math.round(Number(layout.width) * EMU),
			height: Math.round(Number(layout.height) * EMU),
		}
	}

	/**
	 * Create a new slide master [layout] for the Presentation
	 * @param {SlideMasterProps} props - layout properties
	 */
	defineSlideMaster (props: SlideMasterProps): void {
		if (!props.title) throw new Error('defineSlideMaster() object argument requires a `title` value. (https://gitbrent.github.io/PptxGenJS/docs/masters.html)')

		const newLayout: SlideLayout = {
			_margin: props.margin || DEF_SLIDE_MARGIN_IN,
			_name: props.title,
			_presLayout: this.presLayout,
			_rels: [],
			_relsChart: [],
			_relsMedia: [],
			_slide: null,
			_slideNum: 1000 + this.slideLayouts.length + 1,
			_slideNumberProps: props.slideNumber || null,
			_slideObjects: [],
			background: props.background || null,
			bkgd: props.bkgd || null,
		}

		// STEP 1: Create the Slide Master/Layout
		genObj.createSlideMaster(props, newLayout)

		// STEP 2: Add it to layout defs
		this.slideLayouts.push(newLayout)

		// STEP 3: Add background (image data/path must be captured before `exportPresentation()` is called)
		if (props.background || props.bkgd) genObj.addBackgroundDefinition(props.background, newLayout)

		// STEP 4: Add slideNumber to master slide (if any)
		if (newLayout._slideNumberProps && !this.masterSlide._slideNumberProps) this.masterSlide._slideNumberProps = newLayout._slideNumberProps
	}

	// HTML-TO-SLIDES METHODS

	/**
	 * Reproduces an HTML table as a PowerPoint table - including column widths, style, etc. - creates 1 or more slides as needed
	 * @param {string} eleId - table HTML element ID
	 * @param {TableToSlidesProps} options - generation options
	 */
	tableToSlides (eleId: string, options: TableToSlidesProps = {}): void {
		// @note `verbose` option is undocumented; used for verbose output of layout process
		genTable.genTableToSlides(
			this,
			eleId,
			options,
			options?.masterSlideName ? this.slideLayouts.filter(layout => layout._name === options.masterSlideName)[0] : null
		)
	}
}<|MERGE_RESOLUTION|>--- conflicted
+++ resolved
@@ -97,11 +97,7 @@
 import * as genTable from './gen-tables'
 import * as genXml from './gen-xml'
 
-<<<<<<< HEAD
 const VERSION = '3.12.0-beta-20230122-1830'
-=======
-const VERSION = '3.12.0-beta-20230116-1801'
->>>>>>> 4bd4fdc5
 
 export default class PptxGenJS implements IPresentationProps {
 	// Property getters/setters
