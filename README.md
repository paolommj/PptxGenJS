--- conflicted
+++ resolved
@@ -332,7 +332,7 @@
 | `w`             | number  | inches  | `50%`     | width                 | 0-n OR 'n%'. (Ex: `{w:'50%'}` will make object 50% width of the Slide) |
 | `h`             | number  | inches  | `50%`     | height                | 0-n OR 'n%'. |
 | `border`        | object  |         |           | chart border          | object with `pt` and `color` values. Ex: `border:{pt:'1', color:'f1f1f1'}` |
-| `chartColors`   | array   |         |           | data color            | array of hex color codes. Ex: `['0088CC','FFCC00']` |
+| `chartColors`        | array  |         |       | data color            | array of hex color codes. Ex: `['0088CC','FFCC00']` |
 | `invertedColors`| array   |         |           | colors when value is < 0 | array of hex color codes. Ex: `['0088CC','FFCC00']` |
 | `chartColorsOpacity` | number | percent | `100` | data color opacity percent | 1-100. Ex: `{ chartColorsOpacity:50 }` |
 | `fill`          | string  |         |           | fill/background color | hex color code. Ex: `{ fill:'0088CC' }` |
@@ -348,7 +348,6 @@
 | `titleFontSize` | number  | points  | `18`      | font size             | 1-256. Ex: `{ titleFontSize:12 }` |
 
 ### Chart Axis Options
-<<<<<<< HEAD
 | Option                 | Type    | Unit    | Default   | Description             | Possible Values                            |
 | :--------------------- | :------ | :------ | :-------- | :---------------------- | :----------------------------------------- |
 | `axisLabelFormatCode`  | string  |         |           | format to show axis value  | format string. Ex: `{ axisLabelFormatCode:'#,##0' }` [MicroSoft Number Format Codes](https://support.office.com/en-us/article/Number-format-codes-5026bbd6-04bc-48cd-bf33-80f18b4eae68)  |
@@ -363,23 +362,10 @@
 | `valAxisLabelColor`    | string  |         | `000000`  | value-axis color        | hex color code. Ex: `{ valAxisLabelColor:'0088CC' }` |
 | `valAxisLabelFontFace` | string  |         | `Arial`   | value-axis font face    | font name. Ex: `{ titleFontFace:'Arial' }`   |
 | `valAxisLabelFontSize` | number  | points  | `18`      | value-axis font size    | 1-256. Ex: `{ titleFontSize:12 }`            |
-| `valAxisMaxVal`        | number  |         |           | maximum value for Value Axis | 1-N. Ex: `{ valAxisMaxVal:125 }` |
-| `valAxisOrientation`   | string  |         | `minMax`  | value-axis orientation  | `maxMin` (high->low) or `minMax` (low->high) |
-=======
-| Option                 | Type    | Unit    | Default   | Description              | Possible Values                            |
-| :--------------------- | :------ | :------ | :-------- | :----------------------- | :----------------------------------------- |
-| `catAxisLabelColor`    | string  |         | `000000`  | category-axis color      | hex color code. Ex: `{ catAxisLabelColor:'0088CC' }`   |
-| `catAxisLabelFontFace` | string  |         | `Arial`   | category-axis font face  | font name. Ex: `{ titleFontFace:'Arial' }` |
-| `catAxisLabelFontSize` | number  | points  | `18`      | category-axis font size  | 1-256. Ex: `{ titleFontSize:12 }`          |
-| `catAxisOrientation`   | string  |         | `minMax`  | category-axis orientation | `maxMin` (high->low) or `minMax` (low->high) |
-| `valAxisLabelColor`    | string  |         | `000000`  | value-axis color         | hex color code. Ex: `{ valAxisLabelColor:'0088CC' }` |
-| `valAxisLabelFontFace` | string  |         | `Arial`   | value-axis font face     | font name. Ex: `{ titleFontFace:'Arial' }`   |
-| `valAxisLabelFontSize` | number  | points  | `18`      | value-axis font size     | 1-256. Ex: `{ titleFontSize:12 }`            |
 | `valAxisLabelFormatCode` | string |        | `General` | value-axis number format | format string. Ex: `{ axisLabelFormatCode:'#,##0' }` [MicroSoft Number Format Codes](https://support.office.com/en-us/article/Number-format-codes-5026bbd6-04bc-48cd-bf33-80f18b4eae68) |
 | `valAxisMajorUnit`     | number  | float   | `1.0`     | value-axis tick steps    | Float or whole number. Ex: `{ majorUnit:0.2 }`      |
 | `valAxisMaxVal`        | number  |         |           | value-axis maximum value | 1-N. Ex: `{ valAxisMaxVal:125 }` |
-| `valAxisOrientation`   | string  |         | `minMax`  | value-axis orientation   | `maxMin` (high->low) or `minMax` (low->high) |
->>>>>>> 7d5cd01a
+| `valAxisOrientation`   | string  |         | `minMax`  | value-axis orientation  | `maxMin` (high->low) or `minMax` (low->high) |
 
 ### Chart Data Options
 | Option                 | Type    | Unit    | Default   | Description                | Possible Values                            |
