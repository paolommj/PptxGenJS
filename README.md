[![Open Source Love](https://badges.frapsoft.com/os/v1/open-source.svg?v=103)](https://github.com/ellerbrock/open-source-badge/) [![MIT Licence](https://badges.frapsoft.com/os/mit/mit.svg?v=103)](https://opensource.org/licenses/mit-license.php) [![npm version](https://badge.fury.io/js/pptxgenjs.svg)](https://badge.fury.io/js/pptxgenjs)

# PptxGenJS

### JavaScript library that produces PowerPoint (pptx) presentations

Quickly and easily create PowerPoint presentations with a few simple JavaScript commands in client web browsers or Node desktop apps.

## Main Features
* Widely Supported: Creates and downloads presentations on all current web browsers (Chrome, Edge, Firefox, etc.) and IE11
* Full Featured: Slides can include Charts, Images, Media, Shapes, Tables and Text (plus Master Slides/Templates)
* Easy To Use: Entire PowerPoint presentations can be created in a few lines of code
* Modern: Pure JavaScript solution - everything necessary to create PowerPoint PPT exports is included

## Additional Features
* Use the unique [Table-to-Slides](#table-to-slides-feature) feature to copy an HTML table into 1 or more Slides with a single command

**************************************************************************************************

<!-- START doctoc generated TOC please keep comment here to allow auto update -->
<!-- DON'T EDIT THIS SECTION, INSTEAD RE-RUN doctoc TO UPDATE -->
**Table of Contents**  (*generated with [DocToc](https://github.com/thlorenz/doctoc)*)

- [Live Demo](#live-demo)
- [Installation](#installation)
  - [Client-Side](#client-side)
    - [Include Local Scripts](#include-local-scripts)
    - [Include Bundled Script](#include-bundled-script)
    - [Install With Bower](#install-with-bower)
  - [Node.js](#nodejs)
- [Presentations: Usage and Options](#presentations-usage-and-options)
  - [Creating a Presentation](#creating-a-presentation)
    - [Presentation Properties](#presentation-properties)
    - [Presentation Layouts](#presentation-layouts)
    - [Presentation Layout Options](#presentation-layout-options)
    - [Presentation Text Direction](#presentation-text-direction)
  - [Adding a Slide](#adding-a-slide)
    - [Slide Formatting](#slide-formatting)
    - [Slide Formatting Options](#slide-formatting-options)
    - [Applying Master Slides / Branding](#applying-master-slides--branding)
    - [Adding Slide Numbers](#adding-slide-numbers)
    - [Slide Number Options](#slide-number-options)
    - [Slide Return Value](#slide-return-value)
  - [Saving a Presentation](#saving-a-presentation)
    - [Client Browser](#client-browser)
    - [Node.js](#nodejs-1)
- [Presentations: Adding Objects](#presentations-adding-objects)
  - [Adding Charts](#adding-charts)
    - [Chart Types](#chart-types)
    - [Chart Size/Formatting Options](#chart-sizeformatting-options)
    - [Chart Axis Options](#chart-axis-options)
    - [Chart Data Options](#chart-data-options)
    - [Chart Line Shadow Options](#chart-line-shadow-options)
    - [Chart Examples](#chart-examples)
  - [Adding Text](#adding-text)
    - [Text Options](#text-options)
    - [Text Shadow Options](#text-shadow-options)
    - [Text Examples](#text-examples)
  - [Adding Tables](#adding-tables)
    - [Table Layout Options](#table-layout-options)
    - [Table Auto-Paging Options](#table-auto-paging-options)
    - [Table Auto-Paging Notes](#table-auto-paging-notes)
    - [Table Formatting Options](#table-formatting-options)
    - [Table Formatting Notes](#table-formatting-notes)
    - [Table Cell Formatting](#table-cell-formatting)
    - [Table Cell Formatting Examples](#table-cell-formatting-examples)
    - [Table Examples](#table-examples)
  - [Adding Shapes](#adding-shapes)
    - [Shape Options](#shape-options)
    - [Shape Examples](#shape-examples)
  - [Adding Images](#adding-images)
    - [Image Options](#image-options)
    - [Image Examples](#image-examples)
  - [Adding Media (Audio/Video/YouTube)](#adding-media-audiovideoyoutube)
    - [Media Options](#media-options)
    - [Media Examples](#media-examples)
- [Master Slides and Corporate Branding](#master-slides-and-corporate-branding)
  - [Slide Masters](#slide-masters)
  - [Slide Master Examples](#slide-master-examples)
  - [Slide Master Object Options](#slide-master-object-options)
  - [Sample Slide Master File](#sample-slide-master-file)
- [Table-to-Slides Feature](#table-to-slides-feature)
  - [Table-to-Slides Options](#table-to-slides-options)
  - [Table-to-Slides HTML Options](#table-to-slides-html-options)
  - [Table-to-Slides Notes](#table-to-slides-notes)
  - [Table-to-Slides Examples](#table-to-slides-examples)
  - [Creative Solutions](#creative-solutions)
- [Full PowerPoint Shape Library](#full-powerpoint-shape-library)
- [Scheme Colors](#scheme-colors)
- [Performance Considerations](#performance-considerations)
  - [Pre-Encode Large Images](#pre-encode-large-images)
- [Building with Webpack/Typescript](#building-with-webpacktypescript)
- [Issues / Suggestions](#issues--suggestions)
- [Need Help?](#need-help)
- [Development Roadmap](#development-roadmap)
- [Unimplemented Features](#unimplemented-features)
- [Special Thanks](#special-thanks)
- [Support Us](#support-us)
- [License](#license)

<!-- END doctoc generated TOC please keep comment here to allow auto update -->

**************************************************************************************************
# Live Demo
Use JavaScript to Create a PowerPoint presentation with your web browser right now:  
[https://gitbrent.github.io/PptxGenJS](https://gitbrent.github.io/PptxGenJS)

# Installation
## Client-Side
### Include Local Scripts
```javascript
<script lang="javascript" src="PptxGenJS/libs/jquery.min.js"></script>
<script lang="javascript" src="PptxGenJS/libs/jszip.min.js"></script>
<script lang="javascript" src="PptxGenJS/dist/pptxgen.js"></script>
```

### Include Bundled Script
```javascript
<script lang="javascript" src="PptxGenJS/dist/pptxgen.bundle.js"></script>
```

### Install With Bower
```javascript
bower install pptxgen
```

## Node.js
[PptxGenJS NPM Homepage](https://www.npmjs.com/package/pptxgenjs)
```javascript
npm install pptxgenjs

var pptx = require("pptxgenjs");
```

**************************************************************************************************
# Presentations: Usage and Options
PptxGenJS PowerPoint presentations are created via JavaScript by following 4 basic steps:

1. Create a new Presentation
2. Add a Slide
3. Add one or more objects (Tables, Shapes, Images, Text and Media) to the Slide
4. Save the Presentation

```javascript
var pptx = new PptxGenJS();
var slide = pptx.addNewSlide();
slide.addText('Hello World!', { x:1.5, y:1.5, font_size:18, color:'363636' });
pptx.save('Sample Presentation');
```
That's really all there is to it!

**************************************************************************************************
## Creating a Presentation
A Presentation is a single `.pptx` file.  When creating more than one Presentation, declare the pptx again to
start with a new, empty Presentation.

Client Browser:
```javascript
var pptx = new PptxGenJS();
```
Node.js:
```javascript
var pptx = require("pptxgenjs");
```

### Presentation Properties
There are several optional properties that can be set:

```javascript
pptx.setAuthor('Brent Ely');
pptx.setCompany('S.T.A.R. Laboratories');
pptx.setRevision('15');
pptx.setSubject('Annual Report');
pptx.setTitle('PptxGenJS Sample Presentation');
```

### Presentation Layouts
Setting the Layout (applies to all Slides in the Presentation):
```javascript
pptx.setLayout('LAYOUT_WIDE');
```

### Presentation Layout Options
| Layout Name    | Default  | Layout Slide Size                 |
| :------------- | :------- | :-------------------------------- |
| `LAYOUT_16x9`  | Yes      | 10 x 5.625 inches                 |
| `LAYOUT_16x10` | No       | 10 x 6.25 inches                  |
| `LAYOUT_4x3`   | No       | 10 x 7.5 inches                   |
| `LAYOUT_WIDE`  | No       | 13.3 x 7.5 inches                 |
| `LAYOUT_USER`  | No       | user defined - see below (inches) |

Custom user defined Layout sizes are supported - just supply a `name` and the size in inches.
* Defining a new Layout using an object will also set this new size as the current Presentation Layout

```javascript
// Defines and sets this new layout for the Presentation
pptx.setLayout({ name:'A3', width:16.5, height:11.7 });
```

### Presentation Text Direction
Right-to-Left (RTL) text is supported.  Simply set the RTL mode at the Presentation-level.
```javascript
pptx.setRTL(true);
```


**************************************************************************************************
## Adding a Slide

Syntax:
```javascript
var slide = pptx.addNewSlide();
```

### Slide Formatting
```javascript
slide.bkgd  = 'F1F1F1';
slide.color = '696969';
```

### Slide Formatting Options
| Option       | Type    | Unit   | Default   | Description         | Possible Values  |
| :----------- | :------ | :----- | :-------- | :------------------ | :--------------- |
| `bkgd`       | string  |        | `FFFFFF`  | background color    | hex color code or [scheme color constant](#scheme-colors). |
| `color`      | string  |        | `000000`  | default text color  | hex color code or [scheme color constant](#scheme-colors). |

### Applying Master Slides / Branding
```javascript
// Create a new Slide that will inherit properties from a pre-defined master page (margins, logos, text, background, etc.)
var slide1 = pptx.addNewSlide( pptx.masters.TITLE_SLIDE );

// The background color can be overridden on a per-slide basis:
var slide2 = pptx.addNewSlide( pptx.masters.TITLE_SLIDE, {bkgd:'FFFCCC'} );
```

### Adding Slide Numbers
```javascript
slide.slideNumber({ x:1.0, y:'90%' });
// Slide Numbers can be styled:
slide.slideNumber({ x:1.0, y:'90%', fontFace:'Courier', fontSize:32, color:'CF0101' });
```

### Slide Number Options
| Option       | Type    | Unit   | Default   | Description         | Possible Values  |
| :----------- | :------ | :----- | :-------- | :------------------ | :--------------- |
| `x`          | number  | inches | `0.3`     | horizontal location | 0-n OR 'n%'. (Ex: `{x:'10%'}` places number 10% from left edge) |
| `y`          | number  | inches | `90%`     | vertical location   | 0-n OR 'n%'. (Ex: `{y:'90%'}` places number 90% down the Slide) |
| `color`      | string  |        |           | text color          | hex color code or [scheme color constant](#scheme-colors). Ex: `{color:'0088CC'}` |
| `fontFace`   | string  |        |           | font face           | any available font. Ex: `{fontFace:Arial}` |
| `fontSize`   | number  | points |           | font size           | 8-256. Ex: `{fontSize:12}` |

### Slide Return Value
The Slide object returns a reference to itself, so calls can be chained.

Example:
```javascript
slide
.addImage({ path:'images/logo1.png', x:1, y:2, w:3, h:3 })
.addImage({ path:'images/logo2.jpg', x:5, y:3, w:3, h:3 })
.addImage({ path:'images/logo3.png', x:9, y:4, w:3, h:3 });
```


**************************************************************************************************
## Saving a Presentation
Presentations require nothing more than passing a filename to `save()`. Node.js users have more options available
examples of which can be found below.

### Client Browser
* Simply provide a filename

```javascript
pptx.save('Demo-Media');
```

### Node.js
* Node can accept a callback function that will return the filename once the save is complete
* Node can also be used to stream a powerpoint file - simply pass a filename that begins with "http"
* Output type can be specified by passing an optional [JSZip output type](https://stuk.github.io/jszip/documentation/api_jszip/generate_async.html)

```javascript
// A: File will be saved to the local working directory (`__dirname`)
pptx.save( 'Node_Demo' );
// B: Inline callback function
pptx.save( 'Node_Demo', function(filename){ console.log('Created: '+filename); } );
// C: Predefined callback function
pptx.save( 'Node_Demo', saveCallback );
// D: Use a filename of "http" or "https" to receive the powerpoint binary data in your callback
// Used for streaming the presentation file via http.  See the `nodejs-demo.js` file for a working example.
pptx.save( 'http', streamCallback );
// E: Save using various JSZip output types: ['arraybuffer', 'base64', 'binarystring', 'blob', 'nodebuffer', 'uint8array']
pptx.save( 'jszip', saveCallback, 'base64' );
```

Saving multiple Presentations:
* In order to generate a new, unique Presentation just create a new instance of the library then add objects and save as normal.

```javascript
var pptx = require("pptxgenjs");
pptx.addNewSlide().addText('Presentation 1', {x:1, y:1});
pptx.save('PptxGenJS-Presentation-1');

// Create a new instance ("Reset")
pptx = require("pptxgenjs");
pptx.addNewSlide().addText('Presentation 2', {x:1, y:1});
pptx.save('PptxGenJS-Presentation-2');
```




**************************************************************************************************
# Presentations: Adding Objects

Objects on the Slide are ordered from back-to-front based upon the order they were added.

For example, if you add an Image, then a Shape, then a Textbox: the Textbox will be in front of the Shape,
which is in front of the Image.


**************************************************************************************************
## Adding Charts
```javascript
// Syntax
slide.addChart({TYPE}, {DATA}, {OPTIONS});
```

### Chart Types
* Chart type can be any one of `pptx.charts`
* Currently: `pptx.charts.AREA`, `pptx.charts.BAR`, `pptx.charts.LINE`, `pptx.charts.PIE`, `pptx.charts.DOUGHNUT`

### Chart Size/Formatting Options
<<<<<<< HEAD
| Option          | Type    | Unit    | Default   | Description           | Possible Values  |
| :-------------- | :------ | :------ | :-------- | :-------------------- | :--------------- |
| `x`             | number  | inches  | `1.0`     | horizontal location   | 0-n OR 'n%'. (Ex: `{x:'50%'}` will place object in the middle of the Slide) |
| `y`             | number  | inches  | `1.0`     | vertical location     | 0-n OR 'n%'. |
| `w`             | number  | inches  | `50%`     | width                 | 0-n OR 'n%'. (Ex: `{w:'50%'}` will make object 50% width of the Slide) |
| `h`             | number  | inches  | `50%`     | height                | 0-n OR 'n%'. |
| `border`        | object  |         |           | chart border          | object with `pt` and `color` values. Ex: `border:{pt:'1', color:'f1f1f1'}` |
| `chartColors`        | array  |         |       | data color            | array of hex color codes. Ex: `['0088CC','FFCC00']` |
| `chartColorsOpacity` | number | percent | `100` | data color opacity percent | 1-100. Ex: `{ chartColorsOpacity:50 }` |
| `fill`          | string  |         |           | fill/background color | hex color code or [scheme color constant](#scheme-colors). Ex: `{ fill:'0088CC' }` |
| `legendPos`     | string  |         | `r`       | chart legend position | `b` (bottom), `tr` (top-right), `l` (left), `r` (right), `t` (top) |
| `showLabel`     | boolean |         | `false`   | show data labels      | `true` or `false` |
| `showLegend`    | boolean |         | `false`   | show chart legend     | `true` or `false` |
| `showPercent`   | boolean |         | `false`   | show data percent     | `true` or `false` |
| `showTitle`     | boolean |         | `false`   | show chart title      | `true` or `false` |
| `showValue`     | boolean |         | `false`   | show data values      | `true` or `false` |
| `title`         | string  |         |           | chart title           | a string. Ex: `{ title:'Sales by Region' }` |
| `titleColor`    | string  |         | `000000`  | title color           | hex color code or [scheme color constant](#scheme-colors). Ex: `{ titleColor:'0088CC' }` |
| `titleFontFace` | string  |         | `Arial`   | font face             | font name. Ex: `{ titleFontFace:'Arial' }` |
| `titleFontSize` | number  | points  | `18`      | font size             | 1-256. Ex: `{ titleFontSize:12 }` |

### Chart Axis Options
| Option                 | Type    | Unit    | Default   | Description             | Possible Values                            |
| :--------------------- | :------ | :------ | :-------- | :---------------------- | :----------------------------------------- |
| `catAxisLabelColor`    | string  |         | `000000`  | category-axis color     | hex color code or [scheme color constant](#scheme-colors). Ex: `{ catAxisLabelColor:'0088CC' }`   |
| `catAxisLabelFontFace` | string  |         | `Arial`   | category-axis font face | font name. Ex: `{ titleFontFace:'Arial' }` |
| `catAxisLabelFontSize` | number  | points  | `18`      | category-axis font size | 1-256. Ex: `{ titleFontSize:12 }`          |
| `catAxisOrientation`   | string  |         | `minMax`  | category-axis orientation | `maxMin` (high->low) or `minMax` (low->high) |
| `valAxisLabelColor`    | string  |         | `000000`  | value-axis color        | hex color code or [scheme color constant](#scheme-colors). Ex: `{ valAxisLabelColor:'0088CC' }` |
| `valAxisLabelFontFace` | string  |         | `Arial`   | value-axis font face    | font name. Ex: `{ titleFontFace:'Arial' }`   |
| `valAxisLabelFontSize` | number  | points  | `18`      | value-axis font size    | 1-256. Ex: `{ titleFontSize:12 }`            |
| `valAxisMaxVal`        | number  |         |           | maximum value for Value Axis | 1-N. Ex: `{ valAxisMaxVal:125 }` |
| `valAxisOrientation`   | string  |         | `minMax`  | value-axis orientation  | `maxMin` (high->low) or `minMax` (low->high) |
=======
| Option          | Type    | Unit    | Default   | Description                        | Possible Values  |
| :-------------- | :------ | :------ | :-------- | :--------------------------------- | :--------------- |
| `x`             | number  | inches  | `1.0`     | horizontal location                | 0-n OR 'n%'. (Ex: `{x:'50%'}` places object in middle of the Slide) |
| `y`             | number  | inches  | `1.0`     | vertical location                  | 0-n OR 'n%'. |
| `w`             | number  | inches  | `50%`     | width                              | 0-n OR 'n%'. (Ex: `{w:'50%'}` will make object 50% width of the Slide) |
| `h`             | number  | inches  | `50%`     | height                             | 0-n OR 'n%'. |
| `border`        | object  |         |           | chart border                       | object with `pt` and `color` values. Ex: `border:{pt:'1', color:'f1f1f1'}` |
| `chartColors`   | array   |         |           | data colors                        | array of hex color codes. Ex: `['0088CC','FFCC00']` |
| `chartColorsOpacity` | number | percent | `100` | data color opacity percent         | 1-100. Ex: `{ chartColorsOpacity:50 }` |
| `fill`          | string  |         |           | fill/background color              | hex color code. Ex: `{ fill:'0088CC' }` |
| `holeSize`      | number  | percent | `50`      | doughnut hole size                 | 1-100. Ex: `{ holeSize:50 }` |
| `legendPos`     | string  |         | `r`       | chart legend position              | `b` (bottom), `tr` (top-right), `l` (left), `r` (right), `t` (top) |
| `layout`        | object  |         |           | positioning plot within chart area | object with `x`, `y`, `w` and `h` props, all in range 0-1 (proportionally related to the chart size). Ex: `{x: 0, y: 0, w: 1, h: 1}` fully expands plot to the chart area |
| `showLabel`     | boolean |         | `false`   | show data labels                   | `true` or `false` |
| `showLegend`    | boolean |         | `false`   | show chart legend                  | `true` or `false` |
| `showPercent`   | boolean |         | `false`   | show data percent                  | `true` or `false` |
| `showTitle`     | boolean |         | `false`   | show chart title                   | `true` or `false` |
| `showValue`     | boolean |         | `false`   | show data values                   | `true` or `false` |
| `title`         | string  |         |           | chart title                        | a string. Ex: `{ title:'Sales by Region' }` |
| `titleColor`    | string  |         | `000000`  | title color                        | hex color code. Ex: `{ titleColor:'0088CC' }` |
| `titleFontFace` | string  |         | `Arial`   | font face                          | font name. Ex: `{ titleFontFace:'Arial' }` |
| `titleFontSize` | number  | points  | `18`      | font size                          | 1-256. Ex: `{ titleFontSize:12 }` |
| `titleRotate`   | integer | degrees |           | title rotation degrees             | 0-360. Ex: `{ titleRotate:45 }` |

### Chart Axis Options
| Option                 | Type    | Unit    | Default      | Description                  | Possible Values                            |
| :--------------------- | :------ | :------ | :----------- | :--------------------------- | :----------------------------------------- |
| `axisLineColor`        | string  |         | `000000`     | cat/val axis line color      | hex color code. Ex: `{ axisLineColor:'0088CC' }`     |
| `catAxisHidden`        | boolean |         | `false`      | hide category-axis           | `true` or `false`   |
| `catAxisLabelColor`    | string  |         | `000000`     | category-axis color          | hex color code. Ex: `{ catAxisLabelColor:'0088CC' }`   |
| `catAxisLabelFontFace` | string  |         | `Arial`      | category-axis font face      | font name. Ex: `{ titleFontFace:'Arial' }` |
| `catAxisLabelFontSize` | number  | points  | `18`         | category-axis font size      | 1-256. Ex: `{ titleFontSize:12 }`          |
| `catAxisLineShow`      | boolean |         | true         | show/hide category-axis line | `true` or `false` |
| `catAxisOrientation`   | string  |         | `minMax`     | category-axis orientation    | `maxMin` (high->low) or `minMax` (low->high) |
| `catAxisTitle`         | string  |         | `Axis Title` | axis title                   | a string. Ex: `{ catAxisTitle:'Regions' }` |
| `catAxisTitleColor`    | string  |         | `000000`     | title color                  | hex color code. Ex: `{ catAxisTitleColor:'0088CC' }` |
| `catAxisTitleFontFace` | string  |         | `Arial`      | font face                    | font name. Ex: `{ catAxisTitleFontFace:'Arial' }` |
| `catAxisTitleFontSize` | number  | points  |              | font size                    | 1-256. Ex: `{ catAxisTitleFontSize:12 }` |
| `catAxisTitleRotate`   | integer | degrees |              | title rotation degrees       | 0-360. Ex: `{ catAxisTitleRotate:45 }` |
| `catGridLine`          | object  |         | `none`       | category grid line style     | object with properties `size` (pt), `color` and `style` (`'solid'`, `'dash'` or `'dot'`) or `'none'` to hide |
| `showCatAxisTitle`     | boolean |         | `false`      | show category (vert) title   | `true` or `false`.  Ex:`{ showCatAxisTitle:true }` |
| `showValAxisTitle`     | boolean |         | `false`      | show values (horiz) title    | `true` or `false`.  Ex:`{ showValAxisTitle:true }` |
| `valAxisHidden`        | boolean |         | `false`      | hide value-axis              | `true` or `false`   |
| `valAxisLabelColor`    | string  |         | `000000`     | value-axis color             | hex color code. Ex: `{ valAxisLabelColor:'0088CC' }` |
| `valAxisLabelFontFace` | string  |         | `Arial`      | value-axis font face         | font name. Ex: `{ titleFontFace:'Arial' }`   |
| `valAxisLabelFontSize` | number  | points  | `18`         | value-axis font size         | 1-256. Ex: `{ titleFontSize:12 }`            |
| `valAxisLabelFormatCode` | string |        | `General`    | value-axis number format     | format string. Ex: `{ axisLabelFormatCode:'#,##0' }` [MicroSoft Number Format Codes](https://support.office.com/en-us/article/Number-format-codes-5026bbd6-04bc-48cd-bf33-80f18b4eae68) |
| `valAxisLineShow`      | boolean |         | true         | show/hide value-axis line    | `true` or `false` |
| `valAxisMajorUnit`     | number  | float   | `1.0`        | value-axis tick steps        | Float or whole number. Ex: `{ majorUnit:0.2 }`      |
| `valAxisMaxVal`        | number  |         |              | value-axis maximum value     | 1-N. Ex: `{ valAxisMaxVal:125 }` |
| `valAxisMinVal`        | number  |         |              | value-axis minimum value     | 1-N. Ex: `{ valAxisMinVal: -10 }` |
| `valAxisOrientation`   | string  |         | `minMax`     | value-axis orientation       | `maxMin` (high->low) or `minMax` (low->high) |
| `valAxisTitle`         | string  |         | `Axis Title` | axis title                   | a string. Ex: `{ valAxisTitle:'Sales (USD)' }` |
| `valAxisTitleColor`    | string  |         | `000000`     | title color                  | hex color code. Ex: `{ valAxisTitleColor:'0088CC' }` |
| `valAxisTitleFontFace` | string  |         | `Arial`      | font face                    | font name. Ex: `{ valAxisTitleFontFace:'Arial' }` |
| `valAxisTitleFontSize` | number  | points  |              | font size                    | 1-256. Ex: `{ valAxisTitleFontSize:12 }` |
| `valAxisTitleRotate`   | integer | degrees |              | title rotation degrees       | 0-360. Ex: `{ valAxisTitleRotate:45 }` |
| `valGridLine`          | object  |         |              | value grid line style        | object with properties `size` (pt), `color` and `style` (`'solid'`, `'dash'` or `'dot'`) or `'none'` to hide |
>>>>>>> 5b7c18cb

### Chart Data Options
| Option                 | Type    | Unit    | Default   | Description                | Possible Values                            |
| :--------------------- | :------ | :------ | :-------- | :------------------------- | :----------------------------------------- |
| `barDir`               | string  |         | `col`     | bar direction        | (*Bar Chart*) `bar` (horizontal) or `col` (vertical). Ex: `{barDir:'bar'}` |
| `barGapWidthPct`       | number  | percent | `150`     | width % between bar groups | (*Bar Chart*) 0-999. Ex: `{ barGapWidthPct:50 }` |
| `barGrouping`          | string  |         |`clustered`| bar grouping               | (*Bar Chart*) `clustered` or `stacked` or `percentStacked`. |
| `dataBorder`           | object  |         |           | data border          | object with `pt` and `color` values. Ex: `border:{pt:'1', color:'f1f1f1'}` |
<<<<<<< HEAD
| `dataLabelColor`       | string  |         | `000000`  | value-axis color           | hex color code or [scheme color constant](#scheme-colors). Ex: `{ dataLabelColor:'0088CC' }`     |
=======
| `dataLabelColor`       | string  |         | `000000`  | data label color           | hex color code. Ex: `{ dataLabelColor:'0088CC' }`     |
>>>>>>> 5b7c18cb
| `dataLabelFormatCode`  | string  |         |           | format to show data value  | format string. Ex: `{ dataLabelFormatCode:'#,##0' }` [MicroSoft Number Format Codes](https://support.office.com/en-us/article/Number-format-codes-5026bbd6-04bc-48cd-bf33-80f18b4eae68)  |
| `dataLabelFontFace`    | string  |         | `Arial`   | value-axis font face       | font name. Ex: `{ titleFontFace:'Arial' }`   |
| `dataLabelFontSize`    | number  | points  | `18`      | value-axis font size       | 1-256. Ex: `{ titleFontSize:12 }`            |
| `dataLabelPosition`    | string  |         | `bestFit` | data label position        | `bestFit`,`b`,`ctr`,`inBase`,`inEnd`,`l`,`outEnd`,`r`,`t` |
| `gridLineColor`        | string  |         | `000000`  | grid line color            | hex color code. Ex: `{ gridLineColor:'0088CC' }`     |
| `lineDataSymbol`       | string  |         | `circle`  | symbol used on line marker | `circle`,`dash`,`diamond`,`dot`,`none`,`square`,`triangle` |
| `lineDataSymbolSize`   | number  | points  | `6`       | size of line data symbol   | 1-256. Ex: `{ lineDataSymbolSize:12 }` |
| `lineShadow`           | object  |         |           | data line shadow options   | `'none'` or [shadow options](#chart-line-shadow-options) |
| `lineSize`             | number  | points  | `2`       | thickness of data line     | 1 and more. Ex: `{ lineSize: 1 }` |
| `valueBarColors`       | boolean |         | `false`   | forces chartColors on multi-data-series | `true` or `false` |

### Chart Line Shadow Options
| Option       | Type    | Unit    | Default   | Description         | Possible Values                            |
| :----------- | :------ | :------ | :-------- | :------------------ | :----------------------------------------- |
| `type`       | string  |         | `outer`   | shadow type         | `outer` or `inner`. Ex: `{ type:'outer' }` |
| `angle`      | number  | degrees | `90`      | shadow angle        | 0-359. Ex: `{ angle:90 }`                  |
| `blur`       | number  | points  | `3`       | blur size           | 1-256. Ex: `{ blur:3 }`                    |
| `color`      | string  |         | `000000`  | line color          | hex color code. Ex: `{ color:'0088CC' }`   |
| `offset`     | number  | points  | `1.8`     | offset size         | 1-256. Ex: `{ offset:2 }`                  |
| `opacity`    | number  | percent | `0.35`    | opacity             | 0-1. Ex: `{ opacity:0.35 }`                |

### Chart Examples
```javascript
var pptx = new PptxGenJS();
pptx.setLayout('LAYOUT_WIDE');

var slide = pptx.addNewSlide();

// Chart Type: BAR
var dataChartBar = [
  {
    name  : 'Region 1',
    labels: ['May', 'June', 'July', 'August'],
    values: [26, 53, 100, 75]
  },
  {
    name  : 'Region 2',
    labels: ['May', 'June', 'July', 'August'],
    values: [43.5, 70.3, 90.1, 80.05]
  }
];
slide.addChart( pptx.charts.BAR, dataChartBar, { x:1.0, y:1.0, w:12, h:6 } );

// Chart Type: AREA
// Chart Type: LINE
var dataChartAreaLine = [
  {
    name  : 'Actual Sales',
    labels: ['Jan','Feb','Mar','Apr','May','Jun','Jul','Aug','Sep','Oct','Nov','Dec'],
    values: [1500, 4600, 5156, 3167, 8510, 8009, 6006, 7855, 12102, 12789, 10123, 15121]
  },
  {
    name  : 'Projected Sales',
    labels: ['Jan','Feb','Mar','Apr','May','Jun','Jul','Aug','Sep','Oct','Nov','Dec'],
    values: [1000, 2600, 3456, 4567, 5010, 6009, 7006, 8855, 9102, 10789, 11123, 12121]
  }
];
slide.addChart( pptx.charts.AREA, dataChartAreaLine, { x:1.0, y:1.0, w:12, h:6 } );
slide.addChart( pptx.charts.LINE, dataChartAreaLine, { x:1.0, y:1.0, w:12, h:6 } );

// Chart Type: PIE
var dataChartPie = [
  { name:'Location', labels:['DE','GB','MX','JP','IN','US'], values:[35,40,85,88,99,101] }
];
slide.addChart( pptx.charts.PIE, dataChartPie, { x:1.0, y:1.0, w:6, h:6 } );

pptx.save('Demo-Chart');
```



**************************************************************************************************
## Adding Text
```javascript
// Syntax
slide.addText('TEXT', {OPTIONS});
slide.addText('Line 1\nLine 2', {OPTIONS});
slide.addText([ {text:'TEXT', options:{OPTIONS}} ]);
```

### Text Options
| Option       | Type    | Unit    | Default   | Description         | Possible Values  |
| :----------- | :------ | :------ | :-------- | :------------------ | :--------------- |
| `x`          | number  | inches  | `1.0`     | horizontal location | 0-n OR 'n%'. (Ex: `{x:'50%'}` will place object in the middle of the Slide) |
| `y`          | number  | inches  | `1.0`     | vertical location   | 0-n OR 'n%'. |
| `w`          | number  | inches  |           | width               | 0-n OR 'n%'. (Ex: `{w:'50%'}` will make object 50% width of the Slide) |
| `h`          | number  | inches  |           | height              | 0-n OR 'n%'. |
| `align`      | string  |         | `left`    | alignment           | `left` or `center` or `right` |
| `autoFit`    | boolean |         | `false`   | "Fit to Shape"      | `true` or `false` |
| `bold`       | boolean |         | `false`   | bold text           | `true` or `false` |
| `breakLine`  | boolean |         | `false`   | appends a line break | `true` or `false` (only applies when used in text object options) Ex: `{text:'hi', options:{breakLine:true}}` |
| `bullet`     | boolean |         | `false`   | bulleted text       | `true` or `false` |
| `bullet`     | object  |         |           | bullet options (number type or choose any unicode char) | object with `type` or `code`. Ex: `bullet:{type:'number'}`. Ex: `bullet:{code:'2605'}` |
| `color`      | string  |         |           | text color          | hex color code or [scheme color constant](#scheme-colors). Ex: `{ color:'0088CC' }` |
| `fill`       | string  |         |           | fill/bkgd color     | hex color code or [scheme color constant](#scheme-colors). Ex: `{ color:'0088CC' }` |
| `font_face`  | string  |         |           | font face           | Ex: 'Arial' |
| `font_size`  | number  | points  |           | font size           | 1-256. Ex: `{ font_size:12 }` |
| `hyperlink`  | string  |         |           | add hyperlink       | object with `url` and optionally `tooltip`. Ex: `{ hyperlink:{url:'https://github.com'} }` |
| `indentLevel` | number  | level  | `0`       | bullet indent level | 1-32. Ex: `{ indentLevel:1 }` |
| `inset`      | number  | inches  |           | inset/padding       | 1-256. Ex: `{ inset:1.25 }` |
| `isTextBox`  | boolean |         | `false`   | PPT "Textbox"       | `true` or `false` |
| `italic`     | boolean |         | `false`   | italic text         | `true` or `false` |
| `lineSpacing`| number  | points  |           | line spacing points | 1-256. Ex: `{ lineSpacing:28 }` |
| `margin`     | number  | points  |           | margin              | 0-99 (ProTip: use the same value from CSS `padding`) |
| `rectRadius` | number  | inches  |           | rounding radius     | rounding radius for `ROUNDED_RECTANGLE` text shapes |
| `rtlMode`    | boolean |         | `false`   | enable Right-to-Left mode | `true` or `false` |
| `shadow`     | object  |         |           | text shadow options | see options below. Ex: `shadow:{ type:'outer' }` |
| `subscript`  | boolean |         | `false`   | subscript text      | `true` or `false` |
| `superscript`| boolean |         | `false`   | superscript text    | `true` or `false` |
| `underline`  | boolean |         | `false`   | underline text      | `true` or `false` |
| `valign`     | string  |         |           | vertical alignment  | `top` or `middle` or `bottom` |

### Text Shadow Options
| Option       | Type    | Unit    | Default   | Description         | Possible Values                          |
| :----------- | :------ | :------ | :-------- | :------------------ | :--------------------------------------- |
| `type`       | string  |         | outer     | shadow type         | `outer` or `inner`                       |
| `angle`      | number  | degrees |           | shadow angle        | 0-359. Ex: `{ angle:180 }`               |
| `blur`       | number  | points  |           | blur size           | 1-256. Ex: `{ blur:3 }`                  |
| `color`      | string  |         |           | text color          | hex color code or [scheme color constant](#scheme-colors). Ex: `{ color:'0088CC' }` |
| `offset`     | number  | points  |           | offset size         | 1-256. Ex: `{ offset:8 }`                |
| `opacity`    | number  | percent |           | opacity             | 0-1. Ex: `opacity:0.75`                  |

### Text Examples
```javascript
var pptx = new PptxGenJS();
var slide = pptx.addNewSlide();

// EX: Dynamic location using percentages
slide.addText('^ (50%/50%)', {x:'50%', y:'50%'});

// EX: Basic formatting
slide.addText('Hello',  { x:0.5, y:0.7, w:3, color:'0000FF', font_size:64 });
slide.addText('World!', { x:2.7, y:1.0, w:5, color:'DDDD00', font_size:90 });

// EX: More formatting options
slide.addText(
    'Arial, 32pt, green, bold, underline, 0 inset',
    { x:0.5, y:5.0, w:'90%', margin:0.5, font_face:'Arial', font_size:32, color:'00CC00', bold:true, underline:true, isTextBox:true }
);

// EX: Format some text
slide.addText('Hello World!', { x:2, y:4, font_face:'Arial', font_size:42, color:'00CC00', bold:true, italic:true, underline:true } );

// EX: Multiline Text / Line Breaks - use "\n" to create line breaks inside text strings
slide.addText('Line 1\nLine 2\nLine 3', { x:2, y:3, color:'DDDD00', font_size:90 });

// EX: Format individual words or lines by passing an array of text objects with `text` and `options`
slide.addText(
    [
        { text:'word-level', options:{ font_size:36, color:'99ABCC', align:'r', breakLine:true } },
        { text:'formatting', options:{ font_size:48, color:'FFFF00', align:'c' } }
    ],
    { x:0.5, y:4.1, w:8.5, h:2.0, fill:'F1F1F1' }
);

// EX: Bullets
slide.addText('Regular, black circle bullet', { x:8.0, y:1.4, w:'30%', h:0.5, bullet:true });
// Use line-break character to bullet multiple lines
slide.addText('Line 1\nLine 2\nLine 3', { x:8.0, y:2.4, w:'30%', h:1, fill:'F2F2F2', bullet:{type:'number'} });
// Bullets can also be applied on a per-line level
slide.addText(
    [
        { text:'I have a star bullet'    , options:{bullet:{code:'2605'}, color:'CC0000'} },
        { text:'I have a triangle bullet', options:{bullet:{code:'25BA'}, color:'00CD00'} },
        { text:'no bullets on this line' , options:{font_size:12} },
        { text:'I have a normal bullet'  , options:{bullet:true, color:'0000AB'} }
    ],
    { x:8.0, y:5.0, w:'30%', h:1.4, color:'ABABAB', margin:1 }
);

// EX: Hyperlinks
slide.addText(
    [{
        text: 'PptxGenJS Project',
        options: { hyperlink:{ url:'https://github.com/gitbrent/pptxgenjs', tooltip:'Visit Homepage' } }
    }],
    { x:1.0, y:1.0, w:5, h:1 }
);

// EX: Drop/Outer Shadow
slide.addText(
    'Outer Shadow',
    {
        x:0.5, y:6.0, font_size:36, color:'0088CC',
        shadow: {type:'outer', color:'696969', blur:3, offset:10, angle:45}
    }
);

// EX: Formatting can be applied at the word/line level
// Provide an array of text objects with the formatting options for that `text` string value
// Line-breaks work as well
slide.addText(
    [
        { text:'word-level\nformatting', options:{ font_size:36, font_face:'Courier New', color:'99ABCC', align:'r', breakLine:true } },
        { text:'...in the same textbox', options:{ font_size:48, font_face:'Arial', color:'FFFF00', align:'c' } }
    ],
    { x:0.5, y:4.1, w:8.5, h:2.0, margin:0.1, fill:'232323' }
);

pptx.save('Demo-Text');
```


**************************************************************************************************
## Adding Tables
Syntax:
```javascript
slide.addTable( [rows] );
slide.addTable( [rows], {any Layout/Formatting OPTIONS} );
```

### Table Layout Options
| Option       | Type    | Unit   | Default   | Description            | Possible Values  |
| :----------- | :------ | :----- | :-------- | :--------------------- | :--------------- |
| `x`          | number  | inches | `1.0`     | horizontal location    | 0-n OR 'n%'. (Ex: `{x:'50%'}` will place object in the middle of the Slide) |
| `y`          | number  | inches | `1.0`     | vertical location      | 0-n OR 'n%'. |
| `w`          | number  | inches |           | width                  | 0-n OR 'n%'. (Ex: `{w:'50%'}` will make object 50% width of the Slide) |
| `h`          | number  | inches |           | height                 | 0-n OR 'n%'. |
| `colW`       | integer | inches |           | width for every column | Ex: Width for every column in table (uniform) `2.0` |
| `colW`       | array   | inches |           | column widths in order | Ex: Width for each of 5 columns `[1.0, 2.0, 2.5, 1.5, 1.0]` |
| `rowH`       | integer | inches |           | height for every row   | Ex: Height for every row in table (uniform) `2.0` |
| `rowH`       | array   | inches |           | row heights in order   | Ex: Height for each of 5 rows `[1.0, 2.0, 2.5, 1.5, 1.0]` |

### Table Auto-Paging Options
| Option          | Type    | Default   | Description            | Possible Values                          |
| :-------------- | :------ | :-------- | :--------------------- | :--------------------------------------- |
| `autoPage`      | boolean | `true`    | auto-page table        | `true` or `false`  |
| `lineWeight`    | float   | 0         | line weight value      | -1.0 to 1.0. Ex: `{lineWeight:0.5}` |
| `newPageStartY` | object  |           | starting `y` value for tables on new Slides | 0-n OR 'n%'. Ex:`{newPageStartY:0.5}` |

### Table Auto-Paging Notes
Tables will auto-page by default and the table on new Slides will use the current Slide's top `margin` value as the starting point for `y`.
Tables will retain their existing `x`, `w`, and `colW` values as they are continued onto subsequent Slides.

* `autoPage`: allows the auto-paging functionality (as table rows overflow the Slide, new Slides will be added) to be disabled.
* `lineWeight`: adjusts the calculated height of lines. If too much empty space is left under each table,
then increase lineWeight value. Conversely, if the tables are overflowing the bottom of the Slides, then
reduce the lineWeight value. Also helpful when using some fonts that do not have the usual golden ratio.
* `newPageStartY`: provides the ability to specify where new tables will be placed on new Slides. For example,
you may place a table halfway down a Slide, but you wouldn't that to be the starting location for subsequent
tables. Use this option to ensure there is no wasted space and to guarantee a professional look.

### Table Formatting Options
| Option       | Type    | Unit   | Default   | Description        | Possible Values  |
| :----------- | :------ | :----- | :-------- | :----------------- | :--------------- |
| `align`      | string  |        | `left`    | alignment          | `left` or `center` or `right` (or `l` `c` `r`) |
| `bold`       | boolean |        | `false`   | bold text          | `true` or `false` |
| `border`     | object  |        |           | cell border        | object with `pt` and `color` values. Ex: `{pt:'1', color:'f1f1f1'}` |
| `border`     | array   |        |           | cell border        | array of objects with `pt` and `color` values in TRBL order. |
| `color`      | string  |        |           | text color         | hex color code or [scheme color constant](#scheme-colors). Ex: `{color:'0088CC'}` |
| `colspan`    | integer |        |           | column span        | 2-n. Ex: `{colspan:2}` |
| `fill`       | string  |        |           | fill/bkgd color    | hex color code or [scheme color constant](#scheme-colors). Ex: `{color:'0088CC'}` |
| `font_face`  | string  |        |           | font face          | Ex: 'Arial' |
| `font_size`  | number  | points |           | font size          | 1-256. Ex: `{font_size:12}` |
| `italic`     | boolean |        | `false`   | italic text        | `true` or `false` |
| `margin`     | number  | points |           | margin             | 0-99 (ProTip: use the same value from CSS `padding`) |
| `margin`     | array   | points |           | margin             | array of integer values in TRBL order. Ex: `margin:[5,10,5,10]` |
| `rowspan`    | integer |        |           | row span           | 2-n. Ex: `{rowspan:2}` |
| `underline`  | boolean |        | `false`   | underline text     | `true` or `false` |
| `valign`     | string  |        |           | vertical alignment | `top` or `middle` or `bottom` (or `t` `m` `b`) |

### Table Formatting Notes
* **Formatting Options** passed to `slide.addTable()` apply to every cell in the table
* You can selectively override formatting at a cell-level providing any **Formatting Option** in the cell `options`

### Table Cell Formatting
* Table cells can be either a plain text string or an object with text and options properties
* When using an object, any of the formatting options above can be passed in `options` and will apply to that cell only

Bullets and word-level formatting are supported inside table cells. Passing an array of objects with text/options values
as the `text` value allows fine-grained control over the text inside cells.
* Available formatting options are here: [Text Options](#text-options)
* See below for examples or view the `examples/pptxgenjs-demo.html` page for lots more

### Table Cell Formatting Examples
```javascript
// TABLE 1: Cell-level Formatting
var rows = [];
// Row One: cells will be formatted according to any options provided to `addTable()`
rows.push( ['First', 'Second', 'Third'] );
// Row Two: set/override formatting for each cell
rows.push([
    { text:'1st', options:{color:'ff0000'} },
    { text:'2nd', options:{color:'00ff00'} },
    { text:'3rd', options:{color:'0000ff'} }
]);
slide.addTable( rows, { x:0.5, y:1.0, w:9.0, color:'363636' } );

// TABLE 2: Using word-level formatting inside cells
// NOTE: An array of text/options objects provides fine-grained control over formatting
var arrObjText = [
    { text:'Red ',   options:{color:'FF0000'} },
    { text:'Green ', options:{color:'00FF00'} },
    { text:'Blue',   options:{color:'0000FF'} }
];
// EX A: Pass an array of text objects to `addText()`
slide.addText( arrObjText, { x:0.5, y:2.75, w:9, h:2, margin:0.1, fill:'232323' } );

// EX B: Pass the same objects as a cell's `text` value
var arrTabRows = [
    [
        { text:'Cell 1 A',  options:{font_face:'Arial'  } },
        { text:'Cell 1 B',  options:{font_face:'Courier'} },
        { text: arrObjText, options:{fill:'232323'}       }
    ]
];
slide.addTable( arrTabRows, { x:0.5, y:5, w:9, h:2, colW:[1.5,1.5,6] } );
```

### Table Examples
```javascript
var pptx = new PptxGenJS();
var slide = pptx.addNewSlide();
slide.addText('Demo-03: Table', { x:0.5, y:0.25, font_size:18, font_face:'Arial', color:'0088CC' });

// TABLE 1: Single-row table
// --------
var rows = [ 'Cell 1', 'Cell 2', 'Cell 3' ];
var tabOpts = { x:0.5, y:1.0, w:9.0, fill:'F7F7F7', font_size:14, color:'363636' };
slide.addTable( rows, tabOpts );

// TABLE 2: Multi-row table (each rows array element is an array of cells)
// --------
var rows = [
    ['A1', 'B1', 'C1'],
    ['A2', 'B2', 'C2']
];
var tabOpts = { x:0.5, y:2.0, w:9.0, fill:'F7F7F7', font_size:18, color:'6f9fc9' };
slide.addTable( rows, tabOpts );

// TABLE 3: Formatting at a cell level - use this to selectively override table's cell options
// --------
var rows = [
    [
        { text:'Top Lft', options:{ valign:'t', align:'l', font_face:'Arial'   } },
        { text:'Top Ctr', options:{ valign:'t', align:'c', font_face:'Verdana' } },
        { text:'Top Rgt', options:{ valign:'t', align:'r', font_face:'Courier' } }
    ],
];
var tabOpts = { x:0.5, y:4.5, w:9.0, rowH:0.6, fill:'F7F7F7', font_size:18, color:'6f9fc9', valign:'m'} };
slide.addTable( rows, tabOpts );

// Multiline Text / Line Breaks - use either "\r" or "\n"
slide.addTable( ['Line 1\nLine 2\nLine 3'], { x:2, y:3, w:4 });

pptx.save('Demo-Tables');
```


**************************************************************************************************
## Adding Shapes
Syntax (no text):
```javascript
slide.addShape({SHAPE}, {OPTIONS});
```
Syntax (with text):
```javascript
slide.addText("some string", {SHAPE, OPTIONS});
```
Check the `pptxgen.shapes.js` file for a complete list of the hundreds of PowerPoint shapes available.

### Shape Options
| Option       | Type    | Unit   | Default   | Description         | Possible Values  |
| :----------- | :------ | :----- | :-------- | :------------------ | :--------------- |
| `x`          | number  | inches | `1.0`     | horizontal location | 0-n OR 'n%'. (Ex: `{x:'50%'}` will place object in the middle of the Slide) |
| `y`          | number  | inches | `1.0`     | vertical location   | 0-n OR 'n%'. |
| `w`          | number  | inches |           | width               | 0-n OR 'n%'. (Ex: `{w:'50%'}` will make object 50% width of the Slide) |
| `h`          | number  | inches |           | height              | 0-n OR 'n%'. |
| `align`      | string  |        | `left`    | alignment           | `left` or `center` or `right` |
| `fill`       | string  |        |           | fill/bkgd color     | hex color code or [scheme color constant](#scheme-colors). Ex: `{color:'0088CC'}` |
| `fill`       | object |   |   | fill/bkgd color | object with `type`, `color` and optional `alpha` keys. Ex: `fill:{type:'solid', color:'0088CC', alpha:25}` |
| `flipH`      | boolean |        |           | flip Horizontal     | `true` or `false` |
| `flipV`      | boolean |        |           | flip Vertical       | `true` or `false` |
| `line`       | string  |        |           | border line color   | hex color code or [scheme color constant](#scheme-colors). Ex: `{line:'0088CC'}` |
| `line_dash`  | string  |       | `solid` | border line dash style | `dash`, `dashDot`, `lgDash`, `lgDashDot`, `lgDashDotDot`, `solid`, `sysDash` or `sysDot` |
| `line_head`  | string  |        |           | border line ending  | `arrow`, `diamond`, `oval`, `stealth`, `triangle` or `none` |
| `line_size`  | number  | points |           | border line size    | 1-256. Ex: {line_size:4} |
| `line_tail`  | string  |        |           | border line heading | `arrow`, `diamond`, `oval`, `stealth`, `triangle` or `none` |
| `rectRadius` | number  | inches  |          | rounding radius     | rounding radius for `ROUNDED_RECTANGLE` text shapes |
| `rotate`     | integer | degrees |          | rotation degrees    | 0-360. Ex: `{rotate:180}` |

### Shape Examples
```javascript
var pptx = new PptxGenJS();
pptx.setLayout('LAYOUT_WIDE');

var slide = pptx.addNewSlide();

// LINE
slide.addShape(pptx.shapes.LINE,      { x:4.15, y:4.40, w:5, h:0, line:'FF0000', line_size:1 });
slide.addShape(pptx.shapes.LINE,      { x:4.15, y:4.80, w:5, h:0, line:'FF0000', line_size:2, line_head:'triangle' });
slide.addShape(pptx.shapes.LINE,      { x:4.15, y:5.20, w:5, h:0, line:'FF0000', line_size:3, line_tail:'triangle' });
slide.addShape(pptx.shapes.LINE,      { x:4.15, y:5.60, w:5, h:0, line:'FF0000', line_size:4, line_head:'triangle', line_tail:'triangle' });
// DIAGONAL LINE
slide.addShape(pptx.shapes.LINE,      { x:0, y:0, w:5.0, h:0, line:'FF0000', rotate:45 });
// RECTANGLE
slide.addShape(pptx.shapes.RECTANGLE, { x:0.50, y:0.75, w:5, h:3, fill:'FF0000' });
// OVAL
slide.addShape(pptx.shapes.OVAL,      { x:4.15, y:0.75, w:5, h:2, fill:{ type:'solid', color:'0088CC', alpha:25 } });

// Adding text to Shapes:
slide.addText('RIGHT-TRIANGLE', { shape:pptx.shapes.RIGHT_TRIANGLE, align:'c', x:0.40, y:4.3, w:6, h:3, fill:'0088CC', line:'000000', line_size:3 });
slide.addText('RIGHT-TRIANGLE', { shape:pptx.shapes.RIGHT_TRIANGLE, align:'c', x:7.00, y:4.3, w:6, h:3, fill:'0088CC', line:'000000', flipH:true });

pptx.save('Demo-Shapes');
```


**************************************************************************************************
## Adding Images
Syntax:
```javascript
slide.addImage({OPTIONS});
```

Animated GIFs can be included in Presentations in one of two ways:
* Using Node.js: use either `data` or `path` options (Node can encode any image into base64)
* Client Browsers: pre-encode the gif and add it using the `data` option (encoding images into GIFs is beyond any current browser)

### Image Options
| Option       | Type    | Unit   | Default   | Description         | Possible Values  |
| :----------- | :------ | :----- | :-------- | :------------------ | :--------------- |
| `x`          | number  | inches | `1.0`     | horizontal location | 0-n |
| `y`          | number  | inches | `1.0`     | vertical location   | 0-n |
| `w`          | number  | inches | `1.0`     | width               | 0-n |
| `h`          | number  | inches | `1.0`     | height              | 0-n |
| `data`       | string  |        |           | image data (base64) | base64-encoded image string. (either `data` or `path` is required) |
| `hyperlink`  | string  |        |           | add hyperlink | object with `url` and optionally `tooltip`. Ex: `{ hyperlink:{url:'https://github.com'} }` |
| `path`       | string  |        |           | image path          | Same as used in an (img src="") tag. (either `data` or `path` is required) |

**NOTES**  
* SVG images are not currently supported in PowerPoint or PowerPoint Online (even when encoded into base64). PptxGenJS does
properly encode and include SVG images, so they will begin showing once Microsoft adds support for this image type.
* Using `path` to add remote images (images from a different server) is not currently supported.

**Deprecation Warning**  
Old positional parameters (e.g.: `slide.addImage('images/chart.png', 1, 1, 6, 3)`) are now deprecated as of 1.1.0

### Image Examples
```javascript
var pptx = new PptxGenJS();
var slide = pptx.addNewSlide();

// Image by path
slide.addImage({ path:'images/chart_world_peace_near.png', x:1.0, y:1.0, w:8.0, h:4.0 });
// Image by data (base64-encoding)
slide.addImage({ data:'image/png;base64,iVtDafDrBF[...]=', x:3.0, y:5.0, w:6.0, h:3.0 });

// NOTE: Slide API calls return the same slide, so you can chain calls:
slide.addImage({ path:'images/cc_license_comp_chart.png', x:6.6, y:0.75, w:6.30, h:3.70 })
     .addImage({ path:'images/cc_logo.jpg',               x:0.5, y:3.50, w:5.00, h:3.70 })
     .addImage({ path:'images/cc_symbols_trans.png',      x:6.6, y:4.80, w:6.30, h:2.30 });

// Image with Hyperlink
slide.addImage({
  x:1.0, y:1.0, w:8.0, h:4.0,
  hyperlink:{ url:'https://github.com/gitbrent/pptxgenjs', tooltip:'Visit Homepage' },
  path:'images/chart_world_peace_near.png',
});

pptx.save('Demo-Images');
```


**************************************************************************************************
## Adding Media (Audio/Video/YouTube)
Syntax:
```javascript
slide.addMedia({OPTIONS});
```

Both Video (mpg, mov, mp4, m4v, etc.) and Audio (mp3, wav, etc.) are supported (list of [supported formats](https://support.office.com/en-us/article/Video-and-audio-file-formats-supported-in-PowerPoint-d8b12450-26db-4c7b-a5c1-593d3418fb59#OperatingSystem=Windows))
* Using Node.js: use either `data` or `path` options (Node can encode any media into base64)
* Client Browsers: pre-encode the media and add it using the `data` option (encoding video/audio is beyond any current browser)

Online video (YouTube embeds, etc.) is supported in both client browser and in Node.js

### Media Options
| Option       | Type    | Unit   | Default   | Description         | Possible Values  |
| :----------- | :------ | :----- | :-------- | :------------------ | :--------------- |
| `x`          | number  | inches | `1.0`     | horizontal location | 0-n |
| `y`          | number  | inches | `1.0`     | vertical location   | 0-n |
| `w`          | number  | inches | `1.0`     | width               | 0-n |
| `h`          | number  | inches | `1.0`     | height              | 0-n |
| `data`       | string  |        |           | media data (base64) | base64-encoded string |
| `path`       | string  |        |           | media path          | relative path to media file |
| `link`       | string  |        |           | online url/link     | link to online video. Ex: `link:'https://www.youtube.com/embed/blahBlah'` |
| `type`       | string  |        |           | media type          | media type: `audio` or `video` (reqs: `data` or `path`) or `online` (reqs:`link`) |

### Media Examples
```javascript
var pptx = new PptxGenJS();
var slide = pptx.addNewSlide();

// Media by path (Node.js only)
slide.addMedia({ type:'audio', path:'../media/sample.mp3', x:1.0, y:1.0, w:3.0, h:0.5 });
// Media by data (client browser or Node.js)
slide.addMedia({ type:'audio', data:'audio/mp3;base64,iVtDafDrBF[...]=', x:3.0, y:1.0, w:6.0, h:3.0 });
// Online by link (client browser or Node.js)
slide.addMedia({ type:'online', link:'https://www.youtube.com/embed/Dph6ynRVyUc', x:1.0, y:4.0, w:8.0, h:4.5 });

pptx.save('Demo-Media');
```


**************************************************************************************************
# Master Slides and Corporate Branding

## Slide Masters
Generating sample slides like those shown above is great for demonstrating library features,
but the reality is most of us will be required to produce presentations that have a certain design or
corporate branding.

PptxGenJS allows you to define Master Slides via objects that can then be used to provide branding
functionality.

Slide Masters are defined using the same object style used in Slides. Add these objects as a variable to a file that
is included in the script src tags on your page, then reference them by name in your code.  
E.g.: `<script lang="javascript" src="pptxgenjs.masters.js"></script>`

## Slide Master Examples
`pptxgenjs.masters.js` contents:
```javascript
var gObjPptxMasters = {
  MASTER_SLIDE: {
    title:   'Slide Master',
    bkgd:    'FFFFFF',
    objects: [
      { 'line':  { x: 3.5, y:1.00, w:6.00, line:'0088CC', line_size:5 } },
      { 'rect':  { x: 0.0, y:5.30, w:'100%', h:0.75, fill:'F1F1F1' } },
      { 'text':  { text:'Status Report', options:{ x:3.0, y:5.30, w:5.5, h:0.75 } } },
      { 'image': { x:11.3, y:6.40, w:1.67, h:0.75, path:'images/logo.png' } }
    ],
    slideNumber: { x:0.3, y:'90%' }
  },
  TITLE_SLIDE: {
    title:   'I am the Title Slide',
    bkgd:    { data:'image/png;base64,R0lGONlhotPQBMAPyoAPosR[...]+0pEZbEhAAOw==' },
    objects: [
      { 'text':  { text:'Greetings!', options:{ x:0.0, y:0.9, w:'100%', h:1, font_face:'Arial', color:'FFFFFF', font_size:60, align:'c' } } },
      { 'image': { x:11.3, y:6.40, w:1.67, h:0.75, path:'images/logo.png' } }
    ]
  }
};
```  
Every object added to the global master slide variable `gObjPptxMasters` can then be referenced
by their key names that you created (e.g.: "TITLE_SLIDE").  

**TIP:**
Pre-encode your images (base64) and add the string as the optional data key/val
(see the `TITLE_SLIDE.images` object above)

```javascript
var pptx = new PptxGenJS();

var slide1 = pptx.addNewSlide( pptx.masters.TITLE_SLIDE );
slide1.addText('How To Create PowerPoint Presentations with JavaScript', { x:0.5, y:0.7, font_size:18 });
// NOTE: Base master slide properties can be overridden on a selective basis:
// Here we can set a new background color or image on-the-fly
var slide2 = pptx.addNewSlide( pptx.masters.MASTER_SLIDE, { bkgd:'0088CC' } );
var slide3 = pptx.addNewSlide( pptx.masters.MASTER_SLIDE, { bkgd:{ path:'images/title_bkgd.jpg' } } );
var slide4 = pptx.addNewSlide( pptx.masters.MASTER_SLIDE, { bkgd:{ data:'image/png;base64,tFfInmP[...]=' } } );

pptx.save();
```

## Slide Master Object Options
| Option        | Type    | Unit   | Default  | Description  | Possible Values       |
| :------------ | :------ | :----- | :------- | :----------- | :-------------------- |
| `bkgd`        | string  |        | `ffffff` | color        | hex color code or [scheme color constant](#scheme-colors). Ex: `{ bkgd:'0088CC' }` |
| `bkgd`        | object  |        |          | image | object with path OR data. Ex: `{path:'img/bkgd.png'}` OR `{data:'image/png;base64,iVBORwTwB[...]='}` |
| `slideNumber` | object  |        |          | Show slide numbers | ex: `{ x:1.0, y:'50%' }` `x` and `y` can be either inches or percent |
| `margin`      | number  | inches | `1.0`    | Slide margins      | 0.0 through Slide.width |
| `margin`      | array   |        |          | Slide margins      | array of numbers in TRBL order. Ex: `[0.5, 0.75, 0.5, 0.75]` |
| `objects`     | array   |        |          | Objects for Slide  | object with type and options. Type:`chart`,`image`,`line`,`rect` or `text`. [Example](https://github.com/gitbrent/PptxGenJS#slide-master-examples) |
| `title`       | string  |        |          | Slide title        | some title |

## Sample Slide Master File
A sample masters file is included in the distribution folder and contain a couple of different slides to get you started.  
Location: `PptxGenJS/dist/pptxgen.masters.js`

**************************************************************************************************
# Table-to-Slides Feature
Syntax:
```javascript
slide.addSlidesForTable(htmlElementID);
slide.addSlidesForTable(htmlElementID, {OPTIONS});
```

Any variety of HTML tables can be turned into a series of slides (auto-paging) by providing the table's ID.
* Reproduces an HTML table - background colors, borders, fonts, padding, etc.
* Slide margins are based on either the Master Slide provided or options

*NOTE: Nested tables are not supported in PowerPoint, so only the string contents of a single level deep table cell will be reproduced*

## Table-to-Slides Options
| Option       | Type    | Unit   | Description         | Possible Values  |
| :----------- | :------ | :----- | :------------------ | :--------------- |
| `x`          | number  | inches | horizontal location | 0-256. Table will be placed here on each Slide |
| `y`          | number  | inches | vertical location   | 0-256. Table will be placed here on each Slide |
| `w`          | number  | inches | width               | 0-256. Default is (100% - Slide margins) |
| `h`          | number  | inches | height              | 0-256. Default is (100% - Slide margins) |
| `master`     | string  |        | master slide name   | Any pre-defined Master Slide. EX: `{ master:pptx.masters.TITLE_SLIDE }`
| `addHeaderToEach` | boolean |   | add table headers to each slide | EX: `addHeaderToEach:true` |
| `addImage`   | string  |        | add an image to each slide | Use the established syntax. EX: `{ addImage:{ path:"images/logo.png", x:10, y:0.5, w:1.2, h:0.75 } }` |
| `addShape`   | string  |        | add a shape to each slide  | Use the established syntax. |
| `addTable`   | string  |        | add a table to each slide  | Use the established syntax. |
| `addText`    | string  |        | add text to each slide     | Use the established syntax. |

## Table-to-Slides HTML Options
A minimum column width can be specified by adding a `data-pptx-min-width` attribute to any given `<th>` tag.

Example:
```HTML
<table id="tabAutoPaging" class="tabCool">
  <thead>
    <tr>
      <th data-pptx-min-width="0.6" style="width: 5%">Row</th>
      <th data-pptx-min-width="0.8" style="width:10%">Last Name</th>
      <th data-pptx-min-width="0.8" style="width:10%">First Name</th>
      <th                           style="width:75%">Description</th>
    </tr>
  </thead>
  <tbody></tbody>
</table>
```

## Table-to-Slides Notes
* Default `x`, `y` and `margin` value is 0.5 inches, the table will take up all remaining space by default (h:100%, w:100%)
* Your Master Slides should already have defined margins, so a Master Slide name is the only option you'll need most of the time

## Table-to-Slides Examples
```javascript
// Pass table element ID to addSlidesForTable function to produce 1-N slides
pptx.addSlidesForTable( 'myHtmlTableID' );

// Optionally, include a Master Slide name for pre-defined margins, background, logo, etc.
pptx.addSlidesForTable( 'myHtmlTableID', { master:pptx.masters.MASTER_SLIDE } );

// Optionally, add images/shapes/text/tables to each Slide
pptx.addSlidesForTable( 'myHtmlTableID', { addText:{ text:"Dynamic Title", options:{x:1, y:0.5, color:'0088CC'} } } );
pptx.addSlidesForTable( 'myHtmlTableID', { addImage:{ path:"images/logo.png", x:10, y:0.5, w:1.2, h:0.75 } } );
```

## Creative Solutions
Design a Master Slide that already contains: slide layout, margins, logos, etc., then you can produce
professional looking Presentations with a single line of code which can be embedded into a link or a button:

Add a button to a webpage that will create a Presentation using whatever table data is present:
```html
<input type="button" value="Export to PPTX"
 onclick="{ var pptx = new PptxGenJS(); pptx.addSlidesForTable('tableId',{ master:pptx.masters.MASTER_SLIDE }); pptx.save(); }">
```

**SharePoint Integration**  

Placing a button like this into a WebPart is a great way to add "Export to PowerPoint" functionality
to SharePoint. (You'd also need to add the 4 `<script>` includes in the same or another WebPart)

**************************************************************************************************
# Full PowerPoint Shape Library
If you are planning on creating Shapes (basically anything other than Text, Tables or Rectangles), then you'll want to
include the `pptxgen.shapes.js` library.

The shapes file contains a complete PowerPoint Shape object array thanks to the [officegen project](https://github.com/Ziv-Barber/officegen).

```javascript
<script lang="javascript" src="PptxGenJS/dist/pptxgen.shapes.js"></script>
```

**************************************************************************************************
# Scheme Colors
Scheme color is a variable that changes its value whenever another scheme palette is selected. Using scheme colors, design consistency can be easily preserved throughout the presentation and viewers can change color theme without any text/background contrast issues.

To use a scheme color, set a color constant as a property value:
```javascript
slide.addText('Hello',  { color: pptx.colors.TEXT1 });
```

The colors file contains a complete PowerPoint palette definition.

```javascript
<script lang="javascript" src="PptxGenJS/dist/pptxgen.colors.js"></script>
```

**************************************************************************************************
# Performance Considerations
It takes CPU time to read and encode images! The more images you include and the larger they are, the more time will be consumed.
The time needed to read/encode images can be completely eliminated by pre-encoding any images (see below).

## Pre-Encode Large Images
Pre-encode images into a base64 string (eg: 'image/png;base64,iVBORw[...]=') for use as the `data` option value.
This will both reduce dependencies (who needs another image asset to keep track of?) and provide a performance
boost (no time will need to be consumed reading and encoding the image).

**************************************************************************************************
# Building with Webpack/Typescript

Add this to your webpack config to avoid a module resolution error:  
`node: { fs: "empty" }`

[See Issue #72 for more information](https://github.com/gitbrent/PptxGenJS/issues/72)

**************************************************************************************************
# Issues / Suggestions

Please file issues or suggestions on the [issues page on github](https://github.com/gitbrent/PptxGenJS/issues/new), or even better, [submit a pull request](https://github.com/gitbrent/PptxGenJS/pulls). Feedback is always welcome!

When reporting issues, please include a code snippet or a link demonstrating the problem.
Here is a small [jsFiddle](https://jsfiddle.net/gitbrent/gx34jy59/5/) that is already configured and uses the latest PptxGenJS code.

**************************************************************************************************
# Need Help?

Sometimes implementing a new library can be a difficult task and the slightest mistake will keep something from working. We've all been there!

If you are having issues getting a presentation to generate, check out the demos in the `examples` directory. There
are demos for both nodejs and client-browsers that contain working examples of every available library feature.

* Use a pre-configured jsFiddle to test with: [PptxGenJS Fiddle](https://jsfiddle.net/gitbrent/gx34jy59/5/)
* Use Ask Question on [StackOverflow](http://stackoverflow.com/) - be sure to tag it with "PptxGenJS"

**************************************************************************************************
# Development Roadmap

Version 2.0 will be released in late 2017 and will drop support for IE11 as we move to adopt more
JavaScript ES6 features and remove many instances of jQuery utility functions.

**************************************************************************************************
# Unimplemented Features

The PptxgenJS library is not designed to replicate all the functionality of PowerPoint, meaning several features
are not on the development roadmap.

These include:
* Animations
* Cross-Slide Links
* Importing Existing Templates
* Outlines
* SmartArt

**************************************************************************************************
# Special Thanks

* [Officegen Project](https://github.com/Ziv-Barber/officegen) - For the Shape definitions and XML code
* [Dzmitry Dulko](https://github.com/DzmitryDulko) - For getting the project published on NPM
* Everyone who has submitted an Issue or Pull Request. :-)

**************************************************************************************************
# Support Us

Do you like this library and find it useful?  Add a link to the [PptxGenJS project](https://github.com/gitbrent/PptxGenJS)
on your blog, website or social media.

Thanks to everyone who supports this project! <3

**************************************************************************************************
# License

Copyright &copy; 2015-2017 [Brent Ely](https://github.com/gitbrent/PptxGenJS)

[MIT](https://github.com/gitbrent/PptxGenJS/blob/master/LICENSE)<|MERGE_RESOLUTION|>--- conflicted
+++ resolved
@@ -330,41 +330,6 @@
 * Currently: `pptx.charts.AREA`, `pptx.charts.BAR`, `pptx.charts.LINE`, `pptx.charts.PIE`, `pptx.charts.DOUGHNUT`
 
 ### Chart Size/Formatting Options
-<<<<<<< HEAD
-| Option          | Type    | Unit    | Default   | Description           | Possible Values  |
-| :-------------- | :------ | :------ | :-------- | :-------------------- | :--------------- |
-| `x`             | number  | inches  | `1.0`     | horizontal location   | 0-n OR 'n%'. (Ex: `{x:'50%'}` will place object in the middle of the Slide) |
-| `y`             | number  | inches  | `1.0`     | vertical location     | 0-n OR 'n%'. |
-| `w`             | number  | inches  | `50%`     | width                 | 0-n OR 'n%'. (Ex: `{w:'50%'}` will make object 50% width of the Slide) |
-| `h`             | number  | inches  | `50%`     | height                | 0-n OR 'n%'. |
-| `border`        | object  |         |           | chart border          | object with `pt` and `color` values. Ex: `border:{pt:'1', color:'f1f1f1'}` |
-| `chartColors`        | array  |         |       | data color            | array of hex color codes. Ex: `['0088CC','FFCC00']` |
-| `chartColorsOpacity` | number | percent | `100` | data color opacity percent | 1-100. Ex: `{ chartColorsOpacity:50 }` |
-| `fill`          | string  |         |           | fill/background color | hex color code or [scheme color constant](#scheme-colors). Ex: `{ fill:'0088CC' }` |
-| `legendPos`     | string  |         | `r`       | chart legend position | `b` (bottom), `tr` (top-right), `l` (left), `r` (right), `t` (top) |
-| `showLabel`     | boolean |         | `false`   | show data labels      | `true` or `false` |
-| `showLegend`    | boolean |         | `false`   | show chart legend     | `true` or `false` |
-| `showPercent`   | boolean |         | `false`   | show data percent     | `true` or `false` |
-| `showTitle`     | boolean |         | `false`   | show chart title      | `true` or `false` |
-| `showValue`     | boolean |         | `false`   | show data values      | `true` or `false` |
-| `title`         | string  |         |           | chart title           | a string. Ex: `{ title:'Sales by Region' }` |
-| `titleColor`    | string  |         | `000000`  | title color           | hex color code or [scheme color constant](#scheme-colors). Ex: `{ titleColor:'0088CC' }` |
-| `titleFontFace` | string  |         | `Arial`   | font face             | font name. Ex: `{ titleFontFace:'Arial' }` |
-| `titleFontSize` | number  | points  | `18`      | font size             | 1-256. Ex: `{ titleFontSize:12 }` |
-
-### Chart Axis Options
-| Option                 | Type    | Unit    | Default   | Description             | Possible Values                            |
-| :--------------------- | :------ | :------ | :-------- | :---------------------- | :----------------------------------------- |
-| `catAxisLabelColor`    | string  |         | `000000`  | category-axis color     | hex color code or [scheme color constant](#scheme-colors). Ex: `{ catAxisLabelColor:'0088CC' }`   |
-| `catAxisLabelFontFace` | string  |         | `Arial`   | category-axis font face | font name. Ex: `{ titleFontFace:'Arial' }` |
-| `catAxisLabelFontSize` | number  | points  | `18`      | category-axis font size | 1-256. Ex: `{ titleFontSize:12 }`          |
-| `catAxisOrientation`   | string  |         | `minMax`  | category-axis orientation | `maxMin` (high->low) or `minMax` (low->high) |
-| `valAxisLabelColor`    | string  |         | `000000`  | value-axis color        | hex color code or [scheme color constant](#scheme-colors). Ex: `{ valAxisLabelColor:'0088CC' }` |
-| `valAxisLabelFontFace` | string  |         | `Arial`   | value-axis font face    | font name. Ex: `{ titleFontFace:'Arial' }`   |
-| `valAxisLabelFontSize` | number  | points  | `18`      | value-axis font size    | 1-256. Ex: `{ titleFontSize:12 }`            |
-| `valAxisMaxVal`        | number  |         |           | maximum value for Value Axis | 1-N. Ex: `{ valAxisMaxVal:125 }` |
-| `valAxisOrientation`   | string  |         | `minMax`  | value-axis orientation  | `maxMin` (high->low) or `minMax` (low->high) |
-=======
 | Option          | Type    | Unit    | Default   | Description                        | Possible Values  |
 | :-------------- | :------ | :------ | :-------- | :--------------------------------- | :--------------- |
 | `x`             | number  | inches  | `1.0`     | horizontal location                | 0-n OR 'n%'. (Ex: `{x:'50%'}` places object in middle of the Slide) |
@@ -423,7 +388,6 @@
 | `valAxisTitleFontSize` | number  | points  |              | font size                    | 1-256. Ex: `{ valAxisTitleFontSize:12 }` |
 | `valAxisTitleRotate`   | integer | degrees |              | title rotation degrees       | 0-360. Ex: `{ valAxisTitleRotate:45 }` |
 | `valGridLine`          | object  |         |              | value grid line style        | object with properties `size` (pt), `color` and `style` (`'solid'`, `'dash'` or `'dot'`) or `'none'` to hide |
->>>>>>> 5b7c18cb
 
 ### Chart Data Options
 | Option                 | Type    | Unit    | Default   | Description                | Possible Values                            |
@@ -432,11 +396,7 @@
 | `barGapWidthPct`       | number  | percent | `150`     | width % between bar groups | (*Bar Chart*) 0-999. Ex: `{ barGapWidthPct:50 }` |
 | `barGrouping`          | string  |         |`clustered`| bar grouping               | (*Bar Chart*) `clustered` or `stacked` or `percentStacked`. |
 | `dataBorder`           | object  |         |           | data border          | object with `pt` and `color` values. Ex: `border:{pt:'1', color:'f1f1f1'}` |
-<<<<<<< HEAD
-| `dataLabelColor`       | string  |         | `000000`  | value-axis color           | hex color code or [scheme color constant](#scheme-colors). Ex: `{ dataLabelColor:'0088CC' }`     |
-=======
 | `dataLabelColor`       | string  |         | `000000`  | data label color           | hex color code. Ex: `{ dataLabelColor:'0088CC' }`     |
->>>>>>> 5b7c18cb
 | `dataLabelFormatCode`  | string  |         |           | format to show data value  | format string. Ex: `{ dataLabelFormatCode:'#,##0' }` [MicroSoft Number Format Codes](https://support.office.com/en-us/article/Number-format-codes-5026bbd6-04bc-48cd-bf33-80f18b4eae68)  |
 | `dataLabelFontFace`    | string  |         | `Arial`   | value-axis font face       | font name. Ex: `{ titleFontFace:'Arial' }`   |
 | `dataLabelFontSize`    | number  | points  | `18`      | value-axis font size       | 1-256. Ex: `{ titleFontSize:12 }`            |
