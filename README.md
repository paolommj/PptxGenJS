[![Open Source Love](https://badges.frapsoft.com/os/v1/open-source.svg?v=103)](https://github.com/ellerbrock/open-source-badge/) [![MIT Licence](https://badges.frapsoft.com/os/mit/mit.svg?v=103)](https://opensource.org/licenses/mit-license.php) [![npm version](https://badge.fury.io/js/pptxgenjs.svg)](https://badge.fury.io/js/pptxgenjs)

# PptxGenJS

### JavaScript library that produces PowerPoint (pptx) presentations

Quickly and easily create PowerPoint presentations with a few simple JavaScript commands in client web browsers or Node desktop apps.

## Main Features
* Widely Supported: Creates and downloads presentations on all current web browsers (Chrome, Edge, Firefox, etc.) and IE11
* Full Featured: Slides can include Charts, Images, Media, Shapes, Tables and Text (plus Master Slides/Templates)
* Easy To Use: Entire PowerPoint presentations can be created in a few lines of code
* Modern: Pure JavaScript solution - everything necessary to create PowerPoint PPT exports is included

## Additional Features
* Use the unique [Table-to-Slides](#table-to-slides-feature) feature to copy an HTML table into 1 or more Slides with a single command

**************************************************************************************************

<!-- START doctoc generated TOC please keep comment here to allow auto update -->
<!-- DON'T EDIT THIS SECTION, INSTEAD RE-RUN doctoc TO UPDATE -->
**Table of Contents**  (*generated with [DocToc](https://github.com/thlorenz/doctoc)*)

- [Live Demo](#live-demo)
- [Installation](#installation)
  - [Client-Side](#client-side)
    - [Include Local Scripts](#include-local-scripts)
    - [Include Bundled Script](#include-bundled-script)
    - [Install With Bower](#install-with-bower)
  - [Node.js](#nodejs)
- [Presentations: Usage and Options](#presentations-usage-and-options)
  - [Creating a Presentation](#creating-a-presentation)
    - [Presentation Properties](#presentation-properties)
    - [Presentation Layouts](#presentation-layouts)
    - [Presentation Layout Options](#presentation-layout-options)
    - [Presentation Text Direction](#presentation-text-direction)
  - [Adding a Slide](#adding-a-slide)
    - [Slide Formatting](#slide-formatting)
    - [Slide Formatting Options](#slide-formatting-options)
    - [Applying Master Slides / Branding](#applying-master-slides--branding)
    - [Adding Slide Numbers](#adding-slide-numbers)
    - [Slide Number Options](#slide-number-options)
    - [Slide Return Value](#slide-return-value)
  - [Saving a Presentation](#saving-a-presentation)
    - [Client Browser](#client-browser)
    - [Node.js](#nodejs-1)
- [Presentations: Adding Objects](#presentations-adding-objects)
  - [Adding Charts](#adding-charts)
    - [Chart Types](#chart-types)
    - [Chart Size/Formatting Options](#chart-sizeformatting-options)
    - [Chart Axis Options](#chart-axis-options)
    - [Chart Data Options](#chart-data-options)
    - [Chart Examples](#chart-examples)
  - [Adding Text](#adding-text)
    - [Text Options](#text-options)
    - [Text Shadow Options](#text-shadow-options)
    - [Text Examples](#text-examples)
  - [Adding Tables](#adding-tables)
    - [Table Layout Options](#table-layout-options)
    - [Table Auto-Paging Options](#table-auto-paging-options)
    - [Table Auto-Paging Notes](#table-auto-paging-notes)
    - [Table Formatting Options](#table-formatting-options)
    - [Table Formatting Notes](#table-formatting-notes)
    - [Table Cell Formatting](#table-cell-formatting)
    - [Table Cell Formatting Examples](#table-cell-formatting-examples)
    - [Table Examples](#table-examples)
  - [Adding Shapes](#adding-shapes)
    - [Shape Options](#shape-options)
    - [Shape Examples](#shape-examples)
  - [Adding Images](#adding-images)
    - [Image Options](#image-options)
    - [Image Examples](#image-examples)
  - [Adding Media (Audio/Video/YouTube)](#adding-media-audiovideoyoutube)
    - [Media Options](#media-options)
    - [Media Examples](#media-examples)
- [Master Slides and Corporate Branding](#master-slides-and-corporate-branding)
  - [Slide Masters](#slide-masters)
  - [Slide Master Examples](#slide-master-examples)
  - [Slide Master Object Options](#slide-master-object-options)
  - [Sample Slide Master File](#sample-slide-master-file)
- [Table-to-Slides Feature](#table-to-slides-feature)
  - [Table-to-Slides Options](#table-to-slides-options)
  - [Table-to-Slides HTML Options](#table-to-slides-html-options)
  - [Table-to-Slides Notes](#table-to-slides-notes)
  - [Table-to-Slides Examples](#table-to-slides-examples)
  - [Creative Solutions](#creative-solutions)
- [Full PowerPoint Shape Library](#full-powerpoint-shape-library)
- [Performance Considerations](#performance-considerations)
  - [Pre-Encode Large Images](#pre-encode-large-images)
- [Building with Webpack/Typescript](#building-with-webpacktypescript)
- [Issues / Suggestions](#issues--suggestions)
- [Need Help?](#need-help)
- [Development Roadmap](#development-roadmap)
- [Unimplemented Features](#unimplemented-features)
- [Special Thanks](#special-thanks)
- [Support Us](#support-us)
- [License](#license)

<!-- END doctoc generated TOC please keep comment here to allow auto update -->

**************************************************************************************************
# Live Demo
Use JavaScript to Create a PowerPoint presentation with your web browser right now:  
[https://gitbrent.github.io/PptxGenJS](https://gitbrent.github.io/PptxGenJS)

# Installation
## Client-Side
### Include Local Scripts
```javascript
<script lang="javascript" src="PptxGenJS/libs/jquery.min.js"></script>
<script lang="javascript" src="PptxGenJS/libs/jszip.min.js"></script>
<script lang="javascript" src="PptxGenJS/dist/pptxgen.js"></script>
```

### Include Bundled Script
```javascript
<script lang="javascript" src="PptxGenJS/dist/pptxgen.bundle.js"></script>
```

### Install With Bower
```javascript
bower install pptxgen
```

## Node.js
[PptxGenJS NPM Homepage](https://www.npmjs.com/package/pptxgenjs)
```javascript
npm install pptxgenjs

var pptx = require("pptxgenjs");
```

**************************************************************************************************
# Presentations: Usage and Options
PptxGenJS PowerPoint presentations are created via JavaScript by following 4 basic steps:

1. Create a new Presentation
2. Add a Slide
3. Add one or more objects (Tables, Shapes, Images, Text and Media) to the Slide
4. Save the Presentation

```javascript
var pptx = new PptxGenJS();
var slide = pptx.addNewSlide();
slide.addText('Hello World!', { x:1.5, y:1.5, font_size:18, color:'363636' });
pptx.save('Sample Presentation');
```
That's really all there is to it!

**************************************************************************************************
## Creating a Presentation
A Presentation is a single `.pptx` file.  When creating more than one Presentation, declare the pptx again to
start with a new, empty Presentation.

Client Browser:
```javascript
var pptx = new PptxGenJS();
```
Node.js:
```javascript
var pptx = require("pptxgenjs");
```

### Presentation Properties
There are several optional properties that can be set:

```javascript
pptx.setAuthor('Brent Ely');
pptx.setCompany('S.T.A.R. Laboratories');
pptx.setRevision('15');
pptx.setSubject('Annual Report');
pptx.setTitle('PptxGenJS Sample Presentation');
```

### Presentation Layouts
Setting the Layout (applies to all Slides in the Presentation):
```javascript
pptx.setLayout('LAYOUT_WIDE');
```

### Presentation Layout Options
| Layout Name    | Default  | Layout Slide Size                 |
| :------------- | :------- | :-------------------------------- |
| `LAYOUT_16x9`  | Yes      | 10 x 5.625 inches                 |
| `LAYOUT_16x10` | No       | 10 x 6.25 inches                  |
| `LAYOUT_4x3`   | No       | 10 x 7.5 inches                   |
| `LAYOUT_WIDE`  | No       | 13.3 x 7.5 inches                 |
| `LAYOUT_USER`  | No       | user defined - see below (inches) |

Custom user defined Layout sizes are supported - just supply a `name` and the size in inches.
* Defining a new Layout using an object will also set this new size as the current Presentation Layout

```javascript
// Defines and sets this new layout for the Presentation
pptx.setLayout({ name:'A3', width:16.5, height:11.7 });
```

### Presentation Text Direction
Right-to-Left (RTL) text is supported.  Simply set the RTL mode at the Presentation-level.
```javascript
pptx.setRTL(true);
```


**************************************************************************************************
## Adding a Slide

Syntax:
```javascript
var slide = pptx.addNewSlide();
```

### Slide Formatting
```javascript
slide.bkgd  = 'F1F1F1';
slide.color = '696969';
```

### Slide Formatting Options
| Option       | Type    | Unit   | Default   | Description         | Possible Values  |
| :----------- | :------ | :----- | :-------- | :------------------ | :--------------- |
| `bkgd`       | string  |        | `FFFFFF`  | background color    | hex color code.  |
| `color`      | string  |        | `000000`  | default text color  | hex color code.  |

### Applying Master Slides / Branding
```javascript
// Create a new Slide that will inherit properties from a pre-defined master page (margins, logos, text, background, etc.)
var slide1 = pptx.addNewSlide( pptx.masters.TITLE_SLIDE );

// The background color can be overridden on a per-slide basis:
var slide2 = pptx.addNewSlide( pptx.masters.TITLE_SLIDE, {bkgd:'FFFCCC'} );
```

### Adding Slide Numbers
```javascript
slide.slideNumber({ x:1.0, y:'90%' });
// Slide Numbers can be styled:
slide.slideNumber({ x:1.0, y:'90%', fontFace:'Courier', fontSize:32, color:'CF0101' });
```

### Slide Number Options
| Option       | Type    | Unit   | Default   | Description         | Possible Values  |
| :----------- | :------ | :----- | :-------- | :------------------ | :--------------- |
| `x`          | number  | inches | `0.3`     | horizontal location | 0-n OR 'n%'. (Ex: `{x:'10%'}` places number 10% from left edge) |
| `y`          | number  | inches | `90%`     | vertical location   | 0-n OR 'n%'. (Ex: `{y:'90%'}` places number 90% down the Slide) |
| `color`      | string  |        |           | text color          | hex color code. Ex: `{color:'0088CC'}` |
| `fontFace`   | string  |        |           | font face           | any available font. Ex: `{fontFace:Arial}` |
| `fontSize`   | number  | points |           | font size           | 8-256. Ex: `{fontSize:12}` |

### Slide Return Value
The Slide object returns a reference to itself, so calls can be chained.

Example:
```javascript
slide
.addImage({ path:'images/logo1.png', x:1, y:2, w:3, h:3 })
.addImage({ path:'images/logo2.jpg', x:5, y:3, w:3, h:3 })
.addImage({ path:'images/logo3.png', x:9, y:4, w:3, h:3 });
```


**************************************************************************************************
## Saving a Presentation
Presentations require nothing more than passing a filename to `save()`. Node.js users have more options available
examples of which can be found below.

### Client Browser
* Simply provide a filename

```javascript
pptx.save('Demo-Media');
```

### Node.js
* Node can accept a callback function that will return the filename once the save is complete
* Node can also be used to stream a powerpoint file - simply pass a filename that begins with "http"

```javascript
// A: File will be saved to the local working directory (`__dirname`)
pptx.save( 'Node_Demo' );
// B: Inline callback function
pptx.save( 'Node_Demo', function(filename){ console.log('Created: '+filename); } );
// C: Predefined callback function
pptx.save( 'Node_Demo', saveCallback );
// D: Use a filename of "http" or "https" to receive the powerpoint binary data in your callback
// Used for streaming the presentation file via http.  See the `nodejs-demo.js` file for a working example.
pptx.save( 'http', streamCallback );
```

Saving multiple Presentations:  
* In order to generate a new, unique Presentation just create a new instance of the library then add objects and save as normal.

```javascript
var pptx = require("pptxgenjs");
pptx.addNewSlide().addText('Presentation 1', {x:1, y:1});
pptx.save('PptxGenJS-Presentation-1');

// Create a new instance ("Reset")
pptx = require("pptxgenjs");
pptx.addNewSlide().addText('Presentation 2', {x:1, y:1});
pptx.save('PptxGenJS-Presentation-2');
```




**************************************************************************************************
# Presentations: Adding Objects

Objects on the Slide are ordered from back-to-front based upon the order they were added.

For example, if you add an Image, then a Shape, then a Textbox: the Textbox will be in front of the Shape,
which is in front of the Image.


**************************************************************************************************
## Adding Charts
```javascript
// Syntax
slide.addChart({TYPE}, {DATA}, {OPTIONS});
```

### Chart Types
* Chart type can be any one of `pptx.charts`
* Currently: `pptx.charts.AREA`, `pptx.charts.BAR`, `pptx.charts.LINE`, `pptx.charts.PIE`, `pptx.charts.DOUGHNUT`

### Chart Size/Formatting Options
<<<<<<< HEAD
| Option          | Type    | Unit    | Default   | Description                        | Possible Values  |
| :-------------- | :------ | :------ | :-------- | :--------------------------------- | :--------------- |
| `x`             | number  | inches  | `1.0`     | horizontal location                | 0-n OR 'n%'. (Ex: `{x:'50%'}` will place object in the middle of the Slide) |
| `y`             | number  | inches  | `1.0`     | vertical location                 | 0-n OR 'n%'. |
| `w`             | number  | inches  | `50%`     | width                              | 0-n OR 'n%'. (Ex: `{w:'50%'}` will make object 50% width of the Slide) |
| `h`             | number  | inches  | `50%`     | height                             | 0-n OR 'n%'. |
| `border`        | object  |         |           | chart border                       | object with `pt` and `color` values. Ex: `border:{pt:'1', color:'f1f1f1'}` |
| `chartColors`        | array  |         |       | data color                         | array of hex color codes. Ex: `['0088CC','FFCC00']` |
| `chartColorsOpacity` | number | percent | `100` | data color opacity percent         | 1-100. Ex: `{ chartColorsOpacity:50 }` |
| `fill`          | string  |         |           | fill/background color              | hex color code. Ex: `{ fill:'0088CC' }` |
| `legendPos`     | string  |         | `r`       | chart legend position              | `b` (bottom), `tr` (top-right), `l` (left), `r` (right), `t` (top) |
| `layout`        | object  |         |           | positioning plot within chart area | object with `x`, `y`, `w` and `h` props, all in range 0-1 (proportionally related to the chart size). Ex: `{x: 0, y: 0, w: 1, h: 1}` fully expands plot to the chart area |
| `showLabel`     | boolean |         | `false`   | show data labels                   | `true` or `false` |
| `showLegend`    | boolean |         | `false`   | show chart legend                  | `true` or `false` |
| `showPercent`   | boolean |         | `false`   | show data percent                  | `true` or `false` |
| `showTitle`     | boolean |         | `false`   | show chart title                   | `true` or `false` |
| `showValue`     | boolean |         | `false`   | show data values                   | `true` or `false` |
| `title`         | string  |         |           | chart title                        | a string. Ex: `{ title:'Sales by Region' }` |
| `titleColor`    | string  |         | `000000`  | title color                        | hex color code. Ex: `{ titleColor:'0088CC' }` |
| `titleFontFace` | string  |         | `Arial`   | font face                          | font name. Ex: `{ titleFontFace:'Arial' }` |
| `titleFontSize` | number  | points  | `18`      | font size                          | 1-256. Ex: `{ titleFontSize:12 }` |
=======
| Option          | Type    | Unit    | Default   | Description           | Possible Values  |
| :-------------- | :------ | :------ | :-------- | :-------------------- | :--------------- |
| `x`             | number  | inches  | `1.0`     | horizontal location   | 0-n OR 'n%'. (Ex: `{x:'50%'}` will place object in the middle of the Slide) |
| `y`             | number  | inches  | `1.0`     | vertical location     | 0-n OR 'n%'. |
| `w`             | number  | inches  | `50%`     | width                 | 0-n OR 'n%'. (Ex: `{w:'50%'}` will make object 50% width of the Slide) |
| `h`             | number  | inches  | `50%`     | height                | 0-n OR 'n%'. |
| `border`        | object  |         |           | chart border          | object with `pt` and `color` values. Ex: `border:{pt:'1', color:'f1f1f1'}` |
| `chartColors`        | array  |         |       | data color            | array of hex color codes. Ex: `['0088CC','FFCC00']` |
| `chartColorsOpacity` | number | percent | `100` | data color opacity percent | 1-100. Ex: `{ chartColorsOpacity:50 }` |
| `fill`          | string  |         |           | fill/background color | hex color code. Ex: `{ fill:'0088CC' }` |
| `holeSize`      | number  | percent | `50`      | doughnut hole size    | 1-100. Ex: `{ holeSize:50 }` |
| `legendPos`     | string  |         | `r`       | chart legend position | `b` (bottom), `tr` (top-right), `l` (left), `r` (right), `t` (top) |
| `showLabel`     | boolean |         | `false`   | show data labels      | `true` or `false` |
| `showLegend`    | boolean |         | `false`   | show chart legend     | `true` or `false` |
| `showPercent`   | boolean |         | `false`   | show data percent     | `true` or `false` |
| `showTitle`     | boolean |         | `false`   | show chart title      | `true` or `false` |
| `showValue`     | boolean |         | `false`   | show data values      | `true` or `false` |
| `title`         | string  |         |           | chart title           | a string. Ex: `{ title:'Sales by Region' }` |
| `titleRotate`    | integer | degrees |          | title rotation degrees           | 0-360. Ex: `{ titleRotate:45 }` |
| `titleColor`    | string  |         | `000000`  | title color           | hex color code. Ex: `{ titleColor:'0088CC' }` |
| `titleFontFace` | string  |         | `Arial`   | font face             | font name. Ex: `{ titleFontFace:'Arial' }` |
| `titleFontSize` | number  | points  | `18`      | font size             | 1-256. Ex: `{ titleFontSize:12 }` |
>>>>>>> 8e882ce4

### Chart Axis Options
| Option                 | Type    | Unit    | Default   | Description              | Possible Values                            |
| :--------------------- | :------ | :------ | :-------- | :----------------------- | :----------------------------------------- |
| `catAxisHidden`        | boolean |         | `false`   | hide category-axis       | `true` or `false`   |
| `catAxisLabelColor`    | string  |         | `000000`  | category-axis color      | hex color code. Ex: `{ catAxisLabelColor:'0088CC' }`   |
| `catAxisLabelFontFace` | string  |         | `Arial`   | category-axis font face  | font name. Ex: `{ titleFontFace:'Arial' }` |
| `catAxisLabelFontSize` | number  | points  | `18`      | category-axis font size  | 1-256. Ex: `{ titleFontSize:12 }`          |
| `catAxisOrientation`   | string  |         | `minMax`  | category-axis orientation | `maxMin` (high->low) or `minMax` (low->high) |
| `catAxisTitle`         | string  |         | `Axis Title` | axis title   | a string. Ex: `{ catAxisTitle:'Regions' }` |
| `catAxisTitleColor`    | string  |         | `000000`     | title color           | hex color code. Ex: `{ catAxisTitleColor:'0088CC' }` |
| `catAxisTitleFontFace` | string  |         | `Arial`      | font face             | font name. Ex: `{ catAxisTitleFontFace:'Arial' }` |
| `catAxisTitleFontSize` | number  | points  |              | font size    | 1-256. Ex: `{ catAxisTitleFontSize:12 }` |
| `catAxisTitleRotate`   | integer | degrees |              | title rotation degrees           | 0-360. Ex: `{ catAxisTitleRotate:45 }` |
| `catGridLine`          | object  |         | `none`    | category grid line style  | object with properties `size` (pt), `color` and `style` (`'solid'`, `'dash'` or `'dot'`) or `'none'` to hide |
| `showCatAxisTitle`     | boolean |         | `false`   | show category (vertical) title | `true` or `false`.  Ex:`{ showCatAxisTitle:true }` |
| `showValAxisTitle`     | boolean |         | `false`   | show values (horizontal) title | `true` or `false`.  Ex:`{ showValAxisTitle:true }` |
| `valAxisHidden`        | boolean |         | `false`   | hide value-axis          | `true` or `false`   |
| `valAxisLabelColor`    | string  |         | `000000`  | value-axis color         | hex color code. Ex: `{ valAxisLabelColor:'0088CC' }` |
| `valAxisLabelFontFace` | string  |         | `Arial`   | value-axis font face     | font name. Ex: `{ titleFontFace:'Arial' }`   |
| `valAxisLabelFontSize` | number  | points  | `18`      | value-axis font size     | 1-256. Ex: `{ titleFontSize:12 }`            |
| `valAxisLabelFormatCode` | string |        | `General` | value-axis number format | format string. Ex: `{ axisLabelFormatCode:'#,##0' }` [MicroSoft Number Format Codes](https://support.office.com/en-us/article/Number-format-codes-5026bbd6-04bc-48cd-bf33-80f18b4eae68) |
| `valAxisMajorUnit`     | number  | float   | `1.0`     | value-axis tick steps    | Float or whole number. Ex: `{ majorUnit:0.2 }`      |
| `valAxisMaxVal`        | number  |         |           | value-axis maximum value | 1-N. Ex: `{ valAxisMaxVal:125 }` |
| `valAxisMinVal`        | number  |         |           | value-axis minimum value | 1-N. Ex: `{ valAxisMinVal: -10 }` |
| `valAxisOrientation`   | string  |         | `minMax`  | value-axis orientation   | `maxMin` (high->low) or `minMax` (low->high) |
| `valAxisTitle`         | string  |         | `Axis Title` | axis title   | a string. Ex: `{ valAxisTitle:'Sales (USD)' }` |
| `valAxisTitleColor`    | string  |         | `000000`     | title color           | hex color code. Ex: `{ valAxisTitleColor:'0088CC' }` |
| `valAxisTitleFontFace` | string  |         | `Arial`      | font face             | font name. Ex: `{ valAxisTitleFontFace:'Arial' }` |
| `valAxisTitleFontSize` | number  | points  |              | font size    | 1-256. Ex: `{ valAxisTitleFontSize:12 }` |
| `valAxisTitleRotate`   | integer | degrees |              | title rotation degrees           | 0-360. Ex: `{ valAxisTitleRotate:45 }` |
| `valGridLine`          | object  |         |           | value grid line style    | _the same as `catGridLine`_ |

### Chart Data Options
| Option                 | Type    | Unit    | Default   | Description                | Possible Values                            |
| :--------------------- | :------ | :------ | :-------- | :------------------------- | :----------------------------------------- |
| `barDir`               | string  |         | `col`     | bar direction              | (*Bar Chart*) `bar` (horizontal) or `col` (vertical). Ex: `{barDir:'bar'}` |
| `barGapWidthPct`       | number  | percent | `150`     | width % between bar groups | (*Bar Chart*) 0-999. Ex: `{ barGapWidthPct:50 }` |
| `barGrouping`          | string  |         |`clustered`| bar grouping               | (*Bar Chart*) `clustered` or `stacked` or `percentStacked`. |
| `dataBorder`           | object  |         |           | data border          | object with `pt` and `color` values. Ex: `border:{pt:'1', color:'f1f1f1'}` |
| `dataLabelColor`       | string  |         | `000000`  | value-axis color           | hex color code. Ex: `{ dataLabelColor:'0088CC' }`     |
| `dataLabelFormatCode`  | string  |         |           | format to show data value  | format string. Ex: `{ dataLabelFormatCode:'#,##0' }` [MicroSoft Number Format Codes](https://support.office.com/en-us/article/Number-format-codes-5026bbd6-04bc-48cd-bf33-80f18b4eae68)  |
| `dataLabelFontFace`    | string  |         | `Arial`   | value-axis font face       | font name. Ex: `{ titleFontFace:'Arial' }`   |
| `dataLabelFontSize`    | number  | points  | `18`      | value-axis font size       | 1-256. Ex: `{ titleFontSize:12 }`            |
| `dataLabelPosition`    | string  |         | `bestFit` | data label position        | `bestFit`,`b`,`ctr`,`inBase`,`inEnd`,`l`,`outEnd`,`r`,`t` |
| `lineDataSymbol`       | string  |         | `circle`  | symbol used on line marker | `circle`,`dash`,`diamond`,`dot`,`none`,`square`,`triangle` |
| `lineDataSymbolSize`   | number  | points  | `6`       | size of line data symbol   | 1-256. Ex: `{ lineDataSymbolSize:12 }` |

### Chart Examples
```javascript
var pptx = new PptxGenJS();
pptx.setLayout('LAYOUT_WIDE');

var slide = pptx.addNewSlide();

// Chart Type: BAR
var dataChartBar = [
  {
    name  : 'Region 1',
    labels: ['May', 'June', 'July', 'August'],
    values: [26, 53, 100, 75]
  },
  {
    name  : 'Region 2',
    labels: ['May', 'June', 'July', 'August'],
    values: [43.5, 70.3, 90.1, 80.05]
  }
];
slide.addChart( pptx.charts.BAR, dataChartBar, { x:1.0, y:1.0, w:12, h:6 } );

// Chart Type: AREA
// Chart Type: LINE
var dataChartAreaLine = [
  {
    name  : 'Actual Sales',
    labels: ['Jan','Feb','Mar','Apr','May','Jun','Jul','Aug','Sep','Oct','Nov','Dec'],
    values: [1500, 4600, 5156, 3167, 8510, 8009, 6006, 7855, 12102, 12789, 10123, 15121]
  },
  {
    name  : 'Projected Sales',
    labels: ['Jan','Feb','Mar','Apr','May','Jun','Jul','Aug','Sep','Oct','Nov','Dec'],
    values: [1000, 2600, 3456, 4567, 5010, 6009, 7006, 8855, 9102, 10789, 11123, 12121]
  }
];
slide.addChart( pptx.charts.AREA, dataChartAreaLine, { x:1.0, y:1.0, w:12, h:6 } );
slide.addChart( pptx.charts.LINE, dataChartAreaLine, { x:1.0, y:1.0, w:12, h:6 } );

// Chart Type: PIE
var dataChartPie = [
  { name:'Location', labels:['DE','GB','MX','JP','IN','US'], values:[35,40,85,88,99,101] }
];
slide.addChart( pptx.charts.PIE, dataChartPie, { x:1.0, y:1.0, w:6, h:6 } );

pptx.save('Demo-Chart');
```



**************************************************************************************************
## Adding Text
```javascript
// Syntax
slide.addText('TEXT', {OPTIONS});
slide.addText('Line 1\nLine 2', {OPTIONS});
slide.addText([ {text:'TEXT', options:{OPTIONS}} ]);
```

### Text Options
| Option       | Type    | Unit    | Default   | Description         | Possible Values  |
| :----------- | :------ | :------ | :-------- | :------------------ | :--------------- |
| `x`          | number  | inches  | `1.0`     | horizontal location | 0-n OR 'n%'. (Ex: `{x:'50%'}` will place object in the middle of the Slide) |
| `y`          | number  | inches  | `1.0`     | vertical location   | 0-n OR 'n%'. |
| `w`          | number  | inches  |           | width               | 0-n OR 'n%'. (Ex: `{w:'50%'}` will make object 50% width of the Slide) |
| `h`          | number  | inches  |           | height              | 0-n OR 'n%'. |
| `align`      | string  |         | `left`    | alignment           | `left` or `center` or `right` |
| `autoFit`    | boolean |         | `false`   | "Fit to Shape"      | `true` or `false` |
| `bold`       | boolean |         | `false`   | bold text           | `true` or `false` |
| `breakLine`  | boolean |         | `false`   | appends a line break | `true` or `false` (only applies when used in text object options) Ex: `{text:'hi', options:{breakLine:true}}` |
| `bullet`     | boolean |         | `false`   | bulleted text       | `true` or `false` |
| `bullet`     | object  |         |           | bullet options (number type or choose any unicode char) | object with `type` or `code`. Ex: `bullet:{type:'number'}`. Ex: `bullet:{code:'2605'}` |
| `color`      | string  |         |           | text color          | hex color code. Ex: `{ color:'0088CC' }` |
| `fill`       | string  |         |           | fill/bkgd color     | hex color code. Ex: `{ color:'0088CC' }` |
| `font_face`  | string  |         |           | font face           | Ex: 'Arial' |
| `font_size`  | number  | points  |           | font size           | 1-256. Ex: `{ font_size:12 }` |
| `hyperlink`  | string  |         |           | add hyperlink       | object with `url` and optionally `tooltip`. Ex: `{ hyperlink:{url:'https://github.com'} }` |
| `indentLevel` | number  | level  | `0`       | bullet indent level | 1-32. Ex: `{ indentLevel:1 }` |
| `inset`      | number  | inches  |           | inset/padding       | 1-256. Ex: `{ inset:1.25 }` |
| `isTextBox`  | boolean |         | `false`   | PPT "Textbox"       | `true` or `false` |
| `italic`     | boolean |         | `false`   | italic text         | `true` or `false` |
| `lineSpacing`| number  | points  |           | line spacing points | 1-256. Ex: `{ lineSpacing:28 }` |
| `margin`     | number  | points  |           | margin              | 0-99 (ProTip: use the same value from CSS `padding`) |
| `rectRadius` | number  | inches  |           | rounding radius     | rounding radius for `ROUNDED_RECTANGLE` text shapes |
| `rtlMode`    | boolean |         | `false`   | enable Right-to-Left mode | `true` or `false` |
| `shadow`     | object  |         |           | text shadow options | see options below. Ex: `shadow:{ type:'outer' }` |
| `subscript`  | boolean |         | `false`   | subscript text      | `true` or `false` |
| `superscript`| boolean |         | `false`   | superscript text    | `true` or `false` |
| `underline`  | boolean |         | `false`   | underline text      | `true` or `false` |
| `valign`     | string  |         |           | vertical alignment  | `top` or `middle` or `bottom` |

### Text Shadow Options
| Option       | Type    | Unit    | Default   | Description         | Possible Values                          |
| :----------- | :------ | :------ | :-------- | :------------------ | :--------------------------------------- |
| `type`       | string  |         | outer     | shadow type         | `outer` or `inner`                       |
| `angle`      | number  | degrees |           | shadow angle        | 0-359. Ex: `{ angle:180 }`               |
| `blur`       | number  | points  |           | blur size           | 1-256. Ex: `{ blur:3 }`                  |
| `color`      | string  |         |           | text color          | hex color code. Ex: `{ color:'0088CC' }` |
| `offset`     | number  | points  |           | offset size         | 1-256. Ex: `{ offset:8 }`                |
| `opacity`    | number  | percent |           | opacity             | 0-1. Ex: `opacity:0.75`                  |

### Text Examples
```javascript
var pptx = new PptxGenJS();
var slide = pptx.addNewSlide();

// EX: Dynamic location using percentages
slide.addText('^ (50%/50%)', {x:'50%', y:'50%'});

// EX: Basic formatting
slide.addText('Hello',  { x:0.5, y:0.7, w:3, color:'0000FF', font_size:64 });
slide.addText('World!', { x:2.7, y:1.0, w:5, color:'DDDD00', font_size:90 });

// EX: More formatting options
slide.addText(
    'Arial, 32pt, green, bold, underline, 0 inset',
    { x:0.5, y:5.0, w:'90%', margin:0.5, font_face:'Arial', font_size:32, color:'00CC00', bold:true, underline:true, isTextBox:true }
);

// EX: Format some text
slide.addText('Hello World!', { x:2, y:4, font_face:'Arial', font_size:42, color:'00CC00', bold:true, italic:true, underline:true } );

// EX: Multiline Text / Line Breaks - use "\n" to create line breaks inside text strings
slide.addText('Line 1\nLine 2\nLine 3', { x:2, y:3, color:'DDDD00', font_size:90 });

// EX: Format individual words or lines by passing an array of text objects with `text` and `options`
slide.addText(
    [
        { text:'word-level', options:{ font_size:36, color:'99ABCC', align:'r', breakLine:true } },
        { text:'formatting', options:{ font_size:48, color:'FFFF00', align:'c' } }
    ],
    { x:0.5, y:4.1, w:8.5, h:2.0, fill:'F1F1F1' }
);

// EX: Bullets
slide.addText('Regular, black circle bullet', { x:8.0, y:1.4, w:'30%', h:0.5, bullet:true });
// Use line-break character to bullet multiple lines
slide.addText('Line 1\nLine 2\nLine 3', { x:8.0, y:2.4, w:'30%', h:1, fill:'F2F2F2', bullet:{type:'number'} });
// Bullets can also be applied on a per-line level
slide.addText(
    [
        { text:'I have a star bullet'    , options:{bullet:{code:'2605'}, color:'CC0000'} },
        { text:'I have a triangle bullet', options:{bullet:{code:'25BA'}, color:'00CD00'} },
        { text:'no bullets on this line' , options:{font_size:12} },
        { text:'I have a normal bullet'  , options:{bullet:true, color:'0000AB'} }
    ],
    { x:8.0, y:5.0, w:'30%', h:1.4, color:'ABABAB', margin:1 }
);

// EX: Hyperlinks
slide.addText(
    [{
        text: 'PptxGenJS Project',
        options: { hyperlink:{ url:'https://github.com/gitbrent/pptxgenjs', tooltip:'Visit Homepage' } }
    }],
    { x:1.0, y:1.0, w:5, h:1 }
);

// EX: Drop/Outer Shadow
slide.addText(
    'Outer Shadow',
    {
        x:0.5, y:6.0, font_size:36, color:'0088CC',
        shadow: {type:'outer', color:'696969', blur:3, offset:10, angle:45}
    }
);

// EX: Formatting can be applied at the word/line level
// Provide an array of text objects with the formatting options for that `text` string value
// Line-breaks work as well
slide.addText(
    [
        { text:'word-level\nformatting', options:{ font_size:36, font_face:'Courier New', color:'99ABCC', align:'r', breakLine:true } },
        { text:'...in the same textbox', options:{ font_size:48, font_face:'Arial', color:'FFFF00', align:'c' } }
    ],
    { x:0.5, y:4.1, w:8.5, h:2.0, margin:0.1, fill:'232323' }
);

pptx.save('Demo-Text');
```


**************************************************************************************************
## Adding Tables
Syntax:
```javascript
slide.addTable( [rows] );
slide.addTable( [rows], {any Layout/Formatting OPTIONS} );
```

### Table Layout Options
| Option       | Type    | Unit   | Default   | Description            | Possible Values  |
| :----------- | :------ | :----- | :-------- | :--------------------- | :--------------- |
| `x`          | number  | inches | `1.0`     | horizontal location    | 0-n OR 'n%'. (Ex: `{x:'50%'}` will place object in the middle of the Slide) |
| `y`          | number  | inches | `1.0`     | vertical location      | 0-n OR 'n%'. |
| `w`          | number  | inches |           | width                  | 0-n OR 'n%'. (Ex: `{w:'50%'}` will make object 50% width of the Slide) |
| `h`          | number  | inches |           | height                 | 0-n OR 'n%'. |
| `colW`       | integer | inches |           | width for every column | Ex: Width for every column in table (uniform) `2.0` |
| `colW`       | array   | inches |           | column widths in order | Ex: Width for each of 5 columns `[1.0, 2.0, 2.5, 1.5, 1.0]` |
| `rowH`       | integer | inches |           | height for every row   | Ex: Height for every row in table (uniform) `2.0` |
| `rowH`       | array   | inches |           | row heights in order   | Ex: Height for each of 5 rows `[1.0, 2.0, 2.5, 1.5, 1.0]` |

### Table Auto-Paging Options
| Option          | Type    | Default   | Description            | Possible Values                          |
| :-------------- | :------ | :-------- | :--------------------- | :--------------------------------------- |
| `autoPage`      | boolean | `true`    | auto-page table        | `true` or `false`  |
| `lineWeight`    | float   | 0         | line weight value      | -1.0 to 1.0. Ex: `{lineWeight:0.5}` |
| `newPageStartY` | object  |           | starting `y` value for tables on new Slides | 0-n OR 'n%'. Ex:`{newPageStartY:0.5}` |

### Table Auto-Paging Notes
Tables will auto-page by default and the table on new Slides will use the current Slide's top `margin` value as the starting point for `y`.
Tables will retain their existing `x`, `w`, and `colW` values as they are continued onto subsequent Slides.

* `autoPage`: allows the auto-paging functionality (as table rows overflow the Slide, new Slides will be added) to be disabled.
* `lineWeight`: adjusts the calculated height of lines. If too much empty space is left under each table,
then increase lineWeight value. Conversely, if the tables are overflowing the bottom of the Slides, then
reduce the lineWeight value. Also helpful when using some fonts that do not have the usual golden ratio.
* `newPageStartY`: provides the ability to specify where new tables will be placed on new Slides. For example,
you may place a table halfway down a Slide, but you wouldn't that to be the starting location for subsequent
tables. Use this option to ensure there is no wasted space and to guarantee a professional look.

### Table Formatting Options
| Option       | Type    | Unit   | Default   | Description        | Possible Values  |
| :----------- | :------ | :----- | :-------- | :----------------- | :--------------- |
| `align`      | string  |        | `left`    | alignment          | `left` or `center` or `right` (or `l` `c` `r`) |
| `bold`       | boolean |        | `false`   | bold text          | `true` or `false` |
| `border`     | object  |        |           | cell border        | object with `pt` and `color` values. Ex: `{pt:'1', color:'f1f1f1'}` |
| `border`     | array   |        |           | cell border        | array of objects with `pt` and `color` values in TRBL order. |
| `color`      | string  |        |           | text color         | hex color code. Ex: `{color:'0088CC'}` |
| `colspan`    | integer |        |           | column span        | 2-n. Ex: `{colspan:2}` |
| `fill`       | string  |        |           | fill/bkgd color    | hex color code. Ex: `{color:'0088CC'}` |
| `font_face`  | string  |        |           | font face          | Ex: 'Arial' |
| `font_size`  | number  | points |           | font size          | 1-256. Ex: `{font_size:12}` |
| `italic`     | boolean |        | `false`   | italic text        | `true` or `false` |
| `margin`     | number  | points |           | margin             | 0-99 (ProTip: use the same value from CSS `padding`) |
| `margin`     | array   | points |           | margin             | array of integer values in TRBL order. Ex: `margin:[5,10,5,10]` |
| `rowspan`    | integer |        |           | row span           | 2-n. Ex: `{rowspan:2}` |
| `underline`  | boolean |        | `false`   | underline text     | `true` or `false` |
| `valign`     | string  |        |           | vertical alignment | `top` or `middle` or `bottom` (or `t` `m` `b`) |

### Table Formatting Notes
* **Formatting Options** passed to `slide.addTable()` apply to every cell in the table
* You can selectively override formatting at a cell-level providing any **Formatting Option** in the cell `options`

### Table Cell Formatting
* Table cells can be either a plain text string or an object with text and options properties
* When using an object, any of the formatting options above can be passed in `options` and will apply to that cell only

Bullets and word-level formatting are supported inside table cells. Passing an array of objects with text/options values
as the `text` value allows fine-grained control over the text inside cells.
* Available formatting options are here: [Text Options](#text-options)
* See below for examples or view the `examples/pptxgenjs-demo.html` page for lots more

### Table Cell Formatting Examples
```javascript
// TABLE 1: Cell-level Formatting
var rows = [];
// Row One: cells will be formatted according to any options provided to `addTable()`
rows.push( ['First', 'Second', 'Third'] );
// Row Two: set/override formatting for each cell
rows.push([
    { text:'1st', options:{color:'ff0000'} },
    { text:'2nd', options:{color:'00ff00'} },
    { text:'3rd', options:{color:'0000ff'} }
]);
slide.addTable( rows, { x:0.5, y:1.0, w:9.0, color:'363636' } );

// TABLE 2: Using word-level formatting inside cells
// NOTE: An array of text/options objects provides fine-grained control over formatting
var arrObjText = [
    { text:'Red ',   options:{color:'FF0000'} },
    { text:'Green ', options:{color:'00FF00'} },
    { text:'Blue',   options:{color:'0000FF'} }
];
// EX A: Pass an array of text objects to `addText()`
slide.addText( arrObjText, { x:0.5, y:2.75, w:9, h:2, margin:0.1, fill:'232323' } );

// EX B: Pass the same objects as a cell's `text` value
var arrTabRows = [
    [
        { text:'Cell 1 A',  options:{font_face:'Arial'  } },
        { text:'Cell 1 B',  options:{font_face:'Courier'} },
        { text: arrObjText, options:{fill:'232323'}       }
    ]
];
slide.addTable( arrTabRows, { x:0.5, y:5, w:9, h:2, colW:[1.5,1.5,6] } );
```

### Table Examples
```javascript
var pptx = new PptxGenJS();
var slide = pptx.addNewSlide();
slide.addText('Demo-03: Table', { x:0.5, y:0.25, font_size:18, font_face:'Arial', color:'0088CC' });

// TABLE 1: Single-row table
// --------
var rows = [ 'Cell 1', 'Cell 2', 'Cell 3' ];
var tabOpts = { x:0.5, y:1.0, w:9.0, fill:'F7F7F7', font_size:14, color:'363636' };
slide.addTable( rows, tabOpts );

// TABLE 2: Multi-row table (each rows array element is an array of cells)
// --------
var rows = [
    ['A1', 'B1', 'C1'],
    ['A2', 'B2', 'C2']
];
var tabOpts = { x:0.5, y:2.0, w:9.0, fill:'F7F7F7', font_size:18, color:'6f9fc9' };
slide.addTable( rows, tabOpts );

// TABLE 3: Formatting at a cell level - use this to selectively override table's cell options
// --------
var rows = [
    [
        { text:'Top Lft', options:{ valign:'t', align:'l', font_face:'Arial'   } },
        { text:'Top Ctr', options:{ valign:'t', align:'c', font_face:'Verdana' } },
        { text:'Top Rgt', options:{ valign:'t', align:'r', font_face:'Courier' } }
    ],
];
var tabOpts = { x:0.5, y:4.5, w:9.0, rowH:0.6, fill:'F7F7F7', font_size:18, color:'6f9fc9', valign:'m'} };
slide.addTable( rows, tabOpts );

// Multiline Text / Line Breaks - use either "\r" or "\n"
slide.addTable( ['Line 1\nLine 2\nLine 3'], { x:2, y:3, w:4 });

pptx.save('Demo-Tables');
```


**************************************************************************************************
## Adding Shapes
Syntax (no text):
```javascript
slide.addShape({SHAPE}, {OPTIONS});
```
Syntax (with text):
```javascript
slide.addText("some string", {SHAPE, OPTIONS});
```
Check the `pptxgen.shapes.js` file for a complete list of the hundreds of PowerPoint shapes available.

### Shape Options
| Option       | Type    | Unit   | Default   | Description         | Possible Values  |
| :----------- | :------ | :----- | :-------- | :------------------ | :--------------- |
| `x`          | number  | inches | `1.0`     | horizontal location | 0-n OR 'n%'. (Ex: `{x:'50%'}` will place object in the middle of the Slide) |
| `y`          | number  | inches | `1.0`     | vertical location   | 0-n OR 'n%'. |
| `w`          | number  | inches |           | width               | 0-n OR 'n%'. (Ex: `{w:'50%'}` will make object 50% width of the Slide) |
| `h`          | number  | inches |           | height              | 0-n OR 'n%'. |
| `align`      | string  |        | `left`    | alignment           | `left` or `center` or `right` |
| `fill`       | string  |        |           | fill/bkgd color     | hex color code. Ex: `{color:'0088CC'}` |
| `fill`       | object |   |   | fill/bkgd color | object with `type`, `color` and optional `alpha` keys. Ex: `fill:{type:'solid', color:'0088CC', alpha:25}` |
| `flipH`      | boolean |        |           | flip Horizontal     | `true` or `false` |
| `flipV`      | boolean |        |           | flip Vertical       | `true` or `false` |
| `line`       | string  |        |           | border line color   | hex color code. Ex: `{line:'0088CC'}` |
| `line_dash`  | string  |       | `solid` | border line dash style | `dash`, `dashDot`, `lgDash`, `lgDashDot`, `lgDashDotDot`, `solid`, `sysDash` or `sysDot` |
| `line_head`  | string  |        |           | border line ending  | `arrow`, `diamond`, `oval`, `stealth`, `triangle` or `none` |
| `line_size`  | number  | points |           | border line size    | 1-256. Ex: {line_size:4} |
| `line_tail`  | string  |        |           | border line heading | `arrow`, `diamond`, `oval`, `stealth`, `triangle` or `none` |
| `rectRadius` | number  | inches  |          | rounding radius     | rounding radius for `ROUNDED_RECTANGLE` text shapes |
| `rotate`     | integer | degrees |          | rotation degrees    | 0-360. Ex: `{rotate:180}` |

### Shape Examples
```javascript
var pptx = new PptxGenJS();
pptx.setLayout('LAYOUT_WIDE');

var slide = pptx.addNewSlide();

// LINE
slide.addShape(pptx.shapes.LINE,      { x:4.15, y:4.40, w:5, h:0, line:'FF0000', line_size:1 });
slide.addShape(pptx.shapes.LINE,      { x:4.15, y:4.80, w:5, h:0, line:'FF0000', line_size:2, line_head:'triangle' });
slide.addShape(pptx.shapes.LINE,      { x:4.15, y:5.20, w:5, h:0, line:'FF0000', line_size:3, line_tail:'triangle' });
slide.addShape(pptx.shapes.LINE,      { x:4.15, y:5.60, w:5, h:0, line:'FF0000', line_size:4, line_head:'triangle', line_tail:'triangle' });
// DIAGONAL LINE
slide.addShape(pptx.shapes.LINE,      { x:0, y:0, w:5.0, h:0, line:'FF0000', rotate:45 });
// RECTANGLE
slide.addShape(pptx.shapes.RECTANGLE, { x:0.50, y:0.75, w:5, h:3, fill:'FF0000' });
// OVAL
slide.addShape(pptx.shapes.OVAL,      { x:4.15, y:0.75, w:5, h:2, fill:{ type:'solid', color:'0088CC', alpha:25 } });

// Adding text to Shapes:
slide.addText('RIGHT-TRIANGLE', { shape:pptx.shapes.RIGHT_TRIANGLE, align:'c', x:0.40, y:4.3, w:6, h:3, fill:'0088CC', line:'000000', line_size:3 });
slide.addText('RIGHT-TRIANGLE', { shape:pptx.shapes.RIGHT_TRIANGLE, align:'c', x:7.00, y:4.3, w:6, h:3, fill:'0088CC', line:'000000', flipH:true });

pptx.save('Demo-Shapes');
```


**************************************************************************************************
## Adding Images
Syntax:
```javascript
slide.addImage({OPTIONS});
```

Animated GIFs can be included in Presentations in one of two ways:
* Using Node.js: use either `data` or `path` options (Node can encode any image into base64)
* Client Browsers: pre-encode the gif and add it using the `data` option (encoding images into GIFs is beyond any current browser)

### Image Options
| Option       | Type    | Unit   | Default   | Description         | Possible Values  |
| :----------- | :------ | :----- | :-------- | :------------------ | :--------------- |
| `x`          | number  | inches | `1.0`     | horizontal location | 0-n |
| `y`          | number  | inches | `1.0`     | vertical location   | 0-n |
| `w`          | number  | inches | `1.0`     | width               | 0-n |
| `h`          | number  | inches | `1.0`     | height              | 0-n |
| `data`       | string  |        |           | image data (base64) | base64-encoded image string. (either `data` or `path` is required) |
| `hyperlink`  | string  |        |           | add hyperlink | object with `url` and optionally `tooltip`. Ex: `{ hyperlink:{url:'https://github.com'} }` |
| `path`       | string  |        |           | image path          | Same as used in an (img src="") tag. (either `data` or `path` is required) |

**NOTES**  
* SVG images are not currently supported in PowerPoint or PowerPoint Online (even when encoded into base64). PptxGenJS does
properly encode and include SVG images, so they will begin showing once Microsoft adds support for this image type.
* Using `path` to add remote images (images from a different server) is not currently supported.

**Deprecation Warning**  
Old positional parameters (e.g.: `slide.addImage('images/chart.png', 1, 1, 6, 3)`) are now deprecated as of 1.1.0

### Image Examples
```javascript
var pptx = new PptxGenJS();
var slide = pptx.addNewSlide();

// Image by path
slide.addImage({ path:'images/chart_world_peace_near.png', x:1.0, y:1.0, w:8.0, h:4.0 });
// Image by data (base64-encoding)
slide.addImage({ data:'image/png;base64,iVtDafDrBF[...]=', x:3.0, y:5.0, w:6.0, h:3.0 });

// NOTE: Slide API calls return the same slide, so you can chain calls:
slide.addImage({ path:'images/cc_license_comp_chart.png', x:6.6, y:0.75, w:6.30, h:3.70 })
     .addImage({ path:'images/cc_logo.jpg',               x:0.5, y:3.50, w:5.00, h:3.70 })
     .addImage({ path:'images/cc_symbols_trans.png',      x:6.6, y:4.80, w:6.30, h:2.30 });

// Image with Hyperlink
slide.addImage({
  x:1.0, y:1.0, w:8.0, h:4.0,
  hyperlink:{ url:'https://github.com/gitbrent/pptxgenjs', tooltip:'Visit Homepage' },
  path:'images/chart_world_peace_near.png',
});

pptx.save('Demo-Images');
```


**************************************************************************************************
## Adding Media (Audio/Video/YouTube)
Syntax:
```javascript
slide.addMedia({OPTIONS});
```

Both Video (mpg, mov, mp4, m4v, etc.) and Audio (mp3, wav, etc.) are supported (list of [supported formats](https://support.office.com/en-us/article/Video-and-audio-file-formats-supported-in-PowerPoint-d8b12450-26db-4c7b-a5c1-593d3418fb59#OperatingSystem=Windows))
* Using Node.js: use either `data` or `path` options (Node can encode any media into base64)
* Client Browsers: pre-encode the media and add it using the `data` option (encoding video/audio is beyond any current browser)

Online video (YouTube embeds, etc.) is supported in both client browser and in Node.js

### Media Options
| Option       | Type    | Unit   | Default   | Description         | Possible Values  |
| :----------- | :------ | :----- | :-------- | :------------------ | :--------------- |
| `x`          | number  | inches | `1.0`     | horizontal location | 0-n |
| `y`          | number  | inches | `1.0`     | vertical location   | 0-n |
| `w`          | number  | inches | `1.0`     | width               | 0-n |
| `h`          | number  | inches | `1.0`     | height              | 0-n |
| `data`       | string  |        |           | media data (base64) | base64-encoded string |
| `path`       | string  |        |           | media path          | relative path to media file |
| `link`       | string  |        |           | online url/link     | link to online video. Ex: `link:'https://www.youtube.com/embed/blahBlah'` |
| `type`       | string  |        |           | media type          | media type: `audio` or `video` (reqs: `data` or `path`) or `online` (reqs:`link`) |

### Media Examples
```javascript
var pptx = new PptxGenJS();
var slide = pptx.addNewSlide();

// Media by path (Node.js only)
slide.addMedia({ type:'audio', path:'../media/sample.mp3', x:1.0, y:1.0, w:3.0, h:0.5 });
// Media by data (client browser or Node.js)
slide.addMedia({ type:'audio', data:'audio/mp3;base64,iVtDafDrBF[...]=', x:3.0, y:1.0, w:6.0, h:3.0 });
// Online by link (client browser or Node.js)
slide.addMedia({ type:'online', link:'https://www.youtube.com/embed/Dph6ynRVyUc', x:1.0, y:4.0, w:8.0, h:4.5 });

pptx.save('Demo-Media');
```


**************************************************************************************************
# Master Slides and Corporate Branding

## Slide Masters
Generating sample slides like those shown above is great for demonstrating library features,
but the reality is most of us will be required to produce presentations that have a certain design or
corporate branding.

PptxGenJS allows you to define Master Slides via objects that can then be used to provide branding
functionality.

Slide Masters are defined using the same object style used in Slides. Add these objects as a variable to a file that
is included in the script src tags on your page, then reference them by name in your code.  
E.g.: `<script lang="javascript" src="pptxgenjs.masters.js"></script>`

## Slide Master Examples
`pptxgenjs.masters.js` contents:
```javascript
var gObjPptxMasters = {
  MASTER_SLIDE: {
    title:   'Slide Master',
    bkgd:    'FFFFFF',
    objects: [
      { 'line':  { x: 3.5, y:1.00, w:6.00, line:'0088CC', line_size:5 } },
      { 'rect':  { x: 0.0, y:5.30, w:'100%', h:0.75, fill:'F1F1F1' } },
      { 'text':  { text:'Status Report', options:{ x:3.0, y:5.30, w:5.5, h:0.75 } } },
      { 'image': { x:11.3, y:6.40, w:1.67, h:0.75, path:'images/logo.png' } }
    ],
    slideNumber: { x:0.3, y:'90%' }
  },
  TITLE_SLIDE: {
    title:   'I am the Title Slide',
    bkgd:    { data:'image/png;base64,R0lGONlhotPQBMAPyoAPosR[...]+0pEZbEhAAOw==' },
    objects: [
      { 'text':  { text:'Greetings!', options:{ x:0.0, y:0.9, w:'100%', h:1, font_face:'Arial', color:'FFFFFF', font_size:60, align:'c' } } },
      { 'image': { x:11.3, y:6.40, w:1.67, h:0.75, path:'images/logo.png' } }
    ]
  }
};
```  
Every object added to the global master slide variable `gObjPptxMasters` can then be referenced
by their key names that you created (e.g.: "TITLE_SLIDE").  

**TIP:**
Pre-encode your images (base64) and add the string as the optional data key/val
(see the `TITLE_SLIDE.images` object above)

```javascript
var pptx = new PptxGenJS();

var slide1 = pptx.addNewSlide( pptx.masters.TITLE_SLIDE );
slide1.addText('How To Create PowerPoint Presentations with JavaScript', { x:0.5, y:0.7, font_size:18 });
// NOTE: Base master slide properties can be overridden on a selective basis:
// Here we can set a new background color or image on-the-fly
var slide2 = pptx.addNewSlide( pptx.masters.MASTER_SLIDE, { bkgd:'0088CC' } );
var slide3 = pptx.addNewSlide( pptx.masters.MASTER_SLIDE, { bkgd:{ path:'images/title_bkgd.jpg' } } );
var slide4 = pptx.addNewSlide( pptx.masters.MASTER_SLIDE, { bkgd:{ data:'image/png;base64,tFfInmP[...]=' } } );

pptx.save();
```

## Slide Master Object Options
| Option        | Type    | Unit   | Default  | Description  | Possible Values       |
| :------------ | :------ | :----- | :------- | :----------- | :-------------------- |
| `bkgd`        | string  |        | `ffffff` | color        | hex color code. Ex: `{ bkgd:'0088CC' }` |
| `bkgd`        | object  |        |          | image | object with path OR data. Ex: `{path:'img/bkgd.png'}` OR `{data:'image/png;base64,iVBORwTwB[...]='}` |
| `slideNumber` | object  |        |          | Show slide numbers | ex: `{ x:1.0, y:'50%' }` `x` and `y` can be either inches or percent |
| `margin`      | number  | inches | `1.0`    | Slide margins      | 0.0 through Slide.width |
| `margin`      | array   |        |          | Slide margins      | array of numbers in TRBL order. Ex: `[0.5, 0.75, 0.5, 0.75]` |
| `objects`     | array   |        |          | Objects for Slide  | object with type and options. Type:`chart`,`image`,`line`,`rect` or `text`. [Example](https://github.com/gitbrent/PptxGenJS#slide-master-examples) |
| `title`       | string  |        |          | Slide title        | some title |

## Sample Slide Master File
A sample masters file is included in the distribution folder and contain a couple of different slides to get you started.  
Location: `PptxGenJS/dist/pptxgen.masters.js`

**************************************************************************************************
# Table-to-Slides Feature
Syntax:
```javascript
slide.addSlidesForTable(htmlElementID);
slide.addSlidesForTable(htmlElementID, {OPTIONS});
```

Any variety of HTML tables can be turned into a series of slides (auto-paging) by providing the table's ID.
* Reproduces an HTML table - background colors, borders, fonts, padding, etc.
* Slide margins are based on either the Master Slide provided or options

*NOTE: Nested tables are not supported in PowerPoint, so only the string contents of a single level deep table cell will be reproduced*

## Table-to-Slides Options
| Option       | Type    | Unit   | Description         | Possible Values  |
| :----------- | :------ | :----- | :------------------ | :--------------- |
| `x`          | number  | inches | horizontal location | 0-256. Table will be placed here on each Slide |
| `y`          | number  | inches | vertical location   | 0-256. Table will be placed here on each Slide |
| `w`          | number  | inches | width               | 0-256. Default is (100% - Slide margins) |
| `h`          | number  | inches | height              | 0-256. Default is (100% - Slide margins) |
| `master`     | string  |        | master slide name   | Any pre-defined Master Slide. EX: `{ master:pptx.masters.TITLE_SLIDE }`
| `addHeaderToEach` | boolean |   | add table headers to each slide | EX: `addHeaderToEach:true` |
| `addImage`   | string  |        | add an image to each slide | Use the established syntax. EX: `{ addImage:{ path:"images/logo.png", x:10, y:0.5, w:1.2, h:0.75 } }` |
| `addShape`   | string  |        | add a shape to each slide  | Use the established syntax. |
| `addTable`   | string  |        | add a table to each slide  | Use the established syntax. |
| `addText`    | string  |        | add text to each slide     | Use the established syntax. |

## Table-to-Slides HTML Options
A minimum column width can be specified by adding a `data-pptx-min-width` attribute to any given `<th>` tag.

Example:
```HTML
<table id="tabAutoPaging" class="tabCool">
  <thead>
    <tr>
      <th data-pptx-min-width="0.6" style="width: 5%">Row</th>
      <th data-pptx-min-width="0.8" style="width:10%">Last Name</th>
      <th data-pptx-min-width="0.8" style="width:10%">First Name</th>
      <th                           style="width:75%">Description</th>
    </tr>
  </thead>
  <tbody></tbody>
</table>
```

## Table-to-Slides Notes
* Default `x`, `y` and `margin` value is 0.5 inches, the table will take up all remaining space by default (h:100%, w:100%)
* Your Master Slides should already have defined margins, so a Master Slide name is the only option you'll need most of the time

## Table-to-Slides Examples
```javascript
// Pass table element ID to addSlidesForTable function to produce 1-N slides
pptx.addSlidesForTable( 'myHtmlTableID' );

// Optionally, include a Master Slide name for pre-defined margins, background, logo, etc.
pptx.addSlidesForTable( 'myHtmlTableID', { master:pptx.masters.MASTER_SLIDE } );

// Optionally, add images/shapes/text/tables to each Slide
pptx.addSlidesForTable( 'myHtmlTableID', { addText:{ text:"Dynamic Title", options:{x:1, y:0.5, color:'0088CC'} } } );
pptx.addSlidesForTable( 'myHtmlTableID', { addImage:{ path:"images/logo.png", x:10, y:0.5, w:1.2, h:0.75 } } );
```

## Creative Solutions
Design a Master Slide that already contains: slide layout, margins, logos, etc., then you can produce
professional looking Presentations with a single line of code which can be embedded into a link or a button:

Add a button to a webpage that will create a Presentation using whatever table data is present:
```html
<input type="button" value="Export to PPTX"
 onclick="{ var pptx = new PptxGenJS(); pptx.addSlidesForTable('tableId',{ master:pptx.masters.MASTER_SLIDE }); pptx.save(); }">
```

**SharePoint Integration**  

Placing a button like this into a WebPart is a great way to add "Export to PowerPoint" functionality
to SharePoint. (You'd also need to add the 4 `<script>` includes in the same or another WebPart)

**************************************************************************************************
# Full PowerPoint Shape Library
If you are planning on creating Shapes (basically anything other than Text, Tables or Rectangles), then you'll want to
include the `pptxgen.shapes.js` library.

The shapes file contains a complete PowerPoint Shape object array thanks to the [officegen project](https://github.com/Ziv-Barber/officegen).

```javascript
<script lang="javascript" src="PptxGenJS/dist/pptxgen.shapes.js"></script>
```

**************************************************************************************************
# Performance Considerations
It takes CPU time to read and encode images! The more images you include and the larger they are, the more time will be consumed.
The time needed to read/encode images can be completely eliminated by pre-encoding any images (see below).

## Pre-Encode Large Images
Pre-encode images into a base64 string (eg: 'image/png;base64,iVBORw[...]=') for use as the `data` option value.
This will both reduce dependencies (who needs another image asset to keep track of?) and provide a performance
boost (no time will need to be consumed reading and encoding the image).

**************************************************************************************************
# Building with Webpack/Typescript

Add this to your webpack config to avoid a module resolution error:  
`node: { fs: "empty" }`

[See Issue #72 for more information](https://github.com/gitbrent/PptxGenJS/issues/72)

**************************************************************************************************
# Issues / Suggestions

Please file issues or suggestions on the [issues page on github](https://github.com/gitbrent/PptxGenJS/issues/new), or even better, [submit a pull request](https://github.com/gitbrent/PptxGenJS/pulls). Feedback is always welcome!

When reporting issues, please include a code snippet or a link demonstrating the problem.
Here is a small [jsFiddle](https://jsfiddle.net/gitbrent/gx34jy59/5/) that is already configured and uses the latest PptxGenJS code.

**************************************************************************************************
# Need Help?

Sometimes implementing a new library can be a difficult task and the slightest mistake will keep something from working. We've all been there!

If you are having issues getting a presentation to generate, check out the demos in the `examples` directory. There
are demos for both nodejs and client-browsers that contain working examples of every available library feature.

* Use a pre-configured jsFiddle to test with: [PptxGenJS Fiddle](https://jsfiddle.net/gitbrent/gx34jy59/5/)
* Use Ask Question on [StackOverflow](http://stackoverflow.com/) - be sure to tag it with "PptxGenJS"

**************************************************************************************************
# Development Roadmap

Version 2.0 will be released in late 2017 and will drop support for IE11 as we move to adopt more
JavaScript ES6 features and remove many instances of jQuery utility functions.

**************************************************************************************************
# Unimplemented Features

The PptxgenJS library is not designed to replicate all the functionality of PowerPoint, meaning several features
are not on the development roadmap.

These include:
* Animations
* Cross-Slide Links
* Importing Existing Templates
* Outlines
* SmartArt

**************************************************************************************************
# Special Thanks

* [Officegen Project](https://github.com/Ziv-Barber/officegen) - For the Shape definitions and XML code
* [Dzmitry Dulko](https://github.com/DzmitryDulko) - For getting the project published on NPM
* Everyone who has submitted an Issue or Pull Request. :-)

**************************************************************************************************
# Support Us

Do you like this library and find it useful?  Add a link to the [PptxGenJS project](https://github.com/gitbrent/PptxGenJS)
on your blog, website or social media.

Thanks to everyone who supports this project! <3

**************************************************************************************************
# License

Copyright &copy; 2015-2017 [Brent Ely](https://github.com/gitbrent/PptxGenJS)

[MIT](https://github.com/gitbrent/PptxGenJS/blob/master/LICENSE)<|MERGE_RESOLUTION|>--- conflicted
+++ resolved
@@ -325,17 +325,17 @@
 * Currently: `pptx.charts.AREA`, `pptx.charts.BAR`, `pptx.charts.LINE`, `pptx.charts.PIE`, `pptx.charts.DOUGHNUT`
 
 ### Chart Size/Formatting Options
-<<<<<<< HEAD
 | Option          | Type    | Unit    | Default   | Description                        | Possible Values  |
 | :-------------- | :------ | :------ | :-------- | :--------------------------------- | :--------------- |
 | `x`             | number  | inches  | `1.0`     | horizontal location                | 0-n OR 'n%'. (Ex: `{x:'50%'}` will place object in the middle of the Slide) |
-| `y`             | number  | inches  | `1.0`     | vertical location                 | 0-n OR 'n%'. |
+| `y`             | number  | inches  | `1.0`     | vertical location                  | 0-n OR 'n%'. |
 | `w`             | number  | inches  | `50%`     | width                              | 0-n OR 'n%'. (Ex: `{w:'50%'}` will make object 50% width of the Slide) |
 | `h`             | number  | inches  | `50%`     | height                             | 0-n OR 'n%'. |
 | `border`        | object  |         |           | chart border                       | object with `pt` and `color` values. Ex: `border:{pt:'1', color:'f1f1f1'}` |
-| `chartColors`        | array  |         |       | data color                         | array of hex color codes. Ex: `['0088CC','FFCC00']` |
+| `chartColors`   | array   |         |           | data colors                        | array of hex color codes. Ex: `['0088CC','FFCC00']` |
 | `chartColorsOpacity` | number | percent | `100` | data color opacity percent         | 1-100. Ex: `{ chartColorsOpacity:50 }` |
 | `fill`          | string  |         |           | fill/background color              | hex color code. Ex: `{ fill:'0088CC' }` |
+| `holeSize`      | number  | percent | `50`      | doughnut hole size    | 1-100. Ex: `{ holeSize:50 }` |
 | `legendPos`     | string  |         | `r`       | chart legend position              | `b` (bottom), `tr` (top-right), `l` (left), `r` (right), `t` (top) |
 | `layout`        | object  |         |           | positioning plot within chart area | object with `x`, `y`, `w` and `h` props, all in range 0-1 (proportionally related to the chart size). Ex: `{x: 0, y: 0, w: 1, h: 1}` fully expands plot to the chart area |
 | `showLabel`     | boolean |         | `false`   | show data labels                   | `true` or `false` |
@@ -347,30 +347,7 @@
 | `titleColor`    | string  |         | `000000`  | title color                        | hex color code. Ex: `{ titleColor:'0088CC' }` |
 | `titleFontFace` | string  |         | `Arial`   | font face                          | font name. Ex: `{ titleFontFace:'Arial' }` |
 | `titleFontSize` | number  | points  | `18`      | font size                          | 1-256. Ex: `{ titleFontSize:12 }` |
-=======
-| Option          | Type    | Unit    | Default   | Description           | Possible Values  |
-| :-------------- | :------ | :------ | :-------- | :-------------------- | :--------------- |
-| `x`             | number  | inches  | `1.0`     | horizontal location   | 0-n OR 'n%'. (Ex: `{x:'50%'}` will place object in the middle of the Slide) |
-| `y`             | number  | inches  | `1.0`     | vertical location     | 0-n OR 'n%'. |
-| `w`             | number  | inches  | `50%`     | width                 | 0-n OR 'n%'. (Ex: `{w:'50%'}` will make object 50% width of the Slide) |
-| `h`             | number  | inches  | `50%`     | height                | 0-n OR 'n%'. |
-| `border`        | object  |         |           | chart border          | object with `pt` and `color` values. Ex: `border:{pt:'1', color:'f1f1f1'}` |
-| `chartColors`        | array  |         |       | data color            | array of hex color codes. Ex: `['0088CC','FFCC00']` |
-| `chartColorsOpacity` | number | percent | `100` | data color opacity percent | 1-100. Ex: `{ chartColorsOpacity:50 }` |
-| `fill`          | string  |         |           | fill/background color | hex color code. Ex: `{ fill:'0088CC' }` |
-| `holeSize`      | number  | percent | `50`      | doughnut hole size    | 1-100. Ex: `{ holeSize:50 }` |
-| `legendPos`     | string  |         | `r`       | chart legend position | `b` (bottom), `tr` (top-right), `l` (left), `r` (right), `t` (top) |
-| `showLabel`     | boolean |         | `false`   | show data labels      | `true` or `false` |
-| `showLegend`    | boolean |         | `false`   | show chart legend     | `true` or `false` |
-| `showPercent`   | boolean |         | `false`   | show data percent     | `true` or `false` |
-| `showTitle`     | boolean |         | `false`   | show chart title      | `true` or `false` |
-| `showValue`     | boolean |         | `false`   | show data values      | `true` or `false` |
-| `title`         | string  |         |           | chart title           | a string. Ex: `{ title:'Sales by Region' }` |
-| `titleRotate`    | integer | degrees |          | title rotation degrees           | 0-360. Ex: `{ titleRotate:45 }` |
-| `titleColor`    | string  |         | `000000`  | title color           | hex color code. Ex: `{ titleColor:'0088CC' }` |
-| `titleFontFace` | string  |         | `Arial`   | font face             | font name. Ex: `{ titleFontFace:'Arial' }` |
-| `titleFontSize` | number  | points  | `18`      | font size             | 1-256. Ex: `{ titleFontSize:12 }` |
->>>>>>> 8e882ce4
+| `titleRotate`   | integer | degrees |           | title rotation degrees             | 0-360. Ex: `{ titleRotate:45 }` |
 
 ### Chart Axis Options
 | Option                 | Type    | Unit    | Default   | Description              | Possible Values                            |
