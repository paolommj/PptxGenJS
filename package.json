{
<<<<<<< HEAD
  "name": "pptxgenjs",
  "version": "3.0.0-beta",
  "author": {
    "name": "Brent Ely",
    "url": "https://github.com/gitbrent/"
  },
  "description": "JavaScript PowerPoint Library",
  "homepage": "https://gitbrent.github.io/PptxGenJS/",
  "license": "MIT",
  "main": "dist/pptxgen.min.js",
  "module": "dist/pptxgen.es.js",
  "files": [
    "dist"
  ],
  "types": "dist/index.d.ts",
  "scripts": {
    "build": "rollup -c",
    "watch": "rollup -cw"
  },
  "dependencies": {
    "express": "^4.16.4",
    "https": "^1.0.0",
    "image-size": "^0.7.2",
    "jquery": "^3.4.1",
    "jsdom": "^14.0.0",
    "jszip": "^3.1.5"
  },
  "devDependencies": {
    "@types/jquery": "^3.3.29",
    "@types/jszip": "^3.1.6",
    "@types/node": "^12.0.2",
    "gulp": "^4.0.0",
    "gulp-concat": "^2.6.1",
    "gulp-ignore": "^2.0.2",
    "gulp-insert": "^0.5.0",
    "gulp-sourcemaps": "^2.6.4",
    "gulp-uglify": "^3.0.1",
    "rollup": "^1.12.3",
    "rollup-plugin-typescript2": "^0.21.1",
    "typescript": "3.3.1"
  },
  "browser": {
    "express": false,
    "fs": false,
    "https": false,
    "image-size": false,
    "jsdom": false,
    "os": false,
    "path": false
  },
  "repository": {
    "type": "git",
    "url": "git+https://github.com/gitbrent/PptxGenJS.git"
  },
  "keywords": [
    "javascript-create-powerpoint",
    "javascript-create-pptx",
    "javascript-generate-pptx",
    "javascript-powerpoint",
    "javascript-powerpoint-charts",
    "javascript-powerpoint-online",
    "javascript-pptx",
    "js-create-powerpoint",
    "js-create-pptx",
    "js-generate-powerpoint",
    "js-generate-powerpoint-charts",
    "js-powerpoint",
    "js-powerpoint-pptx",
    "js-powerpoint-library"
  ],
  "bugs": {
    "url": "https://github.com/gitbrent/PptxGenJS/issues"
  }
=======
	"name": "pptxgenjs",
	"version": "2.6.0-beta",
	"author": {
		"name": "Brent Ely",
		"url": "https://github.com/gitbrent/"
	},
	"description": "JavaScript PowerPoint Library",
	"homepage": "https://gitbrent.github.io/PptxGenJS/",
	"license": "MIT",
	"main": "dist/pptxgen.min.js",
	"dependencies": {
		"express": "^4.16.4",
		"https": "^1.0.0",
		"image-size": "^0.7.2",
		"jquery": "^3.3.1",
		"jsdom": "^14.0.0",
		"jszip": "^3.1.5"
	},
	"devDependencies": {
		"gulp": "^4.0.0",
		"gulp-concat": "^2.6.1",
		"gulp-ignore": "^2.0.2",
		"gulp-insert": "^0.5.0",
		"gulp-sourcemaps": "^2.6.4",
		"gulp-uglify": "^3.0.1"
	},
	"browser": {
		"express": false,
		"fs": false,
		"https": false,
		"image-size": false,
		"jsdom": false,
		"os": false,
		"path": false
	},
	"directories": {
		"example": "examples",
		"libs": "dist"
	},
	"repository": {
		"type": "git",
		"url": "git+https://github.com/gitbrent/PptxGenJS.git"
	},
	"keywords": [
		"javascript-create-powerpoint",
		"javascript-create-pptx",
		"javascript-generate-pptx",
		"javascript-powerpoint",
		"javascript-powerpoint-charts",
		"javascript-powerpoint-online",
		"javascript-pptx",
		"js-create-powerpoint",
		"js-create-pptx",
		"js-generate-powerpoint",
		"js-generate-powerpoint-charts",
		"js-powerpoint",
		"js-powerpoint-pptx",
		"js-powerpoint-library"
	],
	"bugs": {
		"url": "https://github.com/gitbrent/PptxGenJS/issues"
	},
	"typings": "dist/pptxgen.d.ts",
	"scripts": {
		"test": "echo \"Error: no test specified\" && exit 1",
		"build": "./node_modules/gulp/bin/gulp.js"
	}
>>>>>>> 9dfcf760
}<|MERGE_RESOLUTION|>--- conflicted
+++ resolved
@@ -1,5 +1,4 @@
 {
-<<<<<<< HEAD
   "name": "pptxgenjs",
   "version": "3.0.0-beta",
   "author": {
@@ -15,6 +14,7 @@
     "dist"
   ],
   "types": "dist/index.d.ts",
+  "typings": "dist/pptxgen.d.ts",
   "scripts": {
     "build": "rollup -c",
     "watch": "rollup -cw"
@@ -73,73 +73,4 @@
   "bugs": {
     "url": "https://github.com/gitbrent/PptxGenJS/issues"
   }
-=======
-	"name": "pptxgenjs",
-	"version": "2.6.0-beta",
-	"author": {
-		"name": "Brent Ely",
-		"url": "https://github.com/gitbrent/"
-	},
-	"description": "JavaScript PowerPoint Library",
-	"homepage": "https://gitbrent.github.io/PptxGenJS/",
-	"license": "MIT",
-	"main": "dist/pptxgen.min.js",
-	"dependencies": {
-		"express": "^4.16.4",
-		"https": "^1.0.0",
-		"image-size": "^0.7.2",
-		"jquery": "^3.3.1",
-		"jsdom": "^14.0.0",
-		"jszip": "^3.1.5"
-	},
-	"devDependencies": {
-		"gulp": "^4.0.0",
-		"gulp-concat": "^2.6.1",
-		"gulp-ignore": "^2.0.2",
-		"gulp-insert": "^0.5.0",
-		"gulp-sourcemaps": "^2.6.4",
-		"gulp-uglify": "^3.0.1"
-	},
-	"browser": {
-		"express": false,
-		"fs": false,
-		"https": false,
-		"image-size": false,
-		"jsdom": false,
-		"os": false,
-		"path": false
-	},
-	"directories": {
-		"example": "examples",
-		"libs": "dist"
-	},
-	"repository": {
-		"type": "git",
-		"url": "git+https://github.com/gitbrent/PptxGenJS.git"
-	},
-	"keywords": [
-		"javascript-create-powerpoint",
-		"javascript-create-pptx",
-		"javascript-generate-pptx",
-		"javascript-powerpoint",
-		"javascript-powerpoint-charts",
-		"javascript-powerpoint-online",
-		"javascript-pptx",
-		"js-create-powerpoint",
-		"js-create-pptx",
-		"js-generate-powerpoint",
-		"js-generate-powerpoint-charts",
-		"js-powerpoint",
-		"js-powerpoint-pptx",
-		"js-powerpoint-library"
-	],
-	"bugs": {
-		"url": "https://github.com/gitbrent/PptxGenJS/issues"
-	},
-	"typings": "dist/pptxgen.d.ts",
-	"scripts": {
-		"test": "echo \"Error: no test specified\" && exit 1",
-		"build": "./node_modules/gulp/bin/gulp.js"
-	}
->>>>>>> 9dfcf760
 }